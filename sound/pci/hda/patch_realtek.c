/*
 * Universal Interface for Intel High Definition Audio Codec
 *
 * HD audio interface patch for Realtek ALC codecs
 *
 * Copyright (c) 2004 Kailang Yang <kailang@realtek.com.tw>
 *                    PeiSen Hou <pshou@realtek.com.tw>
 *                    Takashi Iwai <tiwai@suse.de>
 *                    Jonathan Woithe <jwoithe@just42.net>
 *
 *  This driver is free software; you can redistribute it and/or modify
 *  it under the terms of the GNU General Public License as published by
 *  the Free Software Foundation; either version 2 of the License, or
 *  (at your option) any later version.
 *
 *  This driver is distributed in the hope that it will be useful,
 *  but WITHOUT ANY WARRANTY; without even the implied warranty of
 *  MERCHANTABILITY or FITNESS FOR A PARTICULAR PURPOSE.  See the
 *  GNU General Public License for more details.
 *
 *  You should have received a copy of the GNU General Public License
 *  along with this program; if not, write to the Free Software
 *  Foundation, Inc., 59 Temple Place, Suite 330, Boston, MA  02111-1307 USA
 */

#include <linux/init.h>
#include <linux/delay.h>
#include <linux/slab.h>
#include <linux/pci.h>
#include <linux/dmi.h>
#include <linux/module.h>
#include <linux/input.h>
#include <sound/core.h>
#include <sound/jack.h>
#include "hda_codec.h"
#include "hda_local.h"
#include "hda_auto_parser.h"
#include "hda_jack.h"
#include "hda_generic.h"

/* keep halting ALC5505 DSP, for power saving */
#define HALT_REALTEK_ALC5505

/* extra amp-initialization sequence types */
enum {
	ALC_INIT_NONE,
	ALC_INIT_DEFAULT,
	ALC_INIT_GPIO1,
	ALC_INIT_GPIO2,
	ALC_INIT_GPIO3,
};

enum {
	ALC_HEADSET_MODE_UNKNOWN,
	ALC_HEADSET_MODE_UNPLUGGED,
	ALC_HEADSET_MODE_HEADSET,
	ALC_HEADSET_MODE_MIC,
	ALC_HEADSET_MODE_HEADPHONE,
};

enum {
	ALC_HEADSET_TYPE_UNKNOWN,
	ALC_HEADSET_TYPE_CTIA,
	ALC_HEADSET_TYPE_OMTP,
};

enum {
	ALC_KEY_MICMUTE_INDEX,
};

struct alc_customize_define {
	unsigned int  sku_cfg;
	unsigned char port_connectivity;
	unsigned char check_sum;
	unsigned char customization;
	unsigned char external_amp;
	unsigned int  enable_pcbeep:1;
	unsigned int  platform_type:1;
	unsigned int  swap:1;
	unsigned int  override:1;
	unsigned int  fixup:1; /* Means that this sku is set by driver, not read from hw */
};

struct alc_spec {
	struct hda_gen_spec gen; /* must be at head */

	/* codec parameterization */
	const struct snd_kcontrol_new *mixers[5];	/* mixer arrays */
	unsigned int num_mixers;
	unsigned int beep_amp;	/* beep amp value, set via set_beep_amp() */

	struct alc_customize_define cdefine;
	unsigned int parse_flags; /* flag for snd_hda_parse_pin_defcfg() */

	/* mute LED for HP laptops, see alc269_fixup_mic_mute_hook() */
	int mute_led_polarity;
	hda_nid_t mute_led_nid;
	hda_nid_t cap_mute_led_nid;

	unsigned int gpio_led; /* used for alc269_fixup_hp_gpio_led() */
	unsigned int gpio_mute_led_mask;
	unsigned int gpio_mic_led_mask;

	hda_nid_t headset_mic_pin;
	hda_nid_t headphone_mic_pin;
	int current_headset_mode;
	int current_headset_type;

	/* hooks */
	void (*init_hook)(struct hda_codec *codec);
#ifdef CONFIG_PM
	void (*power_hook)(struct hda_codec *codec);
#endif
	void (*shutup)(struct hda_codec *codec);
	void (*reboot_notify)(struct hda_codec *codec);

	int init_amp;
	int codec_variant;	/* flag for other variants */
	unsigned int has_alc5505_dsp:1;
	unsigned int no_depop_delay:1;

	/* for PLL fix */
	hda_nid_t pll_nid;
	unsigned int pll_coef_idx, pll_coef_bit;
	unsigned int coef0;
	struct input_dev *kb_dev;
	u8 alc_mute_keycode_map[1];
};

/*
 * COEF access helper functions
 */

static int alc_read_coefex_idx(struct hda_codec *codec, hda_nid_t nid,
			       unsigned int coef_idx)
{
	unsigned int val;

	snd_hda_codec_write(codec, nid, 0, AC_VERB_SET_COEF_INDEX, coef_idx);
	val = snd_hda_codec_read(codec, nid, 0, AC_VERB_GET_PROC_COEF, 0);
	return val;
}

#define alc_read_coef_idx(codec, coef_idx) \
	alc_read_coefex_idx(codec, 0x20, coef_idx)

static void alc_write_coefex_idx(struct hda_codec *codec, hda_nid_t nid,
				 unsigned int coef_idx, unsigned int coef_val)
{
	snd_hda_codec_write(codec, nid, 0, AC_VERB_SET_COEF_INDEX, coef_idx);
	snd_hda_codec_write(codec, nid, 0, AC_VERB_SET_PROC_COEF, coef_val);
}

#define alc_write_coef_idx(codec, coef_idx, coef_val) \
	alc_write_coefex_idx(codec, 0x20, coef_idx, coef_val)

static void alc_update_coefex_idx(struct hda_codec *codec, hda_nid_t nid,
				  unsigned int coef_idx, unsigned int mask,
				  unsigned int bits_set)
{
	unsigned int val = alc_read_coefex_idx(codec, nid, coef_idx);

	if (val != -1)
		alc_write_coefex_idx(codec, nid, coef_idx,
				     (val & ~mask) | bits_set);
}

#define alc_update_coef_idx(codec, coef_idx, mask, bits_set)	\
	alc_update_coefex_idx(codec, 0x20, coef_idx, mask, bits_set)

/* a special bypass for COEF 0; read the cached value at the second time */
static unsigned int alc_get_coef0(struct hda_codec *codec)
{
	struct alc_spec *spec = codec->spec;

	if (!spec->coef0)
		spec->coef0 = alc_read_coef_idx(codec, 0);
	return spec->coef0;
}

/* coef writes/updates batch */
struct coef_fw {
	unsigned char nid;
	unsigned char idx;
	unsigned short mask;
	unsigned short val;
};

#define UPDATE_COEFEX(_nid, _idx, _mask, _val) \
	{ .nid = (_nid), .idx = (_idx), .mask = (_mask), .val = (_val) }
#define WRITE_COEFEX(_nid, _idx, _val) UPDATE_COEFEX(_nid, _idx, -1, _val)
#define WRITE_COEF(_idx, _val) WRITE_COEFEX(0x20, _idx, _val)
#define UPDATE_COEF(_idx, _mask, _val) UPDATE_COEFEX(0x20, _idx, _mask, _val)

static void alc_process_coef_fw(struct hda_codec *codec,
				const struct coef_fw *fw)
{
	for (; fw->nid; fw++) {
		if (fw->mask == (unsigned short)-1)
			alc_write_coefex_idx(codec, fw->nid, fw->idx, fw->val);
		else
			alc_update_coefex_idx(codec, fw->nid, fw->idx,
					      fw->mask, fw->val);
	}
}

/*
 * Append the given mixer and verb elements for the later use
 * The mixer array is referred in build_controls(), and init_verbs are
 * called in init().
 */
static void add_mixer(struct alc_spec *spec, const struct snd_kcontrol_new *mix)
{
	if (snd_BUG_ON(spec->num_mixers >= ARRAY_SIZE(spec->mixers)))
		return;
	spec->mixers[spec->num_mixers++] = mix;
}

/*
 * GPIO setup tables, used in initialization
 */
/* Enable GPIO mask and set output */
static const struct hda_verb alc_gpio1_init_verbs[] = {
	{0x01, AC_VERB_SET_GPIO_MASK, 0x01},
	{0x01, AC_VERB_SET_GPIO_DIRECTION, 0x01},
	{0x01, AC_VERB_SET_GPIO_DATA, 0x01},
	{ }
};

static const struct hda_verb alc_gpio2_init_verbs[] = {
	{0x01, AC_VERB_SET_GPIO_MASK, 0x02},
	{0x01, AC_VERB_SET_GPIO_DIRECTION, 0x02},
	{0x01, AC_VERB_SET_GPIO_DATA, 0x02},
	{ }
};

static const struct hda_verb alc_gpio3_init_verbs[] = {
	{0x01, AC_VERB_SET_GPIO_MASK, 0x03},
	{0x01, AC_VERB_SET_GPIO_DIRECTION, 0x03},
	{0x01, AC_VERB_SET_GPIO_DATA, 0x03},
	{ }
};

/*
 * Fix hardware PLL issue
 * On some codecs, the analog PLL gating control must be off while
 * the default value is 1.
 */
static void alc_fix_pll(struct hda_codec *codec)
{
	struct alc_spec *spec = codec->spec;

	if (spec->pll_nid)
		alc_update_coefex_idx(codec, spec->pll_nid, spec->pll_coef_idx,
				      1 << spec->pll_coef_bit, 0);
}

static void alc_fix_pll_init(struct hda_codec *codec, hda_nid_t nid,
			     unsigned int coef_idx, unsigned int coef_bit)
{
	struct alc_spec *spec = codec->spec;
	spec->pll_nid = nid;
	spec->pll_coef_idx = coef_idx;
	spec->pll_coef_bit = coef_bit;
	alc_fix_pll(codec);
}

/* update the master volume per volume-knob's unsol event */
static void alc_update_knob_master(struct hda_codec *codec,
				   struct hda_jack_callback *jack)
{
	unsigned int val;
	struct snd_kcontrol *kctl;
	struct snd_ctl_elem_value *uctl;

	kctl = snd_hda_find_mixer_ctl(codec, "Master Playback Volume");
	if (!kctl)
		return;
	uctl = kzalloc(sizeof(*uctl), GFP_KERNEL);
	if (!uctl)
		return;
	val = snd_hda_codec_read(codec, jack->nid, 0,
				 AC_VERB_GET_VOLUME_KNOB_CONTROL, 0);
	val &= HDA_AMP_VOLMASK;
	uctl->value.integer.value[0] = val;
	uctl->value.integer.value[1] = val;
	kctl->put(kctl, uctl);
	kfree(uctl);
}

static void alc880_unsol_event(struct hda_codec *codec, unsigned int res)
{
	/* For some reason, the res given from ALC880 is broken.
	   Here we adjust it properly. */
	snd_hda_jack_unsol_event(codec, res >> 2);
}

/* Change EAPD to verb control */
static void alc_fill_eapd_coef(struct hda_codec *codec)
{
	int coef;

	coef = alc_get_coef0(codec);

	switch (codec->core.vendor_id) {
	case 0x10ec0262:
		alc_update_coef_idx(codec, 0x7, 0, 1<<5);
		break;
	case 0x10ec0267:
	case 0x10ec0268:
		alc_update_coef_idx(codec, 0x7, 0, 1<<13);
		break;
	case 0x10ec0269:
		if ((coef & 0x00f0) == 0x0010)
			alc_update_coef_idx(codec, 0xd, 0, 1<<14);
		if ((coef & 0x00f0) == 0x0020)
			alc_update_coef_idx(codec, 0x4, 1<<15, 0);
		if ((coef & 0x00f0) == 0x0030)
			alc_update_coef_idx(codec, 0x10, 1<<9, 0);
		break;
	case 0x10ec0280:
	case 0x10ec0284:
	case 0x10ec0290:
	case 0x10ec0292:
		alc_update_coef_idx(codec, 0x4, 1<<15, 0);
		break;
	case 0x10ec0215:
	case 0x10ec0225:
	case 0x10ec0233:
	case 0x10ec0255:
	case 0x10ec0256:
	case 0x10ec0282:
	case 0x10ec0283:
	case 0x10ec0286:
	case 0x10ec0288:
	case 0x10ec0285:
	case 0x10ec0295:
	case 0x10ec0298:
	case 0x10ec0289:
	case 0x10ec0299:
		alc_update_coef_idx(codec, 0x10, 1<<9, 0);
		break;
	case 0x10ec0293:
		alc_update_coef_idx(codec, 0xa, 1<<13, 0);
		break;
	case 0x10ec0234:
	case 0x10ec0274:
	case 0x10ec0294:
	case 0x10ec0700:
	case 0x10ec0701:
	case 0x10ec0703:
		alc_update_coef_idx(codec, 0x10, 1<<15, 0);
		break;
	case 0x10ec0662:
		if ((coef & 0x00f0) == 0x0030)
			alc_update_coef_idx(codec, 0x4, 1<<10, 0); /* EAPD Ctrl */
		break;
	case 0x10ec0272:
	case 0x10ec0273:
	case 0x10ec0663:
	case 0x10ec0665:
	case 0x10ec0670:
	case 0x10ec0671:
	case 0x10ec0672:
		alc_update_coef_idx(codec, 0xd, 0, 1<<14); /* EAPD Ctrl */
		break;
	case 0x10ec0668:
		alc_update_coef_idx(codec, 0x7, 3<<13, 0);
		break;
	case 0x10ec0867:
		alc_update_coef_idx(codec, 0x4, 1<<10, 0);
		break;
	case 0x10ec0888:
		if ((coef & 0x00f0) == 0x0020 || (coef & 0x00f0) == 0x0030)
			alc_update_coef_idx(codec, 0x7, 1<<5, 0);
		break;
	case 0x10ec0892:
		alc_update_coef_idx(codec, 0x7, 1<<5, 0);
		break;
	case 0x10ec0899:
	case 0x10ec0900:
	case 0x10ec1168:
	case 0x10ec1220:
		alc_update_coef_idx(codec, 0x7, 1<<1, 0);
		break;
	}
}

/* additional initialization for ALC888 variants */
static void alc888_coef_init(struct hda_codec *codec)
{
	switch (alc_get_coef0(codec) & 0x00f0) {
	/* alc888-VA */
	case 0x00:
	/* alc888-VB */
	case 0x10:
		alc_update_coef_idx(codec, 7, 0, 0x2030); /* Turn EAPD to High */
		break;
	}
}

/* turn on/off EAPD control (only if available) */
static void set_eapd(struct hda_codec *codec, hda_nid_t nid, int on)
{
	if (get_wcaps_type(get_wcaps(codec, nid)) != AC_WID_PIN)
		return;
	if (snd_hda_query_pin_caps(codec, nid) & AC_PINCAP_EAPD)
		snd_hda_codec_write(codec, nid, 0, AC_VERB_SET_EAPD_BTLENABLE,
				    on ? 2 : 0);
}

/* turn on/off EAPD controls of the codec */
static void alc_auto_setup_eapd(struct hda_codec *codec, bool on)
{
	/* We currently only handle front, HP */
	static hda_nid_t pins[] = {
		0x0f, 0x10, 0x14, 0x15, 0x17, 0
	};
	hda_nid_t *p;
	for (p = pins; *p; p++)
		set_eapd(codec, *p, on);
}

/* generic shutup callback;
 * just turning off EAPD and a little pause for avoiding pop-noise
 */
static void alc_eapd_shutup(struct hda_codec *codec)
{
	struct alc_spec *spec = codec->spec;

	alc_auto_setup_eapd(codec, false);
	if (!spec->no_depop_delay)
		msleep(200);
	snd_hda_shutup_pins(codec);
}

/* generic EAPD initialization */
static void alc_auto_init_amp(struct hda_codec *codec, int type)
{
	alc_fill_eapd_coef(codec);
	alc_auto_setup_eapd(codec, true);
	switch (type) {
	case ALC_INIT_GPIO1:
		snd_hda_sequence_write(codec, alc_gpio1_init_verbs);
		break;
	case ALC_INIT_GPIO2:
		snd_hda_sequence_write(codec, alc_gpio2_init_verbs);
		break;
	case ALC_INIT_GPIO3:
		snd_hda_sequence_write(codec, alc_gpio3_init_verbs);
		break;
	case ALC_INIT_DEFAULT:
		switch (codec->core.vendor_id) {
		case 0x10ec0260:
			alc_update_coefex_idx(codec, 0x1a, 7, 0, 0x2010);
			break;
		case 0x10ec0880:
		case 0x10ec0882:
		case 0x10ec0883:
		case 0x10ec0885:
			alc_update_coef_idx(codec, 7, 0, 0x2030);
			break;
		case 0x10ec0888:
			alc888_coef_init(codec);
			break;
		}
		break;
	}
}


/*
 * Realtek SSID verification
 */

/* Could be any non-zero and even value. When used as fixup, tells
 * the driver to ignore any present sku defines.
 */
#define ALC_FIXUP_SKU_IGNORE (2)

static void alc_fixup_sku_ignore(struct hda_codec *codec,
				 const struct hda_fixup *fix, int action)
{
	struct alc_spec *spec = codec->spec;
	if (action == HDA_FIXUP_ACT_PRE_PROBE) {
		spec->cdefine.fixup = 1;
		spec->cdefine.sku_cfg = ALC_FIXUP_SKU_IGNORE;
	}
}

static void alc_fixup_no_depop_delay(struct hda_codec *codec,
				    const struct hda_fixup *fix, int action)
{
	struct alc_spec *spec = codec->spec;

	if (action == HDA_FIXUP_ACT_PROBE) {
		spec->no_depop_delay = 1;
		codec->depop_delay = 0;
	}
}

static int alc_auto_parse_customize_define(struct hda_codec *codec)
{
	unsigned int ass, tmp, i;
	unsigned nid = 0;
	struct alc_spec *spec = codec->spec;

	spec->cdefine.enable_pcbeep = 1; /* assume always enabled */

	if (spec->cdefine.fixup) {
		ass = spec->cdefine.sku_cfg;
		if (ass == ALC_FIXUP_SKU_IGNORE)
			return -1;
		goto do_sku;
	}

	if (!codec->bus->pci)
		return -1;
	ass = codec->core.subsystem_id & 0xffff;
	if (ass != codec->bus->pci->subsystem_device && (ass & 1))
		goto do_sku;

	nid = 0x1d;
	if (codec->core.vendor_id == 0x10ec0260)
		nid = 0x17;
	ass = snd_hda_codec_get_pincfg(codec, nid);

	if (!(ass & 1)) {
		codec_info(codec, "%s: SKU not ready 0x%08x\n",
			   codec->core.chip_name, ass);
		return -1;
	}

	/* check sum */
	tmp = 0;
	for (i = 1; i < 16; i++) {
		if ((ass >> i) & 1)
			tmp++;
	}
	if (((ass >> 16) & 0xf) != tmp)
		return -1;

	spec->cdefine.port_connectivity = ass >> 30;
	spec->cdefine.enable_pcbeep = (ass & 0x100000) >> 20;
	spec->cdefine.check_sum = (ass >> 16) & 0xf;
	spec->cdefine.customization = ass >> 8;
do_sku:
	spec->cdefine.sku_cfg = ass;
	spec->cdefine.external_amp = (ass & 0x38) >> 3;
	spec->cdefine.platform_type = (ass & 0x4) >> 2;
	spec->cdefine.swap = (ass & 0x2) >> 1;
	spec->cdefine.override = ass & 0x1;

	codec_dbg(codec, "SKU: Nid=0x%x sku_cfg=0x%08x\n",
		   nid, spec->cdefine.sku_cfg);
	codec_dbg(codec, "SKU: port_connectivity=0x%x\n",
		   spec->cdefine.port_connectivity);
	codec_dbg(codec, "SKU: enable_pcbeep=0x%x\n", spec->cdefine.enable_pcbeep);
	codec_dbg(codec, "SKU: check_sum=0x%08x\n", spec->cdefine.check_sum);
	codec_dbg(codec, "SKU: customization=0x%08x\n", spec->cdefine.customization);
	codec_dbg(codec, "SKU: external_amp=0x%x\n", spec->cdefine.external_amp);
	codec_dbg(codec, "SKU: platform_type=0x%x\n", spec->cdefine.platform_type);
	codec_dbg(codec, "SKU: swap=0x%x\n", spec->cdefine.swap);
	codec_dbg(codec, "SKU: override=0x%x\n", spec->cdefine.override);

	return 0;
}

/* return the position of NID in the list, or -1 if not found */
static int find_idx_in_nid_list(hda_nid_t nid, const hda_nid_t *list, int nums)
{
	int i;
	for (i = 0; i < nums; i++)
		if (list[i] == nid)
			return i;
	return -1;
}
/* return true if the given NID is found in the list */
static bool found_in_nid_list(hda_nid_t nid, const hda_nid_t *list, int nums)
{
	return find_idx_in_nid_list(nid, list, nums) >= 0;
}

/* check subsystem ID and set up device-specific initialization;
 * return 1 if initialized, 0 if invalid SSID
 */
/* 32-bit subsystem ID for BIOS loading in HD Audio codec.
 *	31 ~ 16 :	Manufacture ID
 *	15 ~ 8	:	SKU ID
 *	7  ~ 0	:	Assembly ID
 *	port-A --> pin 39/41, port-E --> pin 14/15, port-D --> pin 35/36
 */
static int alc_subsystem_id(struct hda_codec *codec, const hda_nid_t *ports)
{
	unsigned int ass, tmp, i;
	unsigned nid;
	struct alc_spec *spec = codec->spec;

	if (spec->cdefine.fixup) {
		ass = spec->cdefine.sku_cfg;
		if (ass == ALC_FIXUP_SKU_IGNORE)
			return 0;
		goto do_sku;
	}

	ass = codec->core.subsystem_id & 0xffff;
	if (codec->bus->pci &&
	    ass != codec->bus->pci->subsystem_device && (ass & 1))
		goto do_sku;

	/* invalid SSID, check the special NID pin defcfg instead */
	/*
	 * 31~30	: port connectivity
	 * 29~21	: reserve
	 * 20		: PCBEEP input
	 * 19~16	: Check sum (15:1)
	 * 15~1		: Custom
	 * 0		: override
	*/
	nid = 0x1d;
	if (codec->core.vendor_id == 0x10ec0260)
		nid = 0x17;
	ass = snd_hda_codec_get_pincfg(codec, nid);
	codec_dbg(codec,
		  "realtek: No valid SSID, checking pincfg 0x%08x for NID 0x%x\n",
		   ass, nid);
	if (!(ass & 1))
		return 0;
	if ((ass >> 30) != 1)	/* no physical connection */
		return 0;

	/* check sum */
	tmp = 0;
	for (i = 1; i < 16; i++) {
		if ((ass >> i) & 1)
			tmp++;
	}
	if (((ass >> 16) & 0xf) != tmp)
		return 0;
do_sku:
	codec_dbg(codec, "realtek: Enabling init ASM_ID=0x%04x CODEC_ID=%08x\n",
		   ass & 0xffff, codec->core.vendor_id);
	/*
	 * 0 : override
	 * 1 :	Swap Jack
	 * 2 : 0 --> Desktop, 1 --> Laptop
	 * 3~5 : External Amplifier control
	 * 7~6 : Reserved
	*/
	tmp = (ass & 0x38) >> 3;	/* external Amp control */
	switch (tmp) {
	case 1:
		spec->init_amp = ALC_INIT_GPIO1;
		break;
	case 3:
		spec->init_amp = ALC_INIT_GPIO2;
		break;
	case 7:
		spec->init_amp = ALC_INIT_GPIO3;
		break;
	case 5:
	default:
		spec->init_amp = ALC_INIT_DEFAULT;
		break;
	}

	/* is laptop or Desktop and enable the function "Mute internal speaker
	 * when the external headphone out jack is plugged"
	 */
	if (!(ass & 0x8000))
		return 1;
	/*
	 * 10~8 : Jack location
	 * 12~11: Headphone out -> 00: PortA, 01: PortE, 02: PortD, 03: Resvered
	 * 14~13: Resvered
	 * 15   : 1 --> enable the function "Mute internal speaker
	 *	        when the external headphone out jack is plugged"
	 */
	if (!spec->gen.autocfg.hp_pins[0] &&
	    !(spec->gen.autocfg.line_out_pins[0] &&
	      spec->gen.autocfg.line_out_type == AUTO_PIN_HP_OUT)) {
		hda_nid_t nid;
		tmp = (ass >> 11) & 0x3;	/* HP to chassis */
		nid = ports[tmp];
		if (found_in_nid_list(nid, spec->gen.autocfg.line_out_pins,
				      spec->gen.autocfg.line_outs))
			return 1;
		spec->gen.autocfg.hp_pins[0] = nid;
	}
	return 1;
}

/* Check the validity of ALC subsystem-id
 * ports contains an array of 4 pin NIDs for port-A, E, D and I */
static void alc_ssid_check(struct hda_codec *codec, const hda_nid_t *ports)
{
	if (!alc_subsystem_id(codec, ports)) {
		struct alc_spec *spec = codec->spec;
		codec_dbg(codec,
			  "realtek: Enable default setup for auto mode as fallback\n");
		spec->init_amp = ALC_INIT_DEFAULT;
	}
}

/*
 */

static void alc_fixup_inv_dmic(struct hda_codec *codec,
			       const struct hda_fixup *fix, int action)
{
	struct alc_spec *spec = codec->spec;

	spec->gen.inv_dmic_split = 1;
}


#ifdef CONFIG_SND_HDA_INPUT_BEEP
/* additional beep mixers; the actual parameters are overwritten at build */
static const struct snd_kcontrol_new alc_beep_mixer[] = {
	HDA_CODEC_VOLUME("Beep Playback Volume", 0, 0, HDA_INPUT),
	HDA_CODEC_MUTE_BEEP("Beep Playback Switch", 0, 0, HDA_INPUT),
	{ } /* end */
};
#endif

static int alc_build_controls(struct hda_codec *codec)
{
	struct alc_spec *spec = codec->spec;
	int i, err;

	err = snd_hda_gen_build_controls(codec);
	if (err < 0)
		return err;

	for (i = 0; i < spec->num_mixers; i++) {
		err = snd_hda_add_new_ctls(codec, spec->mixers[i]);
		if (err < 0)
			return err;
	}

#ifdef CONFIG_SND_HDA_INPUT_BEEP
	/* create beep controls if needed */
	if (spec->beep_amp) {
		const struct snd_kcontrol_new *knew;
		for (knew = alc_beep_mixer; knew->name; knew++) {
			struct snd_kcontrol *kctl;
			kctl = snd_ctl_new1(knew, codec);
			if (!kctl)
				return -ENOMEM;
			kctl->private_value = spec->beep_amp;
			err = snd_hda_ctl_add(codec, 0, kctl);
			if (err < 0)
				return err;
		}
	}
#endif

	snd_hda_apply_fixup(codec, HDA_FIXUP_ACT_BUILD);
	return 0;
}


/*
 * Common callbacks
 */

static int alc_init(struct hda_codec *codec)
{
	struct alc_spec *spec = codec->spec;

	if (spec->init_hook)
		spec->init_hook(codec);

	alc_fix_pll(codec);
	alc_auto_init_amp(codec, spec->init_amp);

	snd_hda_gen_init(codec);

	snd_hda_apply_fixup(codec, HDA_FIXUP_ACT_INIT);

	return 0;
}

static inline void alc_shutup(struct hda_codec *codec)
{
	struct alc_spec *spec = codec->spec;

	if (spec && spec->shutup)
		spec->shutup(codec);
	else
		snd_hda_shutup_pins(codec);
}

static void alc_reboot_notify(struct hda_codec *codec)
{
	struct alc_spec *spec = codec->spec;

	if (spec && spec->reboot_notify)
		spec->reboot_notify(codec);
	else
		alc_shutup(codec);
}

/* power down codec to D3 at reboot/shutdown; set as reboot_notify ops */
static void alc_d3_at_reboot(struct hda_codec *codec)
{
	snd_hda_codec_set_power_to_all(codec, codec->core.afg, AC_PWRST_D3);
	snd_hda_codec_write(codec, codec->core.afg, 0,
			    AC_VERB_SET_POWER_STATE, AC_PWRST_D3);
	msleep(10);
}

#define alc_free	snd_hda_gen_free

#ifdef CONFIG_PM
static void alc_power_eapd(struct hda_codec *codec)
{
	alc_auto_setup_eapd(codec, false);
}

static int alc_suspend(struct hda_codec *codec)
{
	struct alc_spec *spec = codec->spec;
	alc_shutup(codec);
	if (spec && spec->power_hook)
		spec->power_hook(codec);
	return 0;
}
#endif

#ifdef CONFIG_PM
static int alc_resume(struct hda_codec *codec)
{
	struct alc_spec *spec = codec->spec;

	if (!spec->no_depop_delay)
		msleep(150); /* to avoid pop noise */
	codec->patch_ops.init(codec);
	regcache_sync(codec->core.regmap);
	hda_call_check_power_status(codec, 0x01);
	return 0;
}
#endif

/*
 */
static const struct hda_codec_ops alc_patch_ops = {
	.build_controls = alc_build_controls,
	.build_pcms = snd_hda_gen_build_pcms,
	.init = alc_init,
	.free = alc_free,
	.unsol_event = snd_hda_jack_unsol_event,
#ifdef CONFIG_PM
	.resume = alc_resume,
	.suspend = alc_suspend,
	.check_power_status = snd_hda_gen_check_power_status,
#endif
	.reboot_notify = alc_reboot_notify,
};


#define alc_codec_rename(codec, name) snd_hda_codec_set_name(codec, name)

/*
 * Rename codecs appropriately from COEF value or subvendor id
 */
struct alc_codec_rename_table {
	unsigned int vendor_id;
	unsigned short coef_mask;
	unsigned short coef_bits;
	const char *name;
};

struct alc_codec_rename_pci_table {
	unsigned int codec_vendor_id;
	unsigned short pci_subvendor;
	unsigned short pci_subdevice;
	const char *name;
};

static struct alc_codec_rename_table rename_tbl[] = {
	{ 0x10ec0221, 0xf00f, 0x1003, "ALC231" },
	{ 0x10ec0269, 0xfff0, 0x3010, "ALC277" },
	{ 0x10ec0269, 0xf0f0, 0x2010, "ALC259" },
	{ 0x10ec0269, 0xf0f0, 0x3010, "ALC258" },
	{ 0x10ec0269, 0x00f0, 0x0010, "ALC269VB" },
	{ 0x10ec0269, 0xffff, 0xa023, "ALC259" },
	{ 0x10ec0269, 0xffff, 0x6023, "ALC281X" },
	{ 0x10ec0269, 0x00f0, 0x0020, "ALC269VC" },
	{ 0x10ec0269, 0x00f0, 0x0030, "ALC269VD" },
	{ 0x10ec0662, 0xffff, 0x4020, "ALC656" },
	{ 0x10ec0887, 0x00f0, 0x0030, "ALC887-VD" },
	{ 0x10ec0888, 0x00f0, 0x0030, "ALC888-VD" },
	{ 0x10ec0888, 0xf0f0, 0x3020, "ALC886" },
	{ 0x10ec0899, 0x2000, 0x2000, "ALC899" },
	{ 0x10ec0892, 0xffff, 0x8020, "ALC661" },
	{ 0x10ec0892, 0xffff, 0x8011, "ALC661" },
	{ 0x10ec0892, 0xffff, 0x4011, "ALC656" },
	{ } /* terminator */
};

static struct alc_codec_rename_pci_table rename_pci_tbl[] = {
	{ 0x10ec0280, 0x1028, 0, "ALC3220" },
	{ 0x10ec0282, 0x1028, 0, "ALC3221" },
	{ 0x10ec0283, 0x1028, 0, "ALC3223" },
	{ 0x10ec0288, 0x1028, 0, "ALC3263" },
	{ 0x10ec0292, 0x1028, 0, "ALC3226" },
	{ 0x10ec0293, 0x1028, 0, "ALC3235" },
	{ 0x10ec0255, 0x1028, 0, "ALC3234" },
	{ 0x10ec0668, 0x1028, 0, "ALC3661" },
	{ 0x10ec0275, 0x1028, 0, "ALC3260" },
	{ 0x10ec0899, 0x1028, 0, "ALC3861" },
	{ 0x10ec0298, 0x1028, 0, "ALC3266" },
	{ 0x10ec0256, 0x1028, 0, "ALC3246" },
	{ 0x10ec0225, 0x1028, 0, "ALC3253" },
	{ 0x10ec0295, 0x1028, 0, "ALC3254" },
	{ 0x10ec0299, 0x1028, 0, "ALC3271" },
	{ 0x10ec0670, 0x1025, 0, "ALC669X" },
	{ 0x10ec0676, 0x1025, 0, "ALC679X" },
	{ 0x10ec0282, 0x1043, 0, "ALC3229" },
	{ 0x10ec0233, 0x1043, 0, "ALC3236" },
	{ 0x10ec0280, 0x103c, 0, "ALC3228" },
	{ 0x10ec0282, 0x103c, 0, "ALC3227" },
	{ 0x10ec0286, 0x103c, 0, "ALC3242" },
	{ 0x10ec0290, 0x103c, 0, "ALC3241" },
	{ 0x10ec0668, 0x103c, 0, "ALC3662" },
	{ 0x10ec0283, 0x17aa, 0, "ALC3239" },
	{ 0x10ec0292, 0x17aa, 0, "ALC3232" },
	{ } /* terminator */
};

static int alc_codec_rename_from_preset(struct hda_codec *codec)
{
	const struct alc_codec_rename_table *p;
	const struct alc_codec_rename_pci_table *q;

	for (p = rename_tbl; p->vendor_id; p++) {
		if (p->vendor_id != codec->core.vendor_id)
			continue;
		if ((alc_get_coef0(codec) & p->coef_mask) == p->coef_bits)
			return alc_codec_rename(codec, p->name);
	}

	if (!codec->bus->pci)
		return 0;
	for (q = rename_pci_tbl; q->codec_vendor_id; q++) {
		if (q->codec_vendor_id != codec->core.vendor_id)
			continue;
		if (q->pci_subvendor != codec->bus->pci->subsystem_vendor)
			continue;
		if (!q->pci_subdevice ||
		    q->pci_subdevice == codec->bus->pci->subsystem_device)
			return alc_codec_rename(codec, q->name);
	}

	return 0;
}


/*
 * Digital-beep handlers
 */
#ifdef CONFIG_SND_HDA_INPUT_BEEP
#define set_beep_amp(spec, nid, idx, dir) \
	((spec)->beep_amp = HDA_COMPOSE_AMP_VAL(nid, 3, idx, dir))

static const struct snd_pci_quirk beep_white_list[] = {
	SND_PCI_QUIRK(0x1043, 0x103c, "ASUS", 1),
	SND_PCI_QUIRK(0x1043, 0x115d, "ASUS", 1),
	SND_PCI_QUIRK(0x1043, 0x829f, "ASUS", 1),
	SND_PCI_QUIRK(0x1043, 0x8376, "EeePC", 1),
	SND_PCI_QUIRK(0x1043, 0x83ce, "EeePC", 1),
	SND_PCI_QUIRK(0x1043, 0x831a, "EeePC", 1),
	SND_PCI_QUIRK(0x1043, 0x834a, "EeePC", 1),
	SND_PCI_QUIRK(0x1458, 0xa002, "GA-MA790X", 1),
	SND_PCI_QUIRK(0x8086, 0xd613, "Intel", 1),
	{}
};

static inline int has_cdefine_beep(struct hda_codec *codec)
{
	struct alc_spec *spec = codec->spec;
	const struct snd_pci_quirk *q;
	q = snd_pci_quirk_lookup(codec->bus->pci, beep_white_list);
	if (q)
		return q->value;
	return spec->cdefine.enable_pcbeep;
}
#else
#define set_beep_amp(spec, nid, idx, dir) /* NOP */
#define has_cdefine_beep(codec)		0
#endif

/* parse the BIOS configuration and set up the alc_spec */
/* return 1 if successful, 0 if the proper config is not found,
 * or a negative error code
 */
static int alc_parse_auto_config(struct hda_codec *codec,
				 const hda_nid_t *ignore_nids,
				 const hda_nid_t *ssid_nids)
{
	struct alc_spec *spec = codec->spec;
	struct auto_pin_cfg *cfg = &spec->gen.autocfg;
	int err;

	err = snd_hda_parse_pin_defcfg(codec, cfg, ignore_nids,
				       spec->parse_flags);
	if (err < 0)
		return err;

	if (ssid_nids)
		alc_ssid_check(codec, ssid_nids);

	err = snd_hda_gen_parse_auto_config(codec, cfg);
	if (err < 0)
		return err;

	return 1;
}

/* common preparation job for alc_spec */
static int alc_alloc_spec(struct hda_codec *codec, hda_nid_t mixer_nid)
{
	struct alc_spec *spec = kzalloc(sizeof(*spec), GFP_KERNEL);
	int err;

	if (!spec)
		return -ENOMEM;
	codec->spec = spec;
	snd_hda_gen_spec_init(&spec->gen);
	spec->gen.mixer_nid = mixer_nid;
	spec->gen.own_eapd_ctl = 1;
	codec->single_adc_amp = 1;
	/* FIXME: do we need this for all Realtek codec models? */
	codec->spdif_status_reset = 1;
	codec->patch_ops = alc_patch_ops;

	err = alc_codec_rename_from_preset(codec);
	if (err < 0) {
		kfree(spec);
		return err;
	}
	return 0;
}

static int alc880_parse_auto_config(struct hda_codec *codec)
{
	static const hda_nid_t alc880_ignore[] = { 0x1d, 0 };
	static const hda_nid_t alc880_ssids[] = { 0x15, 0x1b, 0x14, 0 };
	return alc_parse_auto_config(codec, alc880_ignore, alc880_ssids);
}

/*
 * ALC880 fix-ups
 */
enum {
	ALC880_FIXUP_GPIO1,
	ALC880_FIXUP_GPIO2,
	ALC880_FIXUP_MEDION_RIM,
	ALC880_FIXUP_LG,
	ALC880_FIXUP_LG_LW25,
	ALC880_FIXUP_W810,
	ALC880_FIXUP_EAPD_COEF,
	ALC880_FIXUP_TCL_S700,
	ALC880_FIXUP_VOL_KNOB,
	ALC880_FIXUP_FUJITSU,
	ALC880_FIXUP_F1734,
	ALC880_FIXUP_UNIWILL,
	ALC880_FIXUP_UNIWILL_DIG,
	ALC880_FIXUP_Z71V,
	ALC880_FIXUP_ASUS_W5A,
	ALC880_FIXUP_3ST_BASE,
	ALC880_FIXUP_3ST,
	ALC880_FIXUP_3ST_DIG,
	ALC880_FIXUP_5ST_BASE,
	ALC880_FIXUP_5ST,
	ALC880_FIXUP_5ST_DIG,
	ALC880_FIXUP_6ST_BASE,
	ALC880_FIXUP_6ST,
	ALC880_FIXUP_6ST_DIG,
	ALC880_FIXUP_6ST_AUTOMUTE,
};

/* enable the volume-knob widget support on NID 0x21 */
static void alc880_fixup_vol_knob(struct hda_codec *codec,
				  const struct hda_fixup *fix, int action)
{
	if (action == HDA_FIXUP_ACT_PROBE)
		snd_hda_jack_detect_enable_callback(codec, 0x21,
						    alc_update_knob_master);
}

static const struct hda_fixup alc880_fixups[] = {
	[ALC880_FIXUP_GPIO1] = {
		.type = HDA_FIXUP_VERBS,
		.v.verbs = alc_gpio1_init_verbs,
	},
	[ALC880_FIXUP_GPIO2] = {
		.type = HDA_FIXUP_VERBS,
		.v.verbs = alc_gpio2_init_verbs,
	},
	[ALC880_FIXUP_MEDION_RIM] = {
		.type = HDA_FIXUP_VERBS,
		.v.verbs = (const struct hda_verb[]) {
			{ 0x20, AC_VERB_SET_COEF_INDEX, 0x07 },
			{ 0x20, AC_VERB_SET_PROC_COEF,  0x3060 },
			{ }
		},
		.chained = true,
		.chain_id = ALC880_FIXUP_GPIO2,
	},
	[ALC880_FIXUP_LG] = {
		.type = HDA_FIXUP_PINS,
		.v.pins = (const struct hda_pintbl[]) {
			/* disable bogus unused pins */
			{ 0x16, 0x411111f0 },
			{ 0x18, 0x411111f0 },
			{ 0x1a, 0x411111f0 },
			{ }
		}
	},
	[ALC880_FIXUP_LG_LW25] = {
		.type = HDA_FIXUP_PINS,
		.v.pins = (const struct hda_pintbl[]) {
			{ 0x1a, 0x0181344f }, /* line-in */
			{ 0x1b, 0x0321403f }, /* headphone */
			{ }
		}
	},
	[ALC880_FIXUP_W810] = {
		.type = HDA_FIXUP_PINS,
		.v.pins = (const struct hda_pintbl[]) {
			/* disable bogus unused pins */
			{ 0x17, 0x411111f0 },
			{ }
		},
		.chained = true,
		.chain_id = ALC880_FIXUP_GPIO2,
	},
	[ALC880_FIXUP_EAPD_COEF] = {
		.type = HDA_FIXUP_VERBS,
		.v.verbs = (const struct hda_verb[]) {
			/* change to EAPD mode */
			{ 0x20, AC_VERB_SET_COEF_INDEX, 0x07 },
			{ 0x20, AC_VERB_SET_PROC_COEF,  0x3060 },
			{}
		},
	},
	[ALC880_FIXUP_TCL_S700] = {
		.type = HDA_FIXUP_VERBS,
		.v.verbs = (const struct hda_verb[]) {
			/* change to EAPD mode */
			{ 0x20, AC_VERB_SET_COEF_INDEX, 0x07 },
			{ 0x20, AC_VERB_SET_PROC_COEF,  0x3070 },
			{}
		},
		.chained = true,
		.chain_id = ALC880_FIXUP_GPIO2,
	},
	[ALC880_FIXUP_VOL_KNOB] = {
		.type = HDA_FIXUP_FUNC,
		.v.func = alc880_fixup_vol_knob,
	},
	[ALC880_FIXUP_FUJITSU] = {
		/* override all pins as BIOS on old Amilo is broken */
		.type = HDA_FIXUP_PINS,
		.v.pins = (const struct hda_pintbl[]) {
			{ 0x14, 0x0121401f }, /* HP */
			{ 0x15, 0x99030120 }, /* speaker */
			{ 0x16, 0x99030130 }, /* bass speaker */
			{ 0x17, 0x411111f0 }, /* N/A */
			{ 0x18, 0x411111f0 }, /* N/A */
			{ 0x19, 0x01a19950 }, /* mic-in */
			{ 0x1a, 0x411111f0 }, /* N/A */
			{ 0x1b, 0x411111f0 }, /* N/A */
			{ 0x1c, 0x411111f0 }, /* N/A */
			{ 0x1d, 0x411111f0 }, /* N/A */
			{ 0x1e, 0x01454140 }, /* SPDIF out */
			{ }
		},
		.chained = true,
		.chain_id = ALC880_FIXUP_VOL_KNOB,
	},
	[ALC880_FIXUP_F1734] = {
		/* almost compatible with FUJITSU, but no bass and SPDIF */
		.type = HDA_FIXUP_PINS,
		.v.pins = (const struct hda_pintbl[]) {
			{ 0x14, 0x0121401f }, /* HP */
			{ 0x15, 0x99030120 }, /* speaker */
			{ 0x16, 0x411111f0 }, /* N/A */
			{ 0x17, 0x411111f0 }, /* N/A */
			{ 0x18, 0x411111f0 }, /* N/A */
			{ 0x19, 0x01a19950 }, /* mic-in */
			{ 0x1a, 0x411111f0 }, /* N/A */
			{ 0x1b, 0x411111f0 }, /* N/A */
			{ 0x1c, 0x411111f0 }, /* N/A */
			{ 0x1d, 0x411111f0 }, /* N/A */
			{ 0x1e, 0x411111f0 }, /* N/A */
			{ }
		},
		.chained = true,
		.chain_id = ALC880_FIXUP_VOL_KNOB,
	},
	[ALC880_FIXUP_UNIWILL] = {
		/* need to fix HP and speaker pins to be parsed correctly */
		.type = HDA_FIXUP_PINS,
		.v.pins = (const struct hda_pintbl[]) {
			{ 0x14, 0x0121411f }, /* HP */
			{ 0x15, 0x99030120 }, /* speaker */
			{ 0x16, 0x99030130 }, /* bass speaker */
			{ }
		},
	},
	[ALC880_FIXUP_UNIWILL_DIG] = {
		.type = HDA_FIXUP_PINS,
		.v.pins = (const struct hda_pintbl[]) {
			/* disable bogus unused pins */
			{ 0x17, 0x411111f0 },
			{ 0x19, 0x411111f0 },
			{ 0x1b, 0x411111f0 },
			{ 0x1f, 0x411111f0 },
			{ }
		}
	},
	[ALC880_FIXUP_Z71V] = {
		.type = HDA_FIXUP_PINS,
		.v.pins = (const struct hda_pintbl[]) {
			/* set up the whole pins as BIOS is utterly broken */
			{ 0x14, 0x99030120 }, /* speaker */
			{ 0x15, 0x0121411f }, /* HP */
			{ 0x16, 0x411111f0 }, /* N/A */
			{ 0x17, 0x411111f0 }, /* N/A */
			{ 0x18, 0x01a19950 }, /* mic-in */
			{ 0x19, 0x411111f0 }, /* N/A */
			{ 0x1a, 0x01813031 }, /* line-in */
			{ 0x1b, 0x411111f0 }, /* N/A */
			{ 0x1c, 0x411111f0 }, /* N/A */
			{ 0x1d, 0x411111f0 }, /* N/A */
			{ 0x1e, 0x0144111e }, /* SPDIF */
			{ }
		}
	},
	[ALC880_FIXUP_ASUS_W5A] = {
		.type = HDA_FIXUP_PINS,
		.v.pins = (const struct hda_pintbl[]) {
			/* set up the whole pins as BIOS is utterly broken */
			{ 0x14, 0x0121411f }, /* HP */
			{ 0x15, 0x411111f0 }, /* N/A */
			{ 0x16, 0x411111f0 }, /* N/A */
			{ 0x17, 0x411111f0 }, /* N/A */
			{ 0x18, 0x90a60160 }, /* mic */
			{ 0x19, 0x411111f0 }, /* N/A */
			{ 0x1a, 0x411111f0 }, /* N/A */
			{ 0x1b, 0x411111f0 }, /* N/A */
			{ 0x1c, 0x411111f0 }, /* N/A */
			{ 0x1d, 0x411111f0 }, /* N/A */
			{ 0x1e, 0xb743111e }, /* SPDIF out */
			{ }
		},
		.chained = true,
		.chain_id = ALC880_FIXUP_GPIO1,
	},
	[ALC880_FIXUP_3ST_BASE] = {
		.type = HDA_FIXUP_PINS,
		.v.pins = (const struct hda_pintbl[]) {
			{ 0x14, 0x01014010 }, /* line-out */
			{ 0x15, 0x411111f0 }, /* N/A */
			{ 0x16, 0x411111f0 }, /* N/A */
			{ 0x17, 0x411111f0 }, /* N/A */
			{ 0x18, 0x01a19c30 }, /* mic-in */
			{ 0x19, 0x0121411f }, /* HP */
			{ 0x1a, 0x01813031 }, /* line-in */
			{ 0x1b, 0x02a19c40 }, /* front-mic */
			{ 0x1c, 0x411111f0 }, /* N/A */
			{ 0x1d, 0x411111f0 }, /* N/A */
			/* 0x1e is filled in below */
			{ 0x1f, 0x411111f0 }, /* N/A */
			{ }
		}
	},
	[ALC880_FIXUP_3ST] = {
		.type = HDA_FIXUP_PINS,
		.v.pins = (const struct hda_pintbl[]) {
			{ 0x1e, 0x411111f0 }, /* N/A */
			{ }
		},
		.chained = true,
		.chain_id = ALC880_FIXUP_3ST_BASE,
	},
	[ALC880_FIXUP_3ST_DIG] = {
		.type = HDA_FIXUP_PINS,
		.v.pins = (const struct hda_pintbl[]) {
			{ 0x1e, 0x0144111e }, /* SPDIF */
			{ }
		},
		.chained = true,
		.chain_id = ALC880_FIXUP_3ST_BASE,
	},
	[ALC880_FIXUP_5ST_BASE] = {
		.type = HDA_FIXUP_PINS,
		.v.pins = (const struct hda_pintbl[]) {
			{ 0x14, 0x01014010 }, /* front */
			{ 0x15, 0x411111f0 }, /* N/A */
			{ 0x16, 0x01011411 }, /* CLFE */
			{ 0x17, 0x01016412 }, /* surr */
			{ 0x18, 0x01a19c30 }, /* mic-in */
			{ 0x19, 0x0121411f }, /* HP */
			{ 0x1a, 0x01813031 }, /* line-in */
			{ 0x1b, 0x02a19c40 }, /* front-mic */
			{ 0x1c, 0x411111f0 }, /* N/A */
			{ 0x1d, 0x411111f0 }, /* N/A */
			/* 0x1e is filled in below */
			{ 0x1f, 0x411111f0 }, /* N/A */
			{ }
		}
	},
	[ALC880_FIXUP_5ST] = {
		.type = HDA_FIXUP_PINS,
		.v.pins = (const struct hda_pintbl[]) {
			{ 0x1e, 0x411111f0 }, /* N/A */
			{ }
		},
		.chained = true,
		.chain_id = ALC880_FIXUP_5ST_BASE,
	},
	[ALC880_FIXUP_5ST_DIG] = {
		.type = HDA_FIXUP_PINS,
		.v.pins = (const struct hda_pintbl[]) {
			{ 0x1e, 0x0144111e }, /* SPDIF */
			{ }
		},
		.chained = true,
		.chain_id = ALC880_FIXUP_5ST_BASE,
	},
	[ALC880_FIXUP_6ST_BASE] = {
		.type = HDA_FIXUP_PINS,
		.v.pins = (const struct hda_pintbl[]) {
			{ 0x14, 0x01014010 }, /* front */
			{ 0x15, 0x01016412 }, /* surr */
			{ 0x16, 0x01011411 }, /* CLFE */
			{ 0x17, 0x01012414 }, /* side */
			{ 0x18, 0x01a19c30 }, /* mic-in */
			{ 0x19, 0x02a19c40 }, /* front-mic */
			{ 0x1a, 0x01813031 }, /* line-in */
			{ 0x1b, 0x0121411f }, /* HP */
			{ 0x1c, 0x411111f0 }, /* N/A */
			{ 0x1d, 0x411111f0 }, /* N/A */
			/* 0x1e is filled in below */
			{ 0x1f, 0x411111f0 }, /* N/A */
			{ }
		}
	},
	[ALC880_FIXUP_6ST] = {
		.type = HDA_FIXUP_PINS,
		.v.pins = (const struct hda_pintbl[]) {
			{ 0x1e, 0x411111f0 }, /* N/A */
			{ }
		},
		.chained = true,
		.chain_id = ALC880_FIXUP_6ST_BASE,
	},
	[ALC880_FIXUP_6ST_DIG] = {
		.type = HDA_FIXUP_PINS,
		.v.pins = (const struct hda_pintbl[]) {
			{ 0x1e, 0x0144111e }, /* SPDIF */
			{ }
		},
		.chained = true,
		.chain_id = ALC880_FIXUP_6ST_BASE,
	},
	[ALC880_FIXUP_6ST_AUTOMUTE] = {
		.type = HDA_FIXUP_PINS,
		.v.pins = (const struct hda_pintbl[]) {
			{ 0x1b, 0x0121401f }, /* HP with jack detect */
			{ }
		},
		.chained_before = true,
		.chain_id = ALC880_FIXUP_6ST_BASE,
	},
};

static const struct snd_pci_quirk alc880_fixup_tbl[] = {
	SND_PCI_QUIRK(0x1019, 0x0f69, "Coeus G610P", ALC880_FIXUP_W810),
	SND_PCI_QUIRK(0x1043, 0x10c3, "ASUS W5A", ALC880_FIXUP_ASUS_W5A),
	SND_PCI_QUIRK(0x1043, 0x1964, "ASUS Z71V", ALC880_FIXUP_Z71V),
	SND_PCI_QUIRK_VENDOR(0x1043, "ASUS", ALC880_FIXUP_GPIO1),
	SND_PCI_QUIRK(0x147b, 0x1045, "ABit AA8XE", ALC880_FIXUP_6ST_AUTOMUTE),
	SND_PCI_QUIRK(0x1558, 0x5401, "Clevo GPIO2", ALC880_FIXUP_GPIO2),
	SND_PCI_QUIRK_VENDOR(0x1558, "Clevo", ALC880_FIXUP_EAPD_COEF),
	SND_PCI_QUIRK(0x1584, 0x9050, "Uniwill", ALC880_FIXUP_UNIWILL_DIG),
	SND_PCI_QUIRK(0x1584, 0x9054, "Uniwill", ALC880_FIXUP_F1734),
	SND_PCI_QUIRK(0x1584, 0x9070, "Uniwill", ALC880_FIXUP_UNIWILL),
	SND_PCI_QUIRK(0x1584, 0x9077, "Uniwill P53", ALC880_FIXUP_VOL_KNOB),
	SND_PCI_QUIRK(0x161f, 0x203d, "W810", ALC880_FIXUP_W810),
	SND_PCI_QUIRK(0x161f, 0x205d, "Medion Rim 2150", ALC880_FIXUP_MEDION_RIM),
	SND_PCI_QUIRK(0x1631, 0xe011, "PB 13201056", ALC880_FIXUP_6ST_AUTOMUTE),
	SND_PCI_QUIRK(0x1734, 0x107c, "FSC Amilo M1437", ALC880_FIXUP_FUJITSU),
	SND_PCI_QUIRK(0x1734, 0x1094, "FSC Amilo M1451G", ALC880_FIXUP_FUJITSU),
	SND_PCI_QUIRK(0x1734, 0x10ac, "FSC AMILO Xi 1526", ALC880_FIXUP_F1734),
	SND_PCI_QUIRK(0x1734, 0x10b0, "FSC Amilo Pi1556", ALC880_FIXUP_FUJITSU),
	SND_PCI_QUIRK(0x1854, 0x003b, "LG", ALC880_FIXUP_LG),
	SND_PCI_QUIRK(0x1854, 0x005f, "LG P1 Express", ALC880_FIXUP_LG),
	SND_PCI_QUIRK(0x1854, 0x0068, "LG w1", ALC880_FIXUP_LG),
	SND_PCI_QUIRK(0x1854, 0x0077, "LG LW25", ALC880_FIXUP_LG_LW25),
	SND_PCI_QUIRK(0x19db, 0x4188, "TCL S700", ALC880_FIXUP_TCL_S700),

	/* Below is the copied entries from alc880_quirks.c.
	 * It's not quite sure whether BIOS sets the correct pin-config table
	 * on these machines, thus they are kept to be compatible with
	 * the old static quirks.  Once when it's confirmed to work without
	 * these overrides, it'd be better to remove.
	 */
	SND_PCI_QUIRK(0x1019, 0xa880, "ECS", ALC880_FIXUP_5ST_DIG),
	SND_PCI_QUIRK(0x1019, 0xa884, "Acer APFV", ALC880_FIXUP_6ST),
	SND_PCI_QUIRK(0x1025, 0x0070, "ULI", ALC880_FIXUP_3ST_DIG),
	SND_PCI_QUIRK(0x1025, 0x0077, "ULI", ALC880_FIXUP_6ST_DIG),
	SND_PCI_QUIRK(0x1025, 0x0078, "ULI", ALC880_FIXUP_6ST_DIG),
	SND_PCI_QUIRK(0x1025, 0x0087, "ULI", ALC880_FIXUP_6ST_DIG),
	SND_PCI_QUIRK(0x1025, 0xe309, "ULI", ALC880_FIXUP_3ST_DIG),
	SND_PCI_QUIRK(0x1025, 0xe310, "ULI", ALC880_FIXUP_3ST),
	SND_PCI_QUIRK(0x1039, 0x1234, NULL, ALC880_FIXUP_6ST_DIG),
	SND_PCI_QUIRK(0x104d, 0x81a0, "Sony", ALC880_FIXUP_3ST),
	SND_PCI_QUIRK(0x104d, 0x81d6, "Sony", ALC880_FIXUP_3ST),
	SND_PCI_QUIRK(0x107b, 0x3032, "Gateway", ALC880_FIXUP_5ST),
	SND_PCI_QUIRK(0x107b, 0x3033, "Gateway", ALC880_FIXUP_5ST),
	SND_PCI_QUIRK(0x107b, 0x4039, "Gateway", ALC880_FIXUP_5ST),
	SND_PCI_QUIRK(0x1297, 0xc790, "Shuttle ST20G5", ALC880_FIXUP_6ST_DIG),
	SND_PCI_QUIRK(0x1458, 0xa102, "Gigabyte K8", ALC880_FIXUP_6ST_DIG),
	SND_PCI_QUIRK(0x1462, 0x1150, "MSI", ALC880_FIXUP_6ST_DIG),
	SND_PCI_QUIRK(0x1509, 0x925d, "FIC P4M", ALC880_FIXUP_6ST_DIG),
	SND_PCI_QUIRK(0x1565, 0x8202, "Biostar", ALC880_FIXUP_5ST_DIG),
	SND_PCI_QUIRK(0x1695, 0x400d, "EPoX", ALC880_FIXUP_5ST_DIG),
	SND_PCI_QUIRK(0x1695, 0x4012, "EPox EP-5LDA", ALC880_FIXUP_5ST_DIG),
	SND_PCI_QUIRK(0x2668, 0x8086, NULL, ALC880_FIXUP_6ST_DIG), /* broken BIOS */
	SND_PCI_QUIRK(0x8086, 0x2668, NULL, ALC880_FIXUP_6ST_DIG),
	SND_PCI_QUIRK(0x8086, 0xa100, "Intel mobo", ALC880_FIXUP_5ST_DIG),
	SND_PCI_QUIRK(0x8086, 0xd400, "Intel mobo", ALC880_FIXUP_5ST_DIG),
	SND_PCI_QUIRK(0x8086, 0xd401, "Intel mobo", ALC880_FIXUP_5ST_DIG),
	SND_PCI_QUIRK(0x8086, 0xd402, "Intel mobo", ALC880_FIXUP_3ST_DIG),
	SND_PCI_QUIRK(0x8086, 0xe224, "Intel mobo", ALC880_FIXUP_5ST_DIG),
	SND_PCI_QUIRK(0x8086, 0xe305, "Intel mobo", ALC880_FIXUP_3ST_DIG),
	SND_PCI_QUIRK(0x8086, 0xe308, "Intel mobo", ALC880_FIXUP_3ST_DIG),
	SND_PCI_QUIRK(0x8086, 0xe400, "Intel mobo", ALC880_FIXUP_5ST_DIG),
	SND_PCI_QUIRK(0x8086, 0xe401, "Intel mobo", ALC880_FIXUP_5ST_DIG),
	SND_PCI_QUIRK(0x8086, 0xe402, "Intel mobo", ALC880_FIXUP_5ST_DIG),
	/* default Intel */
	SND_PCI_QUIRK_VENDOR(0x8086, "Intel mobo", ALC880_FIXUP_3ST),
	SND_PCI_QUIRK(0xa0a0, 0x0560, "AOpen i915GMm-HFS", ALC880_FIXUP_5ST_DIG),
	SND_PCI_QUIRK(0xe803, 0x1019, NULL, ALC880_FIXUP_6ST_DIG),
	{}
};

static const struct hda_model_fixup alc880_fixup_models[] = {
	{.id = ALC880_FIXUP_3ST, .name = "3stack"},
	{.id = ALC880_FIXUP_3ST_DIG, .name = "3stack-digout"},
	{.id = ALC880_FIXUP_5ST, .name = "5stack"},
	{.id = ALC880_FIXUP_5ST_DIG, .name = "5stack-digout"},
	{.id = ALC880_FIXUP_6ST, .name = "6stack"},
	{.id = ALC880_FIXUP_6ST_DIG, .name = "6stack-digout"},
	{.id = ALC880_FIXUP_6ST_AUTOMUTE, .name = "6stack-automute"},
	{}
};


/*
 * OK, here we have finally the patch for ALC880
 */
static int patch_alc880(struct hda_codec *codec)
{
	struct alc_spec *spec;
	int err;

	err = alc_alloc_spec(codec, 0x0b);
	if (err < 0)
		return err;

	spec = codec->spec;
	spec->gen.need_dac_fix = 1;
	spec->gen.beep_nid = 0x01;

	codec->patch_ops.unsol_event = alc880_unsol_event;

	snd_hda_pick_fixup(codec, alc880_fixup_models, alc880_fixup_tbl,
		       alc880_fixups);
	snd_hda_apply_fixup(codec, HDA_FIXUP_ACT_PRE_PROBE);

	/* automatic parse from the BIOS config */
	err = alc880_parse_auto_config(codec);
	if (err < 0)
		goto error;

	if (!spec->gen.no_analog)
		set_beep_amp(spec, 0x0b, 0x05, HDA_INPUT);

	snd_hda_apply_fixup(codec, HDA_FIXUP_ACT_PROBE);

	return 0;

 error:
	alc_free(codec);
	return err;
}


/*
 * ALC260 support
 */
static int alc260_parse_auto_config(struct hda_codec *codec)
{
	static const hda_nid_t alc260_ignore[] = { 0x17, 0 };
	static const hda_nid_t alc260_ssids[] = { 0x10, 0x15, 0x0f, 0 };
	return alc_parse_auto_config(codec, alc260_ignore, alc260_ssids);
}

/*
 * Pin config fixes
 */
enum {
	ALC260_FIXUP_HP_DC5750,
	ALC260_FIXUP_HP_PIN_0F,
	ALC260_FIXUP_COEF,
	ALC260_FIXUP_GPIO1,
	ALC260_FIXUP_GPIO1_TOGGLE,
	ALC260_FIXUP_REPLACER,
	ALC260_FIXUP_HP_B1900,
	ALC260_FIXUP_KN1,
	ALC260_FIXUP_FSC_S7020,
	ALC260_FIXUP_FSC_S7020_JWSE,
	ALC260_FIXUP_VAIO_PINS,
};

static void alc260_gpio1_automute(struct hda_codec *codec)
{
	struct alc_spec *spec = codec->spec;
	snd_hda_codec_write(codec, 0x01, 0, AC_VERB_SET_GPIO_DATA,
			    spec->gen.hp_jack_present);
}

static void alc260_fixup_gpio1_toggle(struct hda_codec *codec,
				      const struct hda_fixup *fix, int action)
{
	struct alc_spec *spec = codec->spec;
	if (action == HDA_FIXUP_ACT_PROBE) {
		/* although the machine has only one output pin, we need to
		 * toggle GPIO1 according to the jack state
		 */
		spec->gen.automute_hook = alc260_gpio1_automute;
		spec->gen.detect_hp = 1;
		spec->gen.automute_speaker = 1;
		spec->gen.autocfg.hp_pins[0] = 0x0f; /* copy it for automute */
		snd_hda_jack_detect_enable_callback(codec, 0x0f,
						    snd_hda_gen_hp_automute);
		snd_hda_add_verbs(codec, alc_gpio1_init_verbs);
	}
}

static void alc260_fixup_kn1(struct hda_codec *codec,
			     const struct hda_fixup *fix, int action)
{
	struct alc_spec *spec = codec->spec;
	static const struct hda_pintbl pincfgs[] = {
		{ 0x0f, 0x02214000 }, /* HP/speaker */
		{ 0x12, 0x90a60160 }, /* int mic */
		{ 0x13, 0x02a19000 }, /* ext mic */
		{ 0x18, 0x01446000 }, /* SPDIF out */
		/* disable bogus I/O pins */
		{ 0x10, 0x411111f0 },
		{ 0x11, 0x411111f0 },
		{ 0x14, 0x411111f0 },
		{ 0x15, 0x411111f0 },
		{ 0x16, 0x411111f0 },
		{ 0x17, 0x411111f0 },
		{ 0x19, 0x411111f0 },
		{ }
	};

	switch (action) {
	case HDA_FIXUP_ACT_PRE_PROBE:
		snd_hda_apply_pincfgs(codec, pincfgs);
		break;
	case HDA_FIXUP_ACT_PROBE:
		spec->init_amp = ALC_INIT_NONE;
		break;
	}
}

static void alc260_fixup_fsc_s7020(struct hda_codec *codec,
				   const struct hda_fixup *fix, int action)
{
	struct alc_spec *spec = codec->spec;
	if (action == HDA_FIXUP_ACT_PROBE)
		spec->init_amp = ALC_INIT_NONE;
}

static void alc260_fixup_fsc_s7020_jwse(struct hda_codec *codec,
				   const struct hda_fixup *fix, int action)
{
	struct alc_spec *spec = codec->spec;
	if (action == HDA_FIXUP_ACT_PRE_PROBE) {
		spec->gen.add_jack_modes = 1;
		spec->gen.hp_mic = 1;
	}
}

static const struct hda_fixup alc260_fixups[] = {
	[ALC260_FIXUP_HP_DC5750] = {
		.type = HDA_FIXUP_PINS,
		.v.pins = (const struct hda_pintbl[]) {
			{ 0x11, 0x90130110 }, /* speaker */
			{ }
		}
	},
	[ALC260_FIXUP_HP_PIN_0F] = {
		.type = HDA_FIXUP_PINS,
		.v.pins = (const struct hda_pintbl[]) {
			{ 0x0f, 0x01214000 }, /* HP */
			{ }
		}
	},
	[ALC260_FIXUP_COEF] = {
		.type = HDA_FIXUP_VERBS,
		.v.verbs = (const struct hda_verb[]) {
			{ 0x1a, AC_VERB_SET_COEF_INDEX, 0x07 },
			{ 0x1a, AC_VERB_SET_PROC_COEF,  0x3040 },
			{ }
		},
	},
	[ALC260_FIXUP_GPIO1] = {
		.type = HDA_FIXUP_VERBS,
		.v.verbs = alc_gpio1_init_verbs,
	},
	[ALC260_FIXUP_GPIO1_TOGGLE] = {
		.type = HDA_FIXUP_FUNC,
		.v.func = alc260_fixup_gpio1_toggle,
		.chained = true,
		.chain_id = ALC260_FIXUP_HP_PIN_0F,
	},
	[ALC260_FIXUP_REPLACER] = {
		.type = HDA_FIXUP_VERBS,
		.v.verbs = (const struct hda_verb[]) {
			{ 0x1a, AC_VERB_SET_COEF_INDEX, 0x07 },
			{ 0x1a, AC_VERB_SET_PROC_COEF,  0x3050 },
			{ }
		},
		.chained = true,
		.chain_id = ALC260_FIXUP_GPIO1_TOGGLE,
	},
	[ALC260_FIXUP_HP_B1900] = {
		.type = HDA_FIXUP_FUNC,
		.v.func = alc260_fixup_gpio1_toggle,
		.chained = true,
		.chain_id = ALC260_FIXUP_COEF,
	},
	[ALC260_FIXUP_KN1] = {
		.type = HDA_FIXUP_FUNC,
		.v.func = alc260_fixup_kn1,
	},
	[ALC260_FIXUP_FSC_S7020] = {
		.type = HDA_FIXUP_FUNC,
		.v.func = alc260_fixup_fsc_s7020,
	},
	[ALC260_FIXUP_FSC_S7020_JWSE] = {
		.type = HDA_FIXUP_FUNC,
		.v.func = alc260_fixup_fsc_s7020_jwse,
		.chained = true,
		.chain_id = ALC260_FIXUP_FSC_S7020,
	},
	[ALC260_FIXUP_VAIO_PINS] = {
		.type = HDA_FIXUP_PINS,
		.v.pins = (const struct hda_pintbl[]) {
			/* Pin configs are missing completely on some VAIOs */
			{ 0x0f, 0x01211020 },
			{ 0x10, 0x0001003f },
			{ 0x11, 0x411111f0 },
			{ 0x12, 0x01a15930 },
			{ 0x13, 0x411111f0 },
			{ 0x14, 0x411111f0 },
			{ 0x15, 0x411111f0 },
			{ 0x16, 0x411111f0 },
			{ 0x17, 0x411111f0 },
			{ 0x18, 0x411111f0 },
			{ 0x19, 0x411111f0 },
			{ }
		}
	},
};

static const struct snd_pci_quirk alc260_fixup_tbl[] = {
	SND_PCI_QUIRK(0x1025, 0x007b, "Acer C20x", ALC260_FIXUP_GPIO1),
	SND_PCI_QUIRK(0x1025, 0x007f, "Acer Aspire 9500", ALC260_FIXUP_COEF),
	SND_PCI_QUIRK(0x1025, 0x008f, "Acer", ALC260_FIXUP_GPIO1),
	SND_PCI_QUIRK(0x103c, 0x280a, "HP dc5750", ALC260_FIXUP_HP_DC5750),
	SND_PCI_QUIRK(0x103c, 0x30ba, "HP Presario B1900", ALC260_FIXUP_HP_B1900),
	SND_PCI_QUIRK(0x104d, 0x81bb, "Sony VAIO", ALC260_FIXUP_VAIO_PINS),
	SND_PCI_QUIRK(0x104d, 0x81e2, "Sony VAIO TX", ALC260_FIXUP_HP_PIN_0F),
	SND_PCI_QUIRK(0x10cf, 0x1326, "FSC LifeBook S7020", ALC260_FIXUP_FSC_S7020),
	SND_PCI_QUIRK(0x1509, 0x4540, "Favorit 100XS", ALC260_FIXUP_GPIO1),
	SND_PCI_QUIRK(0x152d, 0x0729, "Quanta KN1", ALC260_FIXUP_KN1),
	SND_PCI_QUIRK(0x161f, 0x2057, "Replacer 672V", ALC260_FIXUP_REPLACER),
	SND_PCI_QUIRK(0x1631, 0xc017, "PB V7900", ALC260_FIXUP_COEF),
	{}
};

static const struct hda_model_fixup alc260_fixup_models[] = {
	{.id = ALC260_FIXUP_GPIO1, .name = "gpio1"},
	{.id = ALC260_FIXUP_COEF, .name = "coef"},
	{.id = ALC260_FIXUP_FSC_S7020, .name = "fujitsu"},
	{.id = ALC260_FIXUP_FSC_S7020_JWSE, .name = "fujitsu-jwse"},
	{}
};

/*
 */
static int patch_alc260(struct hda_codec *codec)
{
	struct alc_spec *spec;
	int err;

	err = alc_alloc_spec(codec, 0x07);
	if (err < 0)
		return err;

	spec = codec->spec;
	/* as quite a few machines require HP amp for speaker outputs,
	 * it's easier to enable it unconditionally; even if it's unneeded,
	 * it's almost harmless.
	 */
	spec->gen.prefer_hp_amp = 1;
	spec->gen.beep_nid = 0x01;

	spec->shutup = alc_eapd_shutup;

	snd_hda_pick_fixup(codec, alc260_fixup_models, alc260_fixup_tbl,
			   alc260_fixups);
	snd_hda_apply_fixup(codec, HDA_FIXUP_ACT_PRE_PROBE);

	/* automatic parse from the BIOS config */
	err = alc260_parse_auto_config(codec);
	if (err < 0)
		goto error;

	if (!spec->gen.no_analog)
		set_beep_amp(spec, 0x07, 0x05, HDA_INPUT);

	snd_hda_apply_fixup(codec, HDA_FIXUP_ACT_PROBE);

	return 0;

 error:
	alc_free(codec);
	return err;
}


/*
 * ALC882/883/885/888/889 support
 *
 * ALC882 is almost identical with ALC880 but has cleaner and more flexible
 * configuration.  Each pin widget can choose any input DACs and a mixer.
 * Each ADC is connected from a mixer of all inputs.  This makes possible
 * 6-channel independent captures.
 *
 * In addition, an independent DAC for the multi-playback (not used in this
 * driver yet).
 */

/*
 * Pin config fixes
 */
enum {
	ALC882_FIXUP_ABIT_AW9D_MAX,
	ALC882_FIXUP_LENOVO_Y530,
	ALC882_FIXUP_PB_M5210,
	ALC882_FIXUP_ACER_ASPIRE_7736,
	ALC882_FIXUP_ASUS_W90V,
	ALC889_FIXUP_CD,
	ALC889_FIXUP_FRONT_HP_NO_PRESENCE,
	ALC889_FIXUP_VAIO_TT,
	ALC888_FIXUP_EEE1601,
	ALC882_FIXUP_EAPD,
	ALC883_FIXUP_EAPD,
	ALC883_FIXUP_ACER_EAPD,
	ALC882_FIXUP_GPIO1,
	ALC882_FIXUP_GPIO2,
	ALC882_FIXUP_GPIO3,
	ALC889_FIXUP_COEF,
	ALC882_FIXUP_ASUS_W2JC,
	ALC882_FIXUP_ACER_ASPIRE_4930G,
	ALC882_FIXUP_ACER_ASPIRE_8930G,
	ALC882_FIXUP_ASPIRE_8930G_VERBS,
	ALC885_FIXUP_MACPRO_GPIO,
	ALC889_FIXUP_DAC_ROUTE,
	ALC889_FIXUP_MBP_VREF,
	ALC889_FIXUP_IMAC91_VREF,
	ALC889_FIXUP_MBA11_VREF,
	ALC889_FIXUP_MBA21_VREF,
	ALC889_FIXUP_MP11_VREF,
	ALC889_FIXUP_MP41_VREF,
	ALC882_FIXUP_INV_DMIC,
	ALC882_FIXUP_NO_PRIMARY_HP,
	ALC887_FIXUP_ASUS_BASS,
	ALC887_FIXUP_BASS_CHMAP,
	ALC1220_FIXUP_GB_DUAL_CODECS,
};

static void alc889_fixup_coef(struct hda_codec *codec,
			      const struct hda_fixup *fix, int action)
{
	if (action != HDA_FIXUP_ACT_INIT)
		return;
	alc_update_coef_idx(codec, 7, 0, 0x2030);
}

/* toggle speaker-output according to the hp-jack state */
static void alc882_gpio_mute(struct hda_codec *codec, int pin, int muted)
{
	unsigned int gpiostate, gpiomask, gpiodir;

	gpiostate = snd_hda_codec_read(codec, codec->core.afg, 0,
				       AC_VERB_GET_GPIO_DATA, 0);

	if (!muted)
		gpiostate |= (1 << pin);
	else
		gpiostate &= ~(1 << pin);

	gpiomask = snd_hda_codec_read(codec, codec->core.afg, 0,
				      AC_VERB_GET_GPIO_MASK, 0);
	gpiomask |= (1 << pin);

	gpiodir = snd_hda_codec_read(codec, codec->core.afg, 0,
				     AC_VERB_GET_GPIO_DIRECTION, 0);
	gpiodir |= (1 << pin);


	snd_hda_codec_write(codec, codec->core.afg, 0,
			    AC_VERB_SET_GPIO_MASK, gpiomask);
	snd_hda_codec_write(codec, codec->core.afg, 0,
			    AC_VERB_SET_GPIO_DIRECTION, gpiodir);

	msleep(1);

	snd_hda_codec_write(codec, codec->core.afg, 0,
			    AC_VERB_SET_GPIO_DATA, gpiostate);
}

/* set up GPIO at initialization */
static void alc885_fixup_macpro_gpio(struct hda_codec *codec,
				     const struct hda_fixup *fix, int action)
{
	if (action != HDA_FIXUP_ACT_INIT)
		return;
	alc882_gpio_mute(codec, 0, 0);
	alc882_gpio_mute(codec, 1, 0);
}

/* Fix the connection of some pins for ALC889:
 * At least, Acer Aspire 5935 shows the connections to DAC3/4 don't
 * work correctly (bko#42740)
 */
static void alc889_fixup_dac_route(struct hda_codec *codec,
				   const struct hda_fixup *fix, int action)
{
	if (action == HDA_FIXUP_ACT_PRE_PROBE) {
		/* fake the connections during parsing the tree */
		hda_nid_t conn1[2] = { 0x0c, 0x0d };
		hda_nid_t conn2[2] = { 0x0e, 0x0f };
		snd_hda_override_conn_list(codec, 0x14, 2, conn1);
		snd_hda_override_conn_list(codec, 0x15, 2, conn1);
		snd_hda_override_conn_list(codec, 0x18, 2, conn2);
		snd_hda_override_conn_list(codec, 0x1a, 2, conn2);
	} else if (action == HDA_FIXUP_ACT_PROBE) {
		/* restore the connections */
		hda_nid_t conn[5] = { 0x0c, 0x0d, 0x0e, 0x0f, 0x26 };
		snd_hda_override_conn_list(codec, 0x14, 5, conn);
		snd_hda_override_conn_list(codec, 0x15, 5, conn);
		snd_hda_override_conn_list(codec, 0x18, 5, conn);
		snd_hda_override_conn_list(codec, 0x1a, 5, conn);
	}
}

/* Set VREF on HP pin */
static void alc889_fixup_mbp_vref(struct hda_codec *codec,
				  const struct hda_fixup *fix, int action)
{
	struct alc_spec *spec = codec->spec;
	static hda_nid_t nids[3] = { 0x14, 0x15, 0x19 };
	int i;

	if (action != HDA_FIXUP_ACT_INIT)
		return;
	for (i = 0; i < ARRAY_SIZE(nids); i++) {
		unsigned int val = snd_hda_codec_get_pincfg(codec, nids[i]);
		if (get_defcfg_device(val) != AC_JACK_HP_OUT)
			continue;
		val = snd_hda_codec_get_pin_target(codec, nids[i]);
		val |= AC_PINCTL_VREF_80;
		snd_hda_set_pin_ctl(codec, nids[i], val);
		spec->gen.keep_vref_in_automute = 1;
		break;
	}
}

static void alc889_fixup_mac_pins(struct hda_codec *codec,
				  const hda_nid_t *nids, int num_nids)
{
	struct alc_spec *spec = codec->spec;
	int i;

	for (i = 0; i < num_nids; i++) {
		unsigned int val;
		val = snd_hda_codec_get_pin_target(codec, nids[i]);
		val |= AC_PINCTL_VREF_50;
		snd_hda_set_pin_ctl(codec, nids[i], val);
	}
	spec->gen.keep_vref_in_automute = 1;
}

/* Set VREF on speaker pins on imac91 */
static void alc889_fixup_imac91_vref(struct hda_codec *codec,
				     const struct hda_fixup *fix, int action)
{
	static hda_nid_t nids[2] = { 0x18, 0x1a };

	if (action == HDA_FIXUP_ACT_INIT)
		alc889_fixup_mac_pins(codec, nids, ARRAY_SIZE(nids));
}

/* Set VREF on speaker pins on mba11 */
static void alc889_fixup_mba11_vref(struct hda_codec *codec,
				    const struct hda_fixup *fix, int action)
{
	static hda_nid_t nids[1] = { 0x18 };

	if (action == HDA_FIXUP_ACT_INIT)
		alc889_fixup_mac_pins(codec, nids, ARRAY_SIZE(nids));
}

/* Set VREF on speaker pins on mba21 */
static void alc889_fixup_mba21_vref(struct hda_codec *codec,
				    const struct hda_fixup *fix, int action)
{
	static hda_nid_t nids[2] = { 0x18, 0x19 };

	if (action == HDA_FIXUP_ACT_INIT)
		alc889_fixup_mac_pins(codec, nids, ARRAY_SIZE(nids));
}

/* Don't take HP output as primary
 * Strangely, the speaker output doesn't work on Vaio Z and some Vaio
 * all-in-one desktop PCs (for example VGC-LN51JGB) through DAC 0x05
 */
static void alc882_fixup_no_primary_hp(struct hda_codec *codec,
				       const struct hda_fixup *fix, int action)
{
	struct alc_spec *spec = codec->spec;
	if (action == HDA_FIXUP_ACT_PRE_PROBE) {
		spec->gen.no_primary_hp = 1;
		spec->gen.no_multi_io = 1;
	}
}

static void alc_fixup_bass_chmap(struct hda_codec *codec,
				 const struct hda_fixup *fix, int action);

/* For dual-codec configuration, we need to disable some features to avoid
 * conflicts of kctls and PCM streams
 */
static void alc_fixup_dual_codecs(struct hda_codec *codec,
				  const struct hda_fixup *fix, int action)
{
	struct alc_spec *spec = codec->spec;

	if (action != HDA_FIXUP_ACT_PRE_PROBE)
		return;
	/* disable vmaster */
	spec->gen.suppress_vmaster = 1;
	/* auto-mute and auto-mic switch don't work with multiple codecs */
	spec->gen.suppress_auto_mute = 1;
	spec->gen.suppress_auto_mic = 1;
	/* disable aamix as well */
	spec->gen.mixer_nid = 0;
	/* add location prefix to avoid conflicts */
	codec->force_pin_prefix = 1;
}

static void rename_ctl(struct hda_codec *codec, const char *oldname,
		       const char *newname)
{
	struct snd_kcontrol *kctl;

	kctl = snd_hda_find_mixer_ctl(codec, oldname);
	if (kctl)
		strcpy(kctl->id.name, newname);
}

static void alc1220_fixup_gb_dual_codecs(struct hda_codec *codec,
					 const struct hda_fixup *fix,
					 int action)
{
	alc_fixup_dual_codecs(codec, fix, action);
	switch (action) {
	case HDA_FIXUP_ACT_PRE_PROBE:
		/* override card longname to provide a unique UCM profile */
		strcpy(codec->card->longname, "HDAudio-Gigabyte-ALC1220DualCodecs");
		break;
	case HDA_FIXUP_ACT_BUILD:
		/* rename Capture controls depending on the codec */
		rename_ctl(codec, "Capture Volume",
			   codec->addr == 0 ?
			   "Rear-Panel Capture Volume" :
			   "Front-Panel Capture Volume");
		rename_ctl(codec, "Capture Switch",
			   codec->addr == 0 ?
			   "Rear-Panel Capture Switch" :
			   "Front-Panel Capture Switch");
		break;
	}
}

static const struct hda_fixup alc882_fixups[] = {
	[ALC882_FIXUP_ABIT_AW9D_MAX] = {
		.type = HDA_FIXUP_PINS,
		.v.pins = (const struct hda_pintbl[]) {
			{ 0x15, 0x01080104 }, /* side */
			{ 0x16, 0x01011012 }, /* rear */
			{ 0x17, 0x01016011 }, /* clfe */
			{ }
		}
	},
	[ALC882_FIXUP_LENOVO_Y530] = {
		.type = HDA_FIXUP_PINS,
		.v.pins = (const struct hda_pintbl[]) {
			{ 0x15, 0x99130112 }, /* rear int speakers */
			{ 0x16, 0x99130111 }, /* subwoofer */
			{ }
		}
	},
	[ALC882_FIXUP_PB_M5210] = {
		.type = HDA_FIXUP_PINCTLS,
		.v.pins = (const struct hda_pintbl[]) {
			{ 0x19, PIN_VREF50 },
			{}
		}
	},
	[ALC882_FIXUP_ACER_ASPIRE_7736] = {
		.type = HDA_FIXUP_FUNC,
		.v.func = alc_fixup_sku_ignore,
	},
	[ALC882_FIXUP_ASUS_W90V] = {
		.type = HDA_FIXUP_PINS,
		.v.pins = (const struct hda_pintbl[]) {
			{ 0x16, 0x99130110 }, /* fix sequence for CLFE */
			{ }
		}
	},
	[ALC889_FIXUP_CD] = {
		.type = HDA_FIXUP_PINS,
		.v.pins = (const struct hda_pintbl[]) {
			{ 0x1c, 0x993301f0 }, /* CD */
			{ }
		}
	},
	[ALC889_FIXUP_FRONT_HP_NO_PRESENCE] = {
		.type = HDA_FIXUP_PINS,
		.v.pins = (const struct hda_pintbl[]) {
			{ 0x1b, 0x02214120 }, /* Front HP jack is flaky, disable jack detect */
			{ }
		},
		.chained = true,
		.chain_id = ALC889_FIXUP_CD,
	},
	[ALC889_FIXUP_VAIO_TT] = {
		.type = HDA_FIXUP_PINS,
		.v.pins = (const struct hda_pintbl[]) {
			{ 0x17, 0x90170111 }, /* hidden surround speaker */
			{ }
		}
	},
	[ALC888_FIXUP_EEE1601] = {
		.type = HDA_FIXUP_VERBS,
		.v.verbs = (const struct hda_verb[]) {
			{ 0x20, AC_VERB_SET_COEF_INDEX, 0x0b },
			{ 0x20, AC_VERB_SET_PROC_COEF,  0x0838 },
			{ }
		}
	},
	[ALC882_FIXUP_EAPD] = {
		.type = HDA_FIXUP_VERBS,
		.v.verbs = (const struct hda_verb[]) {
			/* change to EAPD mode */
			{ 0x20, AC_VERB_SET_COEF_INDEX, 0x07 },
			{ 0x20, AC_VERB_SET_PROC_COEF, 0x3060 },
			{ }
		}
	},
	[ALC883_FIXUP_EAPD] = {
		.type = HDA_FIXUP_VERBS,
		.v.verbs = (const struct hda_verb[]) {
			/* change to EAPD mode */
			{ 0x20, AC_VERB_SET_COEF_INDEX, 0x07 },
			{ 0x20, AC_VERB_SET_PROC_COEF, 0x3070 },
			{ }
		}
	},
	[ALC883_FIXUP_ACER_EAPD] = {
		.type = HDA_FIXUP_VERBS,
		.v.verbs = (const struct hda_verb[]) {
			/* eanable EAPD on Acer laptops */
			{ 0x20, AC_VERB_SET_COEF_INDEX, 0x07 },
			{ 0x20, AC_VERB_SET_PROC_COEF, 0x3050 },
			{ }
		}
	},
	[ALC882_FIXUP_GPIO1] = {
		.type = HDA_FIXUP_VERBS,
		.v.verbs = alc_gpio1_init_verbs,
	},
	[ALC882_FIXUP_GPIO2] = {
		.type = HDA_FIXUP_VERBS,
		.v.verbs = alc_gpio2_init_verbs,
	},
	[ALC882_FIXUP_GPIO3] = {
		.type = HDA_FIXUP_VERBS,
		.v.verbs = alc_gpio3_init_verbs,
	},
	[ALC882_FIXUP_ASUS_W2JC] = {
		.type = HDA_FIXUP_VERBS,
		.v.verbs = alc_gpio1_init_verbs,
		.chained = true,
		.chain_id = ALC882_FIXUP_EAPD,
	},
	[ALC889_FIXUP_COEF] = {
		.type = HDA_FIXUP_FUNC,
		.v.func = alc889_fixup_coef,
	},
	[ALC882_FIXUP_ACER_ASPIRE_4930G] = {
		.type = HDA_FIXUP_PINS,
		.v.pins = (const struct hda_pintbl[]) {
			{ 0x16, 0x99130111 }, /* CLFE speaker */
			{ 0x17, 0x99130112 }, /* surround speaker */
			{ }
		},
		.chained = true,
		.chain_id = ALC882_FIXUP_GPIO1,
	},
	[ALC882_FIXUP_ACER_ASPIRE_8930G] = {
		.type = HDA_FIXUP_PINS,
		.v.pins = (const struct hda_pintbl[]) {
			{ 0x16, 0x99130111 }, /* CLFE speaker */
			{ 0x1b, 0x99130112 }, /* surround speaker */
			{ }
		},
		.chained = true,
		.chain_id = ALC882_FIXUP_ASPIRE_8930G_VERBS,
	},
	[ALC882_FIXUP_ASPIRE_8930G_VERBS] = {
		/* additional init verbs for Acer Aspire 8930G */
		.type = HDA_FIXUP_VERBS,
		.v.verbs = (const struct hda_verb[]) {
			/* Enable all DACs */
			/* DAC DISABLE/MUTE 1? */
			/*  setting bits 1-5 disables DAC nids 0x02-0x06
			 *  apparently. Init=0x38 */
			{ 0x20, AC_VERB_SET_COEF_INDEX, 0x03 },
			{ 0x20, AC_VERB_SET_PROC_COEF, 0x0000 },
			/* DAC DISABLE/MUTE 2? */
			/*  some bit here disables the other DACs.
			 *  Init=0x4900 */
			{ 0x20, AC_VERB_SET_COEF_INDEX, 0x08 },
			{ 0x20, AC_VERB_SET_PROC_COEF, 0x0000 },
			/* DMIC fix
			 * This laptop has a stereo digital microphone.
			 * The mics are only 1cm apart which makes the stereo
			 * useless. However, either the mic or the ALC889
			 * makes the signal become a difference/sum signal
			 * instead of standard stereo, which is annoying.
			 * So instead we flip this bit which makes the
			 * codec replicate the sum signal to both channels,
			 * turning it into a normal mono mic.
			 */
			/* DMIC_CONTROL? Init value = 0x0001 */
			{ 0x20, AC_VERB_SET_COEF_INDEX, 0x0b },
			{ 0x20, AC_VERB_SET_PROC_COEF, 0x0003 },
			{ 0x20, AC_VERB_SET_COEF_INDEX, 0x07 },
			{ 0x20, AC_VERB_SET_PROC_COEF, 0x3050 },
			{ }
		},
		.chained = true,
		.chain_id = ALC882_FIXUP_GPIO1,
	},
	[ALC885_FIXUP_MACPRO_GPIO] = {
		.type = HDA_FIXUP_FUNC,
		.v.func = alc885_fixup_macpro_gpio,
	},
	[ALC889_FIXUP_DAC_ROUTE] = {
		.type = HDA_FIXUP_FUNC,
		.v.func = alc889_fixup_dac_route,
	},
	[ALC889_FIXUP_MBP_VREF] = {
		.type = HDA_FIXUP_FUNC,
		.v.func = alc889_fixup_mbp_vref,
		.chained = true,
		.chain_id = ALC882_FIXUP_GPIO1,
	},
	[ALC889_FIXUP_IMAC91_VREF] = {
		.type = HDA_FIXUP_FUNC,
		.v.func = alc889_fixup_imac91_vref,
		.chained = true,
		.chain_id = ALC882_FIXUP_GPIO1,
	},
	[ALC889_FIXUP_MBA11_VREF] = {
		.type = HDA_FIXUP_FUNC,
		.v.func = alc889_fixup_mba11_vref,
		.chained = true,
		.chain_id = ALC889_FIXUP_MBP_VREF,
	},
	[ALC889_FIXUP_MBA21_VREF] = {
		.type = HDA_FIXUP_FUNC,
		.v.func = alc889_fixup_mba21_vref,
		.chained = true,
		.chain_id = ALC889_FIXUP_MBP_VREF,
	},
	[ALC889_FIXUP_MP11_VREF] = {
		.type = HDA_FIXUP_FUNC,
		.v.func = alc889_fixup_mba11_vref,
		.chained = true,
		.chain_id = ALC885_FIXUP_MACPRO_GPIO,
	},
	[ALC889_FIXUP_MP41_VREF] = {
		.type = HDA_FIXUP_FUNC,
		.v.func = alc889_fixup_mbp_vref,
		.chained = true,
		.chain_id = ALC885_FIXUP_MACPRO_GPIO,
	},
	[ALC882_FIXUP_INV_DMIC] = {
		.type = HDA_FIXUP_FUNC,
		.v.func = alc_fixup_inv_dmic,
	},
	[ALC882_FIXUP_NO_PRIMARY_HP] = {
		.type = HDA_FIXUP_FUNC,
		.v.func = alc882_fixup_no_primary_hp,
	},
	[ALC887_FIXUP_ASUS_BASS] = {
		.type = HDA_FIXUP_PINS,
		.v.pins = (const struct hda_pintbl[]) {
			{0x16, 0x99130130}, /* bass speaker */
			{}
		},
		.chained = true,
		.chain_id = ALC887_FIXUP_BASS_CHMAP,
	},
	[ALC887_FIXUP_BASS_CHMAP] = {
		.type = HDA_FIXUP_FUNC,
		.v.func = alc_fixup_bass_chmap,
	},
	[ALC1220_FIXUP_GB_DUAL_CODECS] = {
		.type = HDA_FIXUP_FUNC,
		.v.func = alc1220_fixup_gb_dual_codecs,
	},
};

static const struct snd_pci_quirk alc882_fixup_tbl[] = {
	SND_PCI_QUIRK(0x1025, 0x006c, "Acer Aspire 9810", ALC883_FIXUP_ACER_EAPD),
	SND_PCI_QUIRK(0x1025, 0x0090, "Acer Aspire", ALC883_FIXUP_ACER_EAPD),
	SND_PCI_QUIRK(0x1025, 0x0107, "Acer Aspire", ALC883_FIXUP_ACER_EAPD),
	SND_PCI_QUIRK(0x1025, 0x010a, "Acer Ferrari 5000", ALC883_FIXUP_ACER_EAPD),
	SND_PCI_QUIRK(0x1025, 0x0110, "Acer Aspire", ALC883_FIXUP_ACER_EAPD),
	SND_PCI_QUIRK(0x1025, 0x0112, "Acer Aspire 9303", ALC883_FIXUP_ACER_EAPD),
	SND_PCI_QUIRK(0x1025, 0x0121, "Acer Aspire 5920G", ALC883_FIXUP_ACER_EAPD),
	SND_PCI_QUIRK(0x1025, 0x013e, "Acer Aspire 4930G",
		      ALC882_FIXUP_ACER_ASPIRE_4930G),
	SND_PCI_QUIRK(0x1025, 0x013f, "Acer Aspire 5930G",
		      ALC882_FIXUP_ACER_ASPIRE_4930G),
	SND_PCI_QUIRK(0x1025, 0x0145, "Acer Aspire 8930G",
		      ALC882_FIXUP_ACER_ASPIRE_8930G),
	SND_PCI_QUIRK(0x1025, 0x0146, "Acer Aspire 6935G",
		      ALC882_FIXUP_ACER_ASPIRE_8930G),
	SND_PCI_QUIRK(0x1025, 0x015e, "Acer Aspire 6930G",
		      ALC882_FIXUP_ACER_ASPIRE_4930G),
	SND_PCI_QUIRK(0x1025, 0x0166, "Acer Aspire 6530G",
		      ALC882_FIXUP_ACER_ASPIRE_4930G),
	SND_PCI_QUIRK(0x1025, 0x0142, "Acer Aspire 7730G",
		      ALC882_FIXUP_ACER_ASPIRE_4930G),
	SND_PCI_QUIRK(0x1025, 0x0155, "Packard-Bell M5120", ALC882_FIXUP_PB_M5210),
	SND_PCI_QUIRK(0x1025, 0x021e, "Acer Aspire 5739G",
		      ALC882_FIXUP_ACER_ASPIRE_4930G),
	SND_PCI_QUIRK(0x1025, 0x0259, "Acer Aspire 5935", ALC889_FIXUP_DAC_ROUTE),
	SND_PCI_QUIRK(0x1025, 0x026b, "Acer Aspire 8940G", ALC882_FIXUP_ACER_ASPIRE_8930G),
	SND_PCI_QUIRK(0x1025, 0x0296, "Acer Aspire 7736z", ALC882_FIXUP_ACER_ASPIRE_7736),
	SND_PCI_QUIRK(0x1043, 0x13c2, "Asus A7M", ALC882_FIXUP_EAPD),
	SND_PCI_QUIRK(0x1043, 0x1873, "ASUS W90V", ALC882_FIXUP_ASUS_W90V),
	SND_PCI_QUIRK(0x1043, 0x1971, "Asus W2JC", ALC882_FIXUP_ASUS_W2JC),
	SND_PCI_QUIRK(0x1043, 0x835f, "Asus Eee 1601", ALC888_FIXUP_EEE1601),
	SND_PCI_QUIRK(0x1043, 0x84bc, "ASUS ET2700", ALC887_FIXUP_ASUS_BASS),
	SND_PCI_QUIRK(0x1043, 0x8691, "ASUS ROG Ranger VIII", ALC882_FIXUP_GPIO3),
	SND_PCI_QUIRK(0x104d, 0x9047, "Sony Vaio TT", ALC889_FIXUP_VAIO_TT),
	SND_PCI_QUIRK(0x104d, 0x905a, "Sony Vaio Z", ALC882_FIXUP_NO_PRIMARY_HP),
	SND_PCI_QUIRK(0x104d, 0x9060, "Sony Vaio VPCL14M1R", ALC882_FIXUP_NO_PRIMARY_HP),
	SND_PCI_QUIRK(0x104d, 0x9043, "Sony Vaio VGC-LN51JGB", ALC882_FIXUP_NO_PRIMARY_HP),
	SND_PCI_QUIRK(0x104d, 0x9044, "Sony VAIO AiO", ALC882_FIXUP_NO_PRIMARY_HP),

	/* All Apple entries are in codec SSIDs */
	SND_PCI_QUIRK(0x106b, 0x00a0, "MacBookPro 3,1", ALC889_FIXUP_MBP_VREF),
	SND_PCI_QUIRK(0x106b, 0x00a1, "Macbook", ALC889_FIXUP_MBP_VREF),
	SND_PCI_QUIRK(0x106b, 0x00a4, "MacbookPro 4,1", ALC889_FIXUP_MBP_VREF),
	SND_PCI_QUIRK(0x106b, 0x0c00, "Mac Pro", ALC889_FIXUP_MP11_VREF),
	SND_PCI_QUIRK(0x106b, 0x1000, "iMac 24", ALC885_FIXUP_MACPRO_GPIO),
	SND_PCI_QUIRK(0x106b, 0x2800, "AppleTV", ALC885_FIXUP_MACPRO_GPIO),
	SND_PCI_QUIRK(0x106b, 0x2c00, "MacbookPro rev3", ALC889_FIXUP_MBP_VREF),
	SND_PCI_QUIRK(0x106b, 0x3000, "iMac", ALC889_FIXUP_MBP_VREF),
	SND_PCI_QUIRK(0x106b, 0x3200, "iMac 7,1 Aluminum", ALC882_FIXUP_EAPD),
	SND_PCI_QUIRK(0x106b, 0x3400, "MacBookAir 1,1", ALC889_FIXUP_MBA11_VREF),
	SND_PCI_QUIRK(0x106b, 0x3500, "MacBookAir 2,1", ALC889_FIXUP_MBA21_VREF),
	SND_PCI_QUIRK(0x106b, 0x3600, "Macbook 3,1", ALC889_FIXUP_MBP_VREF),
	SND_PCI_QUIRK(0x106b, 0x3800, "MacbookPro 4,1", ALC889_FIXUP_MBP_VREF),
	SND_PCI_QUIRK(0x106b, 0x3e00, "iMac 24 Aluminum", ALC885_FIXUP_MACPRO_GPIO),
	SND_PCI_QUIRK(0x106b, 0x3f00, "Macbook 5,1", ALC889_FIXUP_IMAC91_VREF),
	SND_PCI_QUIRK(0x106b, 0x4000, "MacbookPro 5,1", ALC889_FIXUP_IMAC91_VREF),
	SND_PCI_QUIRK(0x106b, 0x4100, "Macmini 3,1", ALC889_FIXUP_IMAC91_VREF),
	SND_PCI_QUIRK(0x106b, 0x4200, "Mac Pro 4,1/5,1", ALC889_FIXUP_MP41_VREF),
	SND_PCI_QUIRK(0x106b, 0x4300, "iMac 9,1", ALC889_FIXUP_IMAC91_VREF),
	SND_PCI_QUIRK(0x106b, 0x4600, "MacbookPro 5,2", ALC889_FIXUP_IMAC91_VREF),
	SND_PCI_QUIRK(0x106b, 0x4900, "iMac 9,1 Aluminum", ALC889_FIXUP_IMAC91_VREF),
	SND_PCI_QUIRK(0x106b, 0x4a00, "Macbook 5,2", ALC889_FIXUP_MBA11_VREF),

	SND_PCI_QUIRK(0x1071, 0x8258, "Evesham Voyaeger", ALC882_FIXUP_EAPD),
	SND_PCI_QUIRK(0x1458, 0xa002, "Gigabyte EP45-DS3/Z87X-UD3H", ALC889_FIXUP_FRONT_HP_NO_PRESENCE),
	SND_PCI_QUIRK(0x1458, 0xa0b8, "Gigabyte AZ370-Gaming", ALC1220_FIXUP_GB_DUAL_CODECS),
	SND_PCI_QUIRK(0x1462, 0x7350, "MSI-7350", ALC889_FIXUP_CD),
	SND_PCI_QUIRK(0x1462, 0xda57, "MSI Z270-Gaming", ALC1220_FIXUP_GB_DUAL_CODECS),
	SND_PCI_QUIRK_VENDOR(0x1462, "MSI", ALC882_FIXUP_GPIO3),
	SND_PCI_QUIRK(0x147b, 0x107a, "Abit AW9D-MAX", ALC882_FIXUP_ABIT_AW9D_MAX),
	SND_PCI_QUIRK_VENDOR(0x1558, "Clevo laptop", ALC882_FIXUP_EAPD),
	SND_PCI_QUIRK(0x161f, 0x2054, "Medion laptop", ALC883_FIXUP_EAPD),
	SND_PCI_QUIRK(0x17aa, 0x3a0d, "Lenovo Y530", ALC882_FIXUP_LENOVO_Y530),
	SND_PCI_QUIRK(0x8086, 0x0022, "DX58SO", ALC889_FIXUP_COEF),
	{}
};

static const struct hda_model_fixup alc882_fixup_models[] = {
	{.id = ALC882_FIXUP_ACER_ASPIRE_4930G, .name = "acer-aspire-4930g"},
	{.id = ALC882_FIXUP_ACER_ASPIRE_8930G, .name = "acer-aspire-8930g"},
	{.id = ALC883_FIXUP_ACER_EAPD, .name = "acer-aspire"},
	{.id = ALC882_FIXUP_INV_DMIC, .name = "inv-dmic"},
	{.id = ALC882_FIXUP_NO_PRIMARY_HP, .name = "no-primary-hp"},
	{.id = ALC1220_FIXUP_GB_DUAL_CODECS, .name = "dual-codecs"},
	{}
};

/*
 * BIOS auto configuration
 */
/* almost identical with ALC880 parser... */
static int alc882_parse_auto_config(struct hda_codec *codec)
{
	static const hda_nid_t alc882_ignore[] = { 0x1d, 0 };
	static const hda_nid_t alc882_ssids[] = { 0x15, 0x1b, 0x14, 0 };
	return alc_parse_auto_config(codec, alc882_ignore, alc882_ssids);
}

/*
 */
static int patch_alc882(struct hda_codec *codec)
{
	struct alc_spec *spec;
	int err;

	err = alc_alloc_spec(codec, 0x0b);
	if (err < 0)
		return err;

	spec = codec->spec;

	switch (codec->core.vendor_id) {
	case 0x10ec0882:
	case 0x10ec0885:
	case 0x10ec0900:
	case 0x10ec1220:
		break;
	default:
		/* ALC883 and variants */
		alc_fix_pll_init(codec, 0x20, 0x0a, 10);
		break;
	}

	snd_hda_pick_fixup(codec, alc882_fixup_models, alc882_fixup_tbl,
		       alc882_fixups);
	snd_hda_apply_fixup(codec, HDA_FIXUP_ACT_PRE_PROBE);

	alc_auto_parse_customize_define(codec);

	if (has_cdefine_beep(codec))
		spec->gen.beep_nid = 0x01;

	/* automatic parse from the BIOS config */
	err = alc882_parse_auto_config(codec);
	if (err < 0)
		goto error;

	if (!spec->gen.no_analog && spec->gen.beep_nid)
		set_beep_amp(spec, 0x0b, 0x05, HDA_INPUT);

	snd_hda_apply_fixup(codec, HDA_FIXUP_ACT_PROBE);

	return 0;

 error:
	alc_free(codec);
	return err;
}


/*
 * ALC262 support
 */
static int alc262_parse_auto_config(struct hda_codec *codec)
{
	static const hda_nid_t alc262_ignore[] = { 0x1d, 0 };
	static const hda_nid_t alc262_ssids[] = { 0x15, 0x1b, 0x14, 0 };
	return alc_parse_auto_config(codec, alc262_ignore, alc262_ssids);
}

/*
 * Pin config fixes
 */
enum {
	ALC262_FIXUP_FSC_H270,
	ALC262_FIXUP_FSC_S7110,
	ALC262_FIXUP_HP_Z200,
	ALC262_FIXUP_TYAN,
	ALC262_FIXUP_LENOVO_3000,
	ALC262_FIXUP_BENQ,
	ALC262_FIXUP_BENQ_T31,
	ALC262_FIXUP_INV_DMIC,
	ALC262_FIXUP_INTEL_BAYLEYBAY,
};

static const struct hda_fixup alc262_fixups[] = {
	[ALC262_FIXUP_FSC_H270] = {
		.type = HDA_FIXUP_PINS,
		.v.pins = (const struct hda_pintbl[]) {
			{ 0x14, 0x99130110 }, /* speaker */
			{ 0x15, 0x0221142f }, /* front HP */
			{ 0x1b, 0x0121141f }, /* rear HP */
			{ }
		}
	},
	[ALC262_FIXUP_FSC_S7110] = {
		.type = HDA_FIXUP_PINS,
		.v.pins = (const struct hda_pintbl[]) {
			{ 0x15, 0x90170110 }, /* speaker */
			{ }
		},
		.chained = true,
		.chain_id = ALC262_FIXUP_BENQ,
	},
	[ALC262_FIXUP_HP_Z200] = {
		.type = HDA_FIXUP_PINS,
		.v.pins = (const struct hda_pintbl[]) {
			{ 0x16, 0x99130120 }, /* internal speaker */
			{ }
		}
	},
	[ALC262_FIXUP_TYAN] = {
		.type = HDA_FIXUP_PINS,
		.v.pins = (const struct hda_pintbl[]) {
			{ 0x14, 0x1993e1f0 }, /* int AUX */
			{ }
		}
	},
	[ALC262_FIXUP_LENOVO_3000] = {
		.type = HDA_FIXUP_PINCTLS,
		.v.pins = (const struct hda_pintbl[]) {
			{ 0x19, PIN_VREF50 },
			{}
		},
		.chained = true,
		.chain_id = ALC262_FIXUP_BENQ,
	},
	[ALC262_FIXUP_BENQ] = {
		.type = HDA_FIXUP_VERBS,
		.v.verbs = (const struct hda_verb[]) {
			{ 0x20, AC_VERB_SET_COEF_INDEX, 0x07 },
			{ 0x20, AC_VERB_SET_PROC_COEF, 0x3070 },
			{}
		}
	},
	[ALC262_FIXUP_BENQ_T31] = {
		.type = HDA_FIXUP_VERBS,
		.v.verbs = (const struct hda_verb[]) {
			{ 0x20, AC_VERB_SET_COEF_INDEX, 0x07 },
			{ 0x20, AC_VERB_SET_PROC_COEF, 0x3050 },
			{}
		}
	},
	[ALC262_FIXUP_INV_DMIC] = {
		.type = HDA_FIXUP_FUNC,
		.v.func = alc_fixup_inv_dmic,
	},
	[ALC262_FIXUP_INTEL_BAYLEYBAY] = {
		.type = HDA_FIXUP_FUNC,
		.v.func = alc_fixup_no_depop_delay,
	},
};

static const struct snd_pci_quirk alc262_fixup_tbl[] = {
	SND_PCI_QUIRK(0x103c, 0x170b, "HP Z200", ALC262_FIXUP_HP_Z200),
	SND_PCI_QUIRK(0x10cf, 0x1397, "Fujitsu Lifebook S7110", ALC262_FIXUP_FSC_S7110),
	SND_PCI_QUIRK(0x10cf, 0x142d, "Fujitsu Lifebook E8410", ALC262_FIXUP_BENQ),
	SND_PCI_QUIRK(0x10f1, 0x2915, "Tyan Thunder n6650W", ALC262_FIXUP_TYAN),
	SND_PCI_QUIRK(0x1734, 0x1147, "FSC Celsius H270", ALC262_FIXUP_FSC_H270),
	SND_PCI_QUIRK(0x17aa, 0x384e, "Lenovo 3000", ALC262_FIXUP_LENOVO_3000),
	SND_PCI_QUIRK(0x17ff, 0x0560, "Benq ED8", ALC262_FIXUP_BENQ),
	SND_PCI_QUIRK(0x17ff, 0x058d, "Benq T31-16", ALC262_FIXUP_BENQ_T31),
	SND_PCI_QUIRK(0x8086, 0x7270, "BayleyBay", ALC262_FIXUP_INTEL_BAYLEYBAY),
	{}
};

static const struct hda_model_fixup alc262_fixup_models[] = {
	{.id = ALC262_FIXUP_INV_DMIC, .name = "inv-dmic"},
	{}
};

/*
 */
static int patch_alc262(struct hda_codec *codec)
{
	struct alc_spec *spec;
	int err;

	err = alc_alloc_spec(codec, 0x0b);
	if (err < 0)
		return err;

	spec = codec->spec;
	spec->gen.shared_mic_vref_pin = 0x18;

	spec->shutup = alc_eapd_shutup;

#if 0
	/* pshou 07/11/05  set a zero PCM sample to DAC when FIFO is
	 * under-run
	 */
	alc_update_coefex_idx(codec, 0x1a, 7, 0, 0x80);
#endif
	alc_fix_pll_init(codec, 0x20, 0x0a, 10);

	snd_hda_pick_fixup(codec, alc262_fixup_models, alc262_fixup_tbl,
		       alc262_fixups);
	snd_hda_apply_fixup(codec, HDA_FIXUP_ACT_PRE_PROBE);

	alc_auto_parse_customize_define(codec);

	if (has_cdefine_beep(codec))
		spec->gen.beep_nid = 0x01;

	/* automatic parse from the BIOS config */
	err = alc262_parse_auto_config(codec);
	if (err < 0)
		goto error;

	if (!spec->gen.no_analog && spec->gen.beep_nid)
		set_beep_amp(spec, 0x0b, 0x05, HDA_INPUT);

	snd_hda_apply_fixup(codec, HDA_FIXUP_ACT_PROBE);

	return 0;

 error:
	alc_free(codec);
	return err;
}

/*
 *  ALC268
 */
/* bind Beep switches of both NID 0x0f and 0x10 */
static int alc268_beep_switch_put(struct snd_kcontrol *kcontrol,
				  struct snd_ctl_elem_value *ucontrol)
{
	struct hda_codec *codec = snd_kcontrol_chip(kcontrol);
	unsigned long pval;
	int err;

	mutex_lock(&codec->control_mutex);
	pval = kcontrol->private_value;
	kcontrol->private_value = (pval & ~0xff) | 0x0f;
	err = snd_hda_mixer_amp_switch_put(kcontrol, ucontrol);
	if (err >= 0) {
		kcontrol->private_value = (pval & ~0xff) | 0x10;
		err = snd_hda_mixer_amp_switch_put(kcontrol, ucontrol);
	}
	kcontrol->private_value = pval;
	mutex_unlock(&codec->control_mutex);
	return err;
}

static const struct snd_kcontrol_new alc268_beep_mixer[] = {
	HDA_CODEC_VOLUME("Beep Playback Volume", 0x1d, 0x0, HDA_INPUT),
	{
		.iface = SNDRV_CTL_ELEM_IFACE_MIXER,
		.name = "Beep Playback Switch",
		.subdevice = HDA_SUBDEV_AMP_FLAG,
		.info = snd_hda_mixer_amp_switch_info,
		.get = snd_hda_mixer_amp_switch_get,
		.put = alc268_beep_switch_put,
		.private_value = HDA_COMPOSE_AMP_VAL(0x0f, 3, 1, HDA_INPUT)
	},
	{ }
};

/* set PCBEEP vol = 0, mute connections */
static const struct hda_verb alc268_beep_init_verbs[] = {
	{0x1d, AC_VERB_SET_AMP_GAIN_MUTE, AMP_IN_UNMUTE(0)},
	{0x0f, AC_VERB_SET_AMP_GAIN_MUTE, AMP_IN_MUTE(1)},
	{0x10, AC_VERB_SET_AMP_GAIN_MUTE, AMP_IN_MUTE(1)},
	{ }
};

enum {
	ALC268_FIXUP_INV_DMIC,
	ALC268_FIXUP_HP_EAPD,
	ALC268_FIXUP_SPDIF,
};

static const struct hda_fixup alc268_fixups[] = {
	[ALC268_FIXUP_INV_DMIC] = {
		.type = HDA_FIXUP_FUNC,
		.v.func = alc_fixup_inv_dmic,
	},
	[ALC268_FIXUP_HP_EAPD] = {
		.type = HDA_FIXUP_VERBS,
		.v.verbs = (const struct hda_verb[]) {
			{0x15, AC_VERB_SET_EAPD_BTLENABLE, 0},
			{}
		}
	},
	[ALC268_FIXUP_SPDIF] = {
		.type = HDA_FIXUP_PINS,
		.v.pins = (const struct hda_pintbl[]) {
			{ 0x1e, 0x014b1180 }, /* enable SPDIF out */
			{}
		}
	},
};

static const struct hda_model_fixup alc268_fixup_models[] = {
	{.id = ALC268_FIXUP_INV_DMIC, .name = "inv-dmic"},
	{.id = ALC268_FIXUP_HP_EAPD, .name = "hp-eapd"},
	{}
};

static const struct snd_pci_quirk alc268_fixup_tbl[] = {
	SND_PCI_QUIRK(0x1025, 0x0139, "Acer TravelMate 6293", ALC268_FIXUP_SPDIF),
	SND_PCI_QUIRK(0x1025, 0x015b, "Acer AOA 150 (ZG5)", ALC268_FIXUP_INV_DMIC),
	/* below is codec SSID since multiple Toshiba laptops have the
	 * same PCI SSID 1179:ff00
	 */
	SND_PCI_QUIRK(0x1179, 0xff06, "Toshiba P200", ALC268_FIXUP_HP_EAPD),
	{}
};

/*
 * BIOS auto configuration
 */
static int alc268_parse_auto_config(struct hda_codec *codec)
{
	static const hda_nid_t alc268_ssids[] = { 0x15, 0x1b, 0x14, 0 };
	return alc_parse_auto_config(codec, NULL, alc268_ssids);
}

/*
 */
static int patch_alc268(struct hda_codec *codec)
{
	struct alc_spec *spec;
	int err;

	/* ALC268 has no aa-loopback mixer */
	err = alc_alloc_spec(codec, 0);
	if (err < 0)
		return err;

	spec = codec->spec;
	spec->gen.beep_nid = 0x01;

	spec->shutup = alc_eapd_shutup;

	snd_hda_pick_fixup(codec, alc268_fixup_models, alc268_fixup_tbl, alc268_fixups);
	snd_hda_apply_fixup(codec, HDA_FIXUP_ACT_PRE_PROBE);

	/* automatic parse from the BIOS config */
	err = alc268_parse_auto_config(codec);
	if (err < 0)
		goto error;

	if (err > 0 && !spec->gen.no_analog &&
	    spec->gen.autocfg.speaker_pins[0] != 0x1d) {
		add_mixer(spec, alc268_beep_mixer);
		snd_hda_add_verbs(codec, alc268_beep_init_verbs);
		if (!query_amp_caps(codec, 0x1d, HDA_INPUT))
			/* override the amp caps for beep generator */
			snd_hda_override_amp_caps(codec, 0x1d, HDA_INPUT,
					  (0x0c << AC_AMPCAP_OFFSET_SHIFT) |
					  (0x0c << AC_AMPCAP_NUM_STEPS_SHIFT) |
					  (0x07 << AC_AMPCAP_STEP_SIZE_SHIFT) |
					  (0 << AC_AMPCAP_MUTE_SHIFT));
	}

	snd_hda_apply_fixup(codec, HDA_FIXUP_ACT_PROBE);

	return 0;

 error:
	alc_free(codec);
	return err;
}

/*
 * ALC269
 */

static const struct hda_pcm_stream alc269_44k_pcm_analog_playback = {
	.rates = SNDRV_PCM_RATE_44100, /* fixed rate */
};

static const struct hda_pcm_stream alc269_44k_pcm_analog_capture = {
	.rates = SNDRV_PCM_RATE_44100, /* fixed rate */
};

/* different alc269-variants */
enum {
	ALC269_TYPE_ALC269VA,
	ALC269_TYPE_ALC269VB,
	ALC269_TYPE_ALC269VC,
	ALC269_TYPE_ALC269VD,
	ALC269_TYPE_ALC280,
	ALC269_TYPE_ALC282,
	ALC269_TYPE_ALC283,
	ALC269_TYPE_ALC284,
	ALC269_TYPE_ALC293,
	ALC269_TYPE_ALC286,
	ALC269_TYPE_ALC298,
	ALC269_TYPE_ALC255,
	ALC269_TYPE_ALC256,
	ALC269_TYPE_ALC215,
	ALC269_TYPE_ALC225,
	ALC269_TYPE_ALC294,
	ALC269_TYPE_ALC700,
};

/*
 * BIOS auto configuration
 */
static int alc269_parse_auto_config(struct hda_codec *codec)
{
	static const hda_nid_t alc269_ignore[] = { 0x1d, 0 };
	static const hda_nid_t alc269_ssids[] = { 0, 0x1b, 0x14, 0x21 };
	static const hda_nid_t alc269va_ssids[] = { 0x15, 0x1b, 0x14, 0 };
	struct alc_spec *spec = codec->spec;
	const hda_nid_t *ssids;

	switch (spec->codec_variant) {
	case ALC269_TYPE_ALC269VA:
	case ALC269_TYPE_ALC269VC:
	case ALC269_TYPE_ALC280:
	case ALC269_TYPE_ALC284:
	case ALC269_TYPE_ALC293:
		ssids = alc269va_ssids;
		break;
	case ALC269_TYPE_ALC269VB:
	case ALC269_TYPE_ALC269VD:
	case ALC269_TYPE_ALC282:
	case ALC269_TYPE_ALC283:
	case ALC269_TYPE_ALC286:
	case ALC269_TYPE_ALC298:
	case ALC269_TYPE_ALC255:
	case ALC269_TYPE_ALC256:
	case ALC269_TYPE_ALC215:
	case ALC269_TYPE_ALC225:
	case ALC269_TYPE_ALC294:
	case ALC269_TYPE_ALC700:
		ssids = alc269_ssids;
		break;
	default:
		ssids = alc269_ssids;
		break;
	}

	return alc_parse_auto_config(codec, alc269_ignore, ssids);
}

static int find_ext_mic_pin(struct hda_codec *codec);

static void alc286_shutup(struct hda_codec *codec)
{
	int i;
	int mic_pin = find_ext_mic_pin(codec);
	/* don't shut up pins when unloading the driver; otherwise it breaks
	 * the default pin setup at the next load of the driver
	 */
	if (codec->bus->shutdown)
		return;
	for (i = 0; i < codec->init_pins.used; i++) {
		struct hda_pincfg *pin = snd_array_elem(&codec->init_pins, i);
		/* use read here for syncing after issuing each verb */
		if (pin->nid != mic_pin)
			snd_hda_codec_read(codec, pin->nid, 0,
					AC_VERB_SET_PIN_WIDGET_CONTROL, 0);
	}
	codec->pins_shutup = 1;
}

static void alc269vb_toggle_power_output(struct hda_codec *codec, int power_up)
{
	alc_update_coef_idx(codec, 0x04, 1 << 11, power_up ? (1 << 11) : 0);
}

static void alc269_shutup(struct hda_codec *codec)
{
	struct alc_spec *spec = codec->spec;

	if (spec->codec_variant == ALC269_TYPE_ALC269VB)
		alc269vb_toggle_power_output(codec, 0);
	if (spec->codec_variant == ALC269_TYPE_ALC269VB &&
			(alc_get_coef0(codec) & 0x00ff) == 0x018) {
		msleep(150);
	}
	snd_hda_shutup_pins(codec);
}

static struct coef_fw alc282_coefs[] = {
	WRITE_COEF(0x03, 0x0002), /* Power Down Control */
	UPDATE_COEF(0x05, 0xff3f, 0x0700), /* FIFO and filter clock */
	WRITE_COEF(0x07, 0x0200), /* DMIC control */
	UPDATE_COEF(0x06, 0x00f0, 0), /* Analog clock */
	UPDATE_COEF(0x08, 0xfffc, 0x0c2c), /* JD */
	WRITE_COEF(0x0a, 0xcccc), /* JD offset1 */
	WRITE_COEF(0x0b, 0xcccc), /* JD offset2 */
	WRITE_COEF(0x0e, 0x6e00), /* LDO1/2/3, DAC/ADC */
	UPDATE_COEF(0x0f, 0xf800, 0x1000), /* JD */
	UPDATE_COEF(0x10, 0xfc00, 0x0c00), /* Capless */
	WRITE_COEF(0x6f, 0x0), /* Class D test 4 */
	UPDATE_COEF(0x0c, 0xfe00, 0), /* IO power down directly */
	WRITE_COEF(0x34, 0xa0c0), /* ANC */
	UPDATE_COEF(0x16, 0x0008, 0), /* AGC MUX */
	UPDATE_COEF(0x1d, 0x00e0, 0), /* DAC simple content protection */
	UPDATE_COEF(0x1f, 0x00e0, 0), /* ADC simple content protection */
	WRITE_COEF(0x21, 0x8804), /* DAC ADC Zero Detection */
	WRITE_COEF(0x63, 0x2902), /* PLL */
	WRITE_COEF(0x68, 0xa080), /* capless control 2 */
	WRITE_COEF(0x69, 0x3400), /* capless control 3 */
	WRITE_COEF(0x6a, 0x2f3e), /* capless control 4 */
	WRITE_COEF(0x6b, 0x0), /* capless control 5 */
	UPDATE_COEF(0x6d, 0x0fff, 0x0900), /* class D test 2 */
	WRITE_COEF(0x6e, 0x110a), /* class D test 3 */
	UPDATE_COEF(0x70, 0x00f8, 0x00d8), /* class D test 5 */
	WRITE_COEF(0x71, 0x0014), /* class D test 6 */
	WRITE_COEF(0x72, 0xc2ba), /* classD OCP */
	UPDATE_COEF(0x77, 0x0f80, 0), /* classD pure DC test */
	WRITE_COEF(0x6c, 0xfc06), /* Class D amp control */
	{}
};

static void alc282_restore_default_value(struct hda_codec *codec)
{
	alc_process_coef_fw(codec, alc282_coefs);
}

static void alc282_init(struct hda_codec *codec)
{
	struct alc_spec *spec = codec->spec;
	hda_nid_t hp_pin = spec->gen.autocfg.hp_pins[0];
	bool hp_pin_sense;
	int coef78;

	alc282_restore_default_value(codec);

	if (!hp_pin)
		return;
	hp_pin_sense = snd_hda_jack_detect(codec, hp_pin);
	coef78 = alc_read_coef_idx(codec, 0x78);

	/* Index 0x78 Direct Drive HP AMP LPM Control 1 */
	/* Headphone capless set to high power mode */
	alc_write_coef_idx(codec, 0x78, 0x9004);

	if (hp_pin_sense)
		msleep(2);

	snd_hda_codec_write(codec, hp_pin, 0,
			    AC_VERB_SET_AMP_GAIN_MUTE, AMP_OUT_MUTE);

	if (hp_pin_sense)
		msleep(85);

	snd_hda_codec_write(codec, hp_pin, 0,
			    AC_VERB_SET_PIN_WIDGET_CONTROL, PIN_OUT);

	if (hp_pin_sense)
		msleep(100);

	/* Headphone capless set to normal mode */
	alc_write_coef_idx(codec, 0x78, coef78);
}

static void alc282_shutup(struct hda_codec *codec)
{
	struct alc_spec *spec = codec->spec;
	hda_nid_t hp_pin = spec->gen.autocfg.hp_pins[0];
	bool hp_pin_sense;
	int coef78;

	if (!hp_pin) {
		alc269_shutup(codec);
		return;
	}

	hp_pin_sense = snd_hda_jack_detect(codec, hp_pin);
	coef78 = alc_read_coef_idx(codec, 0x78);
	alc_write_coef_idx(codec, 0x78, 0x9004);

	if (hp_pin_sense)
		msleep(2);

	snd_hda_codec_write(codec, hp_pin, 0,
			    AC_VERB_SET_AMP_GAIN_MUTE, AMP_OUT_MUTE);

	if (hp_pin_sense)
		msleep(85);

	snd_hda_codec_write(codec, hp_pin, 0,
			    AC_VERB_SET_PIN_WIDGET_CONTROL, 0x0);

	if (hp_pin_sense)
		msleep(100);

	alc_auto_setup_eapd(codec, false);
	snd_hda_shutup_pins(codec);
	alc_write_coef_idx(codec, 0x78, coef78);
}

static struct coef_fw alc283_coefs[] = {
	WRITE_COEF(0x03, 0x0002), /* Power Down Control */
	UPDATE_COEF(0x05, 0xff3f, 0x0700), /* FIFO and filter clock */
	WRITE_COEF(0x07, 0x0200), /* DMIC control */
	UPDATE_COEF(0x06, 0x00f0, 0), /* Analog clock */
	UPDATE_COEF(0x08, 0xfffc, 0x0c2c), /* JD */
	WRITE_COEF(0x0a, 0xcccc), /* JD offset1 */
	WRITE_COEF(0x0b, 0xcccc), /* JD offset2 */
	WRITE_COEF(0x0e, 0x6fc0), /* LDO1/2/3, DAC/ADC */
	UPDATE_COEF(0x0f, 0xf800, 0x1000), /* JD */
	UPDATE_COEF(0x10, 0xfc00, 0x0c00), /* Capless */
	WRITE_COEF(0x3a, 0x0), /* Class D test 4 */
	UPDATE_COEF(0x0c, 0xfe00, 0x0), /* IO power down directly */
	WRITE_COEF(0x22, 0xa0c0), /* ANC */
	UPDATE_COEFEX(0x53, 0x01, 0x000f, 0x0008), /* AGC MUX */
	UPDATE_COEF(0x1d, 0x00e0, 0), /* DAC simple content protection */
	UPDATE_COEF(0x1f, 0x00e0, 0), /* ADC simple content protection */
	WRITE_COEF(0x21, 0x8804), /* DAC ADC Zero Detection */
	WRITE_COEF(0x2e, 0x2902), /* PLL */
	WRITE_COEF(0x33, 0xa080), /* capless control 2 */
	WRITE_COEF(0x34, 0x3400), /* capless control 3 */
	WRITE_COEF(0x35, 0x2f3e), /* capless control 4 */
	WRITE_COEF(0x36, 0x0), /* capless control 5 */
	UPDATE_COEF(0x38, 0x0fff, 0x0900), /* class D test 2 */
	WRITE_COEF(0x39, 0x110a), /* class D test 3 */
	UPDATE_COEF(0x3b, 0x00f8, 0x00d8), /* class D test 5 */
	WRITE_COEF(0x3c, 0x0014), /* class D test 6 */
	WRITE_COEF(0x3d, 0xc2ba), /* classD OCP */
	UPDATE_COEF(0x42, 0x0f80, 0x0), /* classD pure DC test */
	WRITE_COEF(0x49, 0x0), /* test mode */
	UPDATE_COEF(0x40, 0xf800, 0x9800), /* Class D DC enable */
	UPDATE_COEF(0x42, 0xf000, 0x2000), /* DC offset */
	WRITE_COEF(0x37, 0xfc06), /* Class D amp control */
	UPDATE_COEF(0x1b, 0x8000, 0), /* HP JD control */
	{}
};

static void alc283_restore_default_value(struct hda_codec *codec)
{
	alc_process_coef_fw(codec, alc283_coefs);
}

static void alc283_init(struct hda_codec *codec)
{
	struct alc_spec *spec = codec->spec;
	hda_nid_t hp_pin = spec->gen.autocfg.hp_pins[0];
	bool hp_pin_sense;

	if (!spec->gen.autocfg.hp_outs) {
		if (spec->gen.autocfg.line_out_type == AC_JACK_HP_OUT)
			hp_pin = spec->gen.autocfg.line_out_pins[0];
	}

	alc283_restore_default_value(codec);

	if (!hp_pin)
		return;

	msleep(30);
	hp_pin_sense = snd_hda_jack_detect(codec, hp_pin);

	/* Index 0x43 Direct Drive HP AMP LPM Control 1 */
	/* Headphone capless set to high power mode */
	alc_write_coef_idx(codec, 0x43, 0x9004);

	snd_hda_codec_write(codec, hp_pin, 0,
			    AC_VERB_SET_AMP_GAIN_MUTE, AMP_OUT_MUTE);

	if (hp_pin_sense)
		msleep(85);

	snd_hda_codec_write(codec, hp_pin, 0,
			    AC_VERB_SET_PIN_WIDGET_CONTROL, PIN_OUT);

	if (hp_pin_sense)
		msleep(85);
	/* Index 0x46 Combo jack auto switch control 2 */
	/* 3k pull low control for Headset jack. */
	alc_update_coef_idx(codec, 0x46, 3 << 12, 0);
	/* Headphone capless set to normal mode */
	alc_write_coef_idx(codec, 0x43, 0x9614);
}

static void alc283_shutup(struct hda_codec *codec)
{
	struct alc_spec *spec = codec->spec;
	hda_nid_t hp_pin = spec->gen.autocfg.hp_pins[0];
	bool hp_pin_sense;

	if (!spec->gen.autocfg.hp_outs) {
		if (spec->gen.autocfg.line_out_type == AC_JACK_HP_OUT)
			hp_pin = spec->gen.autocfg.line_out_pins[0];
	}

	if (!hp_pin) {
		alc269_shutup(codec);
		return;
	}

	hp_pin_sense = snd_hda_jack_detect(codec, hp_pin);

	alc_write_coef_idx(codec, 0x43, 0x9004);

	/*depop hp during suspend*/
	alc_write_coef_idx(codec, 0x06, 0x2100);

	snd_hda_codec_write(codec, hp_pin, 0,
			    AC_VERB_SET_AMP_GAIN_MUTE, AMP_OUT_MUTE);

	if (hp_pin_sense)
		msleep(100);

	snd_hda_codec_write(codec, hp_pin, 0,
			    AC_VERB_SET_PIN_WIDGET_CONTROL, 0x0);

	alc_update_coef_idx(codec, 0x46, 0, 3 << 12);

	if (hp_pin_sense)
		msleep(100);
	alc_auto_setup_eapd(codec, false);
	snd_hda_shutup_pins(codec);
	alc_write_coef_idx(codec, 0x43, 0x9614);
}

static void alc256_init(struct hda_codec *codec)
{
	struct alc_spec *spec = codec->spec;
	hda_nid_t hp_pin = spec->gen.autocfg.hp_pins[0];
	bool hp_pin_sense;

	if (!hp_pin)
		return;

	msleep(30);

	hp_pin_sense = snd_hda_jack_detect(codec, hp_pin);

	if (hp_pin_sense)
		msleep(2);

	alc_update_coefex_idx(codec, 0x57, 0x04, 0x0007, 0x1); /* Low power */

	snd_hda_codec_write(codec, hp_pin, 0,
			    AC_VERB_SET_AMP_GAIN_MUTE, AMP_OUT_MUTE);

	if (hp_pin_sense)
		msleep(85);

	snd_hda_codec_write(codec, hp_pin, 0,
			    AC_VERB_SET_PIN_WIDGET_CONTROL, PIN_OUT);

	if (hp_pin_sense)
		msleep(100);

	alc_update_coef_idx(codec, 0x46, 3 << 12, 0);
	alc_update_coefex_idx(codec, 0x57, 0x04, 0x0007, 0x4); /* Hight power */
}

static void alc256_shutup(struct hda_codec *codec)
{
	struct alc_spec *spec = codec->spec;
	hda_nid_t hp_pin = spec->gen.autocfg.hp_pins[0];
	bool hp_pin_sense;

	if (!hp_pin) {
		alc269_shutup(codec);
		return;
	}

	hp_pin_sense = snd_hda_jack_detect(codec, hp_pin);

	if (hp_pin_sense)
		msleep(2);

	snd_hda_codec_write(codec, hp_pin, 0,
			    AC_VERB_SET_AMP_GAIN_MUTE, AMP_OUT_MUTE);

	if (hp_pin_sense)
		msleep(85);

	snd_hda_codec_write(codec, hp_pin, 0,
			    AC_VERB_SET_PIN_WIDGET_CONTROL, 0x0);

	alc_update_coef_idx(codec, 0x46, 0, 3 << 12); /* 3k pull low control for Headset jack. */

	if (hp_pin_sense)
		msleep(100);

	alc_auto_setup_eapd(codec, false);
	snd_hda_shutup_pins(codec);
}

static void alc_default_init(struct hda_codec *codec)
{
	struct alc_spec *spec = codec->spec;
	hda_nid_t hp_pin = spec->gen.autocfg.hp_pins[0];
	bool hp_pin_sense;

	if (!hp_pin)
		return;

	msleep(30);

	hp_pin_sense = snd_hda_jack_detect(codec, hp_pin);

	if (hp_pin_sense)
		msleep(2);

	snd_hda_codec_write(codec, hp_pin, 0,
			    AC_VERB_SET_AMP_GAIN_MUTE, AMP_OUT_MUTE);

	if (hp_pin_sense)
		msleep(85);

	snd_hda_codec_write(codec, hp_pin, 0,
			    AC_VERB_SET_PIN_WIDGET_CONTROL, PIN_OUT);

	if (hp_pin_sense)
		msleep(100);
}

static void alc_default_shutup(struct hda_codec *codec)
{
	struct alc_spec *spec = codec->spec;
	hda_nid_t hp_pin = spec->gen.autocfg.hp_pins[0];
	bool hp_pin_sense;

	if (!hp_pin) {
		alc269_shutup(codec);
		return;
	}

	hp_pin_sense = snd_hda_jack_detect(codec, hp_pin);

	if (hp_pin_sense)
		msleep(2);

	snd_hda_codec_write(codec, hp_pin, 0,
			    AC_VERB_SET_AMP_GAIN_MUTE, AMP_OUT_MUTE);

	if (hp_pin_sense)
		msleep(85);

	snd_hda_codec_write(codec, hp_pin, 0,
			    AC_VERB_SET_PIN_WIDGET_CONTROL, 0x0);

	if (hp_pin_sense)
		msleep(100);

	alc_auto_setup_eapd(codec, false);
	snd_hda_shutup_pins(codec);
}

static void alc5505_coef_set(struct hda_codec *codec, unsigned int index_reg,
			     unsigned int val)
{
	snd_hda_codec_write(codec, 0x51, 0, AC_VERB_SET_COEF_INDEX, index_reg >> 1);
	snd_hda_codec_write(codec, 0x51, 0, AC_VERB_SET_PROC_COEF, val & 0xffff); /* LSB */
	snd_hda_codec_write(codec, 0x51, 0, AC_VERB_SET_PROC_COEF, val >> 16); /* MSB */
}

static int alc5505_coef_get(struct hda_codec *codec, unsigned int index_reg)
{
	unsigned int val;

	snd_hda_codec_write(codec, 0x51, 0, AC_VERB_SET_COEF_INDEX, index_reg >> 1);
	val = snd_hda_codec_read(codec, 0x51, 0, AC_VERB_GET_PROC_COEF, 0)
		& 0xffff;
	val |= snd_hda_codec_read(codec, 0x51, 0, AC_VERB_GET_PROC_COEF, 0)
		<< 16;
	return val;
}

static void alc5505_dsp_halt(struct hda_codec *codec)
{
	unsigned int val;

	alc5505_coef_set(codec, 0x3000, 0x000c); /* DSP CPU stop */
	alc5505_coef_set(codec, 0x880c, 0x0008); /* DDR enter self refresh */
	alc5505_coef_set(codec, 0x61c0, 0x11110080); /* Clock control for PLL and CPU */
	alc5505_coef_set(codec, 0x6230, 0xfc0d4011); /* Disable Input OP */
	alc5505_coef_set(codec, 0x61b4, 0x040a2b03); /* Stop PLL2 */
	alc5505_coef_set(codec, 0x61b0, 0x00005b17); /* Stop PLL1 */
	alc5505_coef_set(codec, 0x61b8, 0x04133303); /* Stop PLL3 */
	val = alc5505_coef_get(codec, 0x6220);
	alc5505_coef_set(codec, 0x6220, (val | 0x3000)); /* switch Ringbuffer clock to DBUS clock */
}

static void alc5505_dsp_back_from_halt(struct hda_codec *codec)
{
	alc5505_coef_set(codec, 0x61b8, 0x04133302);
	alc5505_coef_set(codec, 0x61b0, 0x00005b16);
	alc5505_coef_set(codec, 0x61b4, 0x040a2b02);
	alc5505_coef_set(codec, 0x6230, 0xf80d4011);
	alc5505_coef_set(codec, 0x6220, 0x2002010f);
	alc5505_coef_set(codec, 0x880c, 0x00000004);
}

static void alc5505_dsp_init(struct hda_codec *codec)
{
	unsigned int val;

	alc5505_dsp_halt(codec);
	alc5505_dsp_back_from_halt(codec);
	alc5505_coef_set(codec, 0x61b0, 0x5b14); /* PLL1 control */
	alc5505_coef_set(codec, 0x61b0, 0x5b16);
	alc5505_coef_set(codec, 0x61b4, 0x04132b00); /* PLL2 control */
	alc5505_coef_set(codec, 0x61b4, 0x04132b02);
	alc5505_coef_set(codec, 0x61b8, 0x041f3300); /* PLL3 control*/
	alc5505_coef_set(codec, 0x61b8, 0x041f3302);
	snd_hda_codec_write(codec, 0x51, 0, AC_VERB_SET_CODEC_RESET, 0); /* Function reset */
	alc5505_coef_set(codec, 0x61b8, 0x041b3302);
	alc5505_coef_set(codec, 0x61b8, 0x04173302);
	alc5505_coef_set(codec, 0x61b8, 0x04163302);
	alc5505_coef_set(codec, 0x8800, 0x348b328b); /* DRAM control */
	alc5505_coef_set(codec, 0x8808, 0x00020022); /* DRAM control */
	alc5505_coef_set(codec, 0x8818, 0x00000400); /* DRAM control */

	val = alc5505_coef_get(codec, 0x6200) >> 16; /* Read revision ID */
	if (val <= 3)
		alc5505_coef_set(codec, 0x6220, 0x2002010f); /* I/O PAD Configuration */
	else
		alc5505_coef_set(codec, 0x6220, 0x6002018f);

	alc5505_coef_set(codec, 0x61ac, 0x055525f0); /**/
	alc5505_coef_set(codec, 0x61c0, 0x12230080); /* Clock control */
	alc5505_coef_set(codec, 0x61b4, 0x040e2b02); /* PLL2 control */
	alc5505_coef_set(codec, 0x61bc, 0x010234f8); /* OSC Control */
	alc5505_coef_set(codec, 0x880c, 0x00000004); /* DRAM Function control */
	alc5505_coef_set(codec, 0x880c, 0x00000003);
	alc5505_coef_set(codec, 0x880c, 0x00000010);

#ifdef HALT_REALTEK_ALC5505
	alc5505_dsp_halt(codec);
#endif
}

#ifdef HALT_REALTEK_ALC5505
#define alc5505_dsp_suspend(codec)	/* NOP */
#define alc5505_dsp_resume(codec)	/* NOP */
#else
#define alc5505_dsp_suspend(codec)	alc5505_dsp_halt(codec)
#define alc5505_dsp_resume(codec)	alc5505_dsp_back_from_halt(codec)
#endif

#ifdef CONFIG_PM
static int alc269_suspend(struct hda_codec *codec)
{
	struct alc_spec *spec = codec->spec;

	if (spec->has_alc5505_dsp)
		alc5505_dsp_suspend(codec);
	return alc_suspend(codec);
}

static int alc269_resume(struct hda_codec *codec)
{
	struct alc_spec *spec = codec->spec;

	if (spec->codec_variant == ALC269_TYPE_ALC269VB)
		alc269vb_toggle_power_output(codec, 0);
	if (spec->codec_variant == ALC269_TYPE_ALC269VB &&
			(alc_get_coef0(codec) & 0x00ff) == 0x018) {
		msleep(150);
	}

	codec->patch_ops.init(codec);

	if (spec->codec_variant == ALC269_TYPE_ALC269VB)
		alc269vb_toggle_power_output(codec, 1);
	if (spec->codec_variant == ALC269_TYPE_ALC269VB &&
			(alc_get_coef0(codec) & 0x00ff) == 0x017) {
		msleep(200);
	}

	regcache_sync(codec->core.regmap);
	hda_call_check_power_status(codec, 0x01);

	/* on some machine, the BIOS will clear the codec gpio data when enter
	 * suspend, and won't restore the data after resume, so we restore it
	 * in the driver.
	 */
	if (spec->gpio_led)
		snd_hda_codec_write(codec, codec->core.afg, 0, AC_VERB_SET_GPIO_DATA,
			    spec->gpio_led);

	if (spec->has_alc5505_dsp)
		alc5505_dsp_resume(codec);

	return 0;
}
#endif /* CONFIG_PM */

static void alc269_fixup_pincfg_no_hp_to_lineout(struct hda_codec *codec,
						 const struct hda_fixup *fix, int action)
{
	struct alc_spec *spec = codec->spec;

	if (action == HDA_FIXUP_ACT_PRE_PROBE)
		spec->parse_flags = HDA_PINCFG_NO_HP_FIXUP;
}

static void alc269_fixup_hweq(struct hda_codec *codec,
			       const struct hda_fixup *fix, int action)
{
	if (action == HDA_FIXUP_ACT_INIT)
		alc_update_coef_idx(codec, 0x1e, 0, 0x80);
}

static void alc269_fixup_headset_mic(struct hda_codec *codec,
				       const struct hda_fixup *fix, int action)
{
	struct alc_spec *spec = codec->spec;

	if (action == HDA_FIXUP_ACT_PRE_PROBE)
		spec->parse_flags |= HDA_PINCFG_HEADSET_MIC;
}

static void alc271_fixup_dmic(struct hda_codec *codec,
			      const struct hda_fixup *fix, int action)
{
	static const struct hda_verb verbs[] = {
		{0x20, AC_VERB_SET_COEF_INDEX, 0x0d},
		{0x20, AC_VERB_SET_PROC_COEF, 0x4000},
		{}
	};
	unsigned int cfg;

	if (strcmp(codec->core.chip_name, "ALC271X") &&
	    strcmp(codec->core.chip_name, "ALC269VB"))
		return;
	cfg = snd_hda_codec_get_pincfg(codec, 0x12);
	if (get_defcfg_connect(cfg) == AC_JACK_PORT_FIXED)
		snd_hda_sequence_write(codec, verbs);
}

static void alc269_fixup_pcm_44k(struct hda_codec *codec,
				 const struct hda_fixup *fix, int action)
{
	struct alc_spec *spec = codec->spec;

	if (action != HDA_FIXUP_ACT_PROBE)
		return;

	/* Due to a hardware problem on Lenovo Ideadpad, we need to
	 * fix the sample rate of analog I/O to 44.1kHz
	 */
	spec->gen.stream_analog_playback = &alc269_44k_pcm_analog_playback;
	spec->gen.stream_analog_capture = &alc269_44k_pcm_analog_capture;
}

static void alc269_fixup_stereo_dmic(struct hda_codec *codec,
				     const struct hda_fixup *fix, int action)
{
	/* The digital-mic unit sends PDM (differential signal) instead of
	 * the standard PCM, thus you can't record a valid mono stream as is.
	 * Below is a workaround specific to ALC269 to control the dmic
	 * signal source as mono.
	 */
	if (action == HDA_FIXUP_ACT_INIT)
		alc_update_coef_idx(codec, 0x07, 0, 0x80);
}

static void alc269_quanta_automute(struct hda_codec *codec)
{
	snd_hda_gen_update_outputs(codec);

	alc_write_coef_idx(codec, 0x0c, 0x680);
	alc_write_coef_idx(codec, 0x0c, 0x480);
}

static void alc269_fixup_quanta_mute(struct hda_codec *codec,
				     const struct hda_fixup *fix, int action)
{
	struct alc_spec *spec = codec->spec;
	if (action != HDA_FIXUP_ACT_PROBE)
		return;
	spec->gen.automute_hook = alc269_quanta_automute;
}

static void alc269_x101_hp_automute_hook(struct hda_codec *codec,
					 struct hda_jack_callback *jack)
{
	struct alc_spec *spec = codec->spec;
	int vref;
	msleep(200);
	snd_hda_gen_hp_automute(codec, jack);

	vref = spec->gen.hp_jack_present ? PIN_VREF80 : 0;
	msleep(100);
	snd_hda_codec_write(codec, 0x18, 0, AC_VERB_SET_PIN_WIDGET_CONTROL,
			    vref);
	msleep(500);
	snd_hda_codec_write(codec, 0x18, 0, AC_VERB_SET_PIN_WIDGET_CONTROL,
			    vref);
}

static void alc269_fixup_x101_headset_mic(struct hda_codec *codec,
				     const struct hda_fixup *fix, int action)
{
	struct alc_spec *spec = codec->spec;
	if (action == HDA_FIXUP_ACT_PRE_PROBE) {
		spec->parse_flags |= HDA_PINCFG_HEADSET_MIC;
		spec->gen.hp_automute_hook = alc269_x101_hp_automute_hook;
	}
}


/* update mute-LED according to the speaker mute state via mic VREF pin */
static void alc269_fixup_mic_mute_hook(void *private_data, int enabled)
{
	struct hda_codec *codec = private_data;
	struct alc_spec *spec = codec->spec;
	unsigned int pinval;

	if (spec->mute_led_polarity)
		enabled = !enabled;
	pinval = snd_hda_codec_get_pin_target(codec, spec->mute_led_nid);
	pinval &= ~AC_PINCTL_VREFEN;
	pinval |= enabled ? AC_PINCTL_VREF_HIZ : AC_PINCTL_VREF_80;
	if (spec->mute_led_nid)
		snd_hda_set_pin_ctl_cache(codec, spec->mute_led_nid, pinval);
}

/* Make sure the led works even in runtime suspend */
static unsigned int led_power_filter(struct hda_codec *codec,
						  hda_nid_t nid,
						  unsigned int power_state)
{
	struct alc_spec *spec = codec->spec;

	if (power_state != AC_PWRST_D3 || nid == 0 ||
	    (nid != spec->mute_led_nid && nid != spec->cap_mute_led_nid))
		return power_state;

	/* Set pin ctl again, it might have just been set to 0 */
	snd_hda_set_pin_ctl(codec, nid,
			    snd_hda_codec_get_pin_target(codec, nid));

	return snd_hda_gen_path_power_filter(codec, nid, power_state);
}

static void alc269_fixup_hp_mute_led(struct hda_codec *codec,
				     const struct hda_fixup *fix, int action)
{
	struct alc_spec *spec = codec->spec;
	const struct dmi_device *dev = NULL;

	if (action != HDA_FIXUP_ACT_PRE_PROBE)
		return;

	while ((dev = dmi_find_device(DMI_DEV_TYPE_OEM_STRING, NULL, dev))) {
		int pol, pin;
		if (sscanf(dev->name, "HP_Mute_LED_%d_%x", &pol, &pin) != 2)
			continue;
		if (pin < 0x0a || pin >= 0x10)
			break;
		spec->mute_led_polarity = pol;
		spec->mute_led_nid = pin - 0x0a + 0x18;
		spec->gen.vmaster_mute.hook = alc269_fixup_mic_mute_hook;
		spec->gen.vmaster_mute_enum = 1;
		codec->power_filter = led_power_filter;
		codec_dbg(codec,
			  "Detected mute LED for %x:%d\n", spec->mute_led_nid,
			   spec->mute_led_polarity);
		break;
	}
}

static void alc269_fixup_hp_mute_led_mic1(struct hda_codec *codec,
				const struct hda_fixup *fix, int action)
{
	struct alc_spec *spec = codec->spec;
	if (action == HDA_FIXUP_ACT_PRE_PROBE) {
		spec->mute_led_polarity = 0;
		spec->mute_led_nid = 0x18;
		spec->gen.vmaster_mute.hook = alc269_fixup_mic_mute_hook;
		spec->gen.vmaster_mute_enum = 1;
		codec->power_filter = led_power_filter;
	}
}

static void alc269_fixup_hp_mute_led_mic2(struct hda_codec *codec,
				const struct hda_fixup *fix, int action)
{
	struct alc_spec *spec = codec->spec;
	if (action == HDA_FIXUP_ACT_PRE_PROBE) {
		spec->mute_led_polarity = 0;
		spec->mute_led_nid = 0x19;
		spec->gen.vmaster_mute.hook = alc269_fixup_mic_mute_hook;
		spec->gen.vmaster_mute_enum = 1;
		codec->power_filter = led_power_filter;
	}
}

/* update LED status via GPIO */
static void alc_update_gpio_led(struct hda_codec *codec, unsigned int mask,
				bool enabled)
{
	struct alc_spec *spec = codec->spec;
	unsigned int oldval = spec->gpio_led;

	if (spec->mute_led_polarity)
		enabled = !enabled;

	if (enabled)
		spec->gpio_led &= ~mask;
	else
		spec->gpio_led |= mask;
	if (spec->gpio_led != oldval)
		snd_hda_codec_write(codec, 0x01, 0, AC_VERB_SET_GPIO_DATA,
				    spec->gpio_led);
}

/* turn on/off mute LED via GPIO per vmaster hook */
static void alc_fixup_gpio_mute_hook(void *private_data, int enabled)
{
	struct hda_codec *codec = private_data;
	struct alc_spec *spec = codec->spec;

	alc_update_gpio_led(codec, spec->gpio_mute_led_mask, enabled);
}

/* turn on/off mic-mute LED via GPIO per capture hook */
static void alc_fixup_gpio_mic_mute_hook(struct hda_codec *codec,
					 struct snd_kcontrol *kcontrol,
					 struct snd_ctl_elem_value *ucontrol)
{
	struct alc_spec *spec = codec->spec;

	if (ucontrol)
		alc_update_gpio_led(codec, spec->gpio_mic_led_mask,
				    ucontrol->value.integer.value[0] ||
				    ucontrol->value.integer.value[1]);
}

static void alc269_fixup_hp_gpio_led(struct hda_codec *codec,
				const struct hda_fixup *fix, int action)
{
	struct alc_spec *spec = codec->spec;
	static const struct hda_verb gpio_init[] = {
		{ 0x01, AC_VERB_SET_GPIO_MASK, 0x18 },
		{ 0x01, AC_VERB_SET_GPIO_DIRECTION, 0x18 },
		{}
	};

	if (action == HDA_FIXUP_ACT_PRE_PROBE) {
		spec->gen.vmaster_mute.hook = alc_fixup_gpio_mute_hook;
		spec->gen.cap_sync_hook = alc_fixup_gpio_mic_mute_hook;
		spec->gpio_led = 0;
		spec->mute_led_polarity = 0;
		spec->gpio_mute_led_mask = 0x08;
		spec->gpio_mic_led_mask = 0x10;
		snd_hda_add_verbs(codec, gpio_init);
	}
}

static void alc286_fixup_hp_gpio_led(struct hda_codec *codec,
				const struct hda_fixup *fix, int action)
{
	struct alc_spec *spec = codec->spec;
	static const struct hda_verb gpio_init[] = {
		{ 0x01, AC_VERB_SET_GPIO_MASK, 0x22 },
		{ 0x01, AC_VERB_SET_GPIO_DIRECTION, 0x22 },
		{}
	};

	if (action == HDA_FIXUP_ACT_PRE_PROBE) {
		spec->gen.vmaster_mute.hook = alc_fixup_gpio_mute_hook;
		spec->gen.cap_sync_hook = alc_fixup_gpio_mic_mute_hook;
		spec->gpio_led = 0;
		spec->mute_led_polarity = 0;
		spec->gpio_mute_led_mask = 0x02;
		spec->gpio_mic_led_mask = 0x20;
		snd_hda_add_verbs(codec, gpio_init);
	}
}

/* turn on/off mic-mute LED per capture hook */
static void alc269_fixup_hp_cap_mic_mute_hook(struct hda_codec *codec,
					       struct snd_kcontrol *kcontrol,
					       struct snd_ctl_elem_value *ucontrol)
{
	struct alc_spec *spec = codec->spec;
	unsigned int pinval, enable, disable;

	pinval = snd_hda_codec_get_pin_target(codec, spec->cap_mute_led_nid);
	pinval &= ~AC_PINCTL_VREFEN;
	enable  = pinval | AC_PINCTL_VREF_80;
	disable = pinval | AC_PINCTL_VREF_HIZ;

	if (!ucontrol)
		return;

	if (ucontrol->value.integer.value[0] ||
	    ucontrol->value.integer.value[1])
		pinval = disable;
	else
		pinval = enable;

	if (spec->cap_mute_led_nid)
		snd_hda_set_pin_ctl_cache(codec, spec->cap_mute_led_nid, pinval);
}

static void alc269_fixup_hp_gpio_mic1_led(struct hda_codec *codec,
				const struct hda_fixup *fix, int action)
{
	struct alc_spec *spec = codec->spec;
	static const struct hda_verb gpio_init[] = {
		{ 0x01, AC_VERB_SET_GPIO_MASK, 0x08 },
		{ 0x01, AC_VERB_SET_GPIO_DIRECTION, 0x08 },
		{}
	};

	if (action == HDA_FIXUP_ACT_PRE_PROBE) {
		spec->gen.vmaster_mute.hook = alc_fixup_gpio_mute_hook;
		spec->gen.cap_sync_hook = alc269_fixup_hp_cap_mic_mute_hook;
		spec->gpio_led = 0;
		spec->mute_led_polarity = 0;
		spec->gpio_mute_led_mask = 0x08;
		spec->cap_mute_led_nid = 0x18;
		snd_hda_add_verbs(codec, gpio_init);
		codec->power_filter = led_power_filter;
	}
}

static void alc280_fixup_hp_gpio4(struct hda_codec *codec,
				   const struct hda_fixup *fix, int action)
{
	/* Like hp_gpio_mic1_led, but also needs GPIO4 low to enable headphone amp */
	struct alc_spec *spec = codec->spec;
	static const struct hda_verb gpio_init[] = {
		{ 0x01, AC_VERB_SET_GPIO_MASK, 0x18 },
		{ 0x01, AC_VERB_SET_GPIO_DIRECTION, 0x18 },
		{}
	};

	if (action == HDA_FIXUP_ACT_PRE_PROBE) {
		spec->gen.vmaster_mute.hook = alc_fixup_gpio_mute_hook;
		spec->gen.cap_sync_hook = alc269_fixup_hp_cap_mic_mute_hook;
		spec->gpio_led = 0;
		spec->mute_led_polarity = 0;
		spec->gpio_mute_led_mask = 0x08;
		spec->cap_mute_led_nid = 0x18;
		snd_hda_add_verbs(codec, gpio_init);
		codec->power_filter = led_power_filter;
	}
}

static void gpio2_mic_hotkey_event(struct hda_codec *codec,
				   struct hda_jack_callback *event)
{
	struct alc_spec *spec = codec->spec;

	/* GPIO2 just toggles on a keypress/keyrelease cycle. Therefore
	   send both key on and key off event for every interrupt. */
	input_report_key(spec->kb_dev, spec->alc_mute_keycode_map[ALC_KEY_MICMUTE_INDEX], 1);
	input_sync(spec->kb_dev);
	input_report_key(spec->kb_dev, spec->alc_mute_keycode_map[ALC_KEY_MICMUTE_INDEX], 0);
	input_sync(spec->kb_dev);
}

static int alc_register_micmute_input_device(struct hda_codec *codec)
{
	struct alc_spec *spec = codec->spec;
	int i;

	spec->kb_dev = input_allocate_device();
	if (!spec->kb_dev) {
		codec_err(codec, "Out of memory (input_allocate_device)\n");
		return -ENOMEM;
	}

	spec->alc_mute_keycode_map[ALC_KEY_MICMUTE_INDEX] = KEY_MICMUTE;

	spec->kb_dev->name = "Microphone Mute Button";
	spec->kb_dev->evbit[0] = BIT_MASK(EV_KEY);
	spec->kb_dev->keycodesize = sizeof(spec->alc_mute_keycode_map[0]);
	spec->kb_dev->keycodemax = ARRAY_SIZE(spec->alc_mute_keycode_map);
	spec->kb_dev->keycode = spec->alc_mute_keycode_map;
	for (i = 0; i < ARRAY_SIZE(spec->alc_mute_keycode_map); i++)
		set_bit(spec->alc_mute_keycode_map[i], spec->kb_dev->keybit);

	if (input_register_device(spec->kb_dev)) {
		codec_err(codec, "input_register_device failed\n");
		input_free_device(spec->kb_dev);
		spec->kb_dev = NULL;
		return -ENOMEM;
	}

	return 0;
}

static void alc280_fixup_hp_gpio2_mic_hotkey(struct hda_codec *codec,
					     const struct hda_fixup *fix, int action)
{
	/* GPIO1 = set according to SKU external amp
	   GPIO2 = mic mute hotkey
	   GPIO3 = mute LED
	   GPIO4 = mic mute LED */
	static const struct hda_verb gpio_init[] = {
		{ 0x01, AC_VERB_SET_GPIO_MASK, 0x1e },
		{ 0x01, AC_VERB_SET_GPIO_DIRECTION, 0x1a },
		{ 0x01, AC_VERB_SET_GPIO_DATA, 0x02 },
		{}
	};

	struct alc_spec *spec = codec->spec;

	if (action == HDA_FIXUP_ACT_PRE_PROBE) {
		if (alc_register_micmute_input_device(codec) != 0)
			return;

		snd_hda_add_verbs(codec, gpio_init);
		snd_hda_codec_write_cache(codec, codec->core.afg, 0,
					  AC_VERB_SET_GPIO_UNSOLICITED_RSP_MASK, 0x04);
		snd_hda_jack_detect_enable_callback(codec, codec->core.afg,
						    gpio2_mic_hotkey_event);

		spec->gen.vmaster_mute.hook = alc_fixup_gpio_mute_hook;
		spec->gen.cap_sync_hook = alc_fixup_gpio_mic_mute_hook;
		spec->gpio_led = 0;
		spec->mute_led_polarity = 0;
		spec->gpio_mute_led_mask = 0x08;
		spec->gpio_mic_led_mask = 0x10;
		return;
	}

	if (!spec->kb_dev)
		return;

	switch (action) {
	case HDA_FIXUP_ACT_PROBE:
		spec->init_amp = ALC_INIT_DEFAULT;
		break;
	case HDA_FIXUP_ACT_FREE:
		input_unregister_device(spec->kb_dev);
		spec->kb_dev = NULL;
	}
}

static void alc233_fixup_lenovo_line2_mic_hotkey(struct hda_codec *codec,
					     const struct hda_fixup *fix, int action)
{
	/* Line2 = mic mute hotkey
	   GPIO2 = mic mute LED */
	static const struct hda_verb gpio_init[] = {
		{ 0x01, AC_VERB_SET_GPIO_MASK, 0x04 },
		{ 0x01, AC_VERB_SET_GPIO_DIRECTION, 0x04 },
		{}
	};

	struct alc_spec *spec = codec->spec;

	if (action == HDA_FIXUP_ACT_PRE_PROBE) {
		if (alc_register_micmute_input_device(codec) != 0)
			return;

		snd_hda_add_verbs(codec, gpio_init);
		snd_hda_jack_detect_enable_callback(codec, 0x1b,
						    gpio2_mic_hotkey_event);

		spec->gen.cap_sync_hook = alc_fixup_gpio_mic_mute_hook;
		spec->gpio_led = 0;
		spec->mute_led_polarity = 0;
		spec->gpio_mic_led_mask = 0x04;
		return;
	}

	if (!spec->kb_dev)
		return;

	switch (action) {
	case HDA_FIXUP_ACT_PROBE:
		spec->init_amp = ALC_INIT_DEFAULT;
		break;
	case HDA_FIXUP_ACT_FREE:
		input_unregister_device(spec->kb_dev);
		spec->kb_dev = NULL;
	}
}

static void alc269_fixup_hp_line1_mic1_led(struct hda_codec *codec,
				const struct hda_fixup *fix, int action)
{
	struct alc_spec *spec = codec->spec;

	if (action == HDA_FIXUP_ACT_PRE_PROBE) {
		spec->gen.vmaster_mute.hook = alc269_fixup_mic_mute_hook;
		spec->gen.cap_sync_hook = alc269_fixup_hp_cap_mic_mute_hook;
		spec->mute_led_polarity = 0;
		spec->mute_led_nid = 0x1a;
		spec->cap_mute_led_nid = 0x18;
		spec->gen.vmaster_mute_enum = 1;
		codec->power_filter = led_power_filter;
	}
}

static struct coef_fw alc225_pre_hsmode[] = {
	UPDATE_COEF(0x4a, 1<<8, 0),
	UPDATE_COEFEX(0x57, 0x05, 1<<14, 0),
	UPDATE_COEF(0x63, 3<<14, 3<<14),
	UPDATE_COEF(0x4a, 3<<4, 2<<4),
	UPDATE_COEF(0x4a, 3<<10, 3<<10),
	UPDATE_COEF(0x45, 0x3f<<10, 0x34<<10),
	UPDATE_COEF(0x4a, 3<<10, 0),
	{}
};

static void alc_headset_mode_unplugged(struct hda_codec *codec)
{
	static struct coef_fw coef0255[] = {
		WRITE_COEF(0x45, 0xd089), /* UAJ function set to menual mode */
		UPDATE_COEFEX(0x57, 0x05, 1<<14, 0), /* Direct Drive HP Amp control(Set to verb control)*/
		WRITE_COEF(0x06, 0x6104), /* Set MIC2 Vref gate with HP */
		WRITE_COEFEX(0x57, 0x03, 0x8aa6), /* Direct Drive HP Amp control */
		{}
	};
	static struct coef_fw coef0255_1[] = {
		WRITE_COEF(0x1b, 0x0c0b), /* LDO and MISC control */
		{}
	};
	static struct coef_fw coef0256[] = {
		WRITE_COEF(0x1b, 0x0c4b), /* LDO and MISC control */
		{}
	};
	static struct coef_fw coef0233[] = {
		WRITE_COEF(0x1b, 0x0c0b),
		WRITE_COEF(0x45, 0xc429),
		UPDATE_COEF(0x35, 0x4000, 0),
		WRITE_COEF(0x06, 0x2104),
		WRITE_COEF(0x1a, 0x0001),
		WRITE_COEF(0x26, 0x0004),
		WRITE_COEF(0x32, 0x42a3),
		{}
	};
	static struct coef_fw coef0288[] = {
		UPDATE_COEF(0x4f, 0xfcc0, 0xc400),
		UPDATE_COEF(0x50, 0x2000, 0x2000),
		UPDATE_COEF(0x56, 0x0006, 0x0006),
		UPDATE_COEF(0x66, 0x0008, 0),
		UPDATE_COEF(0x67, 0x2000, 0),
		{}
	};
	static struct coef_fw coef0298[] = {
		UPDATE_COEF(0x19, 0x1300, 0x0300),
		{}
	};
	static struct coef_fw coef0292[] = {
		WRITE_COEF(0x76, 0x000e),
		WRITE_COEF(0x6c, 0x2400),
		WRITE_COEF(0x18, 0x7308),
		WRITE_COEF(0x6b, 0xc429),
		{}
	};
	static struct coef_fw coef0293[] = {
		UPDATE_COEF(0x10, 7<<8, 6<<8), /* SET Line1 JD to 0 */
		UPDATE_COEFEX(0x57, 0x05, 1<<15|1<<13, 0x0), /* SET charge pump by verb */
		UPDATE_COEFEX(0x57, 0x03, 1<<10, 1<<10), /* SET EN_OSW to 1 */
		UPDATE_COEF(0x1a, 1<<3, 1<<3), /* Combo JD gating with LINE1-VREFO */
		WRITE_COEF(0x45, 0xc429), /* Set to TRS type */
		UPDATE_COEF(0x4a, 0x000f, 0x000e), /* Combo Jack auto detect */
		{}
	};
	static struct coef_fw coef0668[] = {
		WRITE_COEF(0x15, 0x0d40),
		WRITE_COEF(0xb7, 0x802b),
		{}
	};
	static struct coef_fw coef0225[] = {
		UPDATE_COEF(0x63, 3<<14, 0),
		{}
	};
	static struct coef_fw coef0274[] = {
		UPDATE_COEF(0x4a, 0x0100, 0),
		UPDATE_COEFEX(0x57, 0x05, 0x4000, 0),
		UPDATE_COEF(0x6b, 0xf000, 0x5000),
		UPDATE_COEF(0x4a, 0x0010, 0),
		UPDATE_COEF(0x4a, 0x0c00, 0x0c00),
		WRITE_COEF(0x45, 0x5289),
		UPDATE_COEF(0x4a, 0x0c00, 0),
		{}
	};

	switch (codec->core.vendor_id) {
	case 0x10ec0255:
		alc_process_coef_fw(codec, coef0255_1);
		alc_process_coef_fw(codec, coef0255);
		break;
	case 0x10ec0256:
		alc_process_coef_fw(codec, coef0256);
		alc_process_coef_fw(codec, coef0255);
		break;
	case 0x10ec0234:
	case 0x10ec0274:
	case 0x10ec0294:
		alc_process_coef_fw(codec, coef0274);
		break;
	case 0x10ec0233:
	case 0x10ec0283:
		alc_process_coef_fw(codec, coef0233);
		break;
	case 0x10ec0286:
	case 0x10ec0288:
		alc_process_coef_fw(codec, coef0288);
		break;
	case 0x10ec0298:
		alc_process_coef_fw(codec, coef0298);
		alc_process_coef_fw(codec, coef0288);
		break;
	case 0x10ec0292:
		alc_process_coef_fw(codec, coef0292);
		break;
	case 0x10ec0293:
		alc_process_coef_fw(codec, coef0293);
		break;
	case 0x10ec0668:
		alc_process_coef_fw(codec, coef0668);
		break;
	case 0x10ec0225:
	case 0x10ec0295:
	case 0x10ec0299:
		alc_process_coef_fw(codec, coef0225);
		break;
	case 0x10ec0867:
		alc_update_coefex_idx(codec, 0x57, 0x5, 1<<14, 0);
		break;
	}
	codec_dbg(codec, "Headset jack set to unplugged mode.\n");
}


static void alc_headset_mode_mic_in(struct hda_codec *codec, hda_nid_t hp_pin,
				    hda_nid_t mic_pin)
{
	static struct coef_fw coef0255[] = {
		WRITE_COEFEX(0x57, 0x03, 0x8aa6),
		WRITE_COEF(0x06, 0x6100), /* Set MIC2 Vref gate to normal */
		{}
	};
	static struct coef_fw coef0233[] = {
		UPDATE_COEF(0x35, 0, 1<<14),
		WRITE_COEF(0x06, 0x2100),
		WRITE_COEF(0x1a, 0x0021),
		WRITE_COEF(0x26, 0x008c),
		{}
	};
	static struct coef_fw coef0288[] = {
		UPDATE_COEF(0x4f, 0x00c0, 0),
		UPDATE_COEF(0x50, 0x2000, 0),
		UPDATE_COEF(0x56, 0x0006, 0),
		UPDATE_COEF(0x4f, 0xfcc0, 0xc400),
		UPDATE_COEF(0x66, 0x0008, 0x0008),
		UPDATE_COEF(0x67, 0x2000, 0x2000),
		{}
	};
	static struct coef_fw coef0292[] = {
		WRITE_COEF(0x19, 0xa208),
		WRITE_COEF(0x2e, 0xacf0),
		{}
	};
	static struct coef_fw coef0293[] = {
		UPDATE_COEFEX(0x57, 0x05, 0, 1<<15|1<<13), /* SET charge pump by verb */
		UPDATE_COEFEX(0x57, 0x03, 1<<10, 0), /* SET EN_OSW to 0 */
		UPDATE_COEF(0x1a, 1<<3, 0), /* Combo JD gating without LINE1-VREFO */
		{}
	};
	static struct coef_fw coef0688[] = {
		WRITE_COEF(0xb7, 0x802b),
		WRITE_COEF(0xb5, 0x1040),
		UPDATE_COEF(0xc3, 0, 1<<12),
		{}
	};
	static struct coef_fw coef0225[] = {
		UPDATE_COEFEX(0x57, 0x05, 1<<14, 1<<14),
		UPDATE_COEF(0x4a, 3<<4, 2<<4),
		UPDATE_COEF(0x63, 3<<14, 0),
		{}
	};
	static struct coef_fw coef0274[] = {
		UPDATE_COEFEX(0x57, 0x05, 0x4000, 0x4000),
		UPDATE_COEF(0x4a, 0x0010, 0),
		UPDATE_COEF(0x6b, 0xf000, 0),
		{}
	};

	switch (codec->core.vendor_id) {
	case 0x10ec0255:
	case 0x10ec0256:
		alc_write_coef_idx(codec, 0x45, 0xc489);
		snd_hda_set_pin_ctl_cache(codec, hp_pin, 0);
		alc_process_coef_fw(codec, coef0255);
		snd_hda_set_pin_ctl_cache(codec, mic_pin, PIN_VREF50);
		break;
	case 0x10ec0234:
	case 0x10ec0274:
	case 0x10ec0294:
		alc_write_coef_idx(codec, 0x45, 0x4689);
		snd_hda_set_pin_ctl_cache(codec, hp_pin, 0);
		alc_process_coef_fw(codec, coef0274);
		snd_hda_set_pin_ctl_cache(codec, mic_pin, PIN_VREF50);
		break;
	case 0x10ec0233:
	case 0x10ec0283:
		alc_write_coef_idx(codec, 0x45, 0xc429);
		snd_hda_set_pin_ctl_cache(codec, hp_pin, 0);
		alc_process_coef_fw(codec, coef0233);
		snd_hda_set_pin_ctl_cache(codec, mic_pin, PIN_VREF50);
		break;
	case 0x10ec0286:
	case 0x10ec0288:
	case 0x10ec0298:
		snd_hda_set_pin_ctl_cache(codec, hp_pin, 0);
		alc_process_coef_fw(codec, coef0288);
		snd_hda_set_pin_ctl_cache(codec, mic_pin, PIN_VREF50);
		break;
	case 0x10ec0292:
		snd_hda_set_pin_ctl_cache(codec, hp_pin, 0);
		alc_process_coef_fw(codec, coef0292);
		break;
	case 0x10ec0293:
		/* Set to TRS mode */
		alc_write_coef_idx(codec, 0x45, 0xc429);
		snd_hda_set_pin_ctl_cache(codec, hp_pin, 0);
		alc_process_coef_fw(codec, coef0293);
		snd_hda_set_pin_ctl_cache(codec, mic_pin, PIN_VREF50);
		break;
	case 0x10ec0867:
		alc_update_coefex_idx(codec, 0x57, 0x5, 0, 1<<14);
		/* fallthru */
	case 0x10ec0221:
	case 0x10ec0662:
		snd_hda_set_pin_ctl_cache(codec, hp_pin, 0);
		snd_hda_set_pin_ctl_cache(codec, mic_pin, PIN_VREF50);
		break;
	case 0x10ec0668:
		alc_write_coef_idx(codec, 0x11, 0x0001);
		snd_hda_set_pin_ctl_cache(codec, hp_pin, 0);
		alc_process_coef_fw(codec, coef0688);
		snd_hda_set_pin_ctl_cache(codec, mic_pin, PIN_VREF50);
		break;
	case 0x10ec0225:
	case 0x10ec0295:
	case 0x10ec0299:
		alc_process_coef_fw(codec, alc225_pre_hsmode);
		alc_update_coef_idx(codec, 0x45, 0x3f<<10, 0x31<<10);
		snd_hda_set_pin_ctl_cache(codec, hp_pin, 0);
		alc_process_coef_fw(codec, coef0225);
		snd_hda_set_pin_ctl_cache(codec, mic_pin, PIN_VREF50);
		break;
	}
	codec_dbg(codec, "Headset jack set to mic-in mode.\n");
}

static void alc_headset_mode_default(struct hda_codec *codec)
{
	static struct coef_fw coef0225[] = {
		UPDATE_COEF(0x45, 0x3f<<10, 0x30<<10),
		UPDATE_COEF(0x45, 0x3f<<10, 0x31<<10),
		UPDATE_COEF(0x49, 3<<8, 0<<8),
		UPDATE_COEF(0x4a, 3<<4, 3<<4),
		UPDATE_COEF(0x63, 3<<14, 0),
		UPDATE_COEF(0x67, 0xf000, 0x3000),
		{}
	};
	static struct coef_fw coef0255[] = {
		WRITE_COEF(0x45, 0xc089),
		WRITE_COEF(0x45, 0xc489),
		WRITE_COEFEX(0x57, 0x03, 0x8ea6),
		WRITE_COEF(0x49, 0x0049),
		{}
	};
	static struct coef_fw coef0233[] = {
		WRITE_COEF(0x06, 0x2100),
		WRITE_COEF(0x32, 0x4ea3),
		{}
	};
	static struct coef_fw coef0288[] = {
		UPDATE_COEF(0x4f, 0xfcc0, 0xc400), /* Set to TRS type */
		UPDATE_COEF(0x50, 0x2000, 0x2000),
		UPDATE_COEF(0x56, 0x0006, 0x0006),
		UPDATE_COEF(0x66, 0x0008, 0),
		UPDATE_COEF(0x67, 0x2000, 0),
		{}
	};
	static struct coef_fw coef0292[] = {
		WRITE_COEF(0x76, 0x000e),
		WRITE_COEF(0x6c, 0x2400),
		WRITE_COEF(0x6b, 0xc429),
		WRITE_COEF(0x18, 0x7308),
		{}
	};
	static struct coef_fw coef0293[] = {
		UPDATE_COEF(0x4a, 0x000f, 0x000e), /* Combo Jack auto detect */
		WRITE_COEF(0x45, 0xC429), /* Set to TRS type */
		UPDATE_COEF(0x1a, 1<<3, 0), /* Combo JD gating without LINE1-VREFO */
		{}
	};
	static struct coef_fw coef0688[] = {
		WRITE_COEF(0x11, 0x0041),
		WRITE_COEF(0x15, 0x0d40),
		WRITE_COEF(0xb7, 0x802b),
		{}
	};
	static struct coef_fw coef0274[] = {
		WRITE_COEF(0x45, 0x4289),
		UPDATE_COEF(0x4a, 0x0010, 0x0010),
		UPDATE_COEF(0x6b, 0x0f00, 0),
		UPDATE_COEF(0x49, 0x0300, 0x0300),
		{}
	};

	switch (codec->core.vendor_id) {
	case 0x10ec0225:
	case 0x10ec0295:
	case 0x10ec0299:
		alc_process_coef_fw(codec, alc225_pre_hsmode);
		alc_process_coef_fw(codec, coef0225);
		break;
	case 0x10ec0255:
	case 0x10ec0256:
		alc_process_coef_fw(codec, coef0255);
		break;
	case 0x10ec0234:
	case 0x10ec0274:
	case 0x10ec0294:
		alc_process_coef_fw(codec, coef0274);
		break;
	case 0x10ec0233:
	case 0x10ec0283:
		alc_process_coef_fw(codec, coef0233);
		break;
	case 0x10ec0286:
	case 0x10ec0288:
	case 0x10ec0298:
		alc_process_coef_fw(codec, coef0288);
		break;
	case 0x10ec0292:
		alc_process_coef_fw(codec, coef0292);
		break;
	case 0x10ec0293:
		alc_process_coef_fw(codec, coef0293);
		break;
	case 0x10ec0668:
		alc_process_coef_fw(codec, coef0688);
		break;
	case 0x10ec0867:
		alc_update_coefex_idx(codec, 0x57, 0x5, 1<<14, 0);
		break;
	}
	codec_dbg(codec, "Headset jack set to headphone (default) mode.\n");
}

/* Iphone type */
static void alc_headset_mode_ctia(struct hda_codec *codec)
{
	int val;

	static struct coef_fw coef0255[] = {
		WRITE_COEF(0x45, 0xd489), /* Set to CTIA type */
		WRITE_COEF(0x1b, 0x0c2b),
		WRITE_COEFEX(0x57, 0x03, 0x8ea6),
		{}
	};
	static struct coef_fw coef0256[] = {
		WRITE_COEF(0x45, 0xd489), /* Set to CTIA type */
		WRITE_COEF(0x1b, 0x0c6b),
		WRITE_COEFEX(0x57, 0x03, 0x8ea6),
		{}
	};
	static struct coef_fw coef0233[] = {
		WRITE_COEF(0x45, 0xd429),
		WRITE_COEF(0x1b, 0x0c2b),
		WRITE_COEF(0x32, 0x4ea3),
		{}
	};
	static struct coef_fw coef0288[] = {
		UPDATE_COEF(0x50, 0x2000, 0x2000),
		UPDATE_COEF(0x56, 0x0006, 0x0006),
		UPDATE_COEF(0x66, 0x0008, 0),
		UPDATE_COEF(0x67, 0x2000, 0),
		{}
	};
	static struct coef_fw coef0292[] = {
		WRITE_COEF(0x6b, 0xd429),
		WRITE_COEF(0x76, 0x0008),
		WRITE_COEF(0x18, 0x7388),
		{}
	};
	static struct coef_fw coef0293[] = {
		WRITE_COEF(0x45, 0xd429), /* Set to ctia type */
		UPDATE_COEF(0x10, 7<<8, 7<<8), /* SET Line1 JD to 1 */
		{}
	};
	static struct coef_fw coef0688[] = {
		WRITE_COEF(0x11, 0x0001),
		WRITE_COEF(0x15, 0x0d60),
		WRITE_COEF(0xc3, 0x0000),
		{}
	};
	static struct coef_fw coef0225_1[] = {
		UPDATE_COEF(0x45, 0x3f<<10, 0x35<<10),
		UPDATE_COEF(0x63, 3<<14, 2<<14),
		{}
	};
	static struct coef_fw coef0225_2[] = {
		UPDATE_COEF(0x45, 0x3f<<10, 0x35<<10),
		UPDATE_COEF(0x63, 3<<14, 1<<14),
		{}
	};

	switch (codec->core.vendor_id) {
	case 0x10ec0255:
		alc_process_coef_fw(codec, coef0255);
		break;
	case 0x10ec0256:
		alc_process_coef_fw(codec, coef0256);
		break;
	case 0x10ec0234:
	case 0x10ec0274:
	case 0x10ec0294:
		alc_write_coef_idx(codec, 0x45, 0xd689);
		break;
	case 0x10ec0233:
	case 0x10ec0283:
		alc_process_coef_fw(codec, coef0233);
		break;
	case 0x10ec0298:
		val = alc_read_coef_idx(codec, 0x50);
		if (val & (1 << 12)) {
			alc_update_coef_idx(codec, 0x8e, 0x0070, 0x0020);
			alc_update_coef_idx(codec, 0x4f, 0xfcc0, 0xd400);
			msleep(300);
		} else {
			alc_update_coef_idx(codec, 0x8e, 0x0070, 0x0010);
			alc_update_coef_idx(codec, 0x4f, 0xfcc0, 0xd400);
			msleep(300);
		}
		break;
	case 0x10ec0286:
	case 0x10ec0288:
		alc_update_coef_idx(codec, 0x4f, 0xfcc0, 0xd400);
		msleep(300);
		alc_process_coef_fw(codec, coef0288);
		break;
	case 0x10ec0292:
		alc_process_coef_fw(codec, coef0292);
		break;
	case 0x10ec0293:
		alc_process_coef_fw(codec, coef0293);
		break;
	case 0x10ec0668:
		alc_process_coef_fw(codec, coef0688);
		break;
	case 0x10ec0225:
	case 0x10ec0295:
	case 0x10ec0299:
		val = alc_read_coef_idx(codec, 0x45);
		if (val & (1 << 9))
			alc_process_coef_fw(codec, coef0225_2);
		else
			alc_process_coef_fw(codec, coef0225_1);
		break;
	case 0x10ec0867:
		alc_update_coefex_idx(codec, 0x57, 0x5, 1<<14, 0);
		break;
	}
	codec_dbg(codec, "Headset jack set to iPhone-style headset mode.\n");
}

/* Nokia type */
static void alc_headset_mode_omtp(struct hda_codec *codec)
{
	static struct coef_fw coef0255[] = {
		WRITE_COEF(0x45, 0xe489), /* Set to OMTP Type */
		WRITE_COEF(0x1b, 0x0c2b),
		WRITE_COEFEX(0x57, 0x03, 0x8ea6),
		{}
	};
	static struct coef_fw coef0256[] = {
		WRITE_COEF(0x45, 0xe489), /* Set to OMTP Type */
		WRITE_COEF(0x1b, 0x0c6b),
		WRITE_COEFEX(0x57, 0x03, 0x8ea6),
		{}
	};
	static struct coef_fw coef0233[] = {
		WRITE_COEF(0x45, 0xe429),
		WRITE_COEF(0x1b, 0x0c2b),
		WRITE_COEF(0x32, 0x4ea3),
		{}
	};
	static struct coef_fw coef0288[] = {
		UPDATE_COEF(0x50, 0x2000, 0x2000),
		UPDATE_COEF(0x56, 0x0006, 0x0006),
		UPDATE_COEF(0x66, 0x0008, 0),
		UPDATE_COEF(0x67, 0x2000, 0),
		{}
	};
	static struct coef_fw coef0292[] = {
		WRITE_COEF(0x6b, 0xe429),
		WRITE_COEF(0x76, 0x0008),
		WRITE_COEF(0x18, 0x7388),
		{}
	};
	static struct coef_fw coef0293[] = {
		WRITE_COEF(0x45, 0xe429), /* Set to omtp type */
		UPDATE_COEF(0x10, 7<<8, 7<<8), /* SET Line1 JD to 1 */
		{}
	};
	static struct coef_fw coef0688[] = {
		WRITE_COEF(0x11, 0x0001),
		WRITE_COEF(0x15, 0x0d50),
		WRITE_COEF(0xc3, 0x0000),
		{}
	};
	static struct coef_fw coef0225[] = {
		UPDATE_COEF(0x45, 0x3f<<10, 0x39<<10),
		UPDATE_COEF(0x63, 3<<14, 2<<14),
		{}
	};

	switch (codec->core.vendor_id) {
	case 0x10ec0255:
		alc_process_coef_fw(codec, coef0255);
		break;
	case 0x10ec0256:
		alc_process_coef_fw(codec, coef0256);
		break;
	case 0x10ec0234:
	case 0x10ec0274:
	case 0x10ec0294:
		alc_write_coef_idx(codec, 0x45, 0xe689);
		break;
	case 0x10ec0233:
	case 0x10ec0283:
		alc_process_coef_fw(codec, coef0233);
		break;
	case 0x10ec0298:
		alc_update_coef_idx(codec, 0x8e, 0x0070, 0x0010);/* Headset output enable */
		alc_update_coef_idx(codec, 0x4f, 0xfcc0, 0xe400);
		msleep(300);
		break;
	case 0x10ec0286:
	case 0x10ec0288:
		alc_update_coef_idx(codec, 0x4f, 0xfcc0, 0xe400);
		msleep(300);
		alc_process_coef_fw(codec, coef0288);
		break;
	case 0x10ec0292:
		alc_process_coef_fw(codec, coef0292);
		break;
	case 0x10ec0293:
		alc_process_coef_fw(codec, coef0293);
		break;
	case 0x10ec0668:
		alc_process_coef_fw(codec, coef0688);
		break;
	case 0x10ec0225:
	case 0x10ec0295:
	case 0x10ec0299:
		alc_process_coef_fw(codec, coef0225);
		break;
	}
	codec_dbg(codec, "Headset jack set to Nokia-style headset mode.\n");
}

static void alc_determine_headset_type(struct hda_codec *codec)
{
	int val;
	bool is_ctia = false;
	struct alc_spec *spec = codec->spec;
	static struct coef_fw coef0255[] = {
		WRITE_COEF(0x45, 0xd089), /* combo jack auto switch control(Check type)*/
		WRITE_COEF(0x49, 0x0149), /* combo jack auto switch control(Vref
 conteol) */
		{}
	};
	static struct coef_fw coef0288[] = {
		UPDATE_COEF(0x4f, 0xfcc0, 0xd400), /* Check Type */
		{}
	};
	static struct coef_fw coef0298[] = {
		UPDATE_COEF(0x50, 0x2000, 0x2000),
		UPDATE_COEF(0x56, 0x0006, 0x0006),
		UPDATE_COEF(0x66, 0x0008, 0),
		UPDATE_COEF(0x67, 0x2000, 0),
		UPDATE_COEF(0x19, 0x1300, 0x1300),
		{}
	};
	static struct coef_fw coef0293[] = {
		UPDATE_COEF(0x4a, 0x000f, 0x0008), /* Combo Jack auto detect */
		WRITE_COEF(0x45, 0xD429), /* Set to ctia type */
		{}
	};
	static struct coef_fw coef0688[] = {
		WRITE_COEF(0x11, 0x0001),
		WRITE_COEF(0xb7, 0x802b),
		WRITE_COEF(0x15, 0x0d60),
		WRITE_COEF(0xc3, 0x0c00),
		{}
	};
	static struct coef_fw coef0274[] = {
		UPDATE_COEF(0x4a, 0x0010, 0),
		UPDATE_COEF(0x4a, 0x8000, 0),
		WRITE_COEF(0x45, 0xd289),
		UPDATE_COEF(0x49, 0x0300, 0x0300),
		{}
	};

	switch (codec->core.vendor_id) {
	case 0x10ec0255:
	case 0x10ec0256:
		alc_process_coef_fw(codec, coef0255);
		msleep(300);
		val = alc_read_coef_idx(codec, 0x46);
		is_ctia = (val & 0x0070) == 0x0070;
		break;
	case 0x10ec0234:
	case 0x10ec0274:
	case 0x10ec0294:
		alc_process_coef_fw(codec, coef0274);
		msleep(80);
		val = alc_read_coef_idx(codec, 0x46);
		is_ctia = (val & 0x00f0) == 0x00f0;
		break;
	case 0x10ec0233:
	case 0x10ec0283:
		alc_write_coef_idx(codec, 0x45, 0xd029);
		msleep(300);
		val = alc_read_coef_idx(codec, 0x46);
		is_ctia = (val & 0x0070) == 0x0070;
		break;
	case 0x10ec0298:
		snd_hda_codec_write(codec, 0x21, 0,
			    AC_VERB_SET_AMP_GAIN_MUTE, AMP_OUT_MUTE);
		msleep(100);
		snd_hda_codec_write(codec, 0x21, 0,
			    AC_VERB_SET_PIN_WIDGET_CONTROL, 0x0);
		msleep(200);

		val = alc_read_coef_idx(codec, 0x50);
		if (val & (1 << 12)) {
			alc_update_coef_idx(codec, 0x8e, 0x0070, 0x0020);
			alc_process_coef_fw(codec, coef0288);
			msleep(350);
			val = alc_read_coef_idx(codec, 0x50);
			is_ctia = (val & 0x0070) == 0x0070;
		} else {
			alc_update_coef_idx(codec, 0x8e, 0x0070, 0x0010);
			alc_process_coef_fw(codec, coef0288);
			msleep(350);
			val = alc_read_coef_idx(codec, 0x50);
			is_ctia = (val & 0x0070) == 0x0070;
		}
		alc_process_coef_fw(codec, coef0298);
		snd_hda_codec_write(codec, 0x21, 0,
			    AC_VERB_SET_PIN_WIDGET_CONTROL, PIN_HP);
		msleep(75);
		snd_hda_codec_write(codec, 0x21, 0,
			    AC_VERB_SET_AMP_GAIN_MUTE, AMP_OUT_UNMUTE);
		break;
	case 0x10ec0286:
	case 0x10ec0288:
		alc_process_coef_fw(codec, coef0288);
		msleep(350);
		val = alc_read_coef_idx(codec, 0x50);
		is_ctia = (val & 0x0070) == 0x0070;
		break;
	case 0x10ec0292:
		alc_write_coef_idx(codec, 0x6b, 0xd429);
		msleep(300);
		val = alc_read_coef_idx(codec, 0x6c);
		is_ctia = (val & 0x001c) == 0x001c;
		break;
	case 0x10ec0293:
		alc_process_coef_fw(codec, coef0293);
		msleep(300);
		val = alc_read_coef_idx(codec, 0x46);
		is_ctia = (val & 0x0070) == 0x0070;
		break;
	case 0x10ec0668:
		alc_process_coef_fw(codec, coef0688);
		msleep(300);
		val = alc_read_coef_idx(codec, 0xbe);
		is_ctia = (val & 0x1c02) == 0x1c02;
		break;
	case 0x10ec0225:
	case 0x10ec0295:
	case 0x10ec0299:
		alc_process_coef_fw(codec, alc225_pre_hsmode);
		alc_update_coef_idx(codec, 0x67, 0xf000, 0x1000);
		val = alc_read_coef_idx(codec, 0x45);
		if (val & (1 << 9)) {
			alc_update_coef_idx(codec, 0x45, 0x3f<<10, 0x34<<10);
			alc_update_coef_idx(codec, 0x49, 3<<8, 2<<8);
			msleep(800);
			val = alc_read_coef_idx(codec, 0x46);
			is_ctia = (val & 0x00f0) == 0x00f0;
		} else {
			alc_update_coef_idx(codec, 0x45, 0x3f<<10, 0x34<<10);
			alc_update_coef_idx(codec, 0x49, 3<<8, 1<<8);
			msleep(800);
			val = alc_read_coef_idx(codec, 0x46);
			is_ctia = (val & 0x00f0) == 0x00f0;
		}
		alc_update_coef_idx(codec, 0x4a, 7<<6, 7<<6);
		alc_update_coef_idx(codec, 0x4a, 3<<4, 3<<4);
		alc_update_coef_idx(codec, 0x67, 0xf000, 0x3000);
		break;
	case 0x10ec0867:
		is_ctia = true;
		break;
	}

	codec_dbg(codec, "Headset jack detected iPhone-style headset: %s\n",
		    is_ctia ? "yes" : "no");
	spec->current_headset_type = is_ctia ? ALC_HEADSET_TYPE_CTIA : ALC_HEADSET_TYPE_OMTP;
}

static void alc_update_headset_mode(struct hda_codec *codec)
{
	struct alc_spec *spec = codec->spec;

	hda_nid_t mux_pin = spec->gen.imux_pins[spec->gen.cur_mux[0]];
	hda_nid_t hp_pin = spec->gen.autocfg.hp_pins[0];

	int new_headset_mode;

	if (!snd_hda_jack_detect(codec, hp_pin))
		new_headset_mode = ALC_HEADSET_MODE_UNPLUGGED;
	else if (mux_pin == spec->headset_mic_pin)
		new_headset_mode = ALC_HEADSET_MODE_HEADSET;
	else if (mux_pin == spec->headphone_mic_pin)
		new_headset_mode = ALC_HEADSET_MODE_MIC;
	else
		new_headset_mode = ALC_HEADSET_MODE_HEADPHONE;

	if (new_headset_mode == spec->current_headset_mode) {
		snd_hda_gen_update_outputs(codec);
		return;
	}

	switch (new_headset_mode) {
	case ALC_HEADSET_MODE_UNPLUGGED:
		alc_headset_mode_unplugged(codec);
		spec->gen.hp_jack_present = false;
		break;
	case ALC_HEADSET_MODE_HEADSET:
		if (spec->current_headset_type == ALC_HEADSET_TYPE_UNKNOWN)
			alc_determine_headset_type(codec);
		if (spec->current_headset_type == ALC_HEADSET_TYPE_CTIA)
			alc_headset_mode_ctia(codec);
		else if (spec->current_headset_type == ALC_HEADSET_TYPE_OMTP)
			alc_headset_mode_omtp(codec);
		spec->gen.hp_jack_present = true;
		break;
	case ALC_HEADSET_MODE_MIC:
		alc_headset_mode_mic_in(codec, hp_pin, spec->headphone_mic_pin);
		spec->gen.hp_jack_present = false;
		break;
	case ALC_HEADSET_MODE_HEADPHONE:
		alc_headset_mode_default(codec);
		spec->gen.hp_jack_present = true;
		break;
	}
	if (new_headset_mode != ALC_HEADSET_MODE_MIC) {
		snd_hda_set_pin_ctl_cache(codec, hp_pin,
					  AC_PINCTL_OUT_EN | AC_PINCTL_HP_EN);
		if (spec->headphone_mic_pin && spec->headphone_mic_pin != hp_pin)
			snd_hda_set_pin_ctl_cache(codec, spec->headphone_mic_pin,
						  PIN_VREFHIZ);
	}
	spec->current_headset_mode = new_headset_mode;

	snd_hda_gen_update_outputs(codec);
}

static void alc_update_headset_mode_hook(struct hda_codec *codec,
					 struct snd_kcontrol *kcontrol,
					 struct snd_ctl_elem_value *ucontrol)
{
	alc_update_headset_mode(codec);
}

static void alc_update_headset_jack_cb(struct hda_codec *codec,
				       struct hda_jack_callback *jack)
{
	struct alc_spec *spec = codec->spec;
	spec->current_headset_type = ALC_HEADSET_TYPE_UNKNOWN;
	snd_hda_gen_hp_automute(codec, jack);
}

static void alc_probe_headset_mode(struct hda_codec *codec)
{
	int i;
	struct alc_spec *spec = codec->spec;
	struct auto_pin_cfg *cfg = &spec->gen.autocfg;

	/* Find mic pins */
	for (i = 0; i < cfg->num_inputs; i++) {
		if (cfg->inputs[i].is_headset_mic && !spec->headset_mic_pin)
			spec->headset_mic_pin = cfg->inputs[i].pin;
		if (cfg->inputs[i].is_headphone_mic && !spec->headphone_mic_pin)
			spec->headphone_mic_pin = cfg->inputs[i].pin;
	}

	spec->gen.cap_sync_hook = alc_update_headset_mode_hook;
	spec->gen.automute_hook = alc_update_headset_mode;
	spec->gen.hp_automute_hook = alc_update_headset_jack_cb;
}

static void alc_fixup_headset_mode(struct hda_codec *codec,
				const struct hda_fixup *fix, int action)
{
	struct alc_spec *spec = codec->spec;

	switch (action) {
	case HDA_FIXUP_ACT_PRE_PROBE:
		spec->parse_flags |= HDA_PINCFG_HEADSET_MIC | HDA_PINCFG_HEADPHONE_MIC;
		break;
	case HDA_FIXUP_ACT_PROBE:
		alc_probe_headset_mode(codec);
		break;
	case HDA_FIXUP_ACT_INIT:
		spec->current_headset_mode = 0;
		alc_update_headset_mode(codec);
		break;
	}
}

static void alc_fixup_headset_mode_no_hp_mic(struct hda_codec *codec,
				const struct hda_fixup *fix, int action)
{
	if (action == HDA_FIXUP_ACT_PRE_PROBE) {
		struct alc_spec *spec = codec->spec;
		spec->parse_flags |= HDA_PINCFG_HEADSET_MIC;
	}
	else
		alc_fixup_headset_mode(codec, fix, action);
}

static void alc255_set_default_jack_type(struct hda_codec *codec)
{
	/* Set to iphone type */
	static struct coef_fw alc255fw[] = {
		WRITE_COEF(0x1b, 0x880b),
		WRITE_COEF(0x45, 0xd089),
		WRITE_COEF(0x1b, 0x080b),
		WRITE_COEF(0x46, 0x0004),
		WRITE_COEF(0x1b, 0x0c0b),
		{}
	};
	static struct coef_fw alc256fw[] = {
		WRITE_COEF(0x1b, 0x884b),
		WRITE_COEF(0x45, 0xd089),
		WRITE_COEF(0x1b, 0x084b),
		WRITE_COEF(0x46, 0x0004),
		WRITE_COEF(0x1b, 0x0c4b),
		{}
	};
	switch (codec->core.vendor_id) {
	case 0x10ec0255:
		alc_process_coef_fw(codec, alc255fw);
		break;
	case 0x10ec0256:
		alc_process_coef_fw(codec, alc256fw);
		break;
	}
	msleep(30);
}

static void alc_fixup_headset_mode_alc255(struct hda_codec *codec,
				const struct hda_fixup *fix, int action)
{
	if (action == HDA_FIXUP_ACT_PRE_PROBE) {
		alc255_set_default_jack_type(codec);
	}
	alc_fixup_headset_mode(codec, fix, action);
}

static void alc_fixup_headset_mode_alc255_no_hp_mic(struct hda_codec *codec,
				const struct hda_fixup *fix, int action)
{
	if (action == HDA_FIXUP_ACT_PRE_PROBE) {
		struct alc_spec *spec = codec->spec;
		spec->parse_flags |= HDA_PINCFG_HEADSET_MIC;
		alc255_set_default_jack_type(codec);
	} 
	else
		alc_fixup_headset_mode(codec, fix, action);
}

static void alc288_update_headset_jack_cb(struct hda_codec *codec,
				       struct hda_jack_callback *jack)
{
	struct alc_spec *spec = codec->spec;
	int present;

	alc_update_headset_jack_cb(codec, jack);
	/* Headset Mic enable or disable, only for Dell Dino */
	present = spec->gen.hp_jack_present ? 0x40 : 0;
	snd_hda_codec_write(codec, 0x01, 0, AC_VERB_SET_GPIO_DATA,
				present);
}

static void alc_fixup_headset_mode_dell_alc288(struct hda_codec *codec,
				const struct hda_fixup *fix, int action)
{
	alc_fixup_headset_mode(codec, fix, action);
	if (action == HDA_FIXUP_ACT_PROBE) {
		struct alc_spec *spec = codec->spec;
		spec->gen.hp_automute_hook = alc288_update_headset_jack_cb;
	}
}

static void alc_fixup_auto_mute_via_amp(struct hda_codec *codec,
					const struct hda_fixup *fix, int action)
{
	if (action == HDA_FIXUP_ACT_PRE_PROBE) {
		struct alc_spec *spec = codec->spec;
		spec->gen.auto_mute_via_amp = 1;
	}
}

static void alc_no_shutup(struct hda_codec *codec)
{
}

static void alc_fixup_no_shutup(struct hda_codec *codec,
				const struct hda_fixup *fix, int action)
{
	if (action == HDA_FIXUP_ACT_PROBE) {
		struct alc_spec *spec = codec->spec;
		spec->shutup = alc_no_shutup;
	}
}

static void alc_fixup_disable_aamix(struct hda_codec *codec,
				    const struct hda_fixup *fix, int action)
{
	if (action == HDA_FIXUP_ACT_PRE_PROBE) {
		struct alc_spec *spec = codec->spec;
		/* Disable AA-loopback as it causes white noise */
		spec->gen.mixer_nid = 0;
	}
}

/* fixup for Thinkpad docks: add dock pins, avoid HP parser fixup */
static void alc_fixup_tpt440_dock(struct hda_codec *codec,
				  const struct hda_fixup *fix, int action)
{
	static const struct hda_pintbl pincfgs[] = {
		{ 0x16, 0x21211010 }, /* dock headphone */
		{ 0x19, 0x21a11010 }, /* dock mic */
		{ }
	};
	struct alc_spec *spec = codec->spec;

	if (action == HDA_FIXUP_ACT_PRE_PROBE) {
		spec->shutup = alc_no_shutup; /* reduce click noise */
		spec->reboot_notify = alc_d3_at_reboot; /* reduce noise */
		spec->parse_flags = HDA_PINCFG_NO_HP_FIXUP;
		codec->power_save_node = 0; /* avoid click noises */
		snd_hda_apply_pincfgs(codec, pincfgs);
	}
}

static void alc_shutup_dell_xps13(struct hda_codec *codec)
{
	struct alc_spec *spec = codec->spec;
	int hp_pin = spec->gen.autocfg.hp_pins[0];

	/* Prevent pop noises when headphones are plugged in */
	snd_hda_codec_write(codec, hp_pin, 0,
			    AC_VERB_SET_AMP_GAIN_MUTE, AMP_OUT_MUTE);
	msleep(20);
}

static void alc_fixup_dell_xps13(struct hda_codec *codec,
				const struct hda_fixup *fix, int action)
{
	struct alc_spec *spec = codec->spec;
	struct hda_input_mux *imux = &spec->gen.input_mux;
	int i;

	switch (action) {
	case HDA_FIXUP_ACT_PRE_PROBE:
		/* mic pin 0x19 must be initialized with Vref Hi-Z, otherwise
		 * it causes a click noise at start up
		 */
		snd_hda_codec_set_pin_target(codec, 0x19, PIN_VREFHIZ);
		break;
	case HDA_FIXUP_ACT_PROBE:
		spec->shutup = alc_shutup_dell_xps13;

		/* Make the internal mic the default input source. */
		for (i = 0; i < imux->num_items; i++) {
			if (spec->gen.imux_pins[i] == 0x12) {
				spec->gen.cur_mux[0] = i;
				break;
			}
		}
		break;
	}
}

static void alc_fixup_headset_mode_alc662(struct hda_codec *codec,
				const struct hda_fixup *fix, int action)
{
	struct alc_spec *spec = codec->spec;

	if (action == HDA_FIXUP_ACT_PRE_PROBE) {
		spec->parse_flags |= HDA_PINCFG_HEADSET_MIC;
		spec->gen.hp_mic = 1; /* Mic-in is same pin as headphone */

		/* Disable boost for mic-in permanently. (This code is only called
		   from quirks that guarantee that the headphone is at NID 0x1b.) */
		snd_hda_codec_write(codec, 0x1b, 0, AC_VERB_SET_AMP_GAIN_MUTE, 0x7000);
		snd_hda_override_wcaps(codec, 0x1b, get_wcaps(codec, 0x1b) & ~AC_WCAP_IN_AMP);
	} else
		alc_fixup_headset_mode(codec, fix, action);
}

static void alc_fixup_headset_mode_alc668(struct hda_codec *codec,
				const struct hda_fixup *fix, int action)
{
	if (action == HDA_FIXUP_ACT_PRE_PROBE) {
		alc_write_coef_idx(codec, 0xc4, 0x8000);
		alc_update_coef_idx(codec, 0xc2, ~0xfe, 0);
		snd_hda_set_pin_ctl_cache(codec, 0x18, 0);
	}
	alc_fixup_headset_mode(codec, fix, action);
}

/* Returns the nid of the external mic input pin, or 0 if it cannot be found. */
static int find_ext_mic_pin(struct hda_codec *codec)
{
	struct alc_spec *spec = codec->spec;
	struct auto_pin_cfg *cfg = &spec->gen.autocfg;
	hda_nid_t nid;
	unsigned int defcfg;
	int i;

	for (i = 0; i < cfg->num_inputs; i++) {
		if (cfg->inputs[i].type != AUTO_PIN_MIC)
			continue;
		nid = cfg->inputs[i].pin;
		defcfg = snd_hda_codec_get_pincfg(codec, nid);
		if (snd_hda_get_input_pin_attr(defcfg) == INPUT_PIN_ATTR_INT)
			continue;
		return nid;
	}

	return 0;
}

static void alc271_hp_gate_mic_jack(struct hda_codec *codec,
				    const struct hda_fixup *fix,
				    int action)
{
	struct alc_spec *spec = codec->spec;

	if (action == HDA_FIXUP_ACT_PROBE) {
		int mic_pin = find_ext_mic_pin(codec);
		int hp_pin = spec->gen.autocfg.hp_pins[0];

		if (snd_BUG_ON(!mic_pin || !hp_pin))
			return;
		snd_hda_jack_set_gating_jack(codec, mic_pin, hp_pin);
	}
}

static void alc269_fixup_limit_int_mic_boost(struct hda_codec *codec,
					     const struct hda_fixup *fix,
					     int action)
{
	struct alc_spec *spec = codec->spec;
	struct auto_pin_cfg *cfg = &spec->gen.autocfg;
	int i;

	/* The mic boosts on level 2 and 3 are too noisy
	   on the internal mic input.
	   Therefore limit the boost to 0 or 1. */

	if (action != HDA_FIXUP_ACT_PROBE)
		return;

	for (i = 0; i < cfg->num_inputs; i++) {
		hda_nid_t nid = cfg->inputs[i].pin;
		unsigned int defcfg;
		if (cfg->inputs[i].type != AUTO_PIN_MIC)
			continue;
		defcfg = snd_hda_codec_get_pincfg(codec, nid);
		if (snd_hda_get_input_pin_attr(defcfg) != INPUT_PIN_ATTR_INT)
			continue;

		snd_hda_override_amp_caps(codec, nid, HDA_INPUT,
					  (0x00 << AC_AMPCAP_OFFSET_SHIFT) |
					  (0x01 << AC_AMPCAP_NUM_STEPS_SHIFT) |
					  (0x2f << AC_AMPCAP_STEP_SIZE_SHIFT) |
					  (0 << AC_AMPCAP_MUTE_SHIFT));
	}
}

static void alc283_hp_automute_hook(struct hda_codec *codec,
				    struct hda_jack_callback *jack)
{
	struct alc_spec *spec = codec->spec;
	int vref;

	msleep(200);
	snd_hda_gen_hp_automute(codec, jack);

	vref = spec->gen.hp_jack_present ? PIN_VREF80 : 0;

	msleep(600);
	snd_hda_codec_write(codec, 0x19, 0, AC_VERB_SET_PIN_WIDGET_CONTROL,
			    vref);
}

static void alc283_fixup_chromebook(struct hda_codec *codec,
				    const struct hda_fixup *fix, int action)
{
	struct alc_spec *spec = codec->spec;

	switch (action) {
	case HDA_FIXUP_ACT_PRE_PROBE:
		snd_hda_override_wcaps(codec, 0x03, 0);
		/* Disable AA-loopback as it causes white noise */
		spec->gen.mixer_nid = 0;
		break;
	case HDA_FIXUP_ACT_INIT:
		/* MIC2-VREF control */
		/* Set to manual mode */
		alc_update_coef_idx(codec, 0x06, 0x000c, 0);
		/* Enable Line1 input control by verb */
		alc_update_coef_idx(codec, 0x1a, 0, 1 << 4);
		break;
	}
}

static void alc283_fixup_sense_combo_jack(struct hda_codec *codec,
				    const struct hda_fixup *fix, int action)
{
	struct alc_spec *spec = codec->spec;

	switch (action) {
	case HDA_FIXUP_ACT_PRE_PROBE:
		spec->gen.hp_automute_hook = alc283_hp_automute_hook;
		break;
	case HDA_FIXUP_ACT_INIT:
		/* MIC2-VREF control */
		/* Set to manual mode */
		alc_update_coef_idx(codec, 0x06, 0x000c, 0);
		break;
	}
}

/* mute tablet speaker pin (0x14) via dock plugging in addition */
static void asus_tx300_automute(struct hda_codec *codec)
{
	struct alc_spec *spec = codec->spec;
	snd_hda_gen_update_outputs(codec);
	if (snd_hda_jack_detect(codec, 0x1b))
		spec->gen.mute_bits |= (1ULL << 0x14);
}

static void alc282_fixup_asus_tx300(struct hda_codec *codec,
				    const struct hda_fixup *fix, int action)
{
	struct alc_spec *spec = codec->spec;
	/* TX300 needs to set up GPIO2 for the speaker amp */
	static const struct hda_verb gpio2_verbs[] = {
		{ 0x01, AC_VERB_SET_GPIO_MASK, 0x04 },
		{ 0x01, AC_VERB_SET_GPIO_DIRECTION, 0x04 },
		{ 0x01, AC_VERB_SET_GPIO_DATA, 0x04 },
		{}
	};
	static const struct hda_pintbl dock_pins[] = {
		{ 0x1b, 0x21114000 }, /* dock speaker pin */
		{}
	};

	switch (action) {
	case HDA_FIXUP_ACT_PRE_PROBE:
		snd_hda_add_verbs(codec, gpio2_verbs);
		snd_hda_apply_pincfgs(codec, dock_pins);
		spec->gen.auto_mute_via_amp = 1;
		spec->gen.automute_hook = asus_tx300_automute;
		snd_hda_jack_detect_enable_callback(codec, 0x1b,
						    snd_hda_gen_hp_automute);
		break;
	case HDA_FIXUP_ACT_BUILD:
		/* this is a bit tricky; give more sane names for the main
		 * (tablet) speaker and the dock speaker, respectively
		 */
		rename_ctl(codec, "Speaker Playback Switch",
			   "Dock Speaker Playback Switch");
		rename_ctl(codec, "Bass Speaker Playback Switch",
			   "Speaker Playback Switch");
		break;
	}
}

static void alc290_fixup_mono_speakers(struct hda_codec *codec,
				       const struct hda_fixup *fix, int action)
{
	if (action == HDA_FIXUP_ACT_PRE_PROBE) {
		/* DAC node 0x03 is giving mono output. We therefore want to
		   make sure 0x14 (front speaker) and 0x15 (headphones) use the
		   stereo DAC, while leaving 0x17 (bass speaker) for node 0x03. */
		hda_nid_t conn1[2] = { 0x0c };
		snd_hda_override_conn_list(codec, 0x14, 1, conn1);
		snd_hda_override_conn_list(codec, 0x15, 1, conn1);
	}
}

static void alc298_fixup_speaker_volume(struct hda_codec *codec,
					const struct hda_fixup *fix, int action)
{
	if (action == HDA_FIXUP_ACT_PRE_PROBE) {
		/* The speaker is routed to the Node 0x06 by a mistake, as a result
		   we can't adjust the speaker's volume since this node does not has
		   Amp-out capability. we change the speaker's route to:
		   Node 0x02 (Audio Output) -> Node 0x0c (Audio Mixer) -> Node 0x17 (
		   Pin Complex), since Node 0x02 has Amp-out caps, we can adjust
		   speaker's volume now. */

		hda_nid_t conn1[1] = { 0x0c };
		snd_hda_override_conn_list(codec, 0x17, 1, conn1);
	}
}

/* Hook to update amp GPIO4 for automute */
static void alc280_hp_gpio4_automute_hook(struct hda_codec *codec,
					  struct hda_jack_callback *jack)
{
	struct alc_spec *spec = codec->spec;

	snd_hda_gen_hp_automute(codec, jack);
	/* mute_led_polarity is set to 0, so we pass inverted value here */
	alc_update_gpio_led(codec, 0x10, !spec->gen.hp_jack_present);
}

/* Manage GPIOs for HP EliteBook Folio 9480m.
 *
 * GPIO4 is the headphone amplifier power control
 * GPIO3 is the audio output mute indicator LED
 */

static void alc280_fixup_hp_9480m(struct hda_codec *codec,
				  const struct hda_fixup *fix,
				  int action)
{
	struct alc_spec *spec = codec->spec;
	static const struct hda_verb gpio_init[] = {
		{ 0x01, AC_VERB_SET_GPIO_MASK, 0x18 },
		{ 0x01, AC_VERB_SET_GPIO_DIRECTION, 0x18 },
		{}
	};

	if (action == HDA_FIXUP_ACT_PRE_PROBE) {
		/* Set the hooks to turn the headphone amp on/off
		 * as needed
		 */
		spec->gen.vmaster_mute.hook = alc_fixup_gpio_mute_hook;
		spec->gen.hp_automute_hook = alc280_hp_gpio4_automute_hook;

		/* The GPIOs are currently off */
		spec->gpio_led = 0;

		/* GPIO3 is connected to the output mute LED,
		 * high is on, low is off
		 */
		spec->mute_led_polarity = 0;
		spec->gpio_mute_led_mask = 0x08;

		/* Initialize GPIO configuration */
		snd_hda_add_verbs(codec, gpio_init);
	}
}

static void alc233_alc662_fixup_lenovo_dual_codecs(struct hda_codec *codec,
					 const struct hda_fixup *fix,
					 int action)
{
	alc_fixup_dual_codecs(codec, fix, action);
	switch (action) {
	case HDA_FIXUP_ACT_PRE_PROBE:
		/* override card longname to provide a unique UCM profile */
		strcpy(codec->card->longname, "HDAudio-Lenovo-DualCodecs");
		break;
	case HDA_FIXUP_ACT_BUILD:
		/* rename Capture controls depending on the codec */
		rename_ctl(codec, "Capture Volume",
			   codec->addr == 0 ?
			   "Rear-Panel Capture Volume" :
			   "Front-Panel Capture Volume");
		rename_ctl(codec, "Capture Switch",
			   codec->addr == 0 ?
			   "Rear-Panel Capture Switch" :
			   "Front-Panel Capture Switch");
		break;
	}
}

/* for hda_fixup_thinkpad_acpi() */
#include "thinkpad_helper.c"

/* for dell wmi mic mute led */
#include "dell_wmi_helper.c"

enum {
	ALC269_FIXUP_SONY_VAIO,
	ALC275_FIXUP_SONY_VAIO_GPIO2,
	ALC269_FIXUP_DELL_M101Z,
	ALC269_FIXUP_SKU_IGNORE,
	ALC269_FIXUP_ASUS_G73JW,
	ALC269_FIXUP_LENOVO_EAPD,
	ALC275_FIXUP_SONY_HWEQ,
	ALC275_FIXUP_SONY_DISABLE_AAMIX,
	ALC271_FIXUP_DMIC,
	ALC269_FIXUP_PCM_44K,
	ALC269_FIXUP_STEREO_DMIC,
	ALC269_FIXUP_HEADSET_MIC,
	ALC269_FIXUP_QUANTA_MUTE,
	ALC269_FIXUP_LIFEBOOK,
	ALC269_FIXUP_LIFEBOOK_EXTMIC,
	ALC269_FIXUP_LIFEBOOK_HP_PIN,
	ALC269_FIXUP_LIFEBOOK_NO_HP_TO_LINEOUT,
	ALC269_FIXUP_AMIC,
	ALC269_FIXUP_DMIC,
	ALC269VB_FIXUP_AMIC,
	ALC269VB_FIXUP_DMIC,
	ALC269_FIXUP_HP_MUTE_LED,
	ALC269_FIXUP_HP_MUTE_LED_MIC1,
	ALC269_FIXUP_HP_MUTE_LED_MIC2,
	ALC269_FIXUP_HP_GPIO_LED,
	ALC269_FIXUP_HP_GPIO_MIC1_LED,
	ALC269_FIXUP_HP_LINE1_MIC1_LED,
	ALC269_FIXUP_INV_DMIC,
	ALC269_FIXUP_LENOVO_DOCK,
	ALC269_FIXUP_NO_SHUTUP,
	ALC286_FIXUP_SONY_MIC_NO_PRESENCE,
	ALC269_FIXUP_PINCFG_NO_HP_TO_LINEOUT,
	ALC269_FIXUP_DELL1_MIC_NO_PRESENCE,
	ALC269_FIXUP_DELL2_MIC_NO_PRESENCE,
	ALC269_FIXUP_DELL3_MIC_NO_PRESENCE,
	ALC269_FIXUP_DELL4_MIC_NO_PRESENCE,
	ALC269_FIXUP_HEADSET_MODE,
	ALC269_FIXUP_HEADSET_MODE_NO_HP_MIC,
	ALC269_FIXUP_ASPIRE_HEADSET_MIC,
	ALC269_FIXUP_ASUS_X101_FUNC,
	ALC269_FIXUP_ASUS_X101_VERB,
	ALC269_FIXUP_ASUS_X101,
	ALC271_FIXUP_AMIC_MIC2,
	ALC271_FIXUP_HP_GATE_MIC_JACK,
	ALC271_FIXUP_HP_GATE_MIC_JACK_E1_572,
	ALC269_FIXUP_ACER_AC700,
	ALC269_FIXUP_LIMIT_INT_MIC_BOOST,
	ALC269VB_FIXUP_ASUS_ZENBOOK,
	ALC269VB_FIXUP_ASUS_ZENBOOK_UX31A,
	ALC269_FIXUP_LIMIT_INT_MIC_BOOST_MUTE_LED,
	ALC269VB_FIXUP_ORDISSIMO_EVE2,
	ALC283_FIXUP_CHROME_BOOK,
	ALC283_FIXUP_SENSE_COMBO_JACK,
	ALC282_FIXUP_ASUS_TX300,
	ALC283_FIXUP_INT_MIC,
	ALC290_FIXUP_MONO_SPEAKERS,
	ALC290_FIXUP_MONO_SPEAKERS_HSJACK,
	ALC290_FIXUP_SUBWOOFER,
	ALC290_FIXUP_SUBWOOFER_HSJACK,
	ALC269_FIXUP_THINKPAD_ACPI,
	ALC269_FIXUP_DMIC_THINKPAD_ACPI,
	ALC255_FIXUP_ACER_MIC_NO_PRESENCE,
	ALC255_FIXUP_ASUS_MIC_NO_PRESENCE,
	ALC255_FIXUP_DELL1_MIC_NO_PRESENCE,
	ALC255_FIXUP_DELL2_MIC_NO_PRESENCE,
	ALC255_FIXUP_HEADSET_MODE,
	ALC255_FIXUP_HEADSET_MODE_NO_HP_MIC,
	ALC293_FIXUP_DELL1_MIC_NO_PRESENCE,
	ALC292_FIXUP_TPT440_DOCK,
	ALC292_FIXUP_TPT440,
	ALC283_FIXUP_HEADSET_MIC,
	ALC255_FIXUP_DELL_WMI_MIC_MUTE_LED,
	ALC282_FIXUP_ASPIRE_V5_PINS,
	ALC280_FIXUP_HP_GPIO4,
	ALC286_FIXUP_HP_GPIO_LED,
	ALC280_FIXUP_HP_GPIO2_MIC_HOTKEY,
	ALC280_FIXUP_HP_DOCK_PINS,
	ALC269_FIXUP_HP_DOCK_GPIO_MIC1_LED,
	ALC280_FIXUP_HP_9480M,
	ALC288_FIXUP_DELL_HEADSET_MODE,
	ALC288_FIXUP_DELL1_MIC_NO_PRESENCE,
	ALC288_FIXUP_DELL_XPS_13_GPIO6,
	ALC288_FIXUP_DELL_XPS_13,
	ALC288_FIXUP_DISABLE_AAMIX,
	ALC292_FIXUP_DELL_E7X,
	ALC292_FIXUP_DISABLE_AAMIX,
	ALC293_FIXUP_DISABLE_AAMIX_MULTIJACK,
	ALC298_FIXUP_DELL1_MIC_NO_PRESENCE,
	ALC298_FIXUP_DELL_AIO_MIC_NO_PRESENCE,
	ALC275_FIXUP_DELL_XPS,
	ALC256_FIXUP_DELL_XPS_13_HEADPHONE_NOISE,
	ALC293_FIXUP_LENOVO_SPK_NOISE,
	ALC233_FIXUP_LENOVO_LINE2_MIC_HOTKEY,
	ALC255_FIXUP_DELL_SPK_NOISE,
	ALC225_FIXUP_DELL1_MIC_NO_PRESENCE,
	ALC280_FIXUP_HP_HEADSET_MIC,
	ALC221_FIXUP_HP_FRONT_MIC,
	ALC292_FIXUP_TPT460,
	ALC298_FIXUP_SPK_VOLUME,
	ALC256_FIXUP_DELL_INSPIRON_7559_SUBWOOFER,
	ALC269_FIXUP_ATIV_BOOK_8,
	ALC221_FIXUP_HP_MIC_NO_PRESENCE,
	ALC256_FIXUP_ASUS_HEADSET_MODE,
	ALC256_FIXUP_ASUS_MIC,
	ALC256_FIXUP_ASUS_AIO_GPIO2,
	ALC233_FIXUP_ASUS_MIC_NO_PRESENCE,
	ALC233_FIXUP_EAPD_COEF_AND_MIC_NO_PRESENCE,
	ALC233_FIXUP_LENOVO_MULTI_CODECS,
	ALC294_FIXUP_LENOVO_MIC_LOCATION,
<<<<<<< HEAD
=======
	ALC700_FIXUP_INTEL_REFERENCE,
>>>>>>> bb176f67
};

static const struct hda_fixup alc269_fixups[] = {
	[ALC269_FIXUP_SONY_VAIO] = {
		.type = HDA_FIXUP_PINCTLS,
		.v.pins = (const struct hda_pintbl[]) {
			{0x19, PIN_VREFGRD},
			{}
		}
	},
	[ALC275_FIXUP_SONY_VAIO_GPIO2] = {
		.type = HDA_FIXUP_VERBS,
		.v.verbs = (const struct hda_verb[]) {
			{0x01, AC_VERB_SET_GPIO_MASK, 0x04},
			{0x01, AC_VERB_SET_GPIO_DIRECTION, 0x04},
			{0x01, AC_VERB_SET_GPIO_DATA, 0x00},
			{ }
		},
		.chained = true,
		.chain_id = ALC269_FIXUP_SONY_VAIO
	},
	[ALC269_FIXUP_DELL_M101Z] = {
		.type = HDA_FIXUP_VERBS,
		.v.verbs = (const struct hda_verb[]) {
			/* Enables internal speaker */
			{0x20, AC_VERB_SET_COEF_INDEX, 13},
			{0x20, AC_VERB_SET_PROC_COEF, 0x4040},
			{}
		}
	},
	[ALC269_FIXUP_SKU_IGNORE] = {
		.type = HDA_FIXUP_FUNC,
		.v.func = alc_fixup_sku_ignore,
	},
	[ALC269_FIXUP_ASUS_G73JW] = {
		.type = HDA_FIXUP_PINS,
		.v.pins = (const struct hda_pintbl[]) {
			{ 0x17, 0x99130111 }, /* subwoofer */
			{ }
		}
	},
	[ALC269_FIXUP_LENOVO_EAPD] = {
		.type = HDA_FIXUP_VERBS,
		.v.verbs = (const struct hda_verb[]) {
			{0x14, AC_VERB_SET_EAPD_BTLENABLE, 0},
			{}
		}
	},
	[ALC275_FIXUP_SONY_HWEQ] = {
		.type = HDA_FIXUP_FUNC,
		.v.func = alc269_fixup_hweq,
		.chained = true,
		.chain_id = ALC275_FIXUP_SONY_VAIO_GPIO2
	},
	[ALC275_FIXUP_SONY_DISABLE_AAMIX] = {
		.type = HDA_FIXUP_FUNC,
		.v.func = alc_fixup_disable_aamix,
		.chained = true,
		.chain_id = ALC269_FIXUP_SONY_VAIO
	},
	[ALC271_FIXUP_DMIC] = {
		.type = HDA_FIXUP_FUNC,
		.v.func = alc271_fixup_dmic,
	},
	[ALC269_FIXUP_PCM_44K] = {
		.type = HDA_FIXUP_FUNC,
		.v.func = alc269_fixup_pcm_44k,
		.chained = true,
		.chain_id = ALC269_FIXUP_QUANTA_MUTE
	},
	[ALC269_FIXUP_STEREO_DMIC] = {
		.type = HDA_FIXUP_FUNC,
		.v.func = alc269_fixup_stereo_dmic,
	},
	[ALC269_FIXUP_HEADSET_MIC] = {
		.type = HDA_FIXUP_FUNC,
		.v.func = alc269_fixup_headset_mic,
	},
	[ALC269_FIXUP_QUANTA_MUTE] = {
		.type = HDA_FIXUP_FUNC,
		.v.func = alc269_fixup_quanta_mute,
	},
	[ALC269_FIXUP_LIFEBOOK] = {
		.type = HDA_FIXUP_PINS,
		.v.pins = (const struct hda_pintbl[]) {
			{ 0x1a, 0x2101103f }, /* dock line-out */
			{ 0x1b, 0x23a11040 }, /* dock mic-in */
			{ }
		},
		.chained = true,
		.chain_id = ALC269_FIXUP_QUANTA_MUTE
	},
	[ALC269_FIXUP_LIFEBOOK_EXTMIC] = {
		.type = HDA_FIXUP_PINS,
		.v.pins = (const struct hda_pintbl[]) {
			{ 0x19, 0x01a1903c }, /* headset mic, with jack detect */
			{ }
		},
	},
	[ALC269_FIXUP_LIFEBOOK_HP_PIN] = {
		.type = HDA_FIXUP_PINS,
		.v.pins = (const struct hda_pintbl[]) {
			{ 0x21, 0x0221102f }, /* HP out */
			{ }
		},
	},
	[ALC269_FIXUP_LIFEBOOK_NO_HP_TO_LINEOUT] = {
		.type = HDA_FIXUP_FUNC,
		.v.func = alc269_fixup_pincfg_no_hp_to_lineout,
	},
	[ALC269_FIXUP_AMIC] = {
		.type = HDA_FIXUP_PINS,
		.v.pins = (const struct hda_pintbl[]) {
			{ 0x14, 0x99130110 }, /* speaker */
			{ 0x15, 0x0121401f }, /* HP out */
			{ 0x18, 0x01a19c20 }, /* mic */
			{ 0x19, 0x99a3092f }, /* int-mic */
			{ }
		},
	},
	[ALC269_FIXUP_DMIC] = {
		.type = HDA_FIXUP_PINS,
		.v.pins = (const struct hda_pintbl[]) {
			{ 0x12, 0x99a3092f }, /* int-mic */
			{ 0x14, 0x99130110 }, /* speaker */
			{ 0x15, 0x0121401f }, /* HP out */
			{ 0x18, 0x01a19c20 }, /* mic */
			{ }
		},
	},
	[ALC269VB_FIXUP_AMIC] = {
		.type = HDA_FIXUP_PINS,
		.v.pins = (const struct hda_pintbl[]) {
			{ 0x14, 0x99130110 }, /* speaker */
			{ 0x18, 0x01a19c20 }, /* mic */
			{ 0x19, 0x99a3092f }, /* int-mic */
			{ 0x21, 0x0121401f }, /* HP out */
			{ }
		},
	},
	[ALC269VB_FIXUP_DMIC] = {
		.type = HDA_FIXUP_PINS,
		.v.pins = (const struct hda_pintbl[]) {
			{ 0x12, 0x99a3092f }, /* int-mic */
			{ 0x14, 0x99130110 }, /* speaker */
			{ 0x18, 0x01a19c20 }, /* mic */
			{ 0x21, 0x0121401f }, /* HP out */
			{ }
		},
	},
	[ALC269_FIXUP_HP_MUTE_LED] = {
		.type = HDA_FIXUP_FUNC,
		.v.func = alc269_fixup_hp_mute_led,
	},
	[ALC269_FIXUP_HP_MUTE_LED_MIC1] = {
		.type = HDA_FIXUP_FUNC,
		.v.func = alc269_fixup_hp_mute_led_mic1,
	},
	[ALC269_FIXUP_HP_MUTE_LED_MIC2] = {
		.type = HDA_FIXUP_FUNC,
		.v.func = alc269_fixup_hp_mute_led_mic2,
	},
	[ALC269_FIXUP_HP_GPIO_LED] = {
		.type = HDA_FIXUP_FUNC,
		.v.func = alc269_fixup_hp_gpio_led,
	},
	[ALC269_FIXUP_HP_GPIO_MIC1_LED] = {
		.type = HDA_FIXUP_FUNC,
		.v.func = alc269_fixup_hp_gpio_mic1_led,
	},
	[ALC269_FIXUP_HP_LINE1_MIC1_LED] = {
		.type = HDA_FIXUP_FUNC,
		.v.func = alc269_fixup_hp_line1_mic1_led,
	},
	[ALC269_FIXUP_INV_DMIC] = {
		.type = HDA_FIXUP_FUNC,
		.v.func = alc_fixup_inv_dmic,
	},
	[ALC269_FIXUP_NO_SHUTUP] = {
		.type = HDA_FIXUP_FUNC,
		.v.func = alc_fixup_no_shutup,
	},
	[ALC269_FIXUP_LENOVO_DOCK] = {
		.type = HDA_FIXUP_PINS,
		.v.pins = (const struct hda_pintbl[]) {
			{ 0x19, 0x23a11040 }, /* dock mic */
			{ 0x1b, 0x2121103f }, /* dock headphone */
			{ }
		},
		.chained = true,
		.chain_id = ALC269_FIXUP_PINCFG_NO_HP_TO_LINEOUT
	},
	[ALC269_FIXUP_PINCFG_NO_HP_TO_LINEOUT] = {
		.type = HDA_FIXUP_FUNC,
		.v.func = alc269_fixup_pincfg_no_hp_to_lineout,
		.chained = true,
		.chain_id = ALC269_FIXUP_THINKPAD_ACPI,
	},
	[ALC269_FIXUP_DELL1_MIC_NO_PRESENCE] = {
		.type = HDA_FIXUP_PINS,
		.v.pins = (const struct hda_pintbl[]) {
			{ 0x19, 0x01a1913c }, /* use as headset mic, without its own jack detect */
			{ 0x1a, 0x01a1913d }, /* use as headphone mic, without its own jack detect */
			{ }
		},
		.chained = true,
		.chain_id = ALC269_FIXUP_HEADSET_MODE
	},
	[ALC269_FIXUP_DELL2_MIC_NO_PRESENCE] = {
		.type = HDA_FIXUP_PINS,
		.v.pins = (const struct hda_pintbl[]) {
			{ 0x16, 0x21014020 }, /* dock line out */
			{ 0x19, 0x21a19030 }, /* dock mic */
			{ 0x1a, 0x01a1913c }, /* use as headset mic, without its own jack detect */
			{ }
		},
		.chained = true,
		.chain_id = ALC269_FIXUP_HEADSET_MODE_NO_HP_MIC
	},
	[ALC269_FIXUP_DELL3_MIC_NO_PRESENCE] = {
		.type = HDA_FIXUP_PINS,
		.v.pins = (const struct hda_pintbl[]) {
			{ 0x1a, 0x01a1913c }, /* use as headset mic, without its own jack detect */
			{ }
		},
		.chained = true,
		.chain_id = ALC269_FIXUP_HEADSET_MODE_NO_HP_MIC
	},
	[ALC269_FIXUP_DELL4_MIC_NO_PRESENCE] = {
		.type = HDA_FIXUP_PINS,
		.v.pins = (const struct hda_pintbl[]) {
			{ 0x19, 0x01a1913c }, /* use as headset mic, without its own jack detect */
			{ 0x1b, 0x01a1913d }, /* use as headphone mic, without its own jack detect */
			{ }
		},
		.chained = true,
		.chain_id = ALC269_FIXUP_HEADSET_MODE
	},
	[ALC269_FIXUP_HEADSET_MODE] = {
		.type = HDA_FIXUP_FUNC,
		.v.func = alc_fixup_headset_mode,
		.chained = true,
		.chain_id = ALC255_FIXUP_DELL_WMI_MIC_MUTE_LED
	},
	[ALC269_FIXUP_HEADSET_MODE_NO_HP_MIC] = {
		.type = HDA_FIXUP_FUNC,
		.v.func = alc_fixup_headset_mode_no_hp_mic,
	},
	[ALC269_FIXUP_ASPIRE_HEADSET_MIC] = {
		.type = HDA_FIXUP_PINS,
		.v.pins = (const struct hda_pintbl[]) {
			{ 0x19, 0x01a1913c }, /* headset mic w/o jack detect */
			{ }
		},
		.chained = true,
		.chain_id = ALC269_FIXUP_HEADSET_MODE,
	},
	[ALC286_FIXUP_SONY_MIC_NO_PRESENCE] = {
		.type = HDA_FIXUP_PINS,
		.v.pins = (const struct hda_pintbl[]) {
			{ 0x18, 0x01a1913c }, /* use as headset mic, without its own jack detect */
			{ }
		},
		.chained = true,
		.chain_id = ALC269_FIXUP_HEADSET_MIC
	},
	[ALC269_FIXUP_ASUS_X101_FUNC] = {
		.type = HDA_FIXUP_FUNC,
		.v.func = alc269_fixup_x101_headset_mic,
	},
	[ALC269_FIXUP_ASUS_X101_VERB] = {
		.type = HDA_FIXUP_VERBS,
		.v.verbs = (const struct hda_verb[]) {
			{0x18, AC_VERB_SET_PIN_WIDGET_CONTROL, 0},
			{0x20, AC_VERB_SET_COEF_INDEX, 0x08},
			{0x20, AC_VERB_SET_PROC_COEF,  0x0310},
			{ }
		},
		.chained = true,
		.chain_id = ALC269_FIXUP_ASUS_X101_FUNC
	},
	[ALC269_FIXUP_ASUS_X101] = {
		.type = HDA_FIXUP_PINS,
		.v.pins = (const struct hda_pintbl[]) {
			{ 0x18, 0x04a1182c }, /* Headset mic */
			{ }
		},
		.chained = true,
		.chain_id = ALC269_FIXUP_ASUS_X101_VERB
	},
	[ALC271_FIXUP_AMIC_MIC2] = {
		.type = HDA_FIXUP_PINS,
		.v.pins = (const struct hda_pintbl[]) {
			{ 0x14, 0x99130110 }, /* speaker */
			{ 0x19, 0x01a19c20 }, /* mic */
			{ 0x1b, 0x99a7012f }, /* int-mic */
			{ 0x21, 0x0121401f }, /* HP out */
			{ }
		},
	},
	[ALC271_FIXUP_HP_GATE_MIC_JACK] = {
		.type = HDA_FIXUP_FUNC,
		.v.func = alc271_hp_gate_mic_jack,
		.chained = true,
		.chain_id = ALC271_FIXUP_AMIC_MIC2,
	},
	[ALC271_FIXUP_HP_GATE_MIC_JACK_E1_572] = {
		.type = HDA_FIXUP_FUNC,
		.v.func = alc269_fixup_limit_int_mic_boost,
		.chained = true,
		.chain_id = ALC271_FIXUP_HP_GATE_MIC_JACK,
	},
	[ALC269_FIXUP_ACER_AC700] = {
		.type = HDA_FIXUP_PINS,
		.v.pins = (const struct hda_pintbl[]) {
			{ 0x12, 0x99a3092f }, /* int-mic */
			{ 0x14, 0x99130110 }, /* speaker */
			{ 0x18, 0x03a11c20 }, /* mic */
			{ 0x1e, 0x0346101e }, /* SPDIF1 */
			{ 0x21, 0x0321101f }, /* HP out */
			{ }
		},
		.chained = true,
		.chain_id = ALC271_FIXUP_DMIC,
	},
	[ALC269_FIXUP_LIMIT_INT_MIC_BOOST] = {
		.type = HDA_FIXUP_FUNC,
		.v.func = alc269_fixup_limit_int_mic_boost,
		.chained = true,
		.chain_id = ALC269_FIXUP_THINKPAD_ACPI,
	},
	[ALC269VB_FIXUP_ASUS_ZENBOOK] = {
		.type = HDA_FIXUP_FUNC,
		.v.func = alc269_fixup_limit_int_mic_boost,
		.chained = true,
		.chain_id = ALC269VB_FIXUP_DMIC,
	},
	[ALC269VB_FIXUP_ASUS_ZENBOOK_UX31A] = {
		.type = HDA_FIXUP_VERBS,
		.v.verbs = (const struct hda_verb[]) {
			/* class-D output amp +5dB */
			{ 0x20, AC_VERB_SET_COEF_INDEX, 0x12 },
			{ 0x20, AC_VERB_SET_PROC_COEF, 0x2800 },
			{}
		},
		.chained = true,
		.chain_id = ALC269VB_FIXUP_ASUS_ZENBOOK,
	},
	[ALC269_FIXUP_LIMIT_INT_MIC_BOOST_MUTE_LED] = {
		.type = HDA_FIXUP_FUNC,
		.v.func = alc269_fixup_limit_int_mic_boost,
		.chained = true,
		.chain_id = ALC269_FIXUP_HP_MUTE_LED_MIC1,
	},
	[ALC269VB_FIXUP_ORDISSIMO_EVE2] = {
		.type = HDA_FIXUP_PINS,
		.v.pins = (const struct hda_pintbl[]) {
			{ 0x12, 0x99a3092f }, /* int-mic */
			{ 0x18, 0x03a11d20 }, /* mic */
			{ 0x19, 0x411111f0 }, /* Unused bogus pin */
			{ }
		},
	},
	[ALC283_FIXUP_CHROME_BOOK] = {
		.type = HDA_FIXUP_FUNC,
		.v.func = alc283_fixup_chromebook,
	},
	[ALC283_FIXUP_SENSE_COMBO_JACK] = {
		.type = HDA_FIXUP_FUNC,
		.v.func = alc283_fixup_sense_combo_jack,
		.chained = true,
		.chain_id = ALC283_FIXUP_CHROME_BOOK,
	},
	[ALC282_FIXUP_ASUS_TX300] = {
		.type = HDA_FIXUP_FUNC,
		.v.func = alc282_fixup_asus_tx300,
	},
	[ALC283_FIXUP_INT_MIC] = {
		.type = HDA_FIXUP_VERBS,
		.v.verbs = (const struct hda_verb[]) {
			{0x20, AC_VERB_SET_COEF_INDEX, 0x1a},
			{0x20, AC_VERB_SET_PROC_COEF, 0x0011},
			{ }
		},
		.chained = true,
		.chain_id = ALC269_FIXUP_LIMIT_INT_MIC_BOOST
	},
	[ALC290_FIXUP_SUBWOOFER_HSJACK] = {
		.type = HDA_FIXUP_PINS,
		.v.pins = (const struct hda_pintbl[]) {
			{ 0x17, 0x90170112 }, /* subwoofer */
			{ }
		},
		.chained = true,
		.chain_id = ALC290_FIXUP_MONO_SPEAKERS_HSJACK,
	},
	[ALC290_FIXUP_SUBWOOFER] = {
		.type = HDA_FIXUP_PINS,
		.v.pins = (const struct hda_pintbl[]) {
			{ 0x17, 0x90170112 }, /* subwoofer */
			{ }
		},
		.chained = true,
		.chain_id = ALC290_FIXUP_MONO_SPEAKERS,
	},
	[ALC290_FIXUP_MONO_SPEAKERS] = {
		.type = HDA_FIXUP_FUNC,
		.v.func = alc290_fixup_mono_speakers,
	},
	[ALC290_FIXUP_MONO_SPEAKERS_HSJACK] = {
		.type = HDA_FIXUP_FUNC,
		.v.func = alc290_fixup_mono_speakers,
		.chained = true,
		.chain_id = ALC269_FIXUP_DELL3_MIC_NO_PRESENCE,
	},
	[ALC269_FIXUP_THINKPAD_ACPI] = {
		.type = HDA_FIXUP_FUNC,
		.v.func = hda_fixup_thinkpad_acpi,
		.chained = true,
		.chain_id = ALC269_FIXUP_SKU_IGNORE,
	},
	[ALC269_FIXUP_DMIC_THINKPAD_ACPI] = {
		.type = HDA_FIXUP_FUNC,
		.v.func = alc_fixup_inv_dmic,
		.chained = true,
		.chain_id = ALC269_FIXUP_THINKPAD_ACPI,
	},
	[ALC255_FIXUP_ACER_MIC_NO_PRESENCE] = {
		.type = HDA_FIXUP_PINS,
		.v.pins = (const struct hda_pintbl[]) {
			{ 0x19, 0x01a1913c }, /* use as headset mic, without its own jack detect */
			{ }
		},
		.chained = true,
		.chain_id = ALC255_FIXUP_HEADSET_MODE
	},
	[ALC255_FIXUP_ASUS_MIC_NO_PRESENCE] = {
		.type = HDA_FIXUP_PINS,
		.v.pins = (const struct hda_pintbl[]) {
			{ 0x19, 0x01a1913c }, /* use as headset mic, without its own jack detect */
			{ }
		},
		.chained = true,
		.chain_id = ALC255_FIXUP_HEADSET_MODE
	},
	[ALC255_FIXUP_DELL1_MIC_NO_PRESENCE] = {
		.type = HDA_FIXUP_PINS,
		.v.pins = (const struct hda_pintbl[]) {
			{ 0x19, 0x01a1913c }, /* use as headset mic, without its own jack detect */
			{ 0x1a, 0x01a1913d }, /* use as headphone mic, without its own jack detect */
			{ }
		},
		.chained = true,
		.chain_id = ALC255_FIXUP_HEADSET_MODE
	},
	[ALC255_FIXUP_DELL2_MIC_NO_PRESENCE] = {
		.type = HDA_FIXUP_PINS,
		.v.pins = (const struct hda_pintbl[]) {
			{ 0x19, 0x01a1913c }, /* use as headset mic, without its own jack detect */
			{ }
		},
		.chained = true,
		.chain_id = ALC255_FIXUP_HEADSET_MODE_NO_HP_MIC
	},
	[ALC255_FIXUP_HEADSET_MODE] = {
		.type = HDA_FIXUP_FUNC,
		.v.func = alc_fixup_headset_mode_alc255,
		.chained = true,
		.chain_id = ALC255_FIXUP_DELL_WMI_MIC_MUTE_LED
	},
	[ALC255_FIXUP_HEADSET_MODE_NO_HP_MIC] = {
		.type = HDA_FIXUP_FUNC,
		.v.func = alc_fixup_headset_mode_alc255_no_hp_mic,
	},
	[ALC293_FIXUP_DELL1_MIC_NO_PRESENCE] = {
		.type = HDA_FIXUP_PINS,
		.v.pins = (const struct hda_pintbl[]) {
			{ 0x18, 0x01a1913d }, /* use as headphone mic, without its own jack detect */
			{ 0x1a, 0x01a1913c }, /* use as headset mic, without its own jack detect */
			{ }
		},
		.chained = true,
		.chain_id = ALC269_FIXUP_HEADSET_MODE
	},
	[ALC292_FIXUP_TPT440_DOCK] = {
		.type = HDA_FIXUP_FUNC,
		.v.func = alc_fixup_tpt440_dock,
		.chained = true,
		.chain_id = ALC269_FIXUP_LIMIT_INT_MIC_BOOST
	},
	[ALC292_FIXUP_TPT440] = {
		.type = HDA_FIXUP_FUNC,
		.v.func = alc_fixup_disable_aamix,
		.chained = true,
		.chain_id = ALC292_FIXUP_TPT440_DOCK,
	},
	[ALC283_FIXUP_HEADSET_MIC] = {
		.type = HDA_FIXUP_PINS,
		.v.pins = (const struct hda_pintbl[]) {
			{ 0x19, 0x04a110f0 },
			{ },
		},
	},
	[ALC255_FIXUP_DELL_WMI_MIC_MUTE_LED] = {
		.type = HDA_FIXUP_FUNC,
		.v.func = alc_fixup_dell_wmi,
	},
	[ALC282_FIXUP_ASPIRE_V5_PINS] = {
		.type = HDA_FIXUP_PINS,
		.v.pins = (const struct hda_pintbl[]) {
			{ 0x12, 0x90a60130 },
			{ 0x14, 0x90170110 },
			{ 0x17, 0x40000008 },
			{ 0x18, 0x411111f0 },
			{ 0x19, 0x01a1913c },
			{ 0x1a, 0x411111f0 },
			{ 0x1b, 0x411111f0 },
			{ 0x1d, 0x40f89b2d },
			{ 0x1e, 0x411111f0 },
			{ 0x21, 0x0321101f },
			{ },
		},
	},
	[ALC280_FIXUP_HP_GPIO4] = {
		.type = HDA_FIXUP_FUNC,
		.v.func = alc280_fixup_hp_gpio4,
	},
	[ALC286_FIXUP_HP_GPIO_LED] = {
		.type = HDA_FIXUP_FUNC,
		.v.func = alc286_fixup_hp_gpio_led,
	},
	[ALC280_FIXUP_HP_GPIO2_MIC_HOTKEY] = {
		.type = HDA_FIXUP_FUNC,
		.v.func = alc280_fixup_hp_gpio2_mic_hotkey,
	},
	[ALC280_FIXUP_HP_DOCK_PINS] = {
		.type = HDA_FIXUP_PINS,
		.v.pins = (const struct hda_pintbl[]) {
			{ 0x1b, 0x21011020 }, /* line-out */
			{ 0x1a, 0x01a1903c }, /* headset mic */
			{ 0x18, 0x2181103f }, /* line-in */
			{ },
		},
		.chained = true,
		.chain_id = ALC280_FIXUP_HP_GPIO4
	},
	[ALC269_FIXUP_HP_DOCK_GPIO_MIC1_LED] = {
		.type = HDA_FIXUP_PINS,
		.v.pins = (const struct hda_pintbl[]) {
			{ 0x1b, 0x21011020 }, /* line-out */
			{ 0x18, 0x2181103f }, /* line-in */
			{ },
		},
		.chained = true,
		.chain_id = ALC269_FIXUP_HP_GPIO_MIC1_LED
	},
	[ALC280_FIXUP_HP_9480M] = {
		.type = HDA_FIXUP_FUNC,
		.v.func = alc280_fixup_hp_9480m,
	},
	[ALC288_FIXUP_DELL_HEADSET_MODE] = {
		.type = HDA_FIXUP_FUNC,
		.v.func = alc_fixup_headset_mode_dell_alc288,
		.chained = true,
		.chain_id = ALC255_FIXUP_DELL_WMI_MIC_MUTE_LED
	},
	[ALC288_FIXUP_DELL1_MIC_NO_PRESENCE] = {
		.type = HDA_FIXUP_PINS,
		.v.pins = (const struct hda_pintbl[]) {
			{ 0x18, 0x01a1913c }, /* use as headset mic, without its own jack detect */
			{ 0x1a, 0x01a1913d }, /* use as headphone mic, without its own jack detect */
			{ }
		},
		.chained = true,
		.chain_id = ALC288_FIXUP_DELL_HEADSET_MODE
	},
	[ALC288_FIXUP_DELL_XPS_13_GPIO6] = {
		.type = HDA_FIXUP_VERBS,
		.v.verbs = (const struct hda_verb[]) {
			{0x01, AC_VERB_SET_GPIO_MASK, 0x40},
			{0x01, AC_VERB_SET_GPIO_DIRECTION, 0x40},
			{0x01, AC_VERB_SET_GPIO_DATA, 0x00},
			{ }
		},
		.chained = true,
		.chain_id = ALC288_FIXUP_DELL1_MIC_NO_PRESENCE
	},
	[ALC288_FIXUP_DISABLE_AAMIX] = {
		.type = HDA_FIXUP_FUNC,
		.v.func = alc_fixup_disable_aamix,
		.chained = true,
		.chain_id = ALC288_FIXUP_DELL_XPS_13_GPIO6
	},
	[ALC288_FIXUP_DELL_XPS_13] = {
		.type = HDA_FIXUP_FUNC,
		.v.func = alc_fixup_dell_xps13,
		.chained = true,
		.chain_id = ALC288_FIXUP_DISABLE_AAMIX
	},
	[ALC292_FIXUP_DISABLE_AAMIX] = {
		.type = HDA_FIXUP_FUNC,
		.v.func = alc_fixup_disable_aamix,
		.chained = true,
		.chain_id = ALC269_FIXUP_DELL2_MIC_NO_PRESENCE
	},
	[ALC293_FIXUP_DISABLE_AAMIX_MULTIJACK] = {
		.type = HDA_FIXUP_FUNC,
		.v.func = alc_fixup_disable_aamix,
		.chained = true,
		.chain_id = ALC293_FIXUP_DELL1_MIC_NO_PRESENCE
	},
	[ALC292_FIXUP_DELL_E7X] = {
		.type = HDA_FIXUP_FUNC,
		.v.func = alc_fixup_dell_xps13,
		.chained = true,
		.chain_id = ALC292_FIXUP_DISABLE_AAMIX
	},
	[ALC298_FIXUP_DELL1_MIC_NO_PRESENCE] = {
		.type = HDA_FIXUP_PINS,
		.v.pins = (const struct hda_pintbl[]) {
			{ 0x18, 0x01a1913c }, /* use as headset mic, without its own jack detect */
			{ 0x1a, 0x01a1913d }, /* use as headphone mic, without its own jack detect */
			{ }
		},
		.chained = true,
		.chain_id = ALC269_FIXUP_HEADSET_MODE
	},
	[ALC298_FIXUP_DELL_AIO_MIC_NO_PRESENCE] = {
		.type = HDA_FIXUP_PINS,
		.v.pins = (const struct hda_pintbl[]) {
			{ 0x18, 0x01a1913c }, /* use as headset mic, without its own jack detect */
			{ }
		},
		.chained = true,
		.chain_id = ALC269_FIXUP_HEADSET_MODE
	},
	[ALC275_FIXUP_DELL_XPS] = {
		.type = HDA_FIXUP_VERBS,
		.v.verbs = (const struct hda_verb[]) {
			/* Enables internal speaker */
			{0x20, AC_VERB_SET_COEF_INDEX, 0x1f},
			{0x20, AC_VERB_SET_PROC_COEF, 0x00c0},
			{0x20, AC_VERB_SET_COEF_INDEX, 0x30},
			{0x20, AC_VERB_SET_PROC_COEF, 0x00b1},
			{}
		}
	},
	[ALC256_FIXUP_DELL_XPS_13_HEADPHONE_NOISE] = {
		.type = HDA_FIXUP_VERBS,
		.v.verbs = (const struct hda_verb[]) {
			/* Disable pass-through path for FRONT 14h */
			{0x20, AC_VERB_SET_COEF_INDEX, 0x36},
			{0x20, AC_VERB_SET_PROC_COEF, 0x1737},
			{}
		},
		.chained = true,
		.chain_id = ALC255_FIXUP_DELL1_MIC_NO_PRESENCE
	},
	[ALC293_FIXUP_LENOVO_SPK_NOISE] = {
		.type = HDA_FIXUP_FUNC,
		.v.func = alc_fixup_disable_aamix,
		.chained = true,
		.chain_id = ALC269_FIXUP_THINKPAD_ACPI
	},
	[ALC233_FIXUP_LENOVO_LINE2_MIC_HOTKEY] = {
		.type = HDA_FIXUP_FUNC,
		.v.func = alc233_fixup_lenovo_line2_mic_hotkey,
	},
	[ALC255_FIXUP_DELL_SPK_NOISE] = {
		.type = HDA_FIXUP_FUNC,
		.v.func = alc_fixup_disable_aamix,
		.chained = true,
		.chain_id = ALC255_FIXUP_DELL1_MIC_NO_PRESENCE
	},
	[ALC225_FIXUP_DELL1_MIC_NO_PRESENCE] = {
		.type = HDA_FIXUP_VERBS,
		.v.verbs = (const struct hda_verb[]) {
			/* Disable pass-through path for FRONT 14h */
			{ 0x20, AC_VERB_SET_COEF_INDEX, 0x36 },
			{ 0x20, AC_VERB_SET_PROC_COEF, 0x57d7 },
			{}
		},
		.chained = true,
		.chain_id = ALC269_FIXUP_DELL1_MIC_NO_PRESENCE
	},
	[ALC280_FIXUP_HP_HEADSET_MIC] = {
		.type = HDA_FIXUP_FUNC,
		.v.func = alc_fixup_disable_aamix,
		.chained = true,
		.chain_id = ALC269_FIXUP_HEADSET_MIC,
	},
	[ALC221_FIXUP_HP_FRONT_MIC] = {
		.type = HDA_FIXUP_PINS,
		.v.pins = (const struct hda_pintbl[]) {
			{ 0x19, 0x02a19020 }, /* Front Mic */
			{ }
		},
	},
	[ALC292_FIXUP_TPT460] = {
		.type = HDA_FIXUP_FUNC,
		.v.func = alc_fixup_tpt440_dock,
		.chained = true,
		.chain_id = ALC293_FIXUP_LENOVO_SPK_NOISE,
	},
	[ALC298_FIXUP_SPK_VOLUME] = {
		.type = HDA_FIXUP_FUNC,
		.v.func = alc298_fixup_speaker_volume,
		.chained = true,
		.chain_id = ALC298_FIXUP_DELL_AIO_MIC_NO_PRESENCE,
	},
	[ALC256_FIXUP_DELL_INSPIRON_7559_SUBWOOFER] = {
		.type = HDA_FIXUP_PINS,
		.v.pins = (const struct hda_pintbl[]) {
			{ 0x1b, 0x90170151 },
			{ }
		},
		.chained = true,
		.chain_id = ALC255_FIXUP_DELL1_MIC_NO_PRESENCE
	},
	[ALC269_FIXUP_ATIV_BOOK_8] = {
		.type = HDA_FIXUP_FUNC,
		.v.func = alc_fixup_auto_mute_via_amp,
		.chained = true,
		.chain_id = ALC269_FIXUP_NO_SHUTUP
	},
	[ALC221_FIXUP_HP_MIC_NO_PRESENCE] = {
		.type = HDA_FIXUP_PINS,
		.v.pins = (const struct hda_pintbl[]) {
			{ 0x18, 0x01a1913c }, /* use as headset mic, without its own jack detect */
			{ 0x1a, 0x01a1913d }, /* use as headphone mic, without its own jack detect */
			{ }
		},
		.chained = true,
		.chain_id = ALC269_FIXUP_HEADSET_MODE
	},
	[ALC256_FIXUP_ASUS_HEADSET_MODE] = {
		.type = HDA_FIXUP_FUNC,
		.v.func = alc_fixup_headset_mode,
	},
	[ALC256_FIXUP_ASUS_MIC] = {
		.type = HDA_FIXUP_PINS,
		.v.pins = (const struct hda_pintbl[]) {
			{ 0x13, 0x90a60160 }, /* use as internal mic */
			{ 0x19, 0x04a11120 }, /* use as headset mic, without its own jack detect */
			{ }
		},
		.chained = true,
		.chain_id = ALC256_FIXUP_ASUS_HEADSET_MODE
	},
	[ALC256_FIXUP_ASUS_AIO_GPIO2] = {
		.type = HDA_FIXUP_VERBS,
		.v.verbs = (const struct hda_verb[]) {
			/* Set up GPIO2 for the speaker amp */
			{ 0x01, AC_VERB_SET_GPIO_MASK, 0x04 },
			{ 0x01, AC_VERB_SET_GPIO_DIRECTION, 0x04 },
			{ 0x01, AC_VERB_SET_GPIO_DATA, 0x04 },
			{}
		},
	},
	[ALC233_FIXUP_ASUS_MIC_NO_PRESENCE] = {
		.type = HDA_FIXUP_PINS,
		.v.pins = (const struct hda_pintbl[]) {
			{ 0x19, 0x01a1913c }, /* use as headset mic, without its own jack detect */
			{ }
		},
		.chained = true,
		.chain_id = ALC269_FIXUP_HEADSET_MIC
	},
	[ALC233_FIXUP_EAPD_COEF_AND_MIC_NO_PRESENCE] = {
		.type = HDA_FIXUP_VERBS,
		.v.verbs = (const struct hda_verb[]) {
			/* Enables internal speaker */
			{0x20, AC_VERB_SET_COEF_INDEX, 0x40},
			{0x20, AC_VERB_SET_PROC_COEF, 0x8800},
			{}
		},
		.chained = true,
		.chain_id = ALC233_FIXUP_ASUS_MIC_NO_PRESENCE
	},
	[ALC233_FIXUP_LENOVO_MULTI_CODECS] = {
		.type = HDA_FIXUP_FUNC,
		.v.func = alc233_alc662_fixup_lenovo_dual_codecs,
	},
	[ALC294_FIXUP_LENOVO_MIC_LOCATION] = {
		.type = HDA_FIXUP_PINS,
		.v.pins = (const struct hda_pintbl[]) {
			/* Change the mic location from front to right, otherwise there are
			   two front mics with the same name, pulseaudio can't handle them.
			   This is just a temporary workaround, after applying this fixup,
			   there will be one "Front Mic" and one "Mic" in this machine.
			 */
			{ 0x1a, 0x04a19040 },
			{ }
		},
	},
<<<<<<< HEAD
=======
	[ALC700_FIXUP_INTEL_REFERENCE] = {
		.type = HDA_FIXUP_VERBS,
		.v.verbs = (const struct hda_verb[]) {
			/* Enables internal speaker */
			{0x20, AC_VERB_SET_COEF_INDEX, 0x45},
			{0x20, AC_VERB_SET_PROC_COEF, 0x5289},
			{0x20, AC_VERB_SET_COEF_INDEX, 0x4A},
			{0x20, AC_VERB_SET_PROC_COEF, 0x001b},
			{0x58, AC_VERB_SET_COEF_INDEX, 0x00},
			{0x58, AC_VERB_SET_PROC_COEF, 0x3888},
			{0x20, AC_VERB_SET_COEF_INDEX, 0x6f},
			{0x20, AC_VERB_SET_PROC_COEF, 0x2c0b},
			{}
		}
	},
>>>>>>> bb176f67
};

static const struct snd_pci_quirk alc269_fixup_tbl[] = {
	SND_PCI_QUIRK(0x1025, 0x0283, "Acer TravelMate 8371", ALC269_FIXUP_INV_DMIC),
	SND_PCI_QUIRK(0x1025, 0x029b, "Acer 1810TZ", ALC269_FIXUP_INV_DMIC),
	SND_PCI_QUIRK(0x1025, 0x0349, "Acer AOD260", ALC269_FIXUP_INV_DMIC),
	SND_PCI_QUIRK(0x1025, 0x047c, "Acer AC700", ALC269_FIXUP_ACER_AC700),
	SND_PCI_QUIRK(0x1025, 0x072d, "Acer Aspire V5-571G", ALC269_FIXUP_ASPIRE_HEADSET_MIC),
	SND_PCI_QUIRK(0x1025, 0x080d, "Acer Aspire V5-122P", ALC269_FIXUP_ASPIRE_HEADSET_MIC),
	SND_PCI_QUIRK(0x1025, 0x0740, "Acer AO725", ALC271_FIXUP_HP_GATE_MIC_JACK),
	SND_PCI_QUIRK(0x1025, 0x0742, "Acer AO756", ALC271_FIXUP_HP_GATE_MIC_JACK),
	SND_PCI_QUIRK(0x1025, 0x0762, "Acer Aspire E1-472", ALC271_FIXUP_HP_GATE_MIC_JACK_E1_572),
	SND_PCI_QUIRK(0x1025, 0x0775, "Acer Aspire E1-572", ALC271_FIXUP_HP_GATE_MIC_JACK_E1_572),
	SND_PCI_QUIRK(0x1025, 0x079b, "Acer Aspire V5-573G", ALC282_FIXUP_ASPIRE_V5_PINS),
	SND_PCI_QUIRK(0x1025, 0x106d, "Acer Cloudbook 14", ALC283_FIXUP_CHROME_BOOK),
	SND_PCI_QUIRK(0x1028, 0x0470, "Dell M101z", ALC269_FIXUP_DELL_M101Z),
	SND_PCI_QUIRK(0x1028, 0x054b, "Dell XPS one 2710", ALC275_FIXUP_DELL_XPS),
	SND_PCI_QUIRK(0x1028, 0x05bd, "Dell Latitude E6440", ALC292_FIXUP_DELL_E7X),
	SND_PCI_QUIRK(0x1028, 0x05be, "Dell Latitude E6540", ALC292_FIXUP_DELL_E7X),
	SND_PCI_QUIRK(0x1028, 0x05ca, "Dell Latitude E7240", ALC292_FIXUP_DELL_E7X),
	SND_PCI_QUIRK(0x1028, 0x05cb, "Dell Latitude E7440", ALC292_FIXUP_DELL_E7X),
	SND_PCI_QUIRK(0x1028, 0x05da, "Dell Vostro 5460", ALC290_FIXUP_SUBWOOFER),
	SND_PCI_QUIRK(0x1028, 0x05f4, "Dell", ALC269_FIXUP_DELL1_MIC_NO_PRESENCE),
	SND_PCI_QUIRK(0x1028, 0x05f5, "Dell", ALC269_FIXUP_DELL1_MIC_NO_PRESENCE),
	SND_PCI_QUIRK(0x1028, 0x05f6, "Dell", ALC269_FIXUP_DELL1_MIC_NO_PRESENCE),
	SND_PCI_QUIRK(0x1028, 0x0615, "Dell Vostro 5470", ALC290_FIXUP_SUBWOOFER_HSJACK),
	SND_PCI_QUIRK(0x1028, 0x0616, "Dell Vostro 5470", ALC290_FIXUP_SUBWOOFER_HSJACK),
	SND_PCI_QUIRK(0x1028, 0x062c, "Dell Latitude E5550", ALC292_FIXUP_DELL_E7X),
	SND_PCI_QUIRK(0x1028, 0x062e, "Dell Latitude E7450", ALC292_FIXUP_DELL_E7X),
	SND_PCI_QUIRK(0x1028, 0x0638, "Dell Inspiron 5439", ALC290_FIXUP_MONO_SPEAKERS_HSJACK),
	SND_PCI_QUIRK(0x1028, 0x064a, "Dell", ALC293_FIXUP_DELL1_MIC_NO_PRESENCE),
	SND_PCI_QUIRK(0x1028, 0x064b, "Dell", ALC293_FIXUP_DELL1_MIC_NO_PRESENCE),
	SND_PCI_QUIRK(0x1028, 0x0665, "Dell XPS 13", ALC288_FIXUP_DELL_XPS_13),
	SND_PCI_QUIRK(0x1028, 0x0669, "Dell Optiplex 9020m", ALC255_FIXUP_DELL1_MIC_NO_PRESENCE),
	SND_PCI_QUIRK(0x1028, 0x069a, "Dell Vostro 5480", ALC290_FIXUP_SUBWOOFER_HSJACK),
	SND_PCI_QUIRK(0x1028, 0x06c7, "Dell", ALC255_FIXUP_DELL1_MIC_NO_PRESENCE),
	SND_PCI_QUIRK(0x1028, 0x06d9, "Dell", ALC293_FIXUP_DELL1_MIC_NO_PRESENCE),
	SND_PCI_QUIRK(0x1028, 0x06da, "Dell", ALC293_FIXUP_DELL1_MIC_NO_PRESENCE),
	SND_PCI_QUIRK(0x1028, 0x06db, "Dell", ALC293_FIXUP_DISABLE_AAMIX_MULTIJACK),
	SND_PCI_QUIRK(0x1028, 0x06dd, "Dell", ALC293_FIXUP_DISABLE_AAMIX_MULTIJACK),
	SND_PCI_QUIRK(0x1028, 0x06de, "Dell", ALC293_FIXUP_DISABLE_AAMIX_MULTIJACK),
	SND_PCI_QUIRK(0x1028, 0x06df, "Dell", ALC293_FIXUP_DISABLE_AAMIX_MULTIJACK),
	SND_PCI_QUIRK(0x1028, 0x06e0, "Dell", ALC293_FIXUP_DISABLE_AAMIX_MULTIJACK),
	SND_PCI_QUIRK(0x1028, 0x0704, "Dell XPS 13 9350", ALC256_FIXUP_DELL_XPS_13_HEADPHONE_NOISE),
	SND_PCI_QUIRK(0x1028, 0x0706, "Dell Inspiron 7559", ALC256_FIXUP_DELL_INSPIRON_7559_SUBWOOFER),
	SND_PCI_QUIRK(0x1028, 0x0725, "Dell Inspiron 3162", ALC255_FIXUP_DELL_SPK_NOISE),
	SND_PCI_QUIRK(0x1028, 0x075b, "Dell XPS 13 9360", ALC256_FIXUP_DELL_XPS_13_HEADPHONE_NOISE),
	SND_PCI_QUIRK(0x1028, 0x075d, "Dell AIO", ALC298_FIXUP_SPK_VOLUME),
	SND_PCI_QUIRK(0x1028, 0x0798, "Dell Inspiron 17 7000 Gaming", ALC256_FIXUP_DELL_INSPIRON_7559_SUBWOOFER),
	SND_PCI_QUIRK(0x1028, 0x164a, "Dell", ALC293_FIXUP_DELL1_MIC_NO_PRESENCE),
	SND_PCI_QUIRK(0x1028, 0x164b, "Dell", ALC293_FIXUP_DELL1_MIC_NO_PRESENCE),
	SND_PCI_QUIRK(0x103c, 0x1586, "HP", ALC269_FIXUP_HP_MUTE_LED_MIC2),
	SND_PCI_QUIRK(0x103c, 0x18e6, "HP", ALC269_FIXUP_HP_GPIO_LED),
	SND_PCI_QUIRK(0x103c, 0x218b, "HP", ALC269_FIXUP_LIMIT_INT_MIC_BOOST_MUTE_LED),
	SND_PCI_QUIRK(0x103c, 0x225f, "HP", ALC280_FIXUP_HP_GPIO2_MIC_HOTKEY),
	/* ALC282 */
	SND_PCI_QUIRK(0x103c, 0x21f9, "HP", ALC269_FIXUP_HP_MUTE_LED_MIC1),
	SND_PCI_QUIRK(0x103c, 0x2210, "HP", ALC269_FIXUP_HP_MUTE_LED_MIC1),
	SND_PCI_QUIRK(0x103c, 0x2214, "HP", ALC269_FIXUP_HP_MUTE_LED_MIC1),
	SND_PCI_QUIRK(0x103c, 0x2236, "HP", ALC269_FIXUP_HP_LINE1_MIC1_LED),
	SND_PCI_QUIRK(0x103c, 0x2237, "HP", ALC269_FIXUP_HP_LINE1_MIC1_LED),
	SND_PCI_QUIRK(0x103c, 0x2238, "HP", ALC269_FIXUP_HP_LINE1_MIC1_LED),
	SND_PCI_QUIRK(0x103c, 0x2239, "HP", ALC269_FIXUP_HP_LINE1_MIC1_LED),
	SND_PCI_QUIRK(0x103c, 0x224b, "HP", ALC269_FIXUP_HP_LINE1_MIC1_LED),
	SND_PCI_QUIRK(0x103c, 0x2268, "HP", ALC269_FIXUP_HP_MUTE_LED_MIC1),
	SND_PCI_QUIRK(0x103c, 0x226a, "HP", ALC269_FIXUP_HP_MUTE_LED_MIC1),
	SND_PCI_QUIRK(0x103c, 0x226b, "HP", ALC269_FIXUP_HP_MUTE_LED_MIC1),
	SND_PCI_QUIRK(0x103c, 0x226e, "HP", ALC269_FIXUP_HP_MUTE_LED_MIC1),
	SND_PCI_QUIRK(0x103c, 0x2271, "HP", ALC286_FIXUP_HP_GPIO_LED),
	SND_PCI_QUIRK(0x103c, 0x2272, "HP", ALC280_FIXUP_HP_DOCK_PINS),
	SND_PCI_QUIRK(0x103c, 0x2273, "HP", ALC280_FIXUP_HP_DOCK_PINS),
	SND_PCI_QUIRK(0x103c, 0x229e, "HP", ALC269_FIXUP_HP_MUTE_LED_MIC1),
	SND_PCI_QUIRK(0x103c, 0x22b2, "HP", ALC269_FIXUP_HP_MUTE_LED_MIC1),
	SND_PCI_QUIRK(0x103c, 0x22b7, "HP", ALC269_FIXUP_HP_MUTE_LED_MIC1),
	SND_PCI_QUIRK(0x103c, 0x22bf, "HP", ALC269_FIXUP_HP_MUTE_LED_MIC1),
	SND_PCI_QUIRK(0x103c, 0x22cf, "HP", ALC269_FIXUP_HP_MUTE_LED_MIC1),
	SND_PCI_QUIRK(0x103c, 0x22db, "HP", ALC280_FIXUP_HP_9480M),
	SND_PCI_QUIRK(0x103c, 0x22dc, "HP", ALC269_FIXUP_HP_GPIO_MIC1_LED),
	SND_PCI_QUIRK(0x103c, 0x22fb, "HP", ALC269_FIXUP_HP_GPIO_MIC1_LED),
	/* ALC290 */
	SND_PCI_QUIRK(0x103c, 0x221b, "HP", ALC269_FIXUP_HP_GPIO_MIC1_LED),
	SND_PCI_QUIRK(0x103c, 0x2221, "HP", ALC269_FIXUP_HP_GPIO_MIC1_LED),
	SND_PCI_QUIRK(0x103c, 0x2225, "HP", ALC269_FIXUP_HP_GPIO_MIC1_LED),
	SND_PCI_QUIRK(0x103c, 0x2253, "HP", ALC269_FIXUP_HP_GPIO_MIC1_LED),
	SND_PCI_QUIRK(0x103c, 0x2254, "HP", ALC269_FIXUP_HP_GPIO_MIC1_LED),
	SND_PCI_QUIRK(0x103c, 0x2255, "HP", ALC269_FIXUP_HP_GPIO_MIC1_LED),
	SND_PCI_QUIRK(0x103c, 0x2256, "HP", ALC269_FIXUP_HP_GPIO_MIC1_LED),
	SND_PCI_QUIRK(0x103c, 0x2257, "HP", ALC269_FIXUP_HP_GPIO_MIC1_LED),
	SND_PCI_QUIRK(0x103c, 0x2259, "HP", ALC269_FIXUP_HP_GPIO_MIC1_LED),
	SND_PCI_QUIRK(0x103c, 0x225a, "HP", ALC269_FIXUP_HP_DOCK_GPIO_MIC1_LED),
	SND_PCI_QUIRK(0x103c, 0x2260, "HP", ALC269_FIXUP_HP_MUTE_LED_MIC1),
	SND_PCI_QUIRK(0x103c, 0x2263, "HP", ALC269_FIXUP_HP_MUTE_LED_MIC1),
	SND_PCI_QUIRK(0x103c, 0x2264, "HP", ALC269_FIXUP_HP_MUTE_LED_MIC1),
	SND_PCI_QUIRK(0x103c, 0x2265, "HP", ALC269_FIXUP_HP_MUTE_LED_MIC1),
	SND_PCI_QUIRK(0x103c, 0x2272, "HP", ALC269_FIXUP_HP_GPIO_MIC1_LED),
	SND_PCI_QUIRK(0x103c, 0x2273, "HP", ALC269_FIXUP_HP_GPIO_MIC1_LED),
	SND_PCI_QUIRK(0x103c, 0x2278, "HP", ALC269_FIXUP_HP_GPIO_MIC1_LED),
	SND_PCI_QUIRK(0x103c, 0x227f, "HP", ALC269_FIXUP_HP_MUTE_LED_MIC1),
	SND_PCI_QUIRK(0x103c, 0x2282, "HP", ALC269_FIXUP_HP_MUTE_LED_MIC1),
	SND_PCI_QUIRK(0x103c, 0x228b, "HP", ALC269_FIXUP_HP_MUTE_LED_MIC1),
	SND_PCI_QUIRK(0x103c, 0x228e, "HP", ALC269_FIXUP_HP_MUTE_LED_MIC1),
	SND_PCI_QUIRK(0x103c, 0x22c5, "HP", ALC269_FIXUP_HP_MUTE_LED_MIC1),
	SND_PCI_QUIRK(0x103c, 0x22c7, "HP", ALC269_FIXUP_HP_MUTE_LED_MIC1),
	SND_PCI_QUIRK(0x103c, 0x22c8, "HP", ALC269_FIXUP_HP_MUTE_LED_MIC1),
	SND_PCI_QUIRK(0x103c, 0x22c4, "HP", ALC269_FIXUP_HP_MUTE_LED_MIC1),
	SND_PCI_QUIRK(0x103c, 0x2334, "HP", ALC269_FIXUP_HP_MUTE_LED_MIC1),
	SND_PCI_QUIRK(0x103c, 0x2335, "HP", ALC269_FIXUP_HP_MUTE_LED_MIC1),
	SND_PCI_QUIRK(0x103c, 0x2336, "HP", ALC269_FIXUP_HP_MUTE_LED_MIC1),
	SND_PCI_QUIRK(0x103c, 0x2337, "HP", ALC269_FIXUP_HP_MUTE_LED_MIC1),
	SND_PCI_QUIRK(0x103c, 0x221c, "HP EliteBook 755 G2", ALC280_FIXUP_HP_HEADSET_MIC),
	SND_PCI_QUIRK(0x103c, 0x8256, "HP", ALC221_FIXUP_HP_FRONT_MIC),
	SND_PCI_QUIRK(0x103c, 0x82bf, "HP", ALC221_FIXUP_HP_MIC_NO_PRESENCE),
	SND_PCI_QUIRK(0x103c, 0x82c0, "HP", ALC221_FIXUP_HP_MIC_NO_PRESENCE),
	SND_PCI_QUIRK(0x1043, 0x103e, "ASUS X540SA", ALC256_FIXUP_ASUS_MIC),
	SND_PCI_QUIRK(0x1043, 0x103f, "ASUS TX300", ALC282_FIXUP_ASUS_TX300),
	SND_PCI_QUIRK(0x1043, 0x106d, "Asus K53BE", ALC269_FIXUP_LIMIT_INT_MIC_BOOST),
	SND_PCI_QUIRK(0x1043, 0x10c0, "ASUS X540SA", ALC256_FIXUP_ASUS_MIC),
	SND_PCI_QUIRK(0x1043, 0x10d0, "ASUS X540LA/X540LJ", ALC255_FIXUP_ASUS_MIC_NO_PRESENCE),
	SND_PCI_QUIRK(0x1043, 0x115d, "Asus 1015E", ALC269_FIXUP_LIMIT_INT_MIC_BOOST),
	SND_PCI_QUIRK(0x1043, 0x11c0, "ASUS X556UR", ALC255_FIXUP_ASUS_MIC_NO_PRESENCE),
	SND_PCI_QUIRK(0x1043, 0x1290, "ASUS X441SA", ALC233_FIXUP_EAPD_COEF_AND_MIC_NO_PRESENCE),
	SND_PCI_QUIRK(0x1043, 0x12a0, "ASUS X441UV", ALC233_FIXUP_EAPD_COEF_AND_MIC_NO_PRESENCE),
	SND_PCI_QUIRK(0x1043, 0x12f0, "ASUS X541UV", ALC256_FIXUP_ASUS_MIC),
	SND_PCI_QUIRK(0x1043, 0x12e0, "ASUS X541SA", ALC256_FIXUP_ASUS_MIC),
	SND_PCI_QUIRK(0x1043, 0x13b0, "ASUS Z550SA", ALC256_FIXUP_ASUS_MIC),
	SND_PCI_QUIRK(0x1043, 0x1427, "Asus Zenbook UX31E", ALC269VB_FIXUP_ASUS_ZENBOOK),
	SND_PCI_QUIRK(0x1043, 0x1517, "Asus Zenbook UX31A", ALC269VB_FIXUP_ASUS_ZENBOOK_UX31A),
	SND_PCI_QUIRK(0x1043, 0x16e3, "ASUS UX50", ALC269_FIXUP_STEREO_DMIC),
	SND_PCI_QUIRK(0x1043, 0x1a13, "Asus G73Jw", ALC269_FIXUP_ASUS_G73JW),
	SND_PCI_QUIRK(0x1043, 0x1a30, "ASUS X705UD", ALC256_FIXUP_ASUS_MIC),
	SND_PCI_QUIRK(0x1043, 0x1b13, "Asus U41SV", ALC269_FIXUP_INV_DMIC),
	SND_PCI_QUIRK(0x1043, 0x1bbd, "ASUS Z550MA", ALC255_FIXUP_ASUS_MIC_NO_PRESENCE),
	SND_PCI_QUIRK(0x1043, 0x1c23, "Asus X55U", ALC269_FIXUP_LIMIT_INT_MIC_BOOST),
	SND_PCI_QUIRK(0x1043, 0x1ccd, "ASUS X555UB", ALC256_FIXUP_ASUS_MIC),
	SND_PCI_QUIRK(0x1043, 0x3030, "ASUS ZN270IE", ALC256_FIXUP_ASUS_AIO_GPIO2),
	SND_PCI_QUIRK(0x1043, 0x831a, "ASUS P901", ALC269_FIXUP_STEREO_DMIC),
	SND_PCI_QUIRK(0x1043, 0x834a, "ASUS S101", ALC269_FIXUP_STEREO_DMIC),
	SND_PCI_QUIRK(0x1043, 0x8398, "ASUS P1005", ALC269_FIXUP_STEREO_DMIC),
	SND_PCI_QUIRK(0x1043, 0x83ce, "ASUS P1005", ALC269_FIXUP_STEREO_DMIC),
	SND_PCI_QUIRK(0x1043, 0x8516, "ASUS X101CH", ALC269_FIXUP_ASUS_X101),
	SND_PCI_QUIRK(0x104d, 0x90b5, "Sony VAIO Pro 11", ALC286_FIXUP_SONY_MIC_NO_PRESENCE),
	SND_PCI_QUIRK(0x104d, 0x90b6, "Sony VAIO Pro 13", ALC286_FIXUP_SONY_MIC_NO_PRESENCE),
	SND_PCI_QUIRK(0x104d, 0x9073, "Sony VAIO", ALC275_FIXUP_SONY_VAIO_GPIO2),
	SND_PCI_QUIRK(0x104d, 0x907b, "Sony VAIO", ALC275_FIXUP_SONY_HWEQ),
	SND_PCI_QUIRK(0x104d, 0x9084, "Sony VAIO", ALC275_FIXUP_SONY_HWEQ),
	SND_PCI_QUIRK(0x104d, 0x9099, "Sony VAIO S13", ALC275_FIXUP_SONY_DISABLE_AAMIX),
	SND_PCI_QUIRK(0x10cf, 0x1475, "Lifebook", ALC269_FIXUP_LIFEBOOK),
	SND_PCI_QUIRK(0x10cf, 0x159f, "Lifebook E780", ALC269_FIXUP_LIFEBOOK_NO_HP_TO_LINEOUT),
	SND_PCI_QUIRK(0x10cf, 0x15dc, "Lifebook T731", ALC269_FIXUP_LIFEBOOK_HP_PIN),
	SND_PCI_QUIRK(0x10cf, 0x1757, "Lifebook E752", ALC269_FIXUP_LIFEBOOK_HP_PIN),
	SND_PCI_QUIRK(0x10cf, 0x1845, "Lifebook U904", ALC269_FIXUP_LIFEBOOK_EXTMIC),
	SND_PCI_QUIRK(0x10ec, 0x10f2, "Intel Reference board", ALC700_FIXUP_INTEL_REFERENCE),
	SND_PCI_QUIRK(0x144d, 0xc109, "Samsung Ativ book 9 (NP900X3G)", ALC269_FIXUP_INV_DMIC),
	SND_PCI_QUIRK(0x144d, 0xc740, "Samsung Ativ book 8 (NP870Z5G)", ALC269_FIXUP_ATIV_BOOK_8),
	SND_PCI_QUIRK(0x1458, 0xfa53, "Gigabyte BXBT-2807", ALC283_FIXUP_HEADSET_MIC),
	SND_PCI_QUIRK(0x1462, 0xb120, "MSI Cubi MS-B120", ALC283_FIXUP_HEADSET_MIC),
	SND_PCI_QUIRK(0x17aa, 0x1036, "Lenovo P520", ALC233_FIXUP_LENOVO_MULTI_CODECS),
	SND_PCI_QUIRK(0x17aa, 0x20f2, "Thinkpad SL410/510", ALC269_FIXUP_SKU_IGNORE),
	SND_PCI_QUIRK(0x17aa, 0x215e, "Thinkpad L512", ALC269_FIXUP_SKU_IGNORE),
	SND_PCI_QUIRK(0x17aa, 0x21b8, "Thinkpad Edge 14", ALC269_FIXUP_SKU_IGNORE),
	SND_PCI_QUIRK(0x17aa, 0x21ca, "Thinkpad L412", ALC269_FIXUP_SKU_IGNORE),
	SND_PCI_QUIRK(0x17aa, 0x21e9, "Thinkpad Edge 15", ALC269_FIXUP_SKU_IGNORE),
	SND_PCI_QUIRK(0x17aa, 0x21f6, "Thinkpad T530", ALC269_FIXUP_LENOVO_DOCK),
	SND_PCI_QUIRK(0x17aa, 0x21fa, "Thinkpad X230", ALC269_FIXUP_LENOVO_DOCK),
	SND_PCI_QUIRK(0x17aa, 0x21f3, "Thinkpad T430", ALC269_FIXUP_LENOVO_DOCK),
	SND_PCI_QUIRK(0x17aa, 0x21fb, "Thinkpad T430s", ALC269_FIXUP_LENOVO_DOCK),
	SND_PCI_QUIRK(0x17aa, 0x2203, "Thinkpad X230 Tablet", ALC269_FIXUP_LENOVO_DOCK),
	SND_PCI_QUIRK(0x17aa, 0x2208, "Thinkpad T431s", ALC269_FIXUP_LENOVO_DOCK),
	SND_PCI_QUIRK(0x17aa, 0x220c, "Thinkpad T440s", ALC292_FIXUP_TPT440),
	SND_PCI_QUIRK(0x17aa, 0x220e, "Thinkpad T440p", ALC292_FIXUP_TPT440_DOCK),
	SND_PCI_QUIRK(0x17aa, 0x2210, "Thinkpad T540p", ALC292_FIXUP_TPT440_DOCK),
	SND_PCI_QUIRK(0x17aa, 0x2211, "Thinkpad W541", ALC292_FIXUP_TPT440_DOCK),
	SND_PCI_QUIRK(0x17aa, 0x2212, "Thinkpad T440", ALC292_FIXUP_TPT440_DOCK),
	SND_PCI_QUIRK(0x17aa, 0x2214, "Thinkpad X240", ALC292_FIXUP_TPT440_DOCK),
	SND_PCI_QUIRK(0x17aa, 0x2215, "Thinkpad", ALC269_FIXUP_LIMIT_INT_MIC_BOOST),
	SND_PCI_QUIRK(0x17aa, 0x2218, "Thinkpad X1 Carbon 2nd", ALC292_FIXUP_TPT440_DOCK),
	SND_PCI_QUIRK(0x17aa, 0x2223, "ThinkPad T550", ALC292_FIXUP_TPT440_DOCK),
	SND_PCI_QUIRK(0x17aa, 0x2226, "ThinkPad X250", ALC292_FIXUP_TPT440_DOCK),
	SND_PCI_QUIRK(0x17aa, 0x2231, "Thinkpad T560", ALC292_FIXUP_TPT460),
	SND_PCI_QUIRK(0x17aa, 0x2233, "Thinkpad", ALC292_FIXUP_TPT460),
	SND_PCI_QUIRK(0x17aa, 0x30bb, "ThinkCentre AIO", ALC233_FIXUP_LENOVO_LINE2_MIC_HOTKEY),
	SND_PCI_QUIRK(0x17aa, 0x30e2, "ThinkCentre AIO", ALC233_FIXUP_LENOVO_LINE2_MIC_HOTKEY),
	SND_PCI_QUIRK(0x17aa, 0x310c, "ThinkCentre Station", ALC294_FIXUP_LENOVO_MIC_LOCATION),
	SND_PCI_QUIRK(0x17aa, 0x3112, "ThinkCentre AIO", ALC233_FIXUP_LENOVO_LINE2_MIC_HOTKEY),
	SND_PCI_QUIRK(0x17aa, 0x3902, "Lenovo E50-80", ALC269_FIXUP_DMIC_THINKPAD_ACPI),
	SND_PCI_QUIRK(0x17aa, 0x3977, "IdeaPad S210", ALC283_FIXUP_INT_MIC),
	SND_PCI_QUIRK(0x17aa, 0x3978, "IdeaPad Y410P", ALC269_FIXUP_NO_SHUTUP),
	SND_PCI_QUIRK(0x17aa, 0x5013, "Thinkpad", ALC269_FIXUP_LIMIT_INT_MIC_BOOST),
	SND_PCI_QUIRK(0x17aa, 0x501a, "Thinkpad", ALC283_FIXUP_INT_MIC),
	SND_PCI_QUIRK(0x17aa, 0x501e, "Thinkpad L440", ALC292_FIXUP_TPT440_DOCK),
	SND_PCI_QUIRK(0x17aa, 0x5026, "Thinkpad", ALC269_FIXUP_LIMIT_INT_MIC_BOOST),
	SND_PCI_QUIRK(0x17aa, 0x5034, "Thinkpad T450", ALC292_FIXUP_TPT440_DOCK),
	SND_PCI_QUIRK(0x17aa, 0x5036, "Thinkpad T450s", ALC292_FIXUP_TPT440_DOCK),
	SND_PCI_QUIRK(0x17aa, 0x503c, "Thinkpad L450", ALC292_FIXUP_TPT440_DOCK),
	SND_PCI_QUIRK(0x17aa, 0x504a, "ThinkPad X260", ALC292_FIXUP_TPT440_DOCK),
	SND_PCI_QUIRK(0x17aa, 0x504b, "Thinkpad", ALC293_FIXUP_LENOVO_SPK_NOISE),
	SND_PCI_QUIRK(0x17aa, 0x5050, "Thinkpad T560p", ALC292_FIXUP_TPT460),
	SND_PCI_QUIRK(0x17aa, 0x5051, "Thinkpad L460", ALC292_FIXUP_TPT460),
	SND_PCI_QUIRK(0x17aa, 0x5053, "Thinkpad T460", ALC292_FIXUP_TPT460),
	SND_PCI_QUIRK(0x17aa, 0x5109, "Thinkpad", ALC269_FIXUP_LIMIT_INT_MIC_BOOST),
	SND_PCI_QUIRK(0x17aa, 0x3bf8, "Quanta FL1", ALC269_FIXUP_PCM_44K),
	SND_PCI_QUIRK(0x17aa, 0x9e54, "LENOVO NB", ALC269_FIXUP_LENOVO_EAPD),
	SND_PCI_QUIRK(0x1b7d, 0xa831, "Ordissimo EVE2 ", ALC269VB_FIXUP_ORDISSIMO_EVE2), /* Also known as Malata PC-B1303 */

#if 0
	/* Below is a quirk table taken from the old code.
	 * Basically the device should work as is without the fixup table.
	 * If BIOS doesn't give a proper info, enable the corresponding
	 * fixup entry.
	 */
	SND_PCI_QUIRK(0x1043, 0x8330, "ASUS Eeepc P703 P900A",
		      ALC269_FIXUP_AMIC),
	SND_PCI_QUIRK(0x1043, 0x1013, "ASUS N61Da", ALC269_FIXUP_AMIC),
	SND_PCI_QUIRK(0x1043, 0x1143, "ASUS B53f", ALC269_FIXUP_AMIC),
	SND_PCI_QUIRK(0x1043, 0x1133, "ASUS UJ20ft", ALC269_FIXUP_AMIC),
	SND_PCI_QUIRK(0x1043, 0x1183, "ASUS K72DR", ALC269_FIXUP_AMIC),
	SND_PCI_QUIRK(0x1043, 0x11b3, "ASUS K52DR", ALC269_FIXUP_AMIC),
	SND_PCI_QUIRK(0x1043, 0x11e3, "ASUS U33Jc", ALC269_FIXUP_AMIC),
	SND_PCI_QUIRK(0x1043, 0x1273, "ASUS UL80Jt", ALC269_FIXUP_AMIC),
	SND_PCI_QUIRK(0x1043, 0x1283, "ASUS U53Jc", ALC269_FIXUP_AMIC),
	SND_PCI_QUIRK(0x1043, 0x12b3, "ASUS N82JV", ALC269_FIXUP_AMIC),
	SND_PCI_QUIRK(0x1043, 0x12d3, "ASUS N61Jv", ALC269_FIXUP_AMIC),
	SND_PCI_QUIRK(0x1043, 0x13a3, "ASUS UL30Vt", ALC269_FIXUP_AMIC),
	SND_PCI_QUIRK(0x1043, 0x1373, "ASUS G73JX", ALC269_FIXUP_AMIC),
	SND_PCI_QUIRK(0x1043, 0x1383, "ASUS UJ30Jc", ALC269_FIXUP_AMIC),
	SND_PCI_QUIRK(0x1043, 0x13d3, "ASUS N61JA", ALC269_FIXUP_AMIC),
	SND_PCI_QUIRK(0x1043, 0x1413, "ASUS UL50", ALC269_FIXUP_AMIC),
	SND_PCI_QUIRK(0x1043, 0x1443, "ASUS UL30", ALC269_FIXUP_AMIC),
	SND_PCI_QUIRK(0x1043, 0x1453, "ASUS M60Jv", ALC269_FIXUP_AMIC),
	SND_PCI_QUIRK(0x1043, 0x1483, "ASUS UL80", ALC269_FIXUP_AMIC),
	SND_PCI_QUIRK(0x1043, 0x14f3, "ASUS F83Vf", ALC269_FIXUP_AMIC),
	SND_PCI_QUIRK(0x1043, 0x14e3, "ASUS UL20", ALC269_FIXUP_AMIC),
	SND_PCI_QUIRK(0x1043, 0x1513, "ASUS UX30", ALC269_FIXUP_AMIC),
	SND_PCI_QUIRK(0x1043, 0x1593, "ASUS N51Vn", ALC269_FIXUP_AMIC),
	SND_PCI_QUIRK(0x1043, 0x15a3, "ASUS N60Jv", ALC269_FIXUP_AMIC),
	SND_PCI_QUIRK(0x1043, 0x15b3, "ASUS N60Dp", ALC269_FIXUP_AMIC),
	SND_PCI_QUIRK(0x1043, 0x15c3, "ASUS N70De", ALC269_FIXUP_AMIC),
	SND_PCI_QUIRK(0x1043, 0x15e3, "ASUS F83T", ALC269_FIXUP_AMIC),
	SND_PCI_QUIRK(0x1043, 0x1643, "ASUS M60J", ALC269_FIXUP_AMIC),
	SND_PCI_QUIRK(0x1043, 0x1653, "ASUS U50", ALC269_FIXUP_AMIC),
	SND_PCI_QUIRK(0x1043, 0x1693, "ASUS F50N", ALC269_FIXUP_AMIC),
	SND_PCI_QUIRK(0x1043, 0x16a3, "ASUS F5Q", ALC269_FIXUP_AMIC),
	SND_PCI_QUIRK(0x1043, 0x1723, "ASUS P80", ALC269_FIXUP_AMIC),
	SND_PCI_QUIRK(0x1043, 0x1743, "ASUS U80", ALC269_FIXUP_AMIC),
	SND_PCI_QUIRK(0x1043, 0x1773, "ASUS U20A", ALC269_FIXUP_AMIC),
	SND_PCI_QUIRK(0x1043, 0x1883, "ASUS F81Se", ALC269_FIXUP_AMIC),
	SND_PCI_QUIRK(0x152d, 0x1778, "Quanta ON1", ALC269_FIXUP_DMIC),
	SND_PCI_QUIRK(0x17aa, 0x3be9, "Quanta Wistron", ALC269_FIXUP_AMIC),
	SND_PCI_QUIRK(0x17aa, 0x3bf8, "Quanta FL1", ALC269_FIXUP_AMIC),
	SND_PCI_QUIRK(0x17ff, 0x059a, "Quanta EL3", ALC269_FIXUP_DMIC),
	SND_PCI_QUIRK(0x17ff, 0x059b, "Quanta JR1", ALC269_FIXUP_DMIC),
#endif
	{}
};

static const struct snd_pci_quirk alc269_fixup_vendor_tbl[] = {
	SND_PCI_QUIRK_VENDOR(0x1025, "Acer Aspire", ALC271_FIXUP_DMIC),
	SND_PCI_QUIRK_VENDOR(0x103c, "HP", ALC269_FIXUP_HP_MUTE_LED),
	SND_PCI_QUIRK_VENDOR(0x104d, "Sony VAIO", ALC269_FIXUP_SONY_VAIO),
	SND_PCI_QUIRK_VENDOR(0x17aa, "Thinkpad", ALC269_FIXUP_THINKPAD_ACPI),
	{}
};

static const struct hda_model_fixup alc269_fixup_models[] = {
	{.id = ALC269_FIXUP_AMIC, .name = "laptop-amic"},
	{.id = ALC269_FIXUP_DMIC, .name = "laptop-dmic"},
	{.id = ALC269_FIXUP_STEREO_DMIC, .name = "alc269-dmic"},
	{.id = ALC271_FIXUP_DMIC, .name = "alc271-dmic"},
	{.id = ALC269_FIXUP_INV_DMIC, .name = "inv-dmic"},
	{.id = ALC269_FIXUP_HEADSET_MIC, .name = "headset-mic"},
	{.id = ALC269_FIXUP_HEADSET_MODE, .name = "headset-mode"},
	{.id = ALC269_FIXUP_HEADSET_MODE_NO_HP_MIC, .name = "headset-mode-no-hp-mic"},
	{.id = ALC269_FIXUP_LENOVO_DOCK, .name = "lenovo-dock"},
	{.id = ALC269_FIXUP_HP_GPIO_LED, .name = "hp-gpio-led"},
	{.id = ALC269_FIXUP_HP_DOCK_GPIO_MIC1_LED, .name = "hp-dock-gpio-mic1-led"},
	{.id = ALC269_FIXUP_DELL1_MIC_NO_PRESENCE, .name = "dell-headset-multi"},
	{.id = ALC269_FIXUP_DELL2_MIC_NO_PRESENCE, .name = "dell-headset-dock"},
	{.id = ALC283_FIXUP_CHROME_BOOK, .name = "alc283-dac-wcaps"},
	{.id = ALC283_FIXUP_SENSE_COMBO_JACK, .name = "alc283-sense-combo"},
	{.id = ALC292_FIXUP_TPT440_DOCK, .name = "tpt440-dock"},
	{.id = ALC292_FIXUP_TPT440, .name = "tpt440"},
	{.id = ALC292_FIXUP_TPT460, .name = "tpt460"},
	{.id = ALC233_FIXUP_LENOVO_MULTI_CODECS, .name = "dual-codecs"},
	{}
};
#define ALC225_STANDARD_PINS \
	{0x21, 0x04211020}

#define ALC256_STANDARD_PINS \
	{0x12, 0x90a60140}, \
	{0x14, 0x90170110}, \
	{0x21, 0x02211020}

#define ALC282_STANDARD_PINS \
	{0x14, 0x90170110}

#define ALC290_STANDARD_PINS \
	{0x12, 0x99a30130}

#define ALC292_STANDARD_PINS \
	{0x14, 0x90170110}, \
	{0x15, 0x0221401f}

#define ALC295_STANDARD_PINS \
	{0x12, 0xb7a60130}, \
	{0x14, 0x90170110}, \
	{0x21, 0x04211020}

#define ALC298_STANDARD_PINS \
	{0x12, 0x90a60130}, \
	{0x21, 0x03211020}

static const struct snd_hda_pin_quirk alc269_pin_fixup_tbl[] = {
	SND_HDA_PIN_QUIRK(0x10ec0255, 0x1025, "Acer", ALC255_FIXUP_ACER_MIC_NO_PRESENCE,
		{0x12, 0x90a601c0},
		{0x14, 0x90171120},
		{0x21, 0x02211030}),
	SND_HDA_PIN_QUIRK(0x10ec0255, 0x1043, "ASUS", ALC255_FIXUP_ASUS_MIC_NO_PRESENCE,
		{0x14, 0x90170110},
		{0x1b, 0x90a70130},
		{0x21, 0x03211020}),
	SND_HDA_PIN_QUIRK(0x10ec0255, 0x1043, "ASUS", ALC255_FIXUP_ASUS_MIC_NO_PRESENCE,
		{0x1a, 0x90a70130},
		{0x1b, 0x90170110},
		{0x21, 0x03211020}),
	SND_HDA_PIN_QUIRK(0x10ec0225, 0x1028, "Dell", ALC225_FIXUP_DELL1_MIC_NO_PRESENCE,
		ALC225_STANDARD_PINS,
		{0x12, 0xb7a60130},
		{0x14, 0x901701a0}),
	SND_HDA_PIN_QUIRK(0x10ec0225, 0x1028, "Dell", ALC225_FIXUP_DELL1_MIC_NO_PRESENCE,
		ALC225_STANDARD_PINS,
		{0x12, 0xb7a60130},
		{0x14, 0x901701b0}),
	SND_HDA_PIN_QUIRK(0x10ec0225, 0x1028, "Dell", ALC225_FIXUP_DELL1_MIC_NO_PRESENCE,
		ALC225_STANDARD_PINS,
		{0x12, 0xb7a60150},
		{0x14, 0x901701a0}),
	SND_HDA_PIN_QUIRK(0x10ec0225, 0x1028, "Dell", ALC225_FIXUP_DELL1_MIC_NO_PRESENCE,
		ALC225_STANDARD_PINS,
		{0x12, 0xb7a60150},
		{0x14, 0x901701b0}),
	SND_HDA_PIN_QUIRK(0x10ec0225, 0x1028, "Dell", ALC225_FIXUP_DELL1_MIC_NO_PRESENCE,
		ALC225_STANDARD_PINS,
		{0x12, 0xb7a60130},
		{0x1b, 0x90170110}),
	SND_HDA_PIN_QUIRK(0x10ec0255, 0x1028, "Dell", ALC255_FIXUP_DELL2_MIC_NO_PRESENCE,
		{0x14, 0x90170110},
		{0x21, 0x02211020}),
	SND_HDA_PIN_QUIRK(0x10ec0255, 0x1028, "Dell", ALC255_FIXUP_DELL1_MIC_NO_PRESENCE,
		{0x14, 0x90170130},
		{0x21, 0x02211040}),
	SND_HDA_PIN_QUIRK(0x10ec0255, 0x1028, "Dell", ALC255_FIXUP_DELL1_MIC_NO_PRESENCE,
		{0x12, 0x90a60140},
		{0x14, 0x90170110},
		{0x21, 0x02211020}),
	SND_HDA_PIN_QUIRK(0x10ec0255, 0x1028, "Dell", ALC255_FIXUP_DELL1_MIC_NO_PRESENCE,
		{0x12, 0x90a60160},
		{0x14, 0x90170120},
		{0x21, 0x02211030}),
	SND_HDA_PIN_QUIRK(0x10ec0255, 0x1028, "Dell", ALC255_FIXUP_DELL1_MIC_NO_PRESENCE,
		{0x14, 0x90170110},
		{0x1b, 0x02011020},
		{0x21, 0x0221101f}),
	SND_HDA_PIN_QUIRK(0x10ec0255, 0x1028, "Dell", ALC255_FIXUP_DELL1_MIC_NO_PRESENCE,
		{0x14, 0x90170110},
		{0x1b, 0x01011020},
		{0x21, 0x0221101f}),
	SND_HDA_PIN_QUIRK(0x10ec0255, 0x1028, "Dell", ALC255_FIXUP_DELL1_MIC_NO_PRESENCE,
		{0x14, 0x90170130},
		{0x1b, 0x01014020},
		{0x21, 0x0221103f}),
	SND_HDA_PIN_QUIRK(0x10ec0255, 0x1028, "Dell", ALC255_FIXUP_DELL1_MIC_NO_PRESENCE,
		{0x14, 0x90170130},
		{0x1b, 0x01011020},
		{0x21, 0x0221103f}),
	SND_HDA_PIN_QUIRK(0x10ec0255, 0x1028, "Dell", ALC255_FIXUP_DELL1_MIC_NO_PRESENCE,
		{0x14, 0x90170130},
		{0x1b, 0x02011020},
		{0x21, 0x0221103f}),
	SND_HDA_PIN_QUIRK(0x10ec0255, 0x1028, "Dell", ALC255_FIXUP_DELL1_MIC_NO_PRESENCE,
		{0x14, 0x90170150},
		{0x1b, 0x02011020},
		{0x21, 0x0221105f}),
	SND_HDA_PIN_QUIRK(0x10ec0255, 0x1028, "Dell", ALC255_FIXUP_DELL1_MIC_NO_PRESENCE,
		{0x14, 0x90170110},
		{0x1b, 0x01014020},
		{0x21, 0x0221101f}),
	SND_HDA_PIN_QUIRK(0x10ec0255, 0x1028, "Dell", ALC255_FIXUP_DELL1_MIC_NO_PRESENCE,
		{0x12, 0x90a60160},
		{0x14, 0x90170120},
		{0x17, 0x90170140},
		{0x21, 0x0321102f}),
	SND_HDA_PIN_QUIRK(0x10ec0255, 0x1028, "Dell", ALC255_FIXUP_DELL1_MIC_NO_PRESENCE,
		{0x12, 0x90a60160},
		{0x14, 0x90170130},
		{0x21, 0x02211040}),
	SND_HDA_PIN_QUIRK(0x10ec0255, 0x1028, "Dell", ALC255_FIXUP_DELL1_MIC_NO_PRESENCE,
		{0x12, 0x90a60160},
		{0x14, 0x90170140},
		{0x21, 0x02211050}),
	SND_HDA_PIN_QUIRK(0x10ec0255, 0x1028, "Dell", ALC255_FIXUP_DELL1_MIC_NO_PRESENCE,
		{0x12, 0x90a60170},
		{0x14, 0x90170120},
		{0x21, 0x02211030}),
	SND_HDA_PIN_QUIRK(0x10ec0255, 0x1028, "Dell", ALC255_FIXUP_DELL1_MIC_NO_PRESENCE,
		{0x12, 0x90a60170},
		{0x14, 0x90170130},
		{0x21, 0x02211040}),
	SND_HDA_PIN_QUIRK(0x10ec0255, 0x1028, "Dell", ALC255_FIXUP_DELL1_MIC_NO_PRESENCE,
		{0x12, 0x90a60170},
		{0x14, 0x90171130},
		{0x21, 0x02211040}),
	SND_HDA_PIN_QUIRK(0x10ec0255, 0x1028, "Dell", ALC255_FIXUP_DELL1_MIC_NO_PRESENCE,
		{0x12, 0x90a60170},
		{0x14, 0x90170140},
		{0x21, 0x02211050}),
	SND_HDA_PIN_QUIRK(0x10ec0255, 0x1028, "Dell Inspiron 5548", ALC255_FIXUP_DELL1_MIC_NO_PRESENCE,
		{0x12, 0x90a60180},
		{0x14, 0x90170130},
		{0x21, 0x02211040}),
	SND_HDA_PIN_QUIRK(0x10ec0255, 0x1028, "Dell Inspiron 5565", ALC255_FIXUP_DELL1_MIC_NO_PRESENCE,
		{0x12, 0x90a60180},
		{0x14, 0x90170120},
		{0x21, 0x02211030}),
	SND_HDA_PIN_QUIRK(0x10ec0255, 0x1028, "Dell", ALC255_FIXUP_DELL1_MIC_NO_PRESENCE,
		{0x1b, 0x01011020},
		{0x21, 0x02211010}),
	SND_HDA_PIN_QUIRK(0x10ec0256, 0x1028, "Dell", ALC255_FIXUP_DELL1_MIC_NO_PRESENCE,
		{0x12, 0x90a60160},
		{0x14, 0x90170120},
		{0x21, 0x02211030}),
	SND_HDA_PIN_QUIRK(0x10ec0256, 0x1028, "Dell", ALC255_FIXUP_DELL1_MIC_NO_PRESENCE,
		{0x12, 0x90a60170},
		{0x14, 0x90170120},
		{0x21, 0x02211030}),
	SND_HDA_PIN_QUIRK(0x10ec0256, 0x1028, "Dell Inspiron 5468", ALC255_FIXUP_DELL1_MIC_NO_PRESENCE,
		{0x12, 0x90a60180},
		{0x14, 0x90170120},
		{0x21, 0x02211030}),
	SND_HDA_PIN_QUIRK(0x10ec0256, 0x1028, "Dell", ALC255_FIXUP_DELL1_MIC_NO_PRESENCE,
		{0x12, 0xb7a60130},
		{0x14, 0x90170110},
		{0x21, 0x02211020}),
	SND_HDA_PIN_QUIRK(0x10ec0256, 0x1028, "Dell", ALC255_FIXUP_DELL1_MIC_NO_PRESENCE,
		ALC256_STANDARD_PINS),
	SND_HDA_PIN_QUIRK(0x10ec0256, 0x1043, "ASUS", ALC256_FIXUP_ASUS_MIC,
		{0x14, 0x90170110},
		{0x1b, 0x90a70130},
		{0x21, 0x04211020}),
	SND_HDA_PIN_QUIRK(0x10ec0256, 0x1043, "ASUS", ALC256_FIXUP_ASUS_MIC,
		{0x14, 0x90170110},
		{0x1b, 0x90a70130},
		{0x21, 0x03211020}),
	SND_HDA_PIN_QUIRK(0x10ec0280, 0x103c, "HP", ALC280_FIXUP_HP_GPIO4,
		{0x12, 0x90a60130},
		{0x14, 0x90170110},
		{0x15, 0x0421101f},
		{0x1a, 0x04a11020}),
	SND_HDA_PIN_QUIRK(0x10ec0280, 0x103c, "HP", ALC269_FIXUP_HP_GPIO_MIC1_LED,
		{0x12, 0x90a60140},
		{0x14, 0x90170110},
		{0x15, 0x0421101f},
		{0x18, 0x02811030},
		{0x1a, 0x04a1103f},
		{0x1b, 0x02011020}),
	SND_HDA_PIN_QUIRK(0x10ec0282, 0x103c, "HP 15 Touchsmart", ALC269_FIXUP_HP_MUTE_LED_MIC1,
		ALC282_STANDARD_PINS,
		{0x12, 0x99a30130},
		{0x19, 0x03a11020},
		{0x21, 0x0321101f}),
	SND_HDA_PIN_QUIRK(0x10ec0282, 0x103c, "HP", ALC269_FIXUP_HP_MUTE_LED_MIC1,
		ALC282_STANDARD_PINS,
		{0x12, 0x99a30130},
		{0x19, 0x03a11020},
		{0x21, 0x03211040}),
	SND_HDA_PIN_QUIRK(0x10ec0282, 0x103c, "HP", ALC269_FIXUP_HP_MUTE_LED_MIC1,
		ALC282_STANDARD_PINS,
		{0x12, 0x99a30130},
		{0x19, 0x03a11030},
		{0x21, 0x03211020}),
	SND_HDA_PIN_QUIRK(0x10ec0282, 0x103c, "HP", ALC269_FIXUP_HP_MUTE_LED_MIC1,
		ALC282_STANDARD_PINS,
		{0x12, 0x99a30130},
		{0x19, 0x04a11020},
		{0x21, 0x0421101f}),
	SND_HDA_PIN_QUIRK(0x10ec0282, 0x103c, "HP", ALC269_FIXUP_HP_LINE1_MIC1_LED,
		ALC282_STANDARD_PINS,
		{0x12, 0x90a60140},
		{0x19, 0x04a11030},
		{0x21, 0x04211020}),
	SND_HDA_PIN_QUIRK(0x10ec0283, 0x1028, "Dell", ALC269_FIXUP_DELL1_MIC_NO_PRESENCE,
		ALC282_STANDARD_PINS,
		{0x12, 0x90a60130},
		{0x21, 0x0321101f}),
	SND_HDA_PIN_QUIRK(0x10ec0283, 0x1028, "Dell", ALC269_FIXUP_DELL1_MIC_NO_PRESENCE,
		{0x12, 0x90a60160},
		{0x14, 0x90170120},
		{0x21, 0x02211030}),
	SND_HDA_PIN_QUIRK(0x10ec0283, 0x1028, "Dell", ALC269_FIXUP_DELL1_MIC_NO_PRESENCE,
		ALC282_STANDARD_PINS,
		{0x12, 0x90a60130},
		{0x19, 0x03a11020},
		{0x21, 0x0321101f}),
	SND_HDA_PIN_QUIRK(0x10ec0288, 0x1028, "Dell", ALC288_FIXUP_DELL_XPS_13_GPIO6,
		{0x12, 0x90a60120},
		{0x14, 0x90170110},
		{0x21, 0x0321101f}),
	SND_HDA_PIN_QUIRK(0x10ec0290, 0x103c, "HP", ALC269_FIXUP_HP_MUTE_LED_MIC1,
		ALC290_STANDARD_PINS,
		{0x15, 0x04211040},
		{0x18, 0x90170112},
		{0x1a, 0x04a11020}),
	SND_HDA_PIN_QUIRK(0x10ec0290, 0x103c, "HP", ALC269_FIXUP_HP_MUTE_LED_MIC1,
		ALC290_STANDARD_PINS,
		{0x15, 0x04211040},
		{0x18, 0x90170110},
		{0x1a, 0x04a11020}),
	SND_HDA_PIN_QUIRK(0x10ec0290, 0x103c, "HP", ALC269_FIXUP_HP_MUTE_LED_MIC1,
		ALC290_STANDARD_PINS,
		{0x15, 0x0421101f},
		{0x1a, 0x04a11020}),
	SND_HDA_PIN_QUIRK(0x10ec0290, 0x103c, "HP", ALC269_FIXUP_HP_MUTE_LED_MIC1,
		ALC290_STANDARD_PINS,
		{0x15, 0x04211020},
		{0x1a, 0x04a11040}),
	SND_HDA_PIN_QUIRK(0x10ec0290, 0x103c, "HP", ALC269_FIXUP_HP_MUTE_LED_MIC1,
		ALC290_STANDARD_PINS,
		{0x14, 0x90170110},
		{0x15, 0x04211020},
		{0x1a, 0x04a11040}),
	SND_HDA_PIN_QUIRK(0x10ec0290, 0x103c, "HP", ALC269_FIXUP_HP_MUTE_LED_MIC1,
		ALC290_STANDARD_PINS,
		{0x14, 0x90170110},
		{0x15, 0x04211020},
		{0x1a, 0x04a11020}),
	SND_HDA_PIN_QUIRK(0x10ec0290, 0x103c, "HP", ALC269_FIXUP_HP_MUTE_LED_MIC1,
		ALC290_STANDARD_PINS,
		{0x14, 0x90170110},
		{0x15, 0x0421101f},
		{0x1a, 0x04a11020}),
	SND_HDA_PIN_QUIRK(0x10ec0292, 0x1028, "Dell", ALC269_FIXUP_DELL2_MIC_NO_PRESENCE,
		ALC292_STANDARD_PINS,
		{0x12, 0x90a60140},
		{0x16, 0x01014020},
		{0x19, 0x01a19030}),
	SND_HDA_PIN_QUIRK(0x10ec0292, 0x1028, "Dell", ALC269_FIXUP_DELL2_MIC_NO_PRESENCE,
		ALC292_STANDARD_PINS,
		{0x12, 0x90a60140},
		{0x16, 0x01014020},
		{0x18, 0x02a19031},
		{0x19, 0x01a1903e}),
	SND_HDA_PIN_QUIRK(0x10ec0292, 0x1028, "Dell", ALC269_FIXUP_DELL3_MIC_NO_PRESENCE,
		ALC292_STANDARD_PINS,
		{0x12, 0x90a60140}),
	SND_HDA_PIN_QUIRK(0x10ec0293, 0x1028, "Dell", ALC293_FIXUP_DELL1_MIC_NO_PRESENCE,
		ALC292_STANDARD_PINS,
		{0x13, 0x90a60140},
		{0x16, 0x21014020},
		{0x19, 0x21a19030}),
	SND_HDA_PIN_QUIRK(0x10ec0293, 0x1028, "Dell", ALC293_FIXUP_DELL1_MIC_NO_PRESENCE,
		ALC292_STANDARD_PINS,
		{0x13, 0x90a60140}),
	SND_HDA_PIN_QUIRK(0x10ec0295, 0x1028, "Dell", ALC269_FIXUP_DELL1_MIC_NO_PRESENCE,
		ALC295_STANDARD_PINS,
		{0x17, 0x21014020},
		{0x18, 0x21a19030}),
	SND_HDA_PIN_QUIRK(0x10ec0295, 0x1028, "Dell", ALC269_FIXUP_DELL1_MIC_NO_PRESENCE,
		ALC295_STANDARD_PINS,
		{0x17, 0x21014040},
		{0x18, 0x21a19050}),
	SND_HDA_PIN_QUIRK(0x10ec0295, 0x1028, "Dell", ALC269_FIXUP_DELL1_MIC_NO_PRESENCE,
		ALC295_STANDARD_PINS),
	SND_HDA_PIN_QUIRK(0x10ec0298, 0x1028, "Dell", ALC298_FIXUP_DELL1_MIC_NO_PRESENCE,
		ALC298_STANDARD_PINS,
		{0x17, 0x90170110}),
	SND_HDA_PIN_QUIRK(0x10ec0298, 0x1028, "Dell", ALC298_FIXUP_DELL1_MIC_NO_PRESENCE,
		ALC298_STANDARD_PINS,
		{0x17, 0x90170140}),
	SND_HDA_PIN_QUIRK(0x10ec0298, 0x1028, "Dell", ALC298_FIXUP_DELL1_MIC_NO_PRESENCE,
		ALC298_STANDARD_PINS,
		{0x17, 0x90170150}),
	SND_HDA_PIN_QUIRK(0x10ec0298, 0x1028, "Dell", ALC298_FIXUP_SPK_VOLUME,
		{0x12, 0xb7a60140},
		{0x13, 0xb7a60150},
		{0x17, 0x90170110},
		{0x1a, 0x03011020},
		{0x21, 0x03211030}),
	SND_HDA_PIN_QUIRK(0x10ec0299, 0x1028, "Dell", ALC269_FIXUP_DELL4_MIC_NO_PRESENCE,
		ALC225_STANDARD_PINS,
		{0x12, 0xb7a60130},
		{0x17, 0x90170110}),
	{}
};

static void alc269_fill_coef(struct hda_codec *codec)
{
	struct alc_spec *spec = codec->spec;
	int val;

	if (spec->codec_variant != ALC269_TYPE_ALC269VB)
		return;

	if ((alc_get_coef0(codec) & 0x00ff) < 0x015) {
		alc_write_coef_idx(codec, 0xf, 0x960b);
		alc_write_coef_idx(codec, 0xe, 0x8817);
	}

	if ((alc_get_coef0(codec) & 0x00ff) == 0x016) {
		alc_write_coef_idx(codec, 0xf, 0x960b);
		alc_write_coef_idx(codec, 0xe, 0x8814);
	}

	if ((alc_get_coef0(codec) & 0x00ff) == 0x017) {
		/* Power up output pin */
		alc_update_coef_idx(codec, 0x04, 0, 1<<11);
	}

	if ((alc_get_coef0(codec) & 0x00ff) == 0x018) {
		val = alc_read_coef_idx(codec, 0xd);
		if (val != -1 && (val & 0x0c00) >> 10 != 0x1) {
			/* Capless ramp up clock control */
			alc_write_coef_idx(codec, 0xd, val | (1<<10));
		}
		val = alc_read_coef_idx(codec, 0x17);
		if (val != -1 && (val & 0x01c0) >> 6 != 0x4) {
			/* Class D power on reset */
			alc_write_coef_idx(codec, 0x17, val | (1<<7));
		}
	}

	/* HP */
	alc_update_coef_idx(codec, 0x4, 0, 1<<11);
}

/*
 */
static int patch_alc269(struct hda_codec *codec)
{
	struct alc_spec *spec;
	int err;

	err = alc_alloc_spec(codec, 0x0b);
	if (err < 0)
		return err;

	spec = codec->spec;
	spec->gen.shared_mic_vref_pin = 0x18;
	codec->power_save_node = 1;

#ifdef CONFIG_PM
	codec->patch_ops.suspend = alc269_suspend;
	codec->patch_ops.resume = alc269_resume;
#endif
	spec->shutup = alc_default_shutup;
	spec->init_hook = alc_default_init;

	snd_hda_pick_fixup(codec, alc269_fixup_models,
		       alc269_fixup_tbl, alc269_fixups);
	snd_hda_pick_pin_fixup(codec, alc269_pin_fixup_tbl, alc269_fixups);
	snd_hda_pick_fixup(codec, NULL,	alc269_fixup_vendor_tbl,
			   alc269_fixups);
	snd_hda_apply_fixup(codec, HDA_FIXUP_ACT_PRE_PROBE);

	alc_auto_parse_customize_define(codec);

	if (has_cdefine_beep(codec))
		spec->gen.beep_nid = 0x01;

	switch (codec->core.vendor_id) {
	case 0x10ec0269:
		spec->codec_variant = ALC269_TYPE_ALC269VA;
		switch (alc_get_coef0(codec) & 0x00f0) {
		case 0x0010:
			if (codec->bus->pci &&
			    codec->bus->pci->subsystem_vendor == 0x1025 &&
			    spec->cdefine.platform_type == 1)
				err = alc_codec_rename(codec, "ALC271X");
			spec->codec_variant = ALC269_TYPE_ALC269VB;
			break;
		case 0x0020:
			if (codec->bus->pci &&
			    codec->bus->pci->subsystem_vendor == 0x17aa &&
			    codec->bus->pci->subsystem_device == 0x21f3)
				err = alc_codec_rename(codec, "ALC3202");
			spec->codec_variant = ALC269_TYPE_ALC269VC;
			break;
		case 0x0030:
			spec->codec_variant = ALC269_TYPE_ALC269VD;
			break;
		default:
			alc_fix_pll_init(codec, 0x20, 0x04, 15);
		}
		if (err < 0)
			goto error;
		spec->shutup = alc269_shutup;
		spec->init_hook = alc269_fill_coef;
		alc269_fill_coef(codec);
		break;

	case 0x10ec0280:
	case 0x10ec0290:
		spec->codec_variant = ALC269_TYPE_ALC280;
		break;
	case 0x10ec0282:
		spec->codec_variant = ALC269_TYPE_ALC282;
		spec->shutup = alc282_shutup;
		spec->init_hook = alc282_init;
		break;
	case 0x10ec0233:
	case 0x10ec0283:
		spec->codec_variant = ALC269_TYPE_ALC283;
		spec->shutup = alc283_shutup;
		spec->init_hook = alc283_init;
		break;
	case 0x10ec0284:
	case 0x10ec0292:
		spec->codec_variant = ALC269_TYPE_ALC284;
		break;
	case 0x10ec0293:
		spec->codec_variant = ALC269_TYPE_ALC293;
		break;
	case 0x10ec0286:
	case 0x10ec0288:
		spec->codec_variant = ALC269_TYPE_ALC286;
		spec->shutup = alc286_shutup;
		break;
	case 0x10ec0298:
		spec->codec_variant = ALC269_TYPE_ALC298;
		break;
	case 0x10ec0255:
		spec->codec_variant = ALC269_TYPE_ALC255;
		break;
	case 0x10ec0256:
		spec->codec_variant = ALC269_TYPE_ALC256;
		spec->shutup = alc256_shutup;
		spec->init_hook = alc256_init;
		spec->gen.mixer_nid = 0; /* ALC256 does not have any loopback mixer path */
		alc_update_coef_idx(codec, 0x36, 1 << 13, 1 << 5); /* Switch pcbeep path to Line in path*/
		break;
	case 0x10ec0215:
	case 0x10ec0285:
	case 0x10ec0289:
		spec->codec_variant = ALC269_TYPE_ALC215;
		spec->gen.mixer_nid = 0;
		break;
	case 0x10ec0225:
	case 0x10ec0295:
		spec->codec_variant = ALC269_TYPE_ALC225;
		spec->gen.mixer_nid = 0; /* no loopback on ALC225 ALC295 */
		break;
	case 0x10ec0299:
		spec->codec_variant = ALC269_TYPE_ALC225;
		spec->gen.mixer_nid = 0; /* no loopback on ALC299 */
		break;
	case 0x10ec0234:
	case 0x10ec0274:
	case 0x10ec0294:
		spec->codec_variant = ALC269_TYPE_ALC294;
		spec->gen.mixer_nid = 0; /* ALC2x4 does not have any loopback mixer path */
		alc_update_coef_idx(codec, 0x6b, 0x0018, (1<<4) | (1<<3)); /* UAJ MIC Vref control by verb */
		break;
	case 0x10ec0700:
	case 0x10ec0701:
	case 0x10ec0703:
		spec->codec_variant = ALC269_TYPE_ALC700;
		spec->gen.mixer_nid = 0; /* ALC700 does not have any loopback mixer path */
		alc_update_coef_idx(codec, 0x4a, 0, 1 << 15); /* Combo jack auto trigger control */
		break;

	}

	if (snd_hda_codec_read(codec, 0x51, 0, AC_VERB_PARAMETERS, 0) == 0x10ec5505) {
		spec->has_alc5505_dsp = 1;
		spec->init_hook = alc5505_dsp_init;
	}

	/* automatic parse from the BIOS config */
	err = alc269_parse_auto_config(codec);
	if (err < 0)
		goto error;

	if (!spec->gen.no_analog && spec->gen.beep_nid && spec->gen.mixer_nid)
		set_beep_amp(spec, spec->gen.mixer_nid, 0x04, HDA_INPUT);

	snd_hda_apply_fixup(codec, HDA_FIXUP_ACT_PROBE);

	return 0;

 error:
	alc_free(codec);
	return err;
}

/*
 * ALC861
 */

static int alc861_parse_auto_config(struct hda_codec *codec)
{
	static const hda_nid_t alc861_ignore[] = { 0x1d, 0 };
	static const hda_nid_t alc861_ssids[] = { 0x0e, 0x0f, 0x0b, 0 };
	return alc_parse_auto_config(codec, alc861_ignore, alc861_ssids);
}

/* Pin config fixes */
enum {
	ALC861_FIXUP_FSC_AMILO_PI1505,
	ALC861_FIXUP_AMP_VREF_0F,
	ALC861_FIXUP_NO_JACK_DETECT,
	ALC861_FIXUP_ASUS_A6RP,
	ALC660_FIXUP_ASUS_W7J,
};

/* On some laptops, VREF of pin 0x0f is abused for controlling the main amp */
static void alc861_fixup_asus_amp_vref_0f(struct hda_codec *codec,
			const struct hda_fixup *fix, int action)
{
	struct alc_spec *spec = codec->spec;
	unsigned int val;

	if (action != HDA_FIXUP_ACT_INIT)
		return;
	val = snd_hda_codec_get_pin_target(codec, 0x0f);
	if (!(val & (AC_PINCTL_IN_EN | AC_PINCTL_OUT_EN)))
		val |= AC_PINCTL_IN_EN;
	val |= AC_PINCTL_VREF_50;
	snd_hda_set_pin_ctl(codec, 0x0f, val);
	spec->gen.keep_vref_in_automute = 1;
}

/* suppress the jack-detection */
static void alc_fixup_no_jack_detect(struct hda_codec *codec,
				     const struct hda_fixup *fix, int action)
{
	if (action == HDA_FIXUP_ACT_PRE_PROBE)
		codec->no_jack_detect = 1;
}

static const struct hda_fixup alc861_fixups[] = {
	[ALC861_FIXUP_FSC_AMILO_PI1505] = {
		.type = HDA_FIXUP_PINS,
		.v.pins = (const struct hda_pintbl[]) {
			{ 0x0b, 0x0221101f }, /* HP */
			{ 0x0f, 0x90170310 }, /* speaker */
			{ }
		}
	},
	[ALC861_FIXUP_AMP_VREF_0F] = {
		.type = HDA_FIXUP_FUNC,
		.v.func = alc861_fixup_asus_amp_vref_0f,
	},
	[ALC861_FIXUP_NO_JACK_DETECT] = {
		.type = HDA_FIXUP_FUNC,
		.v.func = alc_fixup_no_jack_detect,
	},
	[ALC861_FIXUP_ASUS_A6RP] = {
		.type = HDA_FIXUP_FUNC,
		.v.func = alc861_fixup_asus_amp_vref_0f,
		.chained = true,
		.chain_id = ALC861_FIXUP_NO_JACK_DETECT,
	},
	[ALC660_FIXUP_ASUS_W7J] = {
		.type = HDA_FIXUP_VERBS,
		.v.verbs = (const struct hda_verb[]) {
			/* ASUS W7J needs a magic pin setup on unused NID 0x10
			 * for enabling outputs
			 */
			{0x10, AC_VERB_SET_PIN_WIDGET_CONTROL, 0x24},
			{ }
		},
	}
};

static const struct snd_pci_quirk alc861_fixup_tbl[] = {
	SND_PCI_QUIRK(0x1043, 0x1253, "ASUS W7J", ALC660_FIXUP_ASUS_W7J),
	SND_PCI_QUIRK(0x1043, 0x1263, "ASUS Z35HL", ALC660_FIXUP_ASUS_W7J),
	SND_PCI_QUIRK(0x1043, 0x1393, "ASUS A6Rp", ALC861_FIXUP_ASUS_A6RP),
	SND_PCI_QUIRK_VENDOR(0x1043, "ASUS laptop", ALC861_FIXUP_AMP_VREF_0F),
	SND_PCI_QUIRK(0x1462, 0x7254, "HP DX2200", ALC861_FIXUP_NO_JACK_DETECT),
	SND_PCI_QUIRK(0x1584, 0x2b01, "Haier W18", ALC861_FIXUP_AMP_VREF_0F),
	SND_PCI_QUIRK(0x1584, 0x0000, "Uniwill ECS M31EI", ALC861_FIXUP_AMP_VREF_0F),
	SND_PCI_QUIRK(0x1734, 0x10c7, "FSC Amilo Pi1505", ALC861_FIXUP_FSC_AMILO_PI1505),
	{}
};

/*
 */
static int patch_alc861(struct hda_codec *codec)
{
	struct alc_spec *spec;
	int err;

	err = alc_alloc_spec(codec, 0x15);
	if (err < 0)
		return err;

	spec = codec->spec;
	spec->gen.beep_nid = 0x23;

#ifdef CONFIG_PM
	spec->power_hook = alc_power_eapd;
#endif

	snd_hda_pick_fixup(codec, NULL, alc861_fixup_tbl, alc861_fixups);
	snd_hda_apply_fixup(codec, HDA_FIXUP_ACT_PRE_PROBE);

	/* automatic parse from the BIOS config */
	err = alc861_parse_auto_config(codec);
	if (err < 0)
		goto error;

	if (!spec->gen.no_analog)
		set_beep_amp(spec, 0x23, 0, HDA_OUTPUT);

	snd_hda_apply_fixup(codec, HDA_FIXUP_ACT_PROBE);

	return 0;

 error:
	alc_free(codec);
	return err;
}

/*
 * ALC861-VD support
 *
 * Based on ALC882
 *
 * In addition, an independent DAC
 */
static int alc861vd_parse_auto_config(struct hda_codec *codec)
{
	static const hda_nid_t alc861vd_ignore[] = { 0x1d, 0 };
	static const hda_nid_t alc861vd_ssids[] = { 0x15, 0x1b, 0x14, 0 };
	return alc_parse_auto_config(codec, alc861vd_ignore, alc861vd_ssids);
}

enum {
	ALC660VD_FIX_ASUS_GPIO1,
	ALC861VD_FIX_DALLAS,
};

/* exclude VREF80 */
static void alc861vd_fixup_dallas(struct hda_codec *codec,
				  const struct hda_fixup *fix, int action)
{
	if (action == HDA_FIXUP_ACT_PRE_PROBE) {
		snd_hda_override_pin_caps(codec, 0x18, 0x00000734);
		snd_hda_override_pin_caps(codec, 0x19, 0x0000073c);
	}
}

static const struct hda_fixup alc861vd_fixups[] = {
	[ALC660VD_FIX_ASUS_GPIO1] = {
		.type = HDA_FIXUP_VERBS,
		.v.verbs = (const struct hda_verb[]) {
			/* reset GPIO1 */
			{0x01, AC_VERB_SET_GPIO_MASK, 0x03},
			{0x01, AC_VERB_SET_GPIO_DIRECTION, 0x01},
			{0x01, AC_VERB_SET_GPIO_DATA, 0x01},
			{ }
		}
	},
	[ALC861VD_FIX_DALLAS] = {
		.type = HDA_FIXUP_FUNC,
		.v.func = alc861vd_fixup_dallas,
	},
};

static const struct snd_pci_quirk alc861vd_fixup_tbl[] = {
	SND_PCI_QUIRK(0x103c, 0x30bf, "HP TX1000", ALC861VD_FIX_DALLAS),
	SND_PCI_QUIRK(0x1043, 0x1339, "ASUS A7-K", ALC660VD_FIX_ASUS_GPIO1),
	SND_PCI_QUIRK(0x1179, 0xff31, "Toshiba L30-149", ALC861VD_FIX_DALLAS),
	{}
};

/*
 */
static int patch_alc861vd(struct hda_codec *codec)
{
	struct alc_spec *spec;
	int err;

	err = alc_alloc_spec(codec, 0x0b);
	if (err < 0)
		return err;

	spec = codec->spec;
	spec->gen.beep_nid = 0x23;

	spec->shutup = alc_eapd_shutup;

	snd_hda_pick_fixup(codec, NULL, alc861vd_fixup_tbl, alc861vd_fixups);
	snd_hda_apply_fixup(codec, HDA_FIXUP_ACT_PRE_PROBE);

	/* automatic parse from the BIOS config */
	err = alc861vd_parse_auto_config(codec);
	if (err < 0)
		goto error;

	if (!spec->gen.no_analog)
		set_beep_amp(spec, 0x0b, 0x05, HDA_INPUT);

	snd_hda_apply_fixup(codec, HDA_FIXUP_ACT_PROBE);

	return 0;

 error:
	alc_free(codec);
	return err;
}

/*
 * ALC662 support
 *
 * ALC662 is almost identical with ALC880 but has cleaner and more flexible
 * configuration.  Each pin widget can choose any input DACs and a mixer.
 * Each ADC is connected from a mixer of all inputs.  This makes possible
 * 6-channel independent captures.
 *
 * In addition, an independent DAC for the multi-playback (not used in this
 * driver yet).
 */

/*
 * BIOS auto configuration
 */

static int alc662_parse_auto_config(struct hda_codec *codec)
{
	static const hda_nid_t alc662_ignore[] = { 0x1d, 0 };
	static const hda_nid_t alc663_ssids[] = { 0x15, 0x1b, 0x14, 0x21 };
	static const hda_nid_t alc662_ssids[] = { 0x15, 0x1b, 0x14, 0 };
	const hda_nid_t *ssids;

	if (codec->core.vendor_id == 0x10ec0272 || codec->core.vendor_id == 0x10ec0663 ||
	    codec->core.vendor_id == 0x10ec0665 || codec->core.vendor_id == 0x10ec0670 ||
	    codec->core.vendor_id == 0x10ec0671)
		ssids = alc663_ssids;
	else
		ssids = alc662_ssids;
	return alc_parse_auto_config(codec, alc662_ignore, ssids);
}

static void alc272_fixup_mario(struct hda_codec *codec,
			       const struct hda_fixup *fix, int action)
{
	if (action != HDA_FIXUP_ACT_PRE_PROBE)
		return;
	if (snd_hda_override_amp_caps(codec, 0x2, HDA_OUTPUT,
				      (0x3b << AC_AMPCAP_OFFSET_SHIFT) |
				      (0x3b << AC_AMPCAP_NUM_STEPS_SHIFT) |
				      (0x03 << AC_AMPCAP_STEP_SIZE_SHIFT) |
				      (0 << AC_AMPCAP_MUTE_SHIFT)))
		codec_warn(codec, "failed to override amp caps for NID 0x2\n");
}

static const struct snd_pcm_chmap_elem asus_pcm_2_1_chmaps[] = {
	{ .channels = 2,
	  .map = { SNDRV_CHMAP_FL, SNDRV_CHMAP_FR } },
	{ .channels = 4,
	  .map = { SNDRV_CHMAP_FL, SNDRV_CHMAP_FR,
		   SNDRV_CHMAP_NA, SNDRV_CHMAP_LFE } }, /* LFE only on right */
	{ }
};

/* override the 2.1 chmap */
static void alc_fixup_bass_chmap(struct hda_codec *codec,
				    const struct hda_fixup *fix, int action)
{
	if (action == HDA_FIXUP_ACT_BUILD) {
		struct alc_spec *spec = codec->spec;
		spec->gen.pcm_rec[0]->stream[0].chmap = asus_pcm_2_1_chmaps;
	}
}

/* avoid D3 for keeping GPIO up */
static unsigned int gpio_led_power_filter(struct hda_codec *codec,
					  hda_nid_t nid,
					  unsigned int power_state)
{
	struct alc_spec *spec = codec->spec;
	if (nid == codec->core.afg && power_state == AC_PWRST_D3 && spec->gpio_led)
		return AC_PWRST_D0;
	return power_state;
}

static void alc662_fixup_led_gpio1(struct hda_codec *codec,
				   const struct hda_fixup *fix, int action)
{
	struct alc_spec *spec = codec->spec;
	static const struct hda_verb gpio_init[] = {
		{ 0x01, AC_VERB_SET_GPIO_MASK, 0x01 },
		{ 0x01, AC_VERB_SET_GPIO_DIRECTION, 0x01 },
		{}
	};

	if (action == HDA_FIXUP_ACT_PRE_PROBE) {
		spec->gen.vmaster_mute.hook = alc_fixup_gpio_mute_hook;
		spec->gpio_led = 0;
		spec->mute_led_polarity = 1;
		spec->gpio_mute_led_mask = 0x01;
		snd_hda_add_verbs(codec, gpio_init);
		codec->power_filter = gpio_led_power_filter;
	}
}

static void alc662_usi_automute_hook(struct hda_codec *codec,
					 struct hda_jack_callback *jack)
{
	struct alc_spec *spec = codec->spec;
	int vref;
	msleep(200);
	snd_hda_gen_hp_automute(codec, jack);

	vref = spec->gen.hp_jack_present ? PIN_VREF80 : 0;
	msleep(100);
	snd_hda_codec_write(codec, 0x19, 0, AC_VERB_SET_PIN_WIDGET_CONTROL,
			    vref);
}

static void alc662_fixup_usi_headset_mic(struct hda_codec *codec,
				     const struct hda_fixup *fix, int action)
{
	struct alc_spec *spec = codec->spec;
	if (action == HDA_FIXUP_ACT_PRE_PROBE) {
		spec->parse_flags |= HDA_PINCFG_HEADSET_MIC;
		spec->gen.hp_automute_hook = alc662_usi_automute_hook;
	}
}

static struct coef_fw alc668_coefs[] = {
	WRITE_COEF(0x01, 0xbebe), WRITE_COEF(0x02, 0xaaaa), WRITE_COEF(0x03,    0x0),
	WRITE_COEF(0x04, 0x0180), WRITE_COEF(0x06,    0x0), WRITE_COEF(0x07, 0x0f80),
	WRITE_COEF(0x08, 0x0031), WRITE_COEF(0x0a, 0x0060), WRITE_COEF(0x0b,    0x0),
	WRITE_COEF(0x0c, 0x7cf7), WRITE_COEF(0x0d, 0x1080), WRITE_COEF(0x0e, 0x7f7f),
	WRITE_COEF(0x0f, 0xcccc), WRITE_COEF(0x10, 0xddcc), WRITE_COEF(0x11, 0x0001),
	WRITE_COEF(0x13,    0x0), WRITE_COEF(0x14, 0x2aa0), WRITE_COEF(0x17, 0xa940),
	WRITE_COEF(0x19,    0x0), WRITE_COEF(0x1a,    0x0), WRITE_COEF(0x1b,    0x0),
	WRITE_COEF(0x1c,    0x0), WRITE_COEF(0x1d,    0x0), WRITE_COEF(0x1e, 0x7418),
	WRITE_COEF(0x1f, 0x0804), WRITE_COEF(0x20, 0x4200), WRITE_COEF(0x21, 0x0468),
	WRITE_COEF(0x22, 0x8ccc), WRITE_COEF(0x23, 0x0250), WRITE_COEF(0x24, 0x7418),
	WRITE_COEF(0x27,    0x0), WRITE_COEF(0x28, 0x8ccc), WRITE_COEF(0x2a, 0xff00),
	WRITE_COEF(0x2b, 0x8000), WRITE_COEF(0xa7, 0xff00), WRITE_COEF(0xa8, 0x8000),
	WRITE_COEF(0xaa, 0x2e17), WRITE_COEF(0xab, 0xa0c0), WRITE_COEF(0xac,    0x0),
	WRITE_COEF(0xad,    0x0), WRITE_COEF(0xae, 0x2ac6), WRITE_COEF(0xaf, 0xa480),
	WRITE_COEF(0xb0,    0x0), WRITE_COEF(0xb1,    0x0), WRITE_COEF(0xb2,    0x0),
	WRITE_COEF(0xb3,    0x0), WRITE_COEF(0xb4,    0x0), WRITE_COEF(0xb5, 0x1040),
	WRITE_COEF(0xb6, 0xd697), WRITE_COEF(0xb7, 0x902b), WRITE_COEF(0xb8, 0xd697),
	WRITE_COEF(0xb9, 0x902b), WRITE_COEF(0xba, 0xb8ba), WRITE_COEF(0xbb, 0xaaab),
	WRITE_COEF(0xbc, 0xaaaf), WRITE_COEF(0xbd, 0x6aaa), WRITE_COEF(0xbe, 0x1c02),
	WRITE_COEF(0xc0, 0x00ff), WRITE_COEF(0xc1, 0x0fa6),
	{}
};

static void alc668_restore_default_value(struct hda_codec *codec)
{
	alc_process_coef_fw(codec, alc668_coefs);
}

enum {
	ALC662_FIXUP_ASPIRE,
	ALC662_FIXUP_LED_GPIO1,
	ALC662_FIXUP_IDEAPAD,
	ALC272_FIXUP_MARIO,
	ALC662_FIXUP_CZC_P10T,
	ALC662_FIXUP_SKU_IGNORE,
	ALC662_FIXUP_HP_RP5800,
	ALC662_FIXUP_ASUS_MODE1,
	ALC662_FIXUP_ASUS_MODE2,
	ALC662_FIXUP_ASUS_MODE3,
	ALC662_FIXUP_ASUS_MODE4,
	ALC662_FIXUP_ASUS_MODE5,
	ALC662_FIXUP_ASUS_MODE6,
	ALC662_FIXUP_ASUS_MODE7,
	ALC662_FIXUP_ASUS_MODE8,
	ALC662_FIXUP_NO_JACK_DETECT,
	ALC662_FIXUP_ZOTAC_Z68,
	ALC662_FIXUP_INV_DMIC,
	ALC662_FIXUP_DELL_MIC_NO_PRESENCE,
	ALC668_FIXUP_DELL_MIC_NO_PRESENCE,
	ALC662_FIXUP_HEADSET_MODE,
	ALC668_FIXUP_HEADSET_MODE,
	ALC662_FIXUP_BASS_MODE4_CHMAP,
	ALC662_FIXUP_BASS_16,
	ALC662_FIXUP_BASS_1A,
	ALC662_FIXUP_BASS_CHMAP,
	ALC668_FIXUP_AUTO_MUTE,
	ALC668_FIXUP_DELL_DISABLE_AAMIX,
	ALC668_FIXUP_DELL_XPS13,
	ALC662_FIXUP_ASUS_Nx50,
	ALC668_FIXUP_ASUS_Nx51_HEADSET_MODE,
	ALC668_FIXUP_ASUS_Nx51,
	ALC891_FIXUP_HEADSET_MODE,
	ALC891_FIXUP_DELL_MIC_NO_PRESENCE,
	ALC662_FIXUP_ACER_VERITON,
	ALC892_FIXUP_ASROCK_MOBO,
	ALC662_FIXUP_USI_FUNC,
	ALC662_FIXUP_USI_HEADSET_MODE,
	ALC662_FIXUP_LENOVO_MULTI_CODECS,
};

static const struct hda_fixup alc662_fixups[] = {
	[ALC662_FIXUP_ASPIRE] = {
		.type = HDA_FIXUP_PINS,
		.v.pins = (const struct hda_pintbl[]) {
			{ 0x15, 0x99130112 }, /* subwoofer */
			{ }
		}
	},
	[ALC662_FIXUP_LED_GPIO1] = {
		.type = HDA_FIXUP_FUNC,
		.v.func = alc662_fixup_led_gpio1,
	},
	[ALC662_FIXUP_IDEAPAD] = {
		.type = HDA_FIXUP_PINS,
		.v.pins = (const struct hda_pintbl[]) {
			{ 0x17, 0x99130112 }, /* subwoofer */
			{ }
		},
		.chained = true,
		.chain_id = ALC662_FIXUP_LED_GPIO1,
	},
	[ALC272_FIXUP_MARIO] = {
		.type = HDA_FIXUP_FUNC,
		.v.func = alc272_fixup_mario,
	},
	[ALC662_FIXUP_CZC_P10T] = {
		.type = HDA_FIXUP_VERBS,
		.v.verbs = (const struct hda_verb[]) {
			{0x14, AC_VERB_SET_EAPD_BTLENABLE, 0},
			{}
		}
	},
	[ALC662_FIXUP_SKU_IGNORE] = {
		.type = HDA_FIXUP_FUNC,
		.v.func = alc_fixup_sku_ignore,
	},
	[ALC662_FIXUP_HP_RP5800] = {
		.type = HDA_FIXUP_PINS,
		.v.pins = (const struct hda_pintbl[]) {
			{ 0x14, 0x0221201f }, /* HP out */
			{ }
		},
		.chained = true,
		.chain_id = ALC662_FIXUP_SKU_IGNORE
	},
	[ALC662_FIXUP_ASUS_MODE1] = {
		.type = HDA_FIXUP_PINS,
		.v.pins = (const struct hda_pintbl[]) {
			{ 0x14, 0x99130110 }, /* speaker */
			{ 0x18, 0x01a19c20 }, /* mic */
			{ 0x19, 0x99a3092f }, /* int-mic */
			{ 0x21, 0x0121401f }, /* HP out */
			{ }
		},
		.chained = true,
		.chain_id = ALC662_FIXUP_SKU_IGNORE
	},
	[ALC662_FIXUP_ASUS_MODE2] = {
		.type = HDA_FIXUP_PINS,
		.v.pins = (const struct hda_pintbl[]) {
			{ 0x14, 0x99130110 }, /* speaker */
			{ 0x18, 0x01a19820 }, /* mic */
			{ 0x19, 0x99a3092f }, /* int-mic */
			{ 0x1b, 0x0121401f }, /* HP out */
			{ }
		},
		.chained = true,
		.chain_id = ALC662_FIXUP_SKU_IGNORE
	},
	[ALC662_FIXUP_ASUS_MODE3] = {
		.type = HDA_FIXUP_PINS,
		.v.pins = (const struct hda_pintbl[]) {
			{ 0x14, 0x99130110 }, /* speaker */
			{ 0x15, 0x0121441f }, /* HP */
			{ 0x18, 0x01a19840 }, /* mic */
			{ 0x19, 0x99a3094f }, /* int-mic */
			{ 0x21, 0x01211420 }, /* HP2 */
			{ }
		},
		.chained = true,
		.chain_id = ALC662_FIXUP_SKU_IGNORE
	},
	[ALC662_FIXUP_ASUS_MODE4] = {
		.type = HDA_FIXUP_PINS,
		.v.pins = (const struct hda_pintbl[]) {
			{ 0x14, 0x99130110 }, /* speaker */
			{ 0x16, 0x99130111 }, /* speaker */
			{ 0x18, 0x01a19840 }, /* mic */
			{ 0x19, 0x99a3094f }, /* int-mic */
			{ 0x21, 0x0121441f }, /* HP */
			{ }
		},
		.chained = true,
		.chain_id = ALC662_FIXUP_SKU_IGNORE
	},
	[ALC662_FIXUP_ASUS_MODE5] = {
		.type = HDA_FIXUP_PINS,
		.v.pins = (const struct hda_pintbl[]) {
			{ 0x14, 0x99130110 }, /* speaker */
			{ 0x15, 0x0121441f }, /* HP */
			{ 0x16, 0x99130111 }, /* speaker */
			{ 0x18, 0x01a19840 }, /* mic */
			{ 0x19, 0x99a3094f }, /* int-mic */
			{ }
		},
		.chained = true,
		.chain_id = ALC662_FIXUP_SKU_IGNORE
	},
	[ALC662_FIXUP_ASUS_MODE6] = {
		.type = HDA_FIXUP_PINS,
		.v.pins = (const struct hda_pintbl[]) {
			{ 0x14, 0x99130110 }, /* speaker */
			{ 0x15, 0x01211420 }, /* HP2 */
			{ 0x18, 0x01a19840 }, /* mic */
			{ 0x19, 0x99a3094f }, /* int-mic */
			{ 0x1b, 0x0121441f }, /* HP */
			{ }
		},
		.chained = true,
		.chain_id = ALC662_FIXUP_SKU_IGNORE
	},
	[ALC662_FIXUP_ASUS_MODE7] = {
		.type = HDA_FIXUP_PINS,
		.v.pins = (const struct hda_pintbl[]) {
			{ 0x14, 0x99130110 }, /* speaker */
			{ 0x17, 0x99130111 }, /* speaker */
			{ 0x18, 0x01a19840 }, /* mic */
			{ 0x19, 0x99a3094f }, /* int-mic */
			{ 0x1b, 0x01214020 }, /* HP */
			{ 0x21, 0x0121401f }, /* HP */
			{ }
		},
		.chained = true,
		.chain_id = ALC662_FIXUP_SKU_IGNORE
	},
	[ALC662_FIXUP_ASUS_MODE8] = {
		.type = HDA_FIXUP_PINS,
		.v.pins = (const struct hda_pintbl[]) {
			{ 0x14, 0x99130110 }, /* speaker */
			{ 0x12, 0x99a30970 }, /* int-mic */
			{ 0x15, 0x01214020 }, /* HP */
			{ 0x17, 0x99130111 }, /* speaker */
			{ 0x18, 0x01a19840 }, /* mic */
			{ 0x21, 0x0121401f }, /* HP */
			{ }
		},
		.chained = true,
		.chain_id = ALC662_FIXUP_SKU_IGNORE
	},
	[ALC662_FIXUP_NO_JACK_DETECT] = {
		.type = HDA_FIXUP_FUNC,
		.v.func = alc_fixup_no_jack_detect,
	},
	[ALC662_FIXUP_ZOTAC_Z68] = {
		.type = HDA_FIXUP_PINS,
		.v.pins = (const struct hda_pintbl[]) {
			{ 0x1b, 0x02214020 }, /* Front HP */
			{ }
		}
	},
	[ALC662_FIXUP_INV_DMIC] = {
		.type = HDA_FIXUP_FUNC,
		.v.func = alc_fixup_inv_dmic,
	},
	[ALC668_FIXUP_DELL_XPS13] = {
		.type = HDA_FIXUP_FUNC,
		.v.func = alc_fixup_dell_xps13,
		.chained = true,
		.chain_id = ALC668_FIXUP_DELL_DISABLE_AAMIX
	},
	[ALC668_FIXUP_DELL_DISABLE_AAMIX] = {
		.type = HDA_FIXUP_FUNC,
		.v.func = alc_fixup_disable_aamix,
		.chained = true,
		.chain_id = ALC668_FIXUP_DELL_MIC_NO_PRESENCE
	},
	[ALC668_FIXUP_AUTO_MUTE] = {
		.type = HDA_FIXUP_FUNC,
		.v.func = alc_fixup_auto_mute_via_amp,
		.chained = true,
		.chain_id = ALC668_FIXUP_DELL_MIC_NO_PRESENCE
	},
	[ALC662_FIXUP_DELL_MIC_NO_PRESENCE] = {
		.type = HDA_FIXUP_PINS,
		.v.pins = (const struct hda_pintbl[]) {
			{ 0x19, 0x03a1113c }, /* use as headset mic, without its own jack detect */
			/* headphone mic by setting pin control of 0x1b (headphone out) to in + vref_50 */
			{ }
		},
		.chained = true,
		.chain_id = ALC662_FIXUP_HEADSET_MODE
	},
	[ALC662_FIXUP_HEADSET_MODE] = {
		.type = HDA_FIXUP_FUNC,
		.v.func = alc_fixup_headset_mode_alc662,
	},
	[ALC668_FIXUP_DELL_MIC_NO_PRESENCE] = {
		.type = HDA_FIXUP_PINS,
		.v.pins = (const struct hda_pintbl[]) {
			{ 0x19, 0x03a1913d }, /* use as headphone mic, without its own jack detect */
			{ 0x1b, 0x03a1113c }, /* use as headset mic, without its own jack detect */
			{ }
		},
		.chained = true,
		.chain_id = ALC668_FIXUP_HEADSET_MODE
	},
	[ALC668_FIXUP_HEADSET_MODE] = {
		.type = HDA_FIXUP_FUNC,
		.v.func = alc_fixup_headset_mode_alc668,
	},
	[ALC662_FIXUP_BASS_MODE4_CHMAP] = {
		.type = HDA_FIXUP_FUNC,
		.v.func = alc_fixup_bass_chmap,
		.chained = true,
		.chain_id = ALC662_FIXUP_ASUS_MODE4
	},
	[ALC662_FIXUP_BASS_16] = {
		.type = HDA_FIXUP_PINS,
		.v.pins = (const struct hda_pintbl[]) {
			{0x16, 0x80106111}, /* bass speaker */
			{}
		},
		.chained = true,
		.chain_id = ALC662_FIXUP_BASS_CHMAP,
	},
	[ALC662_FIXUP_BASS_1A] = {
		.type = HDA_FIXUP_PINS,
		.v.pins = (const struct hda_pintbl[]) {
			{0x1a, 0x80106111}, /* bass speaker */
			{}
		},
		.chained = true,
		.chain_id = ALC662_FIXUP_BASS_CHMAP,
	},
	[ALC662_FIXUP_BASS_CHMAP] = {
		.type = HDA_FIXUP_FUNC,
		.v.func = alc_fixup_bass_chmap,
	},
	[ALC662_FIXUP_ASUS_Nx50] = {
		.type = HDA_FIXUP_FUNC,
		.v.func = alc_fixup_auto_mute_via_amp,
		.chained = true,
		.chain_id = ALC662_FIXUP_BASS_1A
	},
	[ALC668_FIXUP_ASUS_Nx51_HEADSET_MODE] = {
		.type = HDA_FIXUP_FUNC,
		.v.func = alc_fixup_headset_mode_alc668,
		.chain_id = ALC662_FIXUP_BASS_CHMAP
	},
	[ALC668_FIXUP_ASUS_Nx51] = {
		.type = HDA_FIXUP_PINS,
		.v.pins = (const struct hda_pintbl[]) {
			{ 0x19, 0x03a1913d }, /* use as headphone mic, without its own jack detect */
			{ 0x1a, 0x90170151 }, /* bass speaker */
			{ 0x1b, 0x03a1113c }, /* use as headset mic, without its own jack detect */
			{}
		},
		.chained = true,
		.chain_id = ALC668_FIXUP_ASUS_Nx51_HEADSET_MODE,
	},
	[ALC891_FIXUP_HEADSET_MODE] = {
		.type = HDA_FIXUP_FUNC,
		.v.func = alc_fixup_headset_mode,
	},
	[ALC891_FIXUP_DELL_MIC_NO_PRESENCE] = {
		.type = HDA_FIXUP_PINS,
		.v.pins = (const struct hda_pintbl[]) {
			{ 0x19, 0x03a1913d }, /* use as headphone mic, without its own jack detect */
			{ 0x1b, 0x03a1113c }, /* use as headset mic, without its own jack detect */
			{ }
		},
		.chained = true,
		.chain_id = ALC891_FIXUP_HEADSET_MODE
	},
	[ALC662_FIXUP_ACER_VERITON] = {
		.type = HDA_FIXUP_PINS,
		.v.pins = (const struct hda_pintbl[]) {
			{ 0x15, 0x50170120 }, /* no internal speaker */
			{ }
		}
	},
	[ALC892_FIXUP_ASROCK_MOBO] = {
		.type = HDA_FIXUP_PINS,
		.v.pins = (const struct hda_pintbl[]) {
			{ 0x15, 0x40f000f0 }, /* disabled */
			{ 0x16, 0x40f000f0 }, /* disabled */
			{ }
		}
	},
	[ALC662_FIXUP_USI_FUNC] = {
		.type = HDA_FIXUP_FUNC,
		.v.func = alc662_fixup_usi_headset_mic,
	},
	[ALC662_FIXUP_USI_HEADSET_MODE] = {
		.type = HDA_FIXUP_PINS,
		.v.pins = (const struct hda_pintbl[]) {
			{ 0x19, 0x02a1913c }, /* use as headset mic, without its own jack detect */
			{ 0x18, 0x01a1903d },
			{ }
		},
		.chained = true,
		.chain_id = ALC662_FIXUP_USI_FUNC
	},
	[ALC662_FIXUP_LENOVO_MULTI_CODECS] = {
		.type = HDA_FIXUP_FUNC,
		.v.func = alc233_alc662_fixup_lenovo_dual_codecs,
	},
};

static const struct snd_pci_quirk alc662_fixup_tbl[] = {
	SND_PCI_QUIRK(0x1019, 0x9087, "ECS", ALC662_FIXUP_ASUS_MODE2),
	SND_PCI_QUIRK(0x1025, 0x022f, "Acer Aspire One", ALC662_FIXUP_INV_DMIC),
	SND_PCI_QUIRK(0x1025, 0x0241, "Packard Bell DOTS", ALC662_FIXUP_INV_DMIC),
	SND_PCI_QUIRK(0x1025, 0x0308, "Acer Aspire 8942G", ALC662_FIXUP_ASPIRE),
	SND_PCI_QUIRK(0x1025, 0x031c, "Gateway NV79", ALC662_FIXUP_SKU_IGNORE),
	SND_PCI_QUIRK(0x1025, 0x0349, "eMachines eM250", ALC662_FIXUP_INV_DMIC),
	SND_PCI_QUIRK(0x1025, 0x034a, "Gateway LT27", ALC662_FIXUP_INV_DMIC),
	SND_PCI_QUIRK(0x1025, 0x038b, "Acer Aspire 8943G", ALC662_FIXUP_ASPIRE),
	SND_PCI_QUIRK(0x1028, 0x05d8, "Dell", ALC668_FIXUP_DELL_MIC_NO_PRESENCE),
	SND_PCI_QUIRK(0x1028, 0x05db, "Dell", ALC668_FIXUP_DELL_MIC_NO_PRESENCE),
	SND_PCI_QUIRK(0x1028, 0x05fe, "Dell XPS 15", ALC668_FIXUP_DELL_XPS13),
	SND_PCI_QUIRK(0x1028, 0x060a, "Dell XPS 13", ALC668_FIXUP_DELL_XPS13),
	SND_PCI_QUIRK(0x1028, 0x060d, "Dell M3800", ALC668_FIXUP_DELL_XPS13),
	SND_PCI_QUIRK(0x1028, 0x0625, "Dell", ALC668_FIXUP_DELL_MIC_NO_PRESENCE),
	SND_PCI_QUIRK(0x1028, 0x0626, "Dell", ALC668_FIXUP_DELL_MIC_NO_PRESENCE),
	SND_PCI_QUIRK(0x1028, 0x0696, "Dell", ALC668_FIXUP_DELL_MIC_NO_PRESENCE),
	SND_PCI_QUIRK(0x1028, 0x0698, "Dell", ALC668_FIXUP_DELL_MIC_NO_PRESENCE),
	SND_PCI_QUIRK(0x1028, 0x069f, "Dell", ALC668_FIXUP_DELL_MIC_NO_PRESENCE),
	SND_PCI_QUIRK(0x103c, 0x1632, "HP RP5800", ALC662_FIXUP_HP_RP5800),
	SND_PCI_QUIRK(0x1043, 0x1080, "Asus UX501VW", ALC668_FIXUP_HEADSET_MODE),
	SND_PCI_QUIRK(0x1043, 0x11cd, "Asus N550", ALC662_FIXUP_ASUS_Nx50),
	SND_PCI_QUIRK(0x1043, 0x13df, "Asus N550JX", ALC662_FIXUP_BASS_1A),
	SND_PCI_QUIRK(0x1043, 0x129d, "Asus N750", ALC662_FIXUP_ASUS_Nx50),
	SND_PCI_QUIRK(0x1043, 0x1477, "ASUS N56VZ", ALC662_FIXUP_BASS_MODE4_CHMAP),
	SND_PCI_QUIRK(0x1043, 0x15a7, "ASUS UX51VZH", ALC662_FIXUP_BASS_16),
	SND_PCI_QUIRK(0x1043, 0x177d, "ASUS N551", ALC668_FIXUP_ASUS_Nx51),
	SND_PCI_QUIRK(0x1043, 0x17bd, "ASUS N751", ALC668_FIXUP_ASUS_Nx51),
	SND_PCI_QUIRK(0x1043, 0x1963, "ASUS X71SL", ALC662_FIXUP_ASUS_MODE8),
	SND_PCI_QUIRK(0x1043, 0x1b73, "ASUS N55SF", ALC662_FIXUP_BASS_16),
	SND_PCI_QUIRK(0x1043, 0x1bf3, "ASUS N76VZ", ALC662_FIXUP_BASS_MODE4_CHMAP),
	SND_PCI_QUIRK(0x1043, 0x8469, "ASUS mobo", ALC662_FIXUP_NO_JACK_DETECT),
	SND_PCI_QUIRK(0x105b, 0x0cd6, "Foxconn", ALC662_FIXUP_ASUS_MODE2),
	SND_PCI_QUIRK(0x144d, 0xc051, "Samsung R720", ALC662_FIXUP_IDEAPAD),
	SND_PCI_QUIRK(0x14cd, 0x5003, "USI", ALC662_FIXUP_USI_HEADSET_MODE),
	SND_PCI_QUIRK(0x17aa, 0x1036, "Lenovo P520", ALC662_FIXUP_LENOVO_MULTI_CODECS),
	SND_PCI_QUIRK(0x17aa, 0x38af, "Lenovo Ideapad Y550P", ALC662_FIXUP_IDEAPAD),
	SND_PCI_QUIRK(0x17aa, 0x3a0d, "Lenovo Ideapad Y550", ALC662_FIXUP_IDEAPAD),
	SND_PCI_QUIRK(0x1849, 0x5892, "ASRock B150M", ALC892_FIXUP_ASROCK_MOBO),
	SND_PCI_QUIRK(0x19da, 0xa130, "Zotac Z68", ALC662_FIXUP_ZOTAC_Z68),
	SND_PCI_QUIRK(0x1b0a, 0x01b8, "ACER Veriton", ALC662_FIXUP_ACER_VERITON),
	SND_PCI_QUIRK(0x1b35, 0x2206, "CZC P10T", ALC662_FIXUP_CZC_P10T),

#if 0
	/* Below is a quirk table taken from the old code.
	 * Basically the device should work as is without the fixup table.
	 * If BIOS doesn't give a proper info, enable the corresponding
	 * fixup entry.
	 */
	SND_PCI_QUIRK(0x1043, 0x1000, "ASUS N50Vm", ALC662_FIXUP_ASUS_MODE1),
	SND_PCI_QUIRK(0x1043, 0x1092, "ASUS NB", ALC662_FIXUP_ASUS_MODE3),
	SND_PCI_QUIRK(0x1043, 0x1173, "ASUS K73Jn", ALC662_FIXUP_ASUS_MODE1),
	SND_PCI_QUIRK(0x1043, 0x11c3, "ASUS M70V", ALC662_FIXUP_ASUS_MODE3),
	SND_PCI_QUIRK(0x1043, 0x11d3, "ASUS NB", ALC662_FIXUP_ASUS_MODE1),
	SND_PCI_QUIRK(0x1043, 0x11f3, "ASUS NB", ALC662_FIXUP_ASUS_MODE2),
	SND_PCI_QUIRK(0x1043, 0x1203, "ASUS NB", ALC662_FIXUP_ASUS_MODE1),
	SND_PCI_QUIRK(0x1043, 0x1303, "ASUS G60J", ALC662_FIXUP_ASUS_MODE1),
	SND_PCI_QUIRK(0x1043, 0x1333, "ASUS G60Jx", ALC662_FIXUP_ASUS_MODE1),
	SND_PCI_QUIRK(0x1043, 0x1339, "ASUS NB", ALC662_FIXUP_ASUS_MODE2),
	SND_PCI_QUIRK(0x1043, 0x13e3, "ASUS N71JA", ALC662_FIXUP_ASUS_MODE7),
	SND_PCI_QUIRK(0x1043, 0x1463, "ASUS N71", ALC662_FIXUP_ASUS_MODE7),
	SND_PCI_QUIRK(0x1043, 0x14d3, "ASUS G72", ALC662_FIXUP_ASUS_MODE8),
	SND_PCI_QUIRK(0x1043, 0x1563, "ASUS N90", ALC662_FIXUP_ASUS_MODE3),
	SND_PCI_QUIRK(0x1043, 0x15d3, "ASUS N50SF F50SF", ALC662_FIXUP_ASUS_MODE1),
	SND_PCI_QUIRK(0x1043, 0x16c3, "ASUS NB", ALC662_FIXUP_ASUS_MODE2),
	SND_PCI_QUIRK(0x1043, 0x16f3, "ASUS K40C K50C", ALC662_FIXUP_ASUS_MODE2),
	SND_PCI_QUIRK(0x1043, 0x1733, "ASUS N81De", ALC662_FIXUP_ASUS_MODE1),
	SND_PCI_QUIRK(0x1043, 0x1753, "ASUS NB", ALC662_FIXUP_ASUS_MODE2),
	SND_PCI_QUIRK(0x1043, 0x1763, "ASUS NB", ALC662_FIXUP_ASUS_MODE6),
	SND_PCI_QUIRK(0x1043, 0x1765, "ASUS NB", ALC662_FIXUP_ASUS_MODE6),
	SND_PCI_QUIRK(0x1043, 0x1783, "ASUS NB", ALC662_FIXUP_ASUS_MODE2),
	SND_PCI_QUIRK(0x1043, 0x1793, "ASUS F50GX", ALC662_FIXUP_ASUS_MODE1),
	SND_PCI_QUIRK(0x1043, 0x17b3, "ASUS F70SL", ALC662_FIXUP_ASUS_MODE3),
	SND_PCI_QUIRK(0x1043, 0x17f3, "ASUS X58LE", ALC662_FIXUP_ASUS_MODE2),
	SND_PCI_QUIRK(0x1043, 0x1813, "ASUS NB", ALC662_FIXUP_ASUS_MODE2),
	SND_PCI_QUIRK(0x1043, 0x1823, "ASUS NB", ALC662_FIXUP_ASUS_MODE5),
	SND_PCI_QUIRK(0x1043, 0x1833, "ASUS NB", ALC662_FIXUP_ASUS_MODE6),
	SND_PCI_QUIRK(0x1043, 0x1843, "ASUS NB", ALC662_FIXUP_ASUS_MODE2),
	SND_PCI_QUIRK(0x1043, 0x1853, "ASUS F50Z", ALC662_FIXUP_ASUS_MODE1),
	SND_PCI_QUIRK(0x1043, 0x1864, "ASUS NB", ALC662_FIXUP_ASUS_MODE2),
	SND_PCI_QUIRK(0x1043, 0x1876, "ASUS NB", ALC662_FIXUP_ASUS_MODE2),
	SND_PCI_QUIRK(0x1043, 0x1893, "ASUS M50Vm", ALC662_FIXUP_ASUS_MODE3),
	SND_PCI_QUIRK(0x1043, 0x1894, "ASUS X55", ALC662_FIXUP_ASUS_MODE3),
	SND_PCI_QUIRK(0x1043, 0x18b3, "ASUS N80Vc", ALC662_FIXUP_ASUS_MODE1),
	SND_PCI_QUIRK(0x1043, 0x18c3, "ASUS VX5", ALC662_FIXUP_ASUS_MODE1),
	SND_PCI_QUIRK(0x1043, 0x18d3, "ASUS N81Te", ALC662_FIXUP_ASUS_MODE1),
	SND_PCI_QUIRK(0x1043, 0x18f3, "ASUS N505Tp", ALC662_FIXUP_ASUS_MODE1),
	SND_PCI_QUIRK(0x1043, 0x1903, "ASUS F5GL", ALC662_FIXUP_ASUS_MODE1),
	SND_PCI_QUIRK(0x1043, 0x1913, "ASUS NB", ALC662_FIXUP_ASUS_MODE2),
	SND_PCI_QUIRK(0x1043, 0x1933, "ASUS F80Q", ALC662_FIXUP_ASUS_MODE2),
	SND_PCI_QUIRK(0x1043, 0x1943, "ASUS Vx3V", ALC662_FIXUP_ASUS_MODE1),
	SND_PCI_QUIRK(0x1043, 0x1953, "ASUS NB", ALC662_FIXUP_ASUS_MODE1),
	SND_PCI_QUIRK(0x1043, 0x1963, "ASUS X71C", ALC662_FIXUP_ASUS_MODE3),
	SND_PCI_QUIRK(0x1043, 0x1983, "ASUS N5051A", ALC662_FIXUP_ASUS_MODE1),
	SND_PCI_QUIRK(0x1043, 0x1993, "ASUS N20", ALC662_FIXUP_ASUS_MODE1),
	SND_PCI_QUIRK(0x1043, 0x19b3, "ASUS F7Z", ALC662_FIXUP_ASUS_MODE1),
	SND_PCI_QUIRK(0x1043, 0x19c3, "ASUS F5Z/F6x", ALC662_FIXUP_ASUS_MODE2),
	SND_PCI_QUIRK(0x1043, 0x19e3, "ASUS NB", ALC662_FIXUP_ASUS_MODE1),
	SND_PCI_QUIRK(0x1043, 0x19f3, "ASUS NB", ALC662_FIXUP_ASUS_MODE4),
#endif
	{}
};

static const struct hda_model_fixup alc662_fixup_models[] = {
	{.id = ALC272_FIXUP_MARIO, .name = "mario"},
	{.id = ALC662_FIXUP_ASUS_MODE1, .name = "asus-mode1"},
	{.id = ALC662_FIXUP_ASUS_MODE2, .name = "asus-mode2"},
	{.id = ALC662_FIXUP_ASUS_MODE3, .name = "asus-mode3"},
	{.id = ALC662_FIXUP_ASUS_MODE4, .name = "asus-mode4"},
	{.id = ALC662_FIXUP_ASUS_MODE5, .name = "asus-mode5"},
	{.id = ALC662_FIXUP_ASUS_MODE6, .name = "asus-mode6"},
	{.id = ALC662_FIXUP_ASUS_MODE7, .name = "asus-mode7"},
	{.id = ALC662_FIXUP_ASUS_MODE8, .name = "asus-mode8"},
	{.id = ALC662_FIXUP_INV_DMIC, .name = "inv-dmic"},
	{.id = ALC668_FIXUP_DELL_MIC_NO_PRESENCE, .name = "dell-headset-multi"},
	{.id = ALC662_FIXUP_LENOVO_MULTI_CODECS, .name = "dual-codecs"},
	{}
};

static const struct snd_hda_pin_quirk alc662_pin_fixup_tbl[] = {
	SND_HDA_PIN_QUIRK(0x10ec0867, 0x1028, "Dell", ALC891_FIXUP_DELL_MIC_NO_PRESENCE,
		{0x17, 0x02211010},
		{0x18, 0x01a19030},
		{0x1a, 0x01813040},
		{0x21, 0x01014020}),
	SND_HDA_PIN_QUIRK(0x10ec0662, 0x1028, "Dell", ALC662_FIXUP_DELL_MIC_NO_PRESENCE,
		{0x14, 0x01014010},
		{0x18, 0x01a19020},
		{0x1a, 0x0181302f},
		{0x1b, 0x0221401f}),
	SND_HDA_PIN_QUIRK(0x10ec0668, 0x1028, "Dell", ALC668_FIXUP_AUTO_MUTE,
		{0x12, 0x99a30130},
		{0x14, 0x90170110},
		{0x15, 0x0321101f},
		{0x16, 0x03011020}),
	SND_HDA_PIN_QUIRK(0x10ec0668, 0x1028, "Dell", ALC668_FIXUP_AUTO_MUTE,
		{0x12, 0x99a30140},
		{0x14, 0x90170110},
		{0x15, 0x0321101f},
		{0x16, 0x03011020}),
	SND_HDA_PIN_QUIRK(0x10ec0668, 0x1028, "Dell", ALC668_FIXUP_AUTO_MUTE,
		{0x12, 0x99a30150},
		{0x14, 0x90170110},
		{0x15, 0x0321101f},
		{0x16, 0x03011020}),
	SND_HDA_PIN_QUIRK(0x10ec0668, 0x1028, "Dell", ALC668_FIXUP_AUTO_MUTE,
		{0x14, 0x90170110},
		{0x15, 0x0321101f},
		{0x16, 0x03011020}),
	SND_HDA_PIN_QUIRK(0x10ec0668, 0x1028, "Dell XPS 15", ALC668_FIXUP_AUTO_MUTE,
		{0x12, 0x90a60130},
		{0x14, 0x90170110},
		{0x15, 0x0321101f}),
	{}
};

/*
 */
static int patch_alc662(struct hda_codec *codec)
{
	struct alc_spec *spec;
	int err;

	err = alc_alloc_spec(codec, 0x0b);
	if (err < 0)
		return err;

	spec = codec->spec;

	spec->shutup = alc_eapd_shutup;

	/* handle multiple HPs as is */
	spec->parse_flags = HDA_PINCFG_NO_HP_FIXUP;

	alc_fix_pll_init(codec, 0x20, 0x04, 15);

	switch (codec->core.vendor_id) {
	case 0x10ec0668:
		spec->init_hook = alc668_restore_default_value;
		break;
	}

	snd_hda_pick_fixup(codec, alc662_fixup_models,
		       alc662_fixup_tbl, alc662_fixups);
	snd_hda_pick_pin_fixup(codec, alc662_pin_fixup_tbl, alc662_fixups);
	snd_hda_apply_fixup(codec, HDA_FIXUP_ACT_PRE_PROBE);

	alc_auto_parse_customize_define(codec);

	if (has_cdefine_beep(codec))
		spec->gen.beep_nid = 0x01;

	if ((alc_get_coef0(codec) & (1 << 14)) &&
	    codec->bus->pci && codec->bus->pci->subsystem_vendor == 0x1025 &&
	    spec->cdefine.platform_type == 1) {
		err = alc_codec_rename(codec, "ALC272X");
		if (err < 0)
			goto error;
	}

	/* automatic parse from the BIOS config */
	err = alc662_parse_auto_config(codec);
	if (err < 0)
		goto error;

	if (!spec->gen.no_analog && spec->gen.beep_nid) {
		switch (codec->core.vendor_id) {
		case 0x10ec0662:
			set_beep_amp(spec, 0x0b, 0x05, HDA_INPUT);
			break;
		case 0x10ec0272:
		case 0x10ec0663:
		case 0x10ec0665:
		case 0x10ec0668:
			set_beep_amp(spec, 0x0b, 0x04, HDA_INPUT);
			break;
		case 0x10ec0273:
			set_beep_amp(spec, 0x0b, 0x03, HDA_INPUT);
			break;
		}
	}

	snd_hda_apply_fixup(codec, HDA_FIXUP_ACT_PROBE);

	return 0;

 error:
	alc_free(codec);
	return err;
}

/*
 * ALC680 support
 */

static int alc680_parse_auto_config(struct hda_codec *codec)
{
	return alc_parse_auto_config(codec, NULL, NULL);
}

/*
 */
static int patch_alc680(struct hda_codec *codec)
{
	int err;

	/* ALC680 has no aa-loopback mixer */
	err = alc_alloc_spec(codec, 0);
	if (err < 0)
		return err;

	/* automatic parse from the BIOS config */
	err = alc680_parse_auto_config(codec);
	if (err < 0) {
		alc_free(codec);
		return err;
	}

	return 0;
}

/*
 * patch entries
 */
static const struct hda_device_id snd_hda_id_realtek[] = {
	HDA_CODEC_ENTRY(0x10ec0215, "ALC215", patch_alc269),
	HDA_CODEC_ENTRY(0x10ec0221, "ALC221", patch_alc269),
	HDA_CODEC_ENTRY(0x10ec0225, "ALC225", patch_alc269),
	HDA_CODEC_ENTRY(0x10ec0231, "ALC231", patch_alc269),
	HDA_CODEC_ENTRY(0x10ec0233, "ALC233", patch_alc269),
	HDA_CODEC_ENTRY(0x10ec0234, "ALC234", patch_alc269),
	HDA_CODEC_ENTRY(0x10ec0235, "ALC233", patch_alc269),
	HDA_CODEC_ENTRY(0x10ec0255, "ALC255", patch_alc269),
	HDA_CODEC_ENTRY(0x10ec0256, "ALC256", patch_alc269),
	HDA_CODEC_ENTRY(0x10ec0260, "ALC260", patch_alc260),
	HDA_CODEC_ENTRY(0x10ec0262, "ALC262", patch_alc262),
	HDA_CODEC_ENTRY(0x10ec0267, "ALC267", patch_alc268),
	HDA_CODEC_ENTRY(0x10ec0268, "ALC268", patch_alc268),
	HDA_CODEC_ENTRY(0x10ec0269, "ALC269", patch_alc269),
	HDA_CODEC_ENTRY(0x10ec0270, "ALC270", patch_alc269),
	HDA_CODEC_ENTRY(0x10ec0272, "ALC272", patch_alc662),
	HDA_CODEC_ENTRY(0x10ec0274, "ALC274", patch_alc269),
	HDA_CODEC_ENTRY(0x10ec0275, "ALC275", patch_alc269),
	HDA_CODEC_ENTRY(0x10ec0276, "ALC276", patch_alc269),
	HDA_CODEC_ENTRY(0x10ec0280, "ALC280", patch_alc269),
	HDA_CODEC_ENTRY(0x10ec0282, "ALC282", patch_alc269),
	HDA_CODEC_ENTRY(0x10ec0283, "ALC283", patch_alc269),
	HDA_CODEC_ENTRY(0x10ec0284, "ALC284", patch_alc269),
	HDA_CODEC_ENTRY(0x10ec0285, "ALC285", patch_alc269),
	HDA_CODEC_ENTRY(0x10ec0286, "ALC286", patch_alc269),
	HDA_CODEC_ENTRY(0x10ec0288, "ALC288", patch_alc269),
	HDA_CODEC_ENTRY(0x10ec0289, "ALC289", patch_alc269),
	HDA_CODEC_ENTRY(0x10ec0290, "ALC290", patch_alc269),
	HDA_CODEC_ENTRY(0x10ec0292, "ALC292", patch_alc269),
	HDA_CODEC_ENTRY(0x10ec0293, "ALC293", patch_alc269),
	HDA_CODEC_ENTRY(0x10ec0294, "ALC294", patch_alc269),
	HDA_CODEC_ENTRY(0x10ec0295, "ALC295", patch_alc269),
	HDA_CODEC_ENTRY(0x10ec0298, "ALC298", patch_alc269),
	HDA_CODEC_ENTRY(0x10ec0299, "ALC299", patch_alc269),
	HDA_CODEC_REV_ENTRY(0x10ec0861, 0x100340, "ALC660", patch_alc861),
	HDA_CODEC_ENTRY(0x10ec0660, "ALC660-VD", patch_alc861vd),
	HDA_CODEC_ENTRY(0x10ec0861, "ALC861", patch_alc861),
	HDA_CODEC_ENTRY(0x10ec0862, "ALC861-VD", patch_alc861vd),
	HDA_CODEC_REV_ENTRY(0x10ec0662, 0x100002, "ALC662 rev2", patch_alc882),
	HDA_CODEC_REV_ENTRY(0x10ec0662, 0x100101, "ALC662 rev1", patch_alc662),
	HDA_CODEC_REV_ENTRY(0x10ec0662, 0x100300, "ALC662 rev3", patch_alc662),
	HDA_CODEC_ENTRY(0x10ec0663, "ALC663", patch_alc662),
	HDA_CODEC_ENTRY(0x10ec0665, "ALC665", patch_alc662),
	HDA_CODEC_ENTRY(0x10ec0667, "ALC667", patch_alc662),
	HDA_CODEC_ENTRY(0x10ec0668, "ALC668", patch_alc662),
	HDA_CODEC_ENTRY(0x10ec0670, "ALC670", patch_alc662),
	HDA_CODEC_ENTRY(0x10ec0671, "ALC671", patch_alc662),
	HDA_CODEC_ENTRY(0x10ec0680, "ALC680", patch_alc680),
	HDA_CODEC_ENTRY(0x10ec0700, "ALC700", patch_alc269),
	HDA_CODEC_ENTRY(0x10ec0701, "ALC701", patch_alc269),
	HDA_CODEC_ENTRY(0x10ec0703, "ALC703", patch_alc269),
	HDA_CODEC_ENTRY(0x10ec0867, "ALC891", patch_alc662),
	HDA_CODEC_ENTRY(0x10ec0880, "ALC880", patch_alc880),
	HDA_CODEC_ENTRY(0x10ec0882, "ALC882", patch_alc882),
	HDA_CODEC_ENTRY(0x10ec0883, "ALC883", patch_alc882),
	HDA_CODEC_REV_ENTRY(0x10ec0885, 0x100101, "ALC889A", patch_alc882),
	HDA_CODEC_REV_ENTRY(0x10ec0885, 0x100103, "ALC889A", patch_alc882),
	HDA_CODEC_ENTRY(0x10ec0885, "ALC885", patch_alc882),
	HDA_CODEC_ENTRY(0x10ec0887, "ALC887", patch_alc882),
	HDA_CODEC_REV_ENTRY(0x10ec0888, 0x100101, "ALC1200", patch_alc882),
	HDA_CODEC_ENTRY(0x10ec0888, "ALC888", patch_alc882),
	HDA_CODEC_ENTRY(0x10ec0889, "ALC889", patch_alc882),
	HDA_CODEC_ENTRY(0x10ec0892, "ALC892", patch_alc662),
	HDA_CODEC_ENTRY(0x10ec0899, "ALC898", patch_alc882),
	HDA_CODEC_ENTRY(0x10ec0900, "ALC1150", patch_alc882),
	HDA_CODEC_ENTRY(0x10ec1168, "ALC1220", patch_alc882),
	HDA_CODEC_ENTRY(0x10ec1220, "ALC1220", patch_alc882),
	{} /* terminator */
};
MODULE_DEVICE_TABLE(hdaudio, snd_hda_id_realtek);

MODULE_LICENSE("GPL");
MODULE_DESCRIPTION("Realtek HD-audio codec");

static struct hda_codec_driver realtek_driver = {
	.id = snd_hda_id_realtek,
};

module_hda_codec_driver(realtek_driver);<|MERGE_RESOLUTION|>--- conflicted
+++ resolved
@@ -5263,10 +5263,7 @@
 	ALC233_FIXUP_EAPD_COEF_AND_MIC_NO_PRESENCE,
 	ALC233_FIXUP_LENOVO_MULTI_CODECS,
 	ALC294_FIXUP_LENOVO_MIC_LOCATION,
-<<<<<<< HEAD
-=======
 	ALC700_FIXUP_INTEL_REFERENCE,
->>>>>>> bb176f67
 };
 
 static const struct hda_fixup alc269_fixups[] = {
@@ -6062,8 +6059,6 @@
 			{ }
 		},
 	},
-<<<<<<< HEAD
-=======
 	[ALC700_FIXUP_INTEL_REFERENCE] = {
 		.type = HDA_FIXUP_VERBS,
 		.v.verbs = (const struct hda_verb[]) {
@@ -6079,7 +6074,6 @@
 			{}
 		}
 	},
->>>>>>> bb176f67
 };
 
 static const struct snd_pci_quirk alc269_fixup_tbl[] = {
