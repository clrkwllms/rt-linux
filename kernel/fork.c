--- conflicted
+++ resolved
@@ -55,10 +55,8 @@
 #include <linux/proc_fs.h>
 #include <linux/blkdev.h>
 #include <linux/marker.h>
-<<<<<<< HEAD
+#include <linux/marker.h>
 #include <linux/magic.h>
-=======
->>>>>>> eb8cc01d
 
 #include <asm/pgtable.h>
 #include <asm/pgalloc.h>
@@ -1369,6 +1367,10 @@
 			"parent_pid %d child_pid %d child_tgid %d",
 			current->pid, p->pid, p->tgid);
 
+		trace_mark(kernel_process_fork,
+			"parent_pid %d child_pid %d child_tgid %d",
+			current->pid, p->pid, p->tgid);
+
 		nr = task_pid_vnr(p);
 
 		if (clone_flags & CLONE_PARENT_SETTID)
