--- conflicted
+++ resolved
@@ -1129,14 +1129,9 @@
 {
 	u32 newtid = task_pid_vnr(newowner) | FUTEX_WAITERS;
 	struct futex_pi_state *pi_state = q->pi_state;
-<<<<<<< HEAD
+	struct task_struct *oldowner = pi_state->owner;
 	futex_val_t uval;
-	int ret;
-=======
-	struct task_struct *oldowner = pi_state->owner;
-	u32 uval, curval, newval;
 	int ret, attempt = 0;
->>>>>>> 543cf4cb
 
 	/* Owner died? */
 	if (!pi_state->owner)
@@ -1162,10 +1157,12 @@
 	 * in lookup_pi_state.
 	 */
 retry:
-	if (get_futex_value_locked(&uval, uaddr))
+	if (get_futex_value_locked(&uval, uaddr, 0))
 		goto handle_fault;
 
 	while (1) {
+		u32 curval, newval;
+
 		newval = (uval & FUTEX_OWNER_DIED) | newtid;
 
 		curval = cmpxchg_futex_value_locked(uaddr, uval, newval);
@@ -1206,19 +1203,10 @@
 	 * do another fixup. When the fixup has been done already we
 	 * simply return.
 	 */
-<<<<<<< HEAD
-	ret = get_futex_value_locked(&uval, uaddr, 0);
-
-	while (!ret) {
-		u32 curval, newval;
-
-		newval = (uval & FUTEX_OWNER_DIED) | newtid;
-=======
 handle_fault:
 	spin_unlock(q->lock_ptr);
 
 	ret = futex_handle_fault((unsigned long)uaddr, fshared, attempt++);
->>>>>>> 543cf4cb
 
 	spin_lock(q->lock_ptr);
 
