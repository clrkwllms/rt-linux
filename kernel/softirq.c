--- conflicted
+++ resolved
@@ -215,17 +215,14 @@
 
 	do {
 		if (pending & 1) {
-<<<<<<< HEAD
 #ifdef CONFIG_SOFTLOCKUP_SOFTIRQ_DEBUG
 			per_cpu(last_softirq_action, cpu) = h->action;
 #endif
 
-=======
 			trace_mark(kernel_softirq_entry, "softirq_id %lu",
 				((unsigned long)h
 					- (unsigned long)softirq_vec)
 					/ sizeof(*h));
->>>>>>> ad167a89
 			h->action(h);
 			trace_mark(kernel_softirq_exit, "softirq_id %lu",
 				((unsigned long)h
