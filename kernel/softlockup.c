--- conflicted
+++ resolved
@@ -145,10 +145,7 @@
 			this_cpu, now - touch_timestamp,
 			current->comm, task_pid_nr(current));
 	print_modules();
-<<<<<<< HEAD
-=======
 	print_irqtrace_events(current);
->>>>>>> 3e2f69fd
 	if (regs)
 		show_regs(regs);
 	else
