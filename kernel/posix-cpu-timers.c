/*
 * Implement CPU time clocks for the POSIX clock interface.
 */

#include <linux/sched.h>
#include <linux/posix-timers.h>
#include <linux/errno.h>
#include <linux/math64.h>
#include <asm/uaccess.h>
#include <linux/kernel_stat.h>
#include <trace/events/timer.h>

/*
 * Called after updating RLIMIT_CPU to run cpu timer and update
 * tsk->signal->cputime_expires expiration cache if necessary. Needs
 * siglock protection since other code may update expiration cache as
 * well.
 */
void update_rlimit_cpu(struct task_struct *task, unsigned long rlim_new)
{
	cputime_t cputime = secs_to_cputime(rlim_new);

	spin_lock_irq(&task->sighand->siglock);
	set_process_cpu_timer(task, CPUCLOCK_PROF, &cputime, NULL);
	spin_unlock_irq(&task->sighand->siglock);
}

static int check_clock(const clockid_t which_clock)
{
	int error = 0;
	struct task_struct *p;
	const pid_t pid = CPUCLOCK_PID(which_clock);

	if (CPUCLOCK_WHICH(which_clock) >= CPUCLOCK_MAX)
		return -EINVAL;

	if (pid == 0)
		return 0;

	rcu_read_lock();
	p = find_task_by_vpid(pid);
	if (!p || !(CPUCLOCK_PERTHREAD(which_clock) ?
		   same_thread_group(p, current) : has_group_leader_pid(p))) {
		error = -EINVAL;
	}
	rcu_read_unlock();

	return error;
}

static inline union cpu_time_count
timespec_to_sample(const clockid_t which_clock, const struct timespec *tp)
{
	union cpu_time_count ret;
	ret.sched = 0;		/* high half always zero when .cpu used */
	if (CPUCLOCK_WHICH(which_clock) == CPUCLOCK_SCHED) {
		ret.sched = (unsigned long long)tp->tv_sec * NSEC_PER_SEC + tp->tv_nsec;
	} else {
		ret.cpu = timespec_to_cputime(tp);
	}
	return ret;
}

static void sample_to_timespec(const clockid_t which_clock,
			       union cpu_time_count cpu,
			       struct timespec *tp)
{
	if (CPUCLOCK_WHICH(which_clock) == CPUCLOCK_SCHED)
		*tp = ns_to_timespec(cpu.sched);
	else
		cputime_to_timespec(cpu.cpu, tp);
}

static inline int cpu_time_before(const clockid_t which_clock,
				  union cpu_time_count now,
				  union cpu_time_count then)
{
	if (CPUCLOCK_WHICH(which_clock) == CPUCLOCK_SCHED) {
		return now.sched < then.sched;
	}  else {
		return cputime_lt(now.cpu, then.cpu);
	}
}
static inline void cpu_time_add(const clockid_t which_clock,
				union cpu_time_count *acc,
			        union cpu_time_count val)
{
	if (CPUCLOCK_WHICH(which_clock) == CPUCLOCK_SCHED) {
		acc->sched += val.sched;
	}  else {
		acc->cpu = cputime_add(acc->cpu, val.cpu);
	}
}
static inline union cpu_time_count cpu_time_sub(const clockid_t which_clock,
						union cpu_time_count a,
						union cpu_time_count b)
{
	if (CPUCLOCK_WHICH(which_clock) == CPUCLOCK_SCHED) {
		a.sched -= b.sched;
	}  else {
		a.cpu = cputime_sub(a.cpu, b.cpu);
	}
	return a;
}

/*
 * Divide and limit the result to res >= 1
 *
 * This is necessary to prevent signal delivery starvation, when the result of
 * the division would be rounded down to 0.
 */
static inline cputime_t cputime_div_non_zero(cputime_t time, unsigned long div)
{
	cputime_t res = cputime_div(time, div);

	return max_t(cputime_t, res, 1);
}

/*
 * Update expiry time from increment, and increase overrun count,
 * given the current clock sample.
 */
static void bump_cpu_timer(struct k_itimer *timer,
				  union cpu_time_count now)
{
	int i;

	if (timer->it.cpu.incr.sched == 0)
		return;

	if (CPUCLOCK_WHICH(timer->it_clock) == CPUCLOCK_SCHED) {
		unsigned long long delta, incr;

		if (now.sched < timer->it.cpu.expires.sched)
			return;
		incr = timer->it.cpu.incr.sched;
		delta = now.sched + incr - timer->it.cpu.expires.sched;
		/* Don't use (incr*2 < delta), incr*2 might overflow. */
		for (i = 0; incr < delta - incr; i++)
			incr = incr << 1;
		for (; i >= 0; incr >>= 1, i--) {
			if (delta < incr)
				continue;
			timer->it.cpu.expires.sched += incr;
			timer->it_overrun += 1 << i;
			delta -= incr;
		}
	} else {
		cputime_t delta, incr;

		if (cputime_lt(now.cpu, timer->it.cpu.expires.cpu))
			return;
		incr = timer->it.cpu.incr.cpu;
		delta = cputime_sub(cputime_add(now.cpu, incr),
				    timer->it.cpu.expires.cpu);
		/* Don't use (incr*2 < delta), incr*2 might overflow. */
		for (i = 0; cputime_lt(incr, cputime_sub(delta, incr)); i++)
			     incr = cputime_add(incr, incr);
		for (; i >= 0; incr = cputime_halve(incr), i--) {
			if (cputime_lt(delta, incr))
				continue;
			timer->it.cpu.expires.cpu =
				cputime_add(timer->it.cpu.expires.cpu, incr);
			timer->it_overrun += 1 << i;
			delta = cputime_sub(delta, incr);
		}
	}
}

static inline cputime_t prof_ticks(struct task_struct *p)
{
	return cputime_add(p->utime, p->stime);
}
static inline cputime_t virt_ticks(struct task_struct *p)
{
	return p->utime;
}

static int
posix_cpu_clock_getres(const clockid_t which_clock, struct timespec *tp)
{
	int error = check_clock(which_clock);
	if (!error) {
		tp->tv_sec = 0;
		tp->tv_nsec = ((NSEC_PER_SEC + HZ - 1) / HZ);
		if (CPUCLOCK_WHICH(which_clock) == CPUCLOCK_SCHED) {
			/*
			 * If sched_clock is using a cycle counter, we
			 * don't have any idea of its true resolution
			 * exported, but it is much more than 1s/HZ.
			 */
			tp->tv_nsec = 1;
		}
	}
	return error;
}

static int
posix_cpu_clock_set(const clockid_t which_clock, const struct timespec *tp)
{
	/*
	 * You can never reset a CPU clock, but we check for other errors
	 * in the call before failing with EPERM.
	 */
	int error = check_clock(which_clock);
	if (error == 0) {
		error = -EPERM;
	}
	return error;
}


/*
 * Sample a per-thread clock for the given task.
 */
static int cpu_clock_sample(const clockid_t which_clock, struct task_struct *p,
			    union cpu_time_count *cpu)
{
	switch (CPUCLOCK_WHICH(which_clock)) {
	default:
		return -EINVAL;
	case CPUCLOCK_PROF:
		cpu->cpu = prof_ticks(p);
		break;
	case CPUCLOCK_VIRT:
		cpu->cpu = virt_ticks(p);
		break;
	case CPUCLOCK_SCHED:
		cpu->sched = task_sched_runtime(p);
		break;
	}
	return 0;
}

void thread_group_cputime(struct task_struct *tsk, struct task_cputime *times)
{
	struct signal_struct *sig = tsk->signal;
	struct task_struct *t;

	times->utime = sig->utime;
	times->stime = sig->stime;
	times->sum_exec_runtime = sig->sum_sched_runtime;

	rcu_read_lock();
	/* make sure we can trust tsk->thread_group list */
	if (!likely(pid_alive(tsk)))
		goto out;

	t = tsk;
	do {
		times->utime = cputime_add(times->utime, t->utime);
		times->stime = cputime_add(times->stime, t->stime);
		times->sum_exec_runtime += t->se.sum_exec_runtime;
	} while_each_thread(tsk, t);
out:
	rcu_read_unlock();
}

static void update_gt_cputime(struct task_cputime *a, struct task_cputime *b)
{
	if (cputime_gt(b->utime, a->utime))
		a->utime = b->utime;

	if (cputime_gt(b->stime, a->stime))
		a->stime = b->stime;

	if (b->sum_exec_runtime > a->sum_exec_runtime)
		a->sum_exec_runtime = b->sum_exec_runtime;
}

void thread_group_cputimer(struct task_struct *tsk, struct task_cputime *times)
{
	struct thread_group_cputimer *cputimer = &tsk->signal->cputimer;
	struct task_cputime sum;
	unsigned long flags;

	raw_spin_lock_irqsave(&cputimer->lock, flags);
	if (!cputimer->running) {
		cputimer->running = 1;
		/*
		 * The POSIX timer interface allows for absolute time expiry
		 * values through the TIMER_ABSTIME flag, therefore we have
		 * to synchronize the timer to the clock every time we start
		 * it.
		 */
		thread_group_cputime(tsk, &sum);
		update_gt_cputime(&cputimer->cputime, &sum);
	}
	*times = cputimer->cputime;
	raw_spin_unlock_irqrestore(&cputimer->lock, flags);
}

/*
 * Sample a process (thread group) clock for the given group_leader task.
 * Must be called with tasklist_lock held for reading.
 */
static int cpu_clock_sample_group(const clockid_t which_clock,
				  struct task_struct *p,
				  union cpu_time_count *cpu)
{
	struct task_cputime cputime;

	switch (CPUCLOCK_WHICH(which_clock)) {
	default:
		return -EINVAL;
	case CPUCLOCK_PROF:
		thread_group_cputime(p, &cputime);
		cpu->cpu = cputime_add(cputime.utime, cputime.stime);
		break;
	case CPUCLOCK_VIRT:
		thread_group_cputime(p, &cputime);
		cpu->cpu = cputime.utime;
		break;
	case CPUCLOCK_SCHED:
		cpu->sched = thread_group_sched_runtime(p);
		break;
	}
	return 0;
}


static int posix_cpu_clock_get(const clockid_t which_clock, struct timespec *tp)
{
	const pid_t pid = CPUCLOCK_PID(which_clock);
	int error = -EINVAL;
	union cpu_time_count rtn;

	if (pid == 0) {
		/*
		 * Special case constant value for our own clocks.
		 * We don't have to do any lookup to find ourselves.
		 */
		if (CPUCLOCK_PERTHREAD(which_clock)) {
			/*
			 * Sampling just ourselves we can do with no locking.
			 */
			error = cpu_clock_sample(which_clock,
						 current, &rtn);
		} else {
			read_lock(&tasklist_lock);
			error = cpu_clock_sample_group(which_clock,
						       current, &rtn);
			read_unlock(&tasklist_lock);
		}
	} else {
		/*
		 * Find the given PID, and validate that the caller
		 * should be able to see it.
		 */
		struct task_struct *p;
		rcu_read_lock();
		p = find_task_by_vpid(pid);
		if (p) {
			if (CPUCLOCK_PERTHREAD(which_clock)) {
				if (same_thread_group(p, current)) {
					error = cpu_clock_sample(which_clock,
								 p, &rtn);
				}
			} else {
				read_lock(&tasklist_lock);
				if (thread_group_leader(p) && p->sighand) {
					error =
					    cpu_clock_sample_group(which_clock,
							           p, &rtn);
				}
				read_unlock(&tasklist_lock);
			}
		}
		rcu_read_unlock();
	}

	if (error)
		return error;
	sample_to_timespec(which_clock, rtn, tp);
	return 0;
}


/*
 * Validate the clockid_t for a new CPU-clock timer, and initialize the timer.
 * This is called from sys_timer_create() and do_cpu_nanosleep() with the
 * new timer already all-zeros initialized.
 */
static int posix_cpu_timer_create(struct k_itimer *new_timer)
{
	int ret = 0;
	const pid_t pid = CPUCLOCK_PID(new_timer->it_clock);
	struct task_struct *p;

	if (CPUCLOCK_WHICH(new_timer->it_clock) >= CPUCLOCK_MAX)
		return -EINVAL;

	INIT_LIST_HEAD(&new_timer->it.cpu.entry);

	rcu_read_lock();
	if (CPUCLOCK_PERTHREAD(new_timer->it_clock)) {
		if (pid == 0) {
			p = current;
		} else {
			p = find_task_by_vpid(pid);
			if (p && !same_thread_group(p, current))
				p = NULL;
		}
	} else {
		if (pid == 0) {
			p = current->group_leader;
		} else {
			p = find_task_by_vpid(pid);
			if (p && !has_group_leader_pid(p))
				p = NULL;
		}
	}
	new_timer->it.cpu.task = p;
	if (p) {
		get_task_struct(p);
	} else {
		ret = -EINVAL;
	}
	rcu_read_unlock();

	return ret;
}

/*
 * Clean up a CPU-clock timer that is about to be destroyed.
 * This is called from timer deletion with the timer already locked.
 * If we return TIMER_RETRY, it's necessary to release the timer's lock
 * and try again.  (This happens when the timer is in the middle of firing.)
 */
static int posix_cpu_timer_del(struct k_itimer *timer)
{
	struct task_struct *p = timer->it.cpu.task;
	int ret = 0;

	if (likely(p != NULL)) {
		read_lock(&tasklist_lock);
		if (unlikely(p->sighand == NULL)) {
			/*
			 * We raced with the reaping of the task.
			 * The deletion should have cleared us off the list.
			 */
			BUG_ON(!list_empty(&timer->it.cpu.entry));
		} else {
			spin_lock(&p->sighand->siglock);
			if (timer->it.cpu.firing)
				ret = TIMER_RETRY;
			else
				list_del(&timer->it.cpu.entry);
			spin_unlock(&p->sighand->siglock);
		}
		read_unlock(&tasklist_lock);

		if (!ret)
			put_task_struct(p);
	}

	return ret;
}

/*
 * Clean out CPU timers still ticking when a thread exited.  The task
 * pointer is cleared, and the expiry time is replaced with the residual
 * time for later timer_gettime calls to return.
 * This must be called with the siglock held.
 */
static void cleanup_timers(struct list_head *head,
			   cputime_t utime, cputime_t stime,
			   unsigned long long sum_exec_runtime)
{
	struct cpu_timer_list *timer, *next;
	cputime_t ptime = cputime_add(utime, stime);

	list_for_each_entry_safe(timer, next, head, entry) {
		list_del_init(&timer->entry);
		if (cputime_lt(timer->expires.cpu, ptime)) {
			timer->expires.cpu = cputime_zero;
		} else {
			timer->expires.cpu = cputime_sub(timer->expires.cpu,
							 ptime);
		}
	}

	++head;
	list_for_each_entry_safe(timer, next, head, entry) {
		list_del_init(&timer->entry);
		if (cputime_lt(timer->expires.cpu, utime)) {
			timer->expires.cpu = cputime_zero;
		} else {
			timer->expires.cpu = cputime_sub(timer->expires.cpu,
							 utime);
		}
	}

	++head;
	list_for_each_entry_safe(timer, next, head, entry) {
		list_del_init(&timer->entry);
		if (timer->expires.sched < sum_exec_runtime) {
			timer->expires.sched = 0;
		} else {
			timer->expires.sched -= sum_exec_runtime;
		}
	}
}

/*
 * These are both called with the siglock held, when the current thread
 * is being reaped.  When the final (leader) thread in the group is reaped,
 * posix_cpu_timers_exit_group will be called after posix_cpu_timers_exit.
 */
void posix_cpu_timers_exit(struct task_struct *tsk)
{
	cleanup_timers(tsk->cpu_timers,
		       tsk->utime, tsk->stime, tsk->se.sum_exec_runtime);

}
void posix_cpu_timers_exit_group(struct task_struct *tsk)
{
	struct signal_struct *const sig = tsk->signal;

	cleanup_timers(tsk->signal->cpu_timers,
		       cputime_add(tsk->utime, sig->utime),
		       cputime_add(tsk->stime, sig->stime),
		       tsk->se.sum_exec_runtime + sig->sum_sched_runtime);
}

static void clear_dead_task(struct k_itimer *timer, union cpu_time_count now)
{
	/*
	 * That's all for this thread or process.
	 * We leave our residual in expires to be reported.
	 */
	put_task_struct(timer->it.cpu.task);
	timer->it.cpu.task = NULL;
	timer->it.cpu.expires = cpu_time_sub(timer->it_clock,
					     timer->it.cpu.expires,
					     now);
}

static inline int expires_gt(cputime_t expires, cputime_t new_exp)
{
	return cputime_eq(expires, cputime_zero) ||
	       cputime_gt(expires, new_exp);
}

/*
 * Insert the timer on the appropriate list before any timers that
 * expire later.  This must be called with the tasklist_lock held
 * for reading, interrupts disabled and p->sighand->siglock taken.
 */
static void arm_timer(struct k_itimer *timer)
{
	struct task_struct *p = timer->it.cpu.task;
	struct list_head *head, *listpos;
	struct task_cputime *cputime_expires;
	struct cpu_timer_list *const nt = &timer->it.cpu;
	struct cpu_timer_list *next;

	if (CPUCLOCK_PERTHREAD(timer->it_clock)) {
		head = p->cpu_timers;
		cputime_expires = &p->cputime_expires;
	} else {
		head = p->signal->cpu_timers;
		cputime_expires = &p->signal->cputime_expires;
	}
	head += CPUCLOCK_WHICH(timer->it_clock);

	listpos = head;
	list_for_each_entry(next, head, entry) {
		if (cpu_time_before(timer->it_clock, nt->expires, next->expires))
			break;
		listpos = &next->entry;
	}
	list_add(&nt->entry, listpos);

	if (listpos == head) {
		union cpu_time_count *exp = &nt->expires;

		/*
		 * We are the new earliest-expiring POSIX 1.b timer, hence
		 * need to update expiration cache. Take into account that
		 * for process timers we share expiration cache with itimers
		 * and RLIMIT_CPU and for thread timers with RLIMIT_RTTIME.
		 */

		switch (CPUCLOCK_WHICH(timer->it_clock)) {
		case CPUCLOCK_PROF:
			if (expires_gt(cputime_expires->prof_exp, exp->cpu))
				cputime_expires->prof_exp = exp->cpu;
			break;
		case CPUCLOCK_VIRT:
			if (expires_gt(cputime_expires->virt_exp, exp->cpu))
				cputime_expires->virt_exp = exp->cpu;
			break;
		case CPUCLOCK_SCHED:
			if (cputime_expires->sched_exp == 0 ||
			    cputime_expires->sched_exp > exp->sched)
				cputime_expires->sched_exp = exp->sched;
			break;
		}
	}
}

/*
 * The timer is locked, fire it and arrange for its reload.
 */
static void cpu_timer_fire(struct k_itimer *timer)
{
	if ((timer->it_sigev_notify & ~SIGEV_THREAD_ID) == SIGEV_NONE) {
		/*
		 * User don't want any signal.
		 */
		timer->it.cpu.expires.sched = 0;
	} else if (unlikely(timer->sigq == NULL)) {
		/*
		 * This a special case for clock_nanosleep,
		 * not a normal timer from sys_timer_create.
		 */
		wake_up_process(timer->it_process);
		timer->it.cpu.expires.sched = 0;
	} else if (timer->it.cpu.incr.sched == 0) {
		/*
		 * One-shot timer.  Clear it as soon as it's fired.
		 */
		posix_timer_event(timer, 0);
		timer->it.cpu.expires.sched = 0;
	} else if (posix_timer_event(timer, ++timer->it_requeue_pending)) {
		/*
		 * The signal did not get queued because the signal
		 * was ignored, so we won't get any callback to
		 * reload the timer.  But we need to keep it
		 * ticking in case the signal is deliverable next time.
		 */
		posix_cpu_timer_schedule(timer);
	}
}

/*
 * Sample a process (thread group) timer for the given group_leader task.
 * Must be called with tasklist_lock held for reading.
 */
static int cpu_timer_sample_group(const clockid_t which_clock,
				  struct task_struct *p,
				  union cpu_time_count *cpu)
{
	struct task_cputime cputime;

	thread_group_cputimer(p, &cputime);
	switch (CPUCLOCK_WHICH(which_clock)) {
	default:
		return -EINVAL;
	case CPUCLOCK_PROF:
		cpu->cpu = cputime_add(cputime.utime, cputime.stime);
		break;
	case CPUCLOCK_VIRT:
		cpu->cpu = cputime.utime;
		break;
	case CPUCLOCK_SCHED:
		cpu->sched = cputime.sum_exec_runtime + task_delta_exec(p);
		break;
	}
	return 0;
}

/*
 * Guts of sys_timer_settime for CPU timers.
 * This is called with the timer locked and interrupts disabled.
 * If we return TIMER_RETRY, it's necessary to release the timer's lock
 * and try again.  (This happens when the timer is in the middle of firing.)
 */
static int posix_cpu_timer_set(struct k_itimer *timer, int flags,
			       struct itimerspec *new, struct itimerspec *old)
{
	struct task_struct *p = timer->it.cpu.task;
	union cpu_time_count old_expires, new_expires, old_incr, val;
	int ret;

	if (unlikely(p == NULL)) {
		/*
		 * Timer refers to a dead task's clock.
		 */
		return -ESRCH;
	}

	new_expires = timespec_to_sample(timer->it_clock, &new->it_value);

	read_lock(&tasklist_lock);
	/*
	 * We need the tasklist_lock to protect against reaping that
	 * clears p->sighand.  If p has just been reaped, we can no
	 * longer get any information about it at all.
	 */
	if (unlikely(p->sighand == NULL)) {
		read_unlock(&tasklist_lock);
		put_task_struct(p);
		timer->it.cpu.task = NULL;
		return -ESRCH;
	}

	/*
	 * Disarm any old timer after extracting its expiry time.
	 */
	BUG_ON_NONRT(!irqs_disabled());

	ret = 0;
	old_incr = timer->it.cpu.incr;
	spin_lock(&p->sighand->siglock);
	old_expires = timer->it.cpu.expires;
	if (unlikely(timer->it.cpu.firing)) {
		timer->it.cpu.firing = -1;
		ret = TIMER_RETRY;
	} else
		list_del_init(&timer->it.cpu.entry);

	/*
	 * We need to sample the current value to convert the new
	 * value from to relative and absolute, and to convert the
	 * old value from absolute to relative.  To set a process
	 * timer, we need a sample to balance the thread expiry
	 * times (in arm_timer).  With an absolute time, we must
	 * check if it's already passed.  In short, we need a sample.
	 */
	if (CPUCLOCK_PERTHREAD(timer->it_clock)) {
		cpu_clock_sample(timer->it_clock, p, &val);
	} else {
		cpu_timer_sample_group(timer->it_clock, p, &val);
	}

	if (old) {
		if (old_expires.sched == 0) {
			old->it_value.tv_sec = 0;
			old->it_value.tv_nsec = 0;
		} else {
			/*
			 * Update the timer in case it has
			 * overrun already.  If it has,
			 * we'll report it as having overrun
			 * and with the next reloaded timer
			 * already ticking, though we are
			 * swallowing that pending
			 * notification here to install the
			 * new setting.
			 */
			bump_cpu_timer(timer, val);
			if (cpu_time_before(timer->it_clock, val,
					    timer->it.cpu.expires)) {
				old_expires = cpu_time_sub(
					timer->it_clock,
					timer->it.cpu.expires, val);
				sample_to_timespec(timer->it_clock,
						   old_expires,
						   &old->it_value);
			} else {
				old->it_value.tv_nsec = 1;
				old->it_value.tv_sec = 0;
			}
		}
	}

	if (unlikely(ret)) {
		/*
		 * We are colliding with the timer actually firing.
		 * Punt after filling in the timer's old value, and
		 * disable this firing since we are already reporting
		 * it as an overrun (thanks to bump_cpu_timer above).
		 */
		spin_unlock(&p->sighand->siglock);
		read_unlock(&tasklist_lock);
		goto out;
	}

	if (new_expires.sched != 0 && !(flags & TIMER_ABSTIME)) {
		cpu_time_add(timer->it_clock, &new_expires, val);
	}

	/*
	 * Install the new expiry time (or zero).
	 * For a timer with no notification action, we don't actually
	 * arm the timer (we'll just fake it for timer_gettime).
	 */
	timer->it.cpu.expires = new_expires;
	if (new_expires.sched != 0 &&
	    cpu_time_before(timer->it_clock, val, new_expires)) {
		arm_timer(timer);
	}

	spin_unlock(&p->sighand->siglock);
	read_unlock(&tasklist_lock);

	/*
	 * Install the new reload setting, and
	 * set up the signal and overrun bookkeeping.
	 */
	timer->it.cpu.incr = timespec_to_sample(timer->it_clock,
						&new->it_interval);

	/*
	 * This acts as a modification timestamp for the timer,
	 * so any automatic reload attempt will punt on seeing
	 * that we have reset the timer manually.
	 */
	timer->it_requeue_pending = (timer->it_requeue_pending + 2) &
		~REQUEUE_PENDING;
	timer->it_overrun_last = 0;
	timer->it_overrun = -1;

	if (new_expires.sched != 0 &&
	    !cpu_time_before(timer->it_clock, val, new_expires)) {
		/*
		 * The designated time already passed, so we notify
		 * immediately, even if the thread never runs to
		 * accumulate more time on this clock.
		 */
		cpu_timer_fire(timer);
	}

	ret = 0;
 out:
	if (old) {
		sample_to_timespec(timer->it_clock,
				   old_incr, &old->it_interval);
	}
	return ret;
}

static void posix_cpu_timer_get(struct k_itimer *timer, struct itimerspec *itp)
{
	union cpu_time_count now;
	struct task_struct *p = timer->it.cpu.task;
	int clear_dead;

	/*
	 * Easy part: convert the reload time.
	 */
	sample_to_timespec(timer->it_clock,
			   timer->it.cpu.incr, &itp->it_interval);

	if (timer->it.cpu.expires.sched == 0) {	/* Timer not armed at all.  */
		itp->it_value.tv_sec = itp->it_value.tv_nsec = 0;
		return;
	}

	if (unlikely(p == NULL)) {
		/*
		 * This task already died and the timer will never fire.
		 * In this case, expires is actually the dead value.
		 */
	dead:
		sample_to_timespec(timer->it_clock, timer->it.cpu.expires,
				   &itp->it_value);
		return;
	}

	/*
	 * Sample the clock to take the difference with the expiry time.
	 */
	if (CPUCLOCK_PERTHREAD(timer->it_clock)) {
		cpu_clock_sample(timer->it_clock, p, &now);
		clear_dead = p->exit_state;
	} else {
		read_lock(&tasklist_lock);
		if (unlikely(p->sighand == NULL)) {
			/*
			 * The process has been reaped.
			 * We can't even collect a sample any more.
			 * Call the timer disarmed, nothing else to do.
			 */
			put_task_struct(p);
			timer->it.cpu.task = NULL;
			timer->it.cpu.expires.sched = 0;
			read_unlock(&tasklist_lock);
			goto dead;
		} else {
			cpu_timer_sample_group(timer->it_clock, p, &now);
			clear_dead = (unlikely(p->exit_state) &&
				      thread_group_empty(p));
		}
		read_unlock(&tasklist_lock);
	}

	if (unlikely(clear_dead)) {
		/*
		 * We've noticed that the thread is dead, but
		 * not yet reaped.  Take this opportunity to
		 * drop our task ref.
		 */
		clear_dead_task(timer, now);
		goto dead;
	}

	if (cpu_time_before(timer->it_clock, now, timer->it.cpu.expires)) {
		sample_to_timespec(timer->it_clock,
				   cpu_time_sub(timer->it_clock,
						timer->it.cpu.expires, now),
				   &itp->it_value);
	} else {
		/*
		 * The timer should have expired already, but the firing
		 * hasn't taken place yet.  Say it's just about to expire.
		 */
		itp->it_value.tv_nsec = 1;
		itp->it_value.tv_sec = 0;
	}
}

/*
 * Check for any per-thread CPU timers that have fired and move them off
 * the tsk->cpu_timers[N] list onto the firing list.  Here we update the
 * tsk->it_*_expires values to reflect the remaining thread CPU timers.
 */
static void check_thread_timers(struct task_struct *tsk,
				struct list_head *firing)
{
	int maxfire;
	struct list_head *timers = tsk->cpu_timers;
	struct signal_struct *const sig = tsk->signal;
	unsigned long soft;

	maxfire = 20;
	tsk->cputime_expires.prof_exp = cputime_zero;
	while (!list_empty(timers)) {
		struct cpu_timer_list *t = list_first_entry(timers,
						      struct cpu_timer_list,
						      entry);
		if (!--maxfire || cputime_lt(prof_ticks(tsk), t->expires.cpu)) {
			tsk->cputime_expires.prof_exp = t->expires.cpu;
			break;
		}
		t->firing = 1;
		list_move_tail(&t->entry, firing);
	}

	++timers;
	maxfire = 20;
	tsk->cputime_expires.virt_exp = cputime_zero;
	while (!list_empty(timers)) {
		struct cpu_timer_list *t = list_first_entry(timers,
						      struct cpu_timer_list,
						      entry);
		if (!--maxfire || cputime_lt(virt_ticks(tsk), t->expires.cpu)) {
			tsk->cputime_expires.virt_exp = t->expires.cpu;
			break;
		}
		t->firing = 1;
		list_move_tail(&t->entry, firing);
	}

	++timers;
	maxfire = 20;
	tsk->cputime_expires.sched_exp = 0;
	while (!list_empty(timers)) {
		struct cpu_timer_list *t = list_first_entry(timers,
						      struct cpu_timer_list,
						      entry);
		if (!--maxfire || tsk->se.sum_exec_runtime < t->expires.sched) {
			tsk->cputime_expires.sched_exp = t->expires.sched;
			break;
		}
		t->firing = 1;
		list_move_tail(&t->entry, firing);
	}

	/*
	 * Check for the special case thread timers.
	 */
	soft = ACCESS_ONCE(sig->rlim[RLIMIT_RTTIME].rlim_cur);
	if (soft != RLIM_INFINITY) {
		unsigned long hard =
			ACCESS_ONCE(sig->rlim[RLIMIT_RTTIME].rlim_max);

		if (hard != RLIM_INFINITY &&
		    tsk->rt.timeout > DIV_ROUND_UP(hard, USEC_PER_SEC/HZ)) {
			/*
			 * At the hard limit, we just die.
			 * No need to calculate anything else now.
			 */
			__group_send_sig_info(SIGKILL, SEND_SIG_PRIV, tsk);
			return;
		}
		if (tsk->rt.timeout > DIV_ROUND_UP(soft, USEC_PER_SEC/HZ)) {
			/*
			 * At the soft limit, send a SIGXCPU every second.
			 */
			if (soft < hard) {
				soft += USEC_PER_SEC;
				sig->rlim[RLIMIT_RTTIME].rlim_cur = soft;
			}
			printk(KERN_INFO
				"RT Watchdog Timeout: %s[%d]\n",
				tsk->comm, task_pid_nr(tsk));
			__group_send_sig_info(SIGXCPU, SEND_SIG_PRIV, tsk);
		}
	}
}

static void stop_process_timers(struct signal_struct *sig)
{
	struct thread_group_cputimer *cputimer = &sig->cputimer;
	unsigned long flags;

	raw_spin_lock_irqsave(&cputimer->lock, flags);
	cputimer->running = 0;
	raw_spin_unlock_irqrestore(&cputimer->lock, flags);
}

static u32 onecputick;

static void check_cpu_itimer(struct task_struct *tsk, struct cpu_itimer *it,
			     cputime_t *expires, cputime_t cur_time, int signo)
{
	if (cputime_eq(it->expires, cputime_zero))
		return;

	if (cputime_ge(cur_time, it->expires)) {
		if (!cputime_eq(it->incr, cputime_zero)) {
			it->expires = cputime_add(it->expires, it->incr);
			it->error += it->incr_error;
			if (it->error >= onecputick) {
				it->expires = cputime_sub(it->expires,
							  cputime_one_jiffy);
				it->error -= onecputick;
			}
		} else {
			it->expires = cputime_zero;
		}

		trace_itimer_expire(signo == SIGPROF ?
				    ITIMER_PROF : ITIMER_VIRTUAL,
				    tsk->signal->leader_pid, cur_time);
		__group_send_sig_info(signo, SEND_SIG_PRIV, tsk);
	}

	if (!cputime_eq(it->expires, cputime_zero) &&
	    (cputime_eq(*expires, cputime_zero) ||
	     cputime_lt(it->expires, *expires))) {
		*expires = it->expires;
	}
}

/**
 * task_cputime_zero - Check a task_cputime struct for all zero fields.
 *
 * @cputime:	The struct to compare.
 *
 * Checks @cputime to see if all fields are zero.  Returns true if all fields
 * are zero, false if any field is nonzero.
 */
static inline int task_cputime_zero(const struct task_cputime *cputime)
{
	if (cputime_eq(cputime->utime, cputime_zero) &&
	    cputime_eq(cputime->stime, cputime_zero) &&
	    cputime->sum_exec_runtime == 0)
		return 1;
	return 0;
}

/*
 * Check for any per-thread CPU timers that have fired and move them
 * off the tsk->*_timers list onto the firing list.  Per-thread timers
 * have already been taken off.
 */
static void check_process_timers(struct task_struct *tsk,
				 struct list_head *firing)
{
	int maxfire;
	struct signal_struct *const sig = tsk->signal;
	cputime_t utime, ptime, virt_expires, prof_expires;
	unsigned long long sum_sched_runtime, sched_expires;
	struct list_head *timers = sig->cpu_timers;
	struct task_cputime cputime;
	unsigned long soft;

	/*
	 * Collect the current process totals.
	 */
	thread_group_cputimer(tsk, &cputime);
	utime = cputime.utime;
	ptime = cputime_add(utime, cputime.stime);
	sum_sched_runtime = cputime.sum_exec_runtime;
	maxfire = 20;
	prof_expires = cputime_zero;
	while (!list_empty(timers)) {
		struct cpu_timer_list *tl = list_first_entry(timers,
						      struct cpu_timer_list,
						      entry);
		if (!--maxfire || cputime_lt(ptime, tl->expires.cpu)) {
			prof_expires = tl->expires.cpu;
			break;
		}
		tl->firing = 1;
		list_move_tail(&tl->entry, firing);
	}

	++timers;
	maxfire = 20;
	virt_expires = cputime_zero;
	while (!list_empty(timers)) {
		struct cpu_timer_list *tl = list_first_entry(timers,
						      struct cpu_timer_list,
						      entry);
		if (!--maxfire || cputime_lt(utime, tl->expires.cpu)) {
			virt_expires = tl->expires.cpu;
			break;
		}
		tl->firing = 1;
		list_move_tail(&tl->entry, firing);
	}

	++timers;
	maxfire = 20;
	sched_expires = 0;
	while (!list_empty(timers)) {
		struct cpu_timer_list *tl = list_first_entry(timers,
						      struct cpu_timer_list,
						      entry);
		if (!--maxfire || sum_sched_runtime < tl->expires.sched) {
			sched_expires = tl->expires.sched;
			break;
		}
		tl->firing = 1;
		list_move_tail(&tl->entry, firing);
	}

	/*
	 * Check for the special case process timers.
	 */
	check_cpu_itimer(tsk, &sig->it[CPUCLOCK_PROF], &prof_expires, ptime,
			 SIGPROF);
	check_cpu_itimer(tsk, &sig->it[CPUCLOCK_VIRT], &virt_expires, utime,
			 SIGVTALRM);
	soft = ACCESS_ONCE(sig->rlim[RLIMIT_CPU].rlim_cur);
	if (soft != RLIM_INFINITY) {
		unsigned long psecs = cputime_to_secs(ptime);
		unsigned long hard =
			ACCESS_ONCE(sig->rlim[RLIMIT_CPU].rlim_max);
		cputime_t x;
		if (psecs >= hard) {
			/*
			 * At the hard limit, we just die.
			 * No need to calculate anything else now.
			 */
			__group_send_sig_info(SIGKILL, SEND_SIG_PRIV, tsk);
			return;
		}
		if (psecs >= soft) {
			/*
			 * At the soft limit, send a SIGXCPU every second.
			 */
			__group_send_sig_info(SIGXCPU, SEND_SIG_PRIV, tsk);
			if (soft < hard) {
				soft++;
				sig->rlim[RLIMIT_CPU].rlim_cur = soft;
			}
		}
		x = secs_to_cputime(soft);
		if (cputime_eq(prof_expires, cputime_zero) ||
		    cputime_lt(x, prof_expires)) {
			prof_expires = x;
		}
	}

	sig->cputime_expires.prof_exp = prof_expires;
	sig->cputime_expires.virt_exp = virt_expires;
	sig->cputime_expires.sched_exp = sched_expires;
	if (task_cputime_zero(&sig->cputime_expires))
		stop_process_timers(sig);
}

/*
 * This is called from the signal code (via do_schedule_next_timer)
 * when the last timer signal was delivered and we have to reload the timer.
 */
void posix_cpu_timer_schedule(struct k_itimer *timer)
{
	struct task_struct *p = timer->it.cpu.task;
	union cpu_time_count now;

	if (unlikely(p == NULL))
		/*
		 * The task was cleaned up already, no future firings.
		 */
		goto out;

	/*
	 * Fetch the current sample and update the timer's expiry time.
	 */
	if (CPUCLOCK_PERTHREAD(timer->it_clock)) {
		cpu_clock_sample(timer->it_clock, p, &now);
		bump_cpu_timer(timer, now);
		if (unlikely(p->exit_state)) {
			clear_dead_task(timer, now);
			goto out;
		}
		read_lock(&tasklist_lock); /* arm_timer needs it.  */
		spin_lock(&p->sighand->siglock);
	} else {
		read_lock(&tasklist_lock);
		if (unlikely(p->sighand == NULL)) {
			/*
			 * The process has been reaped.
			 * We can't even collect a sample any more.
			 */
			put_task_struct(p);
			timer->it.cpu.task = p = NULL;
			timer->it.cpu.expires.sched = 0;
			goto out_unlock;
		} else if (unlikely(p->exit_state) && thread_group_empty(p)) {
			/*
			 * We've noticed that the thread is dead, but
			 * not yet reaped.  Take this opportunity to
			 * drop our task ref.
			 */
			clear_dead_task(timer, now);
			goto out_unlock;
		}
		spin_lock(&p->sighand->siglock);
		cpu_timer_sample_group(timer->it_clock, p, &now);
		bump_cpu_timer(timer, now);
		/* Leave the tasklist_lock locked for the call below.  */
	}

	/*
	 * Now re-arm for the new expiry time.
	 */
	BUG_ON_NONRT(!irqs_disabled());
	arm_timer(timer);
	spin_unlock(&p->sighand->siglock);

out_unlock:
	read_unlock(&tasklist_lock);

out:
	timer->it_overrun_last = timer->it_overrun;
	timer->it_overrun = -1;
	++timer->it_requeue_pending;
}

/**
 * task_cputime_expired - Compare two task_cputime entities.
 *
 * @sample:	The task_cputime structure to be checked for expiration.
 * @expires:	Expiration times, against which @sample will be checked.
 *
 * Checks @sample against @expires to see if any field of @sample has expired.
 * Returns true if any field of the former is greater than the corresponding
 * field of the latter if the latter field is set.  Otherwise returns false.
 */
static inline int task_cputime_expired(const struct task_cputime *sample,
					const struct task_cputime *expires)
{
	if (!cputime_eq(expires->utime, cputime_zero) &&
	    cputime_ge(sample->utime, expires->utime))
		return 1;
	if (!cputime_eq(expires->stime, cputime_zero) &&
	    cputime_ge(cputime_add(sample->utime, sample->stime),
		       expires->stime))
		return 1;
	if (expires->sum_exec_runtime != 0 &&
	    sample->sum_exec_runtime >= expires->sum_exec_runtime)
		return 1;
	return 0;
}

/**
 * fastpath_timer_check - POSIX CPU timers fast path.
 *
 * @tsk:	The task (thread) being checked.
 *
 * Check the task and thread group timers.  If both are zero (there are no
 * timers set) return false.  Otherwise snapshot the task and thread group
 * timers and compare them with the corresponding expiration times.  Return
 * true if a timer has expired, else return false.
 */
static inline int fastpath_timer_check(struct task_struct *tsk)
{
	struct signal_struct *sig;

	if (!task_cputime_zero(&tsk->cputime_expires)) {
		struct task_cputime task_sample = {
			.utime = tsk->utime,
			.stime = tsk->stime,
			.sum_exec_runtime = tsk->se.sum_exec_runtime
		};

		if (task_cputime_expired(&task_sample, &tsk->cputime_expires))
			return 1;
	}

	sig = tsk->signal;
	if (sig->cputimer.running) {
		struct task_cputime group_sample;
		unsigned long flags;

		raw_spin_lock_irqsave(&sig->cputimer.lock, flags);
		group_sample = sig->cputimer.cputime;
		raw_spin_unlock_irqrestore(&sig->cputimer.lock, flags);

		if (task_cputime_expired(&group_sample, &sig->cputime_expires))
			return 1;
	}

	return 0;
}

/*
 * This is called from the timer interrupt handler.  The irq handler has
 * already updated our counts.  We need to check if any timers fire now.
 * Interrupts are disabled.
 */
<<<<<<< HEAD
void __run_posix_cpu_timers(struct task_struct *tsk)
=======
static void __run_posix_cpu_timers(struct task_struct *tsk)
>>>>>>> f0b62f18
{
	LIST_HEAD(firing);
	struct k_itimer *timer, *next;
	unsigned long flags;

	BUG_ON_NONRT(!irqs_disabled());

	/*
	 * The fast path checks that there are no expired thread or thread
	 * group timers.  If that's so, just return.
	 */
	if (!fastpath_timer_check(tsk))
		return;

	if (!lock_task_sighand(tsk, &flags))
		return;
	/*
	 * Here we take off tsk->signal->cpu_timers[N] and
	 * tsk->cpu_timers[N] all the timers that are firing, and
	 * put them on the firing list.
	 */
	check_thread_timers(tsk, &firing);
	/*
	 * If there are any active process wide timers (POSIX 1.b, itimers,
	 * RLIMIT_CPU) cputimer must be running.
	 */
	if (tsk->signal->cputimer.running)
		check_process_timers(tsk, &firing);

	/*
	 * We must release these locks before taking any timer's lock.
	 * There is a potential race with timer deletion here, as the
	 * siglock now protects our private firing list.  We have set
	 * the firing flag in each timer, so that a deletion attempt
	 * that gets the timer lock before we do will give it up and
	 * spin until we've taken care of that timer below.
	 */
	unlock_task_sighand(tsk, &flags);

	/*
	 * Now that all the timers on our list have the firing flag,
	 * no one will touch their list entries but us.  We'll take
	 * each timer's lock before clearing its firing flag, so no
	 * timer call will interfere.
	 */
	list_for_each_entry_safe(timer, next, &firing, it.cpu.entry) {
		int cpu_firing;

		spin_lock(&timer->it_lock);
		list_del_init(&timer->it.cpu.entry);
		cpu_firing = timer->it.cpu.firing;
		timer->it.cpu.firing = 0;
		/*
		 * The firing flag is -1 if we collided with a reset
		 * of the timer, which already reported this
		 * almost-firing as an overrun.  So don't generate an event.
		 */
		if (likely(cpu_firing >= 0))
			cpu_timer_fire(timer);
		spin_unlock(&timer->it_lock);
	}
}

<<<<<<< HEAD
=======
#ifdef CONFIG_PREEMPT_RT_BASE
>>>>>>> f0b62f18
#include <linux/kthread.h>
#include <linux/cpu.h>
DEFINE_PER_CPU(struct task_struct *, posix_timer_task);
DEFINE_PER_CPU(struct task_struct *, posix_timer_tasklist);

static int posix_cpu_timers_thread(void *data)
{
	int cpu = (long)data;

	BUG_ON(per_cpu(posix_timer_task,cpu) != current);

	while (!kthread_should_stop()) {
		struct task_struct *tsk = NULL;
		struct task_struct *next = NULL;

		if (cpu_is_offline(cpu))
			goto wait_to_die;

		/* grab task list */
		raw_local_irq_disable();
		tsk = per_cpu(posix_timer_tasklist, cpu);
		per_cpu(posix_timer_tasklist, cpu) = NULL;
		raw_local_irq_enable();

		/* its possible the list is empty, just return */
		if (!tsk) {
			set_current_state(TASK_INTERRUPTIBLE);
			schedule();
			__set_current_state(TASK_RUNNING);
			continue;
		}

		/* Process task list */
		while (1) {
			/* save next */
			next = tsk->posix_timer_list;

			/* run the task timers, clear its ptr and
			 * unreference it
			 */
			__run_posix_cpu_timers(tsk);
			tsk->posix_timer_list = NULL;
			put_task_struct(tsk);

			/* check if this is the last on the list */
			if (next == tsk)
				break;
			tsk = next;
		}
	}
	return 0;

wait_to_die:
	/* Wait for kthread_stop */
	set_current_state(TASK_INTERRUPTIBLE);
	while (!kthread_should_stop()) {
		schedule();
		set_current_state(TASK_INTERRUPTIBLE);
	}
	__set_current_state(TASK_RUNNING);
	return 0;
}

static inline int __fastpath_timer_check(struct task_struct *tsk)
{
	/* tsk == current, ensure it is safe to use ->signal/sighand */
	if (unlikely(tsk->exit_state))
		return 0;

	if (!task_cputime_zero(&tsk->cputime_expires))
			return 1;

	if (!task_cputime_zero(&tsk->signal->cputime_expires))
			return 1;

	return 0;
}

void run_posix_cpu_timers(struct task_struct *tsk)
{
	unsigned long cpu = smp_processor_id();
	struct task_struct *tasklist;

	BUG_ON(!irqs_disabled());
	if(!per_cpu(posix_timer_task, cpu))
		return;
	/* get per-cpu references */
	tasklist = per_cpu(posix_timer_tasklist, cpu);

	/* check to see if we're already queued */
	if (!tsk->posix_timer_list && __fastpath_timer_check(tsk)) {
		get_task_struct(tsk);
		if (tasklist) {
			tsk->posix_timer_list = tasklist;
		} else {
			/*
			 * The list is terminated by a self-pointing
			 * task_struct
			 */
			tsk->posix_timer_list = tsk;
		}
		per_cpu(posix_timer_tasklist, cpu) = tsk;

		wake_up_process(per_cpu(posix_timer_task, cpu));
	}
}

/*
 * posix_cpu_thread_call - callback that gets triggered when a CPU is added.
 * Here we can start up the necessary migration thread for the new CPU.
 */
static int posix_cpu_thread_call(struct notifier_block *nfb,
				 unsigned long action, void *hcpu)
{
	int cpu = (long)hcpu;
	struct task_struct *p;
	struct sched_param param;

	switch (action) {
	case CPU_UP_PREPARE:
		p = kthread_create(posix_cpu_timers_thread, hcpu,
					"posixcputmr/%d",cpu);
		if (IS_ERR(p))
			return NOTIFY_BAD;
		p->flags |= PF_NOFREEZE;
		kthread_bind(p, cpu);
		/* Must be high prio to avoid getting starved */
		param.sched_priority = MAX_RT_PRIO-1;
		sched_setscheduler(p, SCHED_FIFO, &param);
		per_cpu(posix_timer_task,cpu) = p;
		break;
	case CPU_ONLINE:
		/* Strictly unneccessary, as first user will wake it. */
		wake_up_process(per_cpu(posix_timer_task,cpu));
		break;
#ifdef CONFIG_HOTPLUG_CPU
	case CPU_UP_CANCELED:
		/* Unbind it from offline cpu so it can run.  Fall thru. */
		kthread_bind(per_cpu(posix_timer_task,cpu),
			     any_online_cpu(cpu_online_map));
		kthread_stop(per_cpu(posix_timer_task,cpu));
		per_cpu(posix_timer_task,cpu) = NULL;
		break;
	case CPU_DEAD:
		kthread_stop(per_cpu(posix_timer_task,cpu));
		per_cpu(posix_timer_task,cpu) = NULL;
		break;
#endif
	}
	return NOTIFY_OK;
}

/* Register at highest priority so that task migration (migrate_all_tasks)
 * happens before everything else.
 */
static struct notifier_block __devinitdata posix_cpu_thread_notifier = {
	.notifier_call = posix_cpu_thread_call,
	.priority = 10
};

static int __init posix_cpu_thread_init(void)
{
<<<<<<< HEAD
	void *cpu = (void *)(long)smp_processor_id();
	/* Start one for boot CPU. */
	posix_cpu_thread_call(&posix_cpu_thread_notifier, CPU_UP_PREPARE, cpu);
	posix_cpu_thread_call(&posix_cpu_thread_notifier, CPU_ONLINE, cpu);
=======
	void *hcpu = (void *)(long)smp_processor_id();
	/* Start one for boot CPU. */
	unsigned long cpu;

	/* init the per-cpu posix_timer_tasklets */
	for_each_cpu_mask(cpu, cpu_possible_map)
		per_cpu(posix_timer_tasklist, cpu) = NULL;

	posix_cpu_thread_call(&posix_cpu_thread_notifier, CPU_UP_PREPARE, hcpu);
	posix_cpu_thread_call(&posix_cpu_thread_notifier, CPU_ONLINE, hcpu);
>>>>>>> f0b62f18
	register_cpu_notifier(&posix_cpu_thread_notifier);
	return 0;
}
early_initcall(posix_cpu_thread_init);
<<<<<<< HEAD
=======
#else /* CONFIG_PREEMPT_RT_BASE */
void run_posix_cpu_timers(struct task_struct *tsk)
{
	__run_posix_cpu_timers(tsk);
}
#endif /* CONFIG_PREEMPT_RT_BASE */
>>>>>>> f0b62f18

/*
 * Set one of the process-wide special case CPU timers or RLIMIT_CPU.
 * The tsk->sighand->siglock must be held by the caller.
 */
void set_process_cpu_timer(struct task_struct *tsk, unsigned int clock_idx,
			   cputime_t *newval, cputime_t *oldval)
{
	union cpu_time_count now;

	BUG_ON(clock_idx == CPUCLOCK_SCHED);
	cpu_timer_sample_group(clock_idx, tsk, &now);

	if (oldval) {
		/*
		 * We are setting itimer. The *oldval is absolute and we update
		 * it to be relative, *newval argument is relative and we update
		 * it to be absolute.
		 */
		if (!cputime_eq(*oldval, cputime_zero)) {
			if (cputime_le(*oldval, now.cpu)) {
				/* Just about to fire. */
				*oldval = cputime_one_jiffy;
			} else {
				*oldval = cputime_sub(*oldval, now.cpu);
			}
		}

		if (cputime_eq(*newval, cputime_zero))
			return;
		*newval = cputime_add(*newval, now.cpu);
	}

	/*
	 * Update expiration cache if we are the earliest timer, or eventually
	 * RLIMIT_CPU limit is earlier than prof_exp cpu timer expire.
	 */
	switch (clock_idx) {
	case CPUCLOCK_PROF:
		if (expires_gt(tsk->signal->cputime_expires.prof_exp, *newval))
			tsk->signal->cputime_expires.prof_exp = *newval;
		break;
	case CPUCLOCK_VIRT:
		if (expires_gt(tsk->signal->cputime_expires.virt_exp, *newval))
			tsk->signal->cputime_expires.virt_exp = *newval;
		break;
	}
}

static int do_cpu_nanosleep(const clockid_t which_clock, int flags,
			    struct timespec *rqtp, struct itimerspec *it)
{
	struct k_itimer timer;
	int error;

	/*
	 * Set up a temporary timer and then wait for it to go off.
	 */
	memset(&timer, 0, sizeof timer);
	spin_lock_init(&timer.it_lock);
	timer.it_clock = which_clock;
	timer.it_overrun = -1;
	error = posix_cpu_timer_create(&timer);
	timer.it_process = current;
	if (!error) {
		static struct itimerspec zero_it;

		memset(it, 0, sizeof *it);
		it->it_value = *rqtp;

		spin_lock_irq(&timer.it_lock);
		error = posix_cpu_timer_set(&timer, flags, it, NULL);
		if (error) {
			spin_unlock_irq(&timer.it_lock);
			return error;
		}

		while (!signal_pending(current)) {
			if (timer.it.cpu.expires.sched == 0) {
				/*
				 * Our timer fired and was reset.
				 */
				spin_unlock_irq(&timer.it_lock);
				return 0;
			}

			/*
			 * Block until cpu_timer_fire (or a signal) wakes us.
			 */
			__set_current_state(TASK_INTERRUPTIBLE);
			spin_unlock_irq(&timer.it_lock);
			schedule();
			spin_lock_irq(&timer.it_lock);
		}

		/*
		 * We were interrupted by a signal.
		 */
		sample_to_timespec(which_clock, timer.it.cpu.expires, rqtp);
		posix_cpu_timer_set(&timer, 0, &zero_it, it);
		spin_unlock_irq(&timer.it_lock);

		if ((it->it_value.tv_sec | it->it_value.tv_nsec) == 0) {
			/*
			 * It actually did fire already.
			 */
			return 0;
		}

		error = -ERESTART_RESTARTBLOCK;
	}

	return error;
}

static long posix_cpu_nsleep_restart(struct restart_block *restart_block);

static int posix_cpu_nsleep(const clockid_t which_clock, int flags,
			    struct timespec *rqtp, struct timespec __user *rmtp)
{
	struct restart_block *restart_block =
		&current_thread_info()->restart_block;
	struct itimerspec it;
	int error;

	/*
	 * Diagnose required errors first.
	 */
	if (CPUCLOCK_PERTHREAD(which_clock) &&
	    (CPUCLOCK_PID(which_clock) == 0 ||
	     CPUCLOCK_PID(which_clock) == current->pid))
		return -EINVAL;

	error = do_cpu_nanosleep(which_clock, flags, rqtp, &it);

	if (error == -ERESTART_RESTARTBLOCK) {

		if (flags & TIMER_ABSTIME)
			return -ERESTARTNOHAND;
		/*
		 * Report back to the user the time still remaining.
		 */
		if (rmtp && copy_to_user(rmtp, &it.it_value, sizeof *rmtp))
			return -EFAULT;

		restart_block->fn = posix_cpu_nsleep_restart;
		restart_block->nanosleep.clockid = which_clock;
		restart_block->nanosleep.rmtp = rmtp;
		restart_block->nanosleep.expires = timespec_to_ns(rqtp);
	}
	return error;
}

static long posix_cpu_nsleep_restart(struct restart_block *restart_block)
{
	clockid_t which_clock = restart_block->nanosleep.clockid;
	struct timespec t;
	struct itimerspec it;
	int error;

	t = ns_to_timespec(restart_block->nanosleep.expires);

	error = do_cpu_nanosleep(which_clock, TIMER_ABSTIME, &t, &it);

	if (error == -ERESTART_RESTARTBLOCK) {
		struct timespec __user *rmtp = restart_block->nanosleep.rmtp;
		/*
		 * Report back to the user the time still remaining.
		 */
		if (rmtp && copy_to_user(rmtp, &it.it_value, sizeof *rmtp))
			return -EFAULT;

		restart_block->nanosleep.expires = timespec_to_ns(&t);
	}
	return error;

}

#define PROCESS_CLOCK	MAKE_PROCESS_CPUCLOCK(0, CPUCLOCK_SCHED)
#define THREAD_CLOCK	MAKE_THREAD_CPUCLOCK(0, CPUCLOCK_SCHED)

static int process_cpu_clock_getres(const clockid_t which_clock,
				    struct timespec *tp)
{
	return posix_cpu_clock_getres(PROCESS_CLOCK, tp);
}
static int process_cpu_clock_get(const clockid_t which_clock,
				 struct timespec *tp)
{
	return posix_cpu_clock_get(PROCESS_CLOCK, tp);
}
static int process_cpu_timer_create(struct k_itimer *timer)
{
	timer->it_clock = PROCESS_CLOCK;
	return posix_cpu_timer_create(timer);
}
static int process_cpu_nsleep(const clockid_t which_clock, int flags,
			      struct timespec *rqtp,
			      struct timespec __user *rmtp)
{
	return posix_cpu_nsleep(PROCESS_CLOCK, flags, rqtp, rmtp);
}
static long process_cpu_nsleep_restart(struct restart_block *restart_block)
{
	return -EINVAL;
}
static int thread_cpu_clock_getres(const clockid_t which_clock,
				   struct timespec *tp)
{
	return posix_cpu_clock_getres(THREAD_CLOCK, tp);
}
static int thread_cpu_clock_get(const clockid_t which_clock,
				struct timespec *tp)
{
	return posix_cpu_clock_get(THREAD_CLOCK, tp);
}
static int thread_cpu_timer_create(struct k_itimer *timer)
{
	timer->it_clock = THREAD_CLOCK;
	return posix_cpu_timer_create(timer);
}

struct k_clock clock_posix_cpu = {
	.clock_getres	= posix_cpu_clock_getres,
	.clock_set	= posix_cpu_clock_set,
	.clock_get	= posix_cpu_clock_get,
	.timer_create	= posix_cpu_timer_create,
	.nsleep		= posix_cpu_nsleep,
	.nsleep_restart	= posix_cpu_nsleep_restart,
	.timer_set	= posix_cpu_timer_set,
	.timer_del	= posix_cpu_timer_del,
	.timer_get	= posix_cpu_timer_get,
};

static __init int init_posix_cpu_timers(void)
{
	struct k_clock process = {
		.clock_getres	= process_cpu_clock_getres,
		.clock_get	= process_cpu_clock_get,
		.timer_create	= process_cpu_timer_create,
		.nsleep		= process_cpu_nsleep,
		.nsleep_restart	= process_cpu_nsleep_restart,
	};
	struct k_clock thread = {
		.clock_getres	= thread_cpu_clock_getres,
		.clock_get	= thread_cpu_clock_get,
		.timer_create	= thread_cpu_timer_create,
	};
	struct timespec ts;
	unsigned long cpu;

	/* init the per-cpu posix_timer_tasklets */
	for_each_cpu_mask(cpu, cpu_possible_map)
		per_cpu(posix_timer_tasklist, cpu) = NULL;

	posix_timers_register_clock(CLOCK_PROCESS_CPUTIME_ID, &process);
	posix_timers_register_clock(CLOCK_THREAD_CPUTIME_ID, &thread);

	cputime_to_timespec(cputime_one_jiffy, &ts);
	onecputick = ts.tv_nsec;
	WARN_ON(ts.tv_sec != 0);

	return 0;
}
__initcall(init_posix_cpu_timers);<|MERGE_RESOLUTION|>--- conflicted
+++ resolved
@@ -1306,11 +1306,7 @@
  * already updated our counts.  We need to check if any timers fire now.
  * Interrupts are disabled.
  */
-<<<<<<< HEAD
-void __run_posix_cpu_timers(struct task_struct *tsk)
-=======
 static void __run_posix_cpu_timers(struct task_struct *tsk)
->>>>>>> f0b62f18
 {
 	LIST_HEAD(firing);
 	struct k_itimer *timer, *next;
@@ -1374,10 +1370,7 @@
 	}
 }
 
-<<<<<<< HEAD
-=======
 #ifdef CONFIG_PREEMPT_RT_BASE
->>>>>>> f0b62f18
 #include <linux/kthread.h>
 #include <linux/cpu.h>
 DEFINE_PER_CPU(struct task_struct *, posix_timer_task);
@@ -1540,12 +1533,6 @@
 
 static int __init posix_cpu_thread_init(void)
 {
-<<<<<<< HEAD
-	void *cpu = (void *)(long)smp_processor_id();
-	/* Start one for boot CPU. */
-	posix_cpu_thread_call(&posix_cpu_thread_notifier, CPU_UP_PREPARE, cpu);
-	posix_cpu_thread_call(&posix_cpu_thread_notifier, CPU_ONLINE, cpu);
-=======
 	void *hcpu = (void *)(long)smp_processor_id();
 	/* Start one for boot CPU. */
 	unsigned long cpu;
@@ -1556,20 +1543,16 @@
 
 	posix_cpu_thread_call(&posix_cpu_thread_notifier, CPU_UP_PREPARE, hcpu);
 	posix_cpu_thread_call(&posix_cpu_thread_notifier, CPU_ONLINE, hcpu);
->>>>>>> f0b62f18
 	register_cpu_notifier(&posix_cpu_thread_notifier);
 	return 0;
 }
 early_initcall(posix_cpu_thread_init);
-<<<<<<< HEAD
-=======
 #else /* CONFIG_PREEMPT_RT_BASE */
 void run_posix_cpu_timers(struct task_struct *tsk)
 {
 	__run_posix_cpu_timers(tsk);
 }
 #endif /* CONFIG_PREEMPT_RT_BASE */
->>>>>>> f0b62f18
 
 /*
  * Set one of the process-wide special case CPU timers or RLIMIT_CPU.
