--- conflicted
+++ resolved
@@ -1507,13 +1507,8 @@
 
 	comm = trace_find_cmdline(field->pid);
 
-<<<<<<< HEAD
-	trace_seq_printf(s, "%8.8s-%-5d ", comm, entry->pid);
+	trace_seq_printf(s, "%8.8s-%-5d ", comm, field->pid);
 	trace_seq_printf(s, "%3d", cpu);
-=======
-	trace_seq_printf(s, "%8.8s-%-5d ", comm, field->pid);
-	trace_seq_printf(s, "%d", cpu);
->>>>>>> d5e92e89
 	trace_seq_printf(s, "%c%c",
 			(field->flags & TRACE_FLAG_IRQS_OFF) ? 'd' : '.',
 			((field->flags & TRACE_FLAG_NEED_RESCHED) ? 'N' : '.'));
@@ -1602,13 +1597,8 @@
 	abs_usecs = ns2usecs(entry->field.t - iter->tr->time_start);
 
 	if (verbose) {
-<<<<<<< HEAD
-		comm = trace_find_cmdline(entry->pid);
+		comm = trace_find_cmdline(field->pid);
 		trace_seq_printf(s, "%16s %5d %3d %d %08x %08x [%08lx]"
-=======
-		comm = trace_find_cmdline(field->pid);
-		trace_seq_printf(s, "%16s %5d %d %d %08x %08x [%08lx]"
->>>>>>> d5e92e89
 				 " %ld.%03ldms (+%ld.%03ldms): ",
 				 comm,
 				 field->pid, cpu, field->flags,
