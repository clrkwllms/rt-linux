/*
 * Detect hard and soft lockups on a system
 *
 * started by Don Zickus, Copyright (C) 2010 Red Hat, Inc.
 *
 * this code detects hard lockups: incidents in where on a CPU
 * the kernel does not respond to anything except NMI.
 *
 * Note: Most of this code is borrowed heavily from softlockup.c,
 * so thanks to Ingo for the initial implementation.
 * Some chunks also taken from arch/x86/kernel/apic/nmi.c, thanks
 * to those contributors as well.
 */

#include <linux/mm.h>
#include <linux/cpu.h>
#include <linux/nmi.h>
#include <linux/init.h>
#include <linux/delay.h>
#include <linux/freezer.h>
#include <linux/kthread.h>
#include <linux/lockdep.h>
#include <linux/notifier.h>
#include <linux/module.h>
#include <linux/sysctl.h>

#include <asm/irq_regs.h>
#include <linux/perf_event.h>

int watchdog_enabled = 1;
int __read_mostly watchdog_thresh = 10;

static DEFINE_PER_CPU(unsigned long, watchdog_touch_ts);
static DEFINE_PER_CPU(struct task_struct *, softlockup_watchdog);
static DEFINE_PER_CPU(struct hrtimer, watchdog_hrtimer);
static DEFINE_PER_CPU(bool, softlockup_touch_sync);
static DEFINE_PER_CPU(bool, soft_watchdog_warn);
#ifdef CONFIG_HARDLOCKUP_DETECTOR
static DEFINE_PER_CPU(bool, hard_watchdog_warn);
static DEFINE_PER_CPU(bool, watchdog_nmi_touch);
static DEFINE_PER_CPU(unsigned long, hrtimer_interrupts);
static DEFINE_PER_CPU(unsigned long, hrtimer_interrupts_saved);
static DEFINE_PER_CPU(struct perf_event *, watchdog_ev);
#endif

/* boot commands */
/*
 * Should we panic when a soft-lockup or hard-lockup occurs:
 */
#ifdef CONFIG_HARDLOCKUP_DETECTOR
static int hardlockup_panic =
			CONFIG_BOOTPARAM_HARDLOCKUP_PANIC_VALUE;

static int __init hardlockup_panic_setup(char *str)
{
	if (!strncmp(str, "panic", 5))
		hardlockup_panic = 1;
	else if (!strncmp(str, "nopanic", 7))
		hardlockup_panic = 0;
	else if (!strncmp(str, "0", 1))
		watchdog_enabled = 0;
	return 1;
}
__setup("nmi_watchdog=", hardlockup_panic_setup);
#endif

unsigned int __read_mostly softlockup_panic =
			CONFIG_BOOTPARAM_SOFTLOCKUP_PANIC_VALUE;

static int __init softlockup_panic_setup(char *str)
{
	softlockup_panic = simple_strtoul(str, NULL, 0);

	return 1;
}
__setup("softlockup_panic=", softlockup_panic_setup);

static int __init nowatchdog_setup(char *str)
{
	watchdog_enabled = 0;
	return 1;
}
__setup("nowatchdog", nowatchdog_setup);

/* deprecated */
static int __init nosoftlockup_setup(char *str)
{
	watchdog_enabled = 0;
	return 1;
}
__setup("nosoftlockup", nosoftlockup_setup);
/*  */

/*
 * Hard-lockup warnings should be triggered after just a few seconds. Soft-
 * lockups can have false positives under extreme conditions. So we generally
 * want a higher threshold for soft lockups than for hard lockups. So we couple
 * the thresholds with a factor: we make the soft threshold twice the amount of
 * time the hard threshold is.
 */
static int get_softlockup_thresh(void)
{
	return watchdog_thresh * 2;
}

/*
 * Returns seconds, approximately.  We don't need nanosecond
 * resolution, and we don't need to waste time with a big divide when
 * 2^30ns == 1.074s.
 */
static unsigned long get_timestamp(int this_cpu)
{
	return cpu_clock(this_cpu) >> 30LL;  /* 2^30 ~= 10^9 */
}

static unsigned long get_sample_period(void)
{
	/*
	 * convert watchdog_thresh from seconds to ns
	 * the divide by 5 is to give hrtimer 5 chances to
	 * increment before the hardlockup detector generates
	 * a warning
	 */
	return get_softlockup_thresh() * (NSEC_PER_SEC / 5);
}

/* Commands for resetting the watchdog */
static void __touch_watchdog(void)
{
	int this_cpu = smp_processor_id();

	__this_cpu_write(watchdog_touch_ts, get_timestamp(this_cpu));
}

void touch_softlockup_watchdog(void)
{
	__this_cpu_write(watchdog_touch_ts, 0);
}
EXPORT_SYMBOL(touch_softlockup_watchdog);

void touch_all_softlockup_watchdogs(void)
{
	int cpu;

	/*
	 * this is done lockless
	 * do we care if a 0 races with a timestamp?
	 * all it means is the softlock check starts one cycle later
	 */
	for_each_online_cpu(cpu)
		per_cpu(watchdog_touch_ts, cpu) = 0;
}

#ifdef CONFIG_HARDLOCKUP_DETECTOR
void touch_nmi_watchdog(void)
{
	if (watchdog_enabled) {
		unsigned cpu;

		for_each_present_cpu(cpu) {
			if (per_cpu(watchdog_nmi_touch, cpu) != true)
				per_cpu(watchdog_nmi_touch, cpu) = true;
		}
	}
	touch_softlockup_watchdog();
}
EXPORT_SYMBOL(touch_nmi_watchdog);

#endif

void touch_softlockup_watchdog_sync(void)
{
	__raw_get_cpu_var(softlockup_touch_sync) = true;
	__raw_get_cpu_var(watchdog_touch_ts) = 0;
}

#ifdef CONFIG_HARDLOCKUP_DETECTOR
/* watchdog detector functions */
static int is_hardlockup(void)
{
	unsigned long hrint = __this_cpu_read(hrtimer_interrupts);

	if (__this_cpu_read(hrtimer_interrupts_saved) == hrint)
		return 1;

	__this_cpu_write(hrtimer_interrupts_saved, hrint);
	return 0;
}
#endif

static int is_softlockup(unsigned long touch_ts)
{
	unsigned long now = get_timestamp(smp_processor_id());

	/* Warn about unreasonable delays: */
	if (time_after(now, touch_ts + get_softlockup_thresh()))
		return now - touch_ts;

	return 0;
}

#ifdef CONFIG_HARDLOCKUP_DETECTOR
static struct perf_event_attr wd_hw_attr = {
	.type		= PERF_TYPE_HARDWARE,
	.config		= PERF_COUNT_HW_CPU_CYCLES,
	.size		= sizeof(struct perf_event_attr),
	.pinned		= 1,
	.disabled	= 1,
};

static DEFINE_RAW_SPINLOCK(watchdog_output_lock);

/* Callback function for perf event subsystem */
static void watchdog_overflow_callback(struct perf_event *event, int nmi,
		 struct perf_sample_data *data,
		 struct pt_regs *regs)
{
	/* Ensure the watchdog never gets throttled */
	event->hw.interrupts = 0;

	if (__this_cpu_read(watchdog_nmi_touch) == true) {
		__this_cpu_write(watchdog_nmi_touch, false);
		return;
	}

	/* check for a hardlockup
	 * This is done by making sure our timer interrupt
	 * is incrementing.  The timer interrupt should have
	 * fired multiple times before we overflow'd.  If it hasn't
	 * then this is a good indication the cpu is stuck
	 */
	if (is_hardlockup()) {
		int this_cpu = smp_processor_id();

		/* only print hardlockups once */
		if (__this_cpu_read(hard_watchdog_warn) == true)
			return;

		/*
		 * If early-printk is enabled then make sure we do not
		 * lock up in printk() and kill console logging:
		 */
<<<<<<< HEAD
		if (early_console_initialized)
			printk_kill();
=======
		printk_kill();
>>>>>>> fce776c5

		if (hardlockup_panic) {
			panic("Watchdog detected hard LOCKUP on cpu %d", this_cpu);
		} else {
			raw_spin_lock(&watchdog_output_lock);
			WARN(1, "Watchdog detected hard LOCKUP on cpu %d", this_cpu);
			raw_spin_unlock(&watchdog_output_lock);
		}

		__this_cpu_write(hard_watchdog_warn, true);
		return;
	}

	__this_cpu_write(hard_watchdog_warn, false);
	return;
}
static void watchdog_interrupt_count(void)
{
	__this_cpu_inc(hrtimer_interrupts);
}
#else
static inline void watchdog_interrupt_count(void) { return; }
#endif /* CONFIG_HARDLOCKUP_DETECTOR */

/* watchdog kicker functions */
static enum hrtimer_restart watchdog_timer_fn(struct hrtimer *hrtimer)
{
	unsigned long touch_ts = __this_cpu_read(watchdog_touch_ts);
	struct pt_regs *regs = get_irq_regs();
	int duration;

	/* kick the hardlockup detector */
	watchdog_interrupt_count();

	/* kick the softlockup detector */
	wake_up_process(__this_cpu_read(softlockup_watchdog));

	/* .. and repeat */
	hrtimer_forward_now(hrtimer, ns_to_ktime(get_sample_period()));

	if (touch_ts == 0) {
		if (unlikely(__this_cpu_read(softlockup_touch_sync))) {
			/*
			 * If the time stamp was touched atomically
			 * make sure the scheduler tick is up to date.
			 */
			__this_cpu_write(softlockup_touch_sync, false);
			sched_clock_tick();
		}
		__touch_watchdog();
		return HRTIMER_RESTART;
	}

	/* check for a softlockup
	 * This is done by making sure a high priority task is
	 * being scheduled.  The task touches the watchdog to
	 * indicate it is getting cpu time.  If it hasn't then
	 * this is a good indication some task is hogging the cpu
	 */
	duration = is_softlockup(touch_ts);
	if (unlikely(duration)) {
		/* only warn once */
		if (__this_cpu_read(soft_watchdog_warn) == true)
			return HRTIMER_RESTART;

		printk(KERN_ERR "BUG: soft lockup - CPU#%d stuck for %us! [%s:%d]\n",
			smp_processor_id(), duration,
			current->comm, task_pid_nr(current));
		print_modules();
		print_irqtrace_events(current);
		if (regs)
			show_regs(regs);
		else
			dump_stack();

		if (softlockup_panic)
			panic("softlockup: hung tasks");
		__this_cpu_write(soft_watchdog_warn, true);
	} else
		__this_cpu_write(soft_watchdog_warn, false);

	return HRTIMER_RESTART;
}


/*
 * The watchdog thread - touches the timestamp.
 */
static int watchdog(void *unused)
{
	struct sched_param param = { .sched_priority = MAX_RT_PRIO-1 };
	struct hrtimer *hrtimer = &__raw_get_cpu_var(watchdog_hrtimer);

	sched_setscheduler(current, SCHED_FIFO, &param);

	/* initialize timestamp */
	__touch_watchdog();

	/* kick off the timer for the hardlockup detector */
	/* done here because hrtimer_start can only pin to smp_processor_id() */
	hrtimer_start(hrtimer, ns_to_ktime(get_sample_period()),
		      HRTIMER_MODE_REL_PINNED);

	set_current_state(TASK_INTERRUPTIBLE);
	/*
	 * Run briefly once per second to reset the softlockup timestamp.
	 * If this gets delayed for more than 60 seconds then the
	 * debug-printout triggers in watchdog_timer_fn().
	 */
	while (!kthread_should_stop()) {
		__touch_watchdog();
		schedule();

		if (kthread_should_stop())
			break;

		set_current_state(TASK_INTERRUPTIBLE);
	}
	__set_current_state(TASK_RUNNING);
	param.sched_priority = 0;
	sched_setscheduler(current, SCHED_NORMAL, &param);
	return 0;
}


#ifdef CONFIG_HARDLOCKUP_DETECTOR
static int watchdog_nmi_enable(int cpu)
{
	struct perf_event_attr *wd_attr;
	struct perf_event *event = per_cpu(watchdog_ev, cpu);

	/* is it already setup and enabled? */
	if (event && event->state > PERF_EVENT_STATE_OFF)
		goto out;

	/* it is setup but not enabled */
	if (event != NULL)
		goto out_enable;

	/* Try to register using hardware perf events */
	wd_attr = &wd_hw_attr;
	wd_attr->sample_period = hw_nmi_get_sample_period(watchdog_thresh);
	event = perf_event_create_kernel_counter(wd_attr, cpu, NULL, watchdog_overflow_callback);
	if (!IS_ERR(event)) {
		printk(KERN_INFO "NMI watchdog enabled, takes one hw-pmu counter.\n");
		goto out_save;
	}


	/* vary the KERN level based on the returned errno */
	if (PTR_ERR(event) == -EOPNOTSUPP)
		printk(KERN_INFO "NMI watchdog disabled (cpu%i): not supported (no LAPIC?)\n", cpu);
	else if (PTR_ERR(event) == -ENOENT)
		printk(KERN_WARNING "NMI watchdog disabled (cpu%i): hardware events not enabled\n", cpu);
	else
		printk(KERN_ERR "NMI watchdog disabled (cpu%i): unable to create perf event: %ld\n", cpu, PTR_ERR(event));
	return PTR_ERR(event);

	/* success path */
out_save:
	per_cpu(watchdog_ev, cpu) = event;
out_enable:
	perf_event_enable(per_cpu(watchdog_ev, cpu));
out:
	return 0;
}

static void watchdog_nmi_disable(int cpu)
{
	struct perf_event *event = per_cpu(watchdog_ev, cpu);

	if (event) {
		perf_event_disable(event);
		per_cpu(watchdog_ev, cpu) = NULL;

		/* should be in cleanup, but blocks oprofile */
		perf_event_release_kernel(event);
	}
	return;
}
#else
static int watchdog_nmi_enable(int cpu) { return 0; }
static void watchdog_nmi_disable(int cpu) { return; }
#endif /* CONFIG_HARDLOCKUP_DETECTOR */

/* prepare/enable/disable routines */
static void watchdog_prepare_cpu(int cpu)
{
	struct hrtimer *hrtimer = &per_cpu(watchdog_hrtimer, cpu);

	WARN_ON(per_cpu(softlockup_watchdog, cpu));
	hrtimer_init(hrtimer, CLOCK_MONOTONIC, HRTIMER_MODE_REL);
	hrtimer->function = watchdog_timer_fn;
	hrtimer->irqsafe = 1;
}

static int watchdog_enable(int cpu)
{
	struct task_struct *p = per_cpu(softlockup_watchdog, cpu);
	int err = 0;

	/* enable the perf event */
	err = watchdog_nmi_enable(cpu);

	/* Regardless of err above, fall through and start softlockup */

	/* create the watchdog thread */
	if (!p) {
		p = kthread_create(watchdog, (void *)(unsigned long)cpu, "watchdog/%d", cpu);
		if (IS_ERR(p)) {
			printk(KERN_ERR "softlockup watchdog for %i failed\n", cpu);
			if (!err) {
				/* if hardlockup hasn't already set this */
				err = PTR_ERR(p);
				/* and disable the perf event */
				watchdog_nmi_disable(cpu);
			}
			goto out;
		}
		kthread_bind(p, cpu);
		per_cpu(watchdog_touch_ts, cpu) = 0;
		per_cpu(softlockup_watchdog, cpu) = p;
		wake_up_process(p);
	}

out:
	return err;
}

static void watchdog_disable(int cpu)
{
	struct task_struct *p = per_cpu(softlockup_watchdog, cpu);
	struct hrtimer *hrtimer = &per_cpu(watchdog_hrtimer, cpu);

	/*
	 * cancel the timer first to stop incrementing the stats
	 * and waking up the kthread
	 */
	hrtimer_cancel(hrtimer);

	/* disable the perf event */
	watchdog_nmi_disable(cpu);

	/* stop the watchdog thread */
	if (p) {
		per_cpu(softlockup_watchdog, cpu) = NULL;
		kthread_stop(p);
	}
}

static void watchdog_enable_all_cpus(void)
{
	int cpu;

	watchdog_enabled = 0;

	for_each_online_cpu(cpu)
		if (!watchdog_enable(cpu))
			/* if any cpu succeeds, watchdog is considered
			   enabled for the system */
			watchdog_enabled = 1;

	if (!watchdog_enabled)
		printk(KERN_ERR "watchdog: failed to be enabled on some cpus\n");

}

static void watchdog_disable_all_cpus(void)
{
	int cpu;

	for_each_online_cpu(cpu)
		watchdog_disable(cpu);

	/* if all watchdogs are disabled, then they are disabled for the system */
	watchdog_enabled = 0;
}


/* sysctl functions */
#ifdef CONFIG_SYSCTL
/*
 * proc handler for /proc/sys/kernel/nmi_watchdog,watchdog_thresh
 */

int proc_dowatchdog(struct ctl_table *table, int write,
		    void __user *buffer, size_t *lenp, loff_t *ppos)
{
	int ret;

	ret = proc_dointvec_minmax(table, write, buffer, lenp, ppos);
	if (ret || !write)
		goto out;

	if (watchdog_enabled && watchdog_thresh)
		watchdog_enable_all_cpus();
	else
		watchdog_disable_all_cpus();

out:
	return ret;
}
#endif /* CONFIG_SYSCTL */


/*
 * Create/destroy watchdog threads as CPUs come and go:
 */
static int __cpuinit
cpu_callback(struct notifier_block *nfb, unsigned long action, void *hcpu)
{
	int hotcpu = (unsigned long)hcpu;

	switch (action) {
	case CPU_UP_PREPARE:
	case CPU_UP_PREPARE_FROZEN:
		watchdog_prepare_cpu(hotcpu);
		break;
	case CPU_ONLINE:
	case CPU_ONLINE_FROZEN:
		if (watchdog_enabled)
			watchdog_enable(hotcpu);
		break;
#ifdef CONFIG_HOTPLUG_CPU
	case CPU_UP_CANCELED:
	case CPU_UP_CANCELED_FROZEN:
		watchdog_disable(hotcpu);
		break;
	case CPU_DEAD:
	case CPU_DEAD_FROZEN:
		watchdog_disable(hotcpu);
		break;
#endif /* CONFIG_HOTPLUG_CPU */
	}

	/*
	 * hardlockup and softlockup are not important enough
	 * to block cpu bring up.  Just always succeed and
	 * rely on printk output to flag problems.
	 */
	return NOTIFY_OK;
}

static struct notifier_block __cpuinitdata cpu_nfb = {
	.notifier_call = cpu_callback
};

void __init lockup_detector_init(void)
{
	void *cpu = (void *)(long)smp_processor_id();
	int err;

	err = cpu_callback(&cpu_nfb, CPU_UP_PREPARE, cpu);
	WARN_ON(notifier_to_errno(err));

	cpu_callback(&cpu_nfb, CPU_ONLINE, cpu);
	register_cpu_notifier(&cpu_nfb);

	return;
}<|MERGE_RESOLUTION|>--- conflicted
+++ resolved
@@ -240,12 +240,7 @@
 		 * If early-printk is enabled then make sure we do not
 		 * lock up in printk() and kill console logging:
 		 */
-<<<<<<< HEAD
-		if (early_console_initialized)
-			printk_kill();
-=======
 		printk_kill();
->>>>>>> fce776c5
 
 		if (hardlockup_panic) {
 			panic("Watchdog detected hard LOCKUP on cpu %d", this_cpu);
