--- conflicted
+++ resolved
@@ -1315,15 +1315,11 @@
 		if (!enqueue_hrtimer(timer, base))
 			return;
 
-<<<<<<< HEAD
-		if (hrtimer_reprogram(timer, base))
-=======
 #ifndef CONFIG_HIGH_RES_TIMERS
 	}
 #else
 		if (base->cpu_base->hres_active &&
 		    hrtimer_reprogram(timer, base))
->>>>>>> 5c1c94dc
 			goto requeue;
 
 	} else if (hrtimer_active(timer)) {
@@ -1332,10 +1328,7 @@
 		 * the event device.
 		 */
 		if (&timer->node == base->active.next &&
-<<<<<<< HEAD
-=======
 		    base->cpu_base->hres_active &&
->>>>>>> 5c1c94dc
 		    hrtimer_reprogram(timer, base))
 			goto requeue;
 	}
@@ -1348,10 +1341,7 @@
 	 */
 	__remove_hrtimer(timer, base, timer->state, 0);
 	list_add_tail(&timer->cb_entry, &base->expired);
-<<<<<<< HEAD
-=======
 #endif
->>>>>>> 5c1c94dc
 }
 
 /*
