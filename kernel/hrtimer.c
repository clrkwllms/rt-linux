--- conflicted
+++ resolved
@@ -649,37 +649,8 @@
 #ifdef CONFIG_PREEMPT_RT_BASE
 again:
 	if (base->cpu_base->hres_active && hrtimer_reprogram(timer, base)) {
-<<<<<<< HEAD
-		/*
-		 * Move softirq based timers away from the rbtree in
-		 * case it expired already. Otherwise we would have a
-		 * stale base->first entry until the softirq runs.
-		 */
-		if (!hrtimer_rt_defer(timer)) {
-			ktime_t now = ktime_get();
-
-			__run_hrtimer(timer, &now);
-			/*
-			 * __run_hrtimer might have requeued timer and
-			 * it could be base->first again.
-			 */
-			if (&timer->node == base->active.next)
-				goto again;
-			return 1;
-		}
-#else
-	if (base->cpu_base->hres_active && hrtimer_reprogram(timer, base)) {
-#endif
-		if (wakeup) {
-			raw_spin_unlock(&base->cpu_base->lock);
-			raise_softirq_irqoff(HRTIMER_SOFTIRQ);
-			raw_spin_lock(&base->cpu_base->lock);
-		} else
-			__raise_softirq_irqoff(HRTIMER_SOFTIRQ);
-=======
 		if (!wakeup)
 			return -ETIME;
->>>>>>> 160c3f69
 
 #ifdef CONFIG_PREEMPT_RT_BASE
 		/*
