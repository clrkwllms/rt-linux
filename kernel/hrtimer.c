--- conflicted
+++ resolved
@@ -648,7 +648,6 @@
 {
 #ifdef CONFIG_PREEMPT_RT_BASE
 again:
-<<<<<<< HEAD
 	if (base->cpu_base->hres_active && hrtimer_reprogram(timer, base)) {
 		/*
 		 * Move softirq based timers away from the rbtree in
@@ -669,28 +668,6 @@
 		}
 #else
 	if (base->cpu_base->hres_active && hrtimer_reprogram(timer, base)) {
-=======
-	if (base->cpu_base->hres_active && hrtimer_reprogram(timer, base)) {
-		/*
-		 * Move softirq based timers away from the rbtree in
-		 * case it expired already. Otherwise we would have a
-		 * stale base->first entry until the softirq runs.
-		 */
-		if (!hrtimer_rt_defer(timer)) {
-			ktime_t now = ktime_get();
-
-			__run_hrtimer(timer, &now);
-			/*
-			 * __run_hrtimer might have requeued timer and
-			 * it could be base->first again.
-			 */
-			if (&timer->node == base->active.next)
-				goto again;
-			return 1;
-		}
-#else
-	if (base->cpu_base->hres_active && hrtimer_reprogram(timer, base)) {
->>>>>>> a59d1fb6
 #endif
 		if (wakeup) {
 			raw_spin_unlock(&base->cpu_base->lock);
@@ -1317,17 +1294,9 @@
 	timer->state &= ~HRTIMER_STATE_CALLBACK;
 }
 
-<<<<<<< HEAD
+static enum hrtimer_restart hrtimer_wakeup(struct hrtimer *timer);
 
 #ifdef CONFIG_PREEMPT_RT_BASE
-
-static enum hrtimer_restart hrtimer_wakeup(struct hrtimer *timer);
-
-=======
-static enum hrtimer_restart hrtimer_wakeup(struct hrtimer *timer);
-
-#ifdef CONFIG_PREEMPT_RT_BASE
->>>>>>> a59d1fb6
 static void hrtimer_rt_reprogram(int restart, struct hrtimer *timer,
 				 struct hrtimer_clock_base *base)
 {
