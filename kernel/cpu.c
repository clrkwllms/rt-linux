--- conflicted
+++ resolved
@@ -75,17 +75,11 @@
  */
 void pin_current_cpu(void)
 {
-<<<<<<< HEAD
-	struct hotplug_pcp *hp = &__get_cpu_var(hotplug_pcp);
-
-retry:
-=======
 	struct hotplug_pcp *hp;
 
 retry:
 	hp = &__get_cpu_var(hotplug_pcp);
 
->>>>>>> a59d1fb6
 	if (!hp->unplug || hp->refcount || preempt_count() > 1 ||
 	    hp->unplug == current || (current->flags & PF_STOMPER)) {
 		hp->refcount++;
