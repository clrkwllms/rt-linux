--- conflicted
+++ resolved
@@ -6052,11 +6052,7 @@
 #ifdef CONFIG_SMP
 void do_set_cpus_allowed(struct task_struct *p, const struct cpumask *new_mask)
 {
-<<<<<<< HEAD
-	if (!p->migrate_disable) {
-=======
 	if (!__migrate_disabled(p)) {
->>>>>>> f0b62f18
 		if (p->sched_class && p->sched_class->set_cpus_allowed)
 			p->sched_class->set_cpus_allowed(p, new_mask);
 		p->rt.nr_cpus_allowed = cpumask_weight(new_mask);
@@ -6112,11 +6108,7 @@
 	do_set_cpus_allowed(p, new_mask);
 
 	/* Can the task run on the task's current CPU? If so, we're done */
-<<<<<<< HEAD
-	if (cpumask_test_cpu(task_cpu(p), new_mask) || p->migrate_disable)
-=======
 	if (cpumask_test_cpu(task_cpu(p), new_mask) || __migrate_disabled(p))
->>>>>>> f0b62f18
 		goto out;
 
 	dest_cpu = cpumask_any_and(cpu_active_mask, new_mask);
@@ -6135,10 +6127,7 @@
 }
 EXPORT_SYMBOL_GPL(set_cpus_allowed_ptr);
 
-<<<<<<< HEAD
-=======
 #ifdef CONFIG_PREEMPT_RT_FULL
->>>>>>> f0b62f18
 void migrate_disable(void)
 {
 	struct task_struct *p = current;
@@ -6159,9 +6148,6 @@
 		preempt_enable();
 		return;
 	}
-<<<<<<< HEAD
-	rq = task_rq_lock(p, &flags);
-=======
 
 	/*
 	 * Since this is always current we can get away with only locking
@@ -6175,7 +6161,6 @@
 	 */
 	rq = this_rq();
 	raw_spin_lock_irqsave(&rq->lock, flags);
->>>>>>> f0b62f18
 	p->migrate_disable = 1;
 	mask = tsk_cpus_allowed(p);
 
@@ -6186,11 +6171,7 @@
 			p->sched_class->set_cpus_allowed(p, mask);
 		p->rt.nr_cpus_allowed = cpumask_weight(mask);
 	}
-<<<<<<< HEAD
-	task_rq_unlock(rq, p, &flags);
-=======
 	raw_spin_unlock_irqrestore(&rq->lock, flags);
->>>>>>> f0b62f18
 	preempt_enable();
 }
 EXPORT_SYMBOL_GPL(migrate_disable);
@@ -6218,15 +6199,11 @@
 		return;
 	}
 
-<<<<<<< HEAD
-	rq = task_rq_lock(p, &flags);
-=======
 	/*
 	 * See comment in migrate_disable().
 	 */
 	rq = this_rq();
 	raw_spin_lock_irqsave(&rq->lock, flags);
->>>>>>> f0b62f18
 	p->migrate_disable = 0;
 	mask = tsk_cpus_allowed(p);
 
@@ -6238,19 +6215,12 @@
 		p->rt.nr_cpus_allowed = cpumask_weight(mask);
 	}
 
-<<<<<<< HEAD
-	task_rq_unlock(rq, p, &flags);
-=======
 	raw_spin_unlock_irqrestore(&rq->lock, flags);
->>>>>>> f0b62f18
 	unpin_current_cpu();
 	preempt_enable();
 }
 EXPORT_SYMBOL_GPL(migrate_enable);
-<<<<<<< HEAD
-=======
 #endif /* CONFIG_PREEMPT_RT_FULL */
->>>>>>> f0b62f18
 
 /*
  * Move (not current) task off this cpu, onto dest cpu. We're doing
