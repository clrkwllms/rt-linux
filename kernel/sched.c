/*
 *  kernel/sched.c
 *
 *  Kernel scheduler and related syscalls
 *
 *  Copyright (C) 1991-2002  Linus Torvalds
 *
 *  1996-12-23  Modified by Dave Grothe to fix bugs in semaphores and
 *		make semaphores SMP safe
 *  1998-11-19	Implemented schedule_timeout() and related stuff
 *		by Andrea Arcangeli
 *  2002-01-04	New ultra-scalable O(1) scheduler by Ingo Molnar:
 *		hybrid priority-list and round-robin design with
 *		an array-switch method of distributing timeslices
 *		and per-CPU runqueues.  Cleanups and useful suggestions
 *		by Davide Libenzi, preemptible kernel bits by Robert Love.
 *  2003-09-03	Interactivity tuning by Con Kolivas.
 *  2004-04-02	Scheduler domains code by Nick Piggin
 *  2007-04-15  Work begun on replacing all interactivity tuning with a
 *              fair scheduling design by Con Kolivas.
 *  2007-05-05  Load balancing (smp-nice) and other improvements
 *              by Peter Williams
 *  2007-05-06  Interactivity improvements to CFS by Mike Galbraith
 *  2007-07-01  Group scheduling enhancements by Srivatsa Vaddagiri
 *  2007-11-29  RT balancing improvements by Steven Rostedt, Gregory Haskins,
 *              Thomas Gleixner, Mike Kravetz
 */

#include <linux/mm.h>
#include <linux/module.h>
#include <linux/nmi.h>
#include <linux/init.h>
#include <linux/uaccess.h>
#include <linux/highmem.h>
#include <asm/mmu_context.h>
#include <linux/interrupt.h>
#include <linux/capability.h>
#include <linux/completion.h>
#include <linux/kernel_stat.h>
#include <linux/debug_locks.h>
#include <linux/perf_event.h>
#include <linux/security.h>
#include <linux/notifier.h>
#include <linux/profile.h>
#include <linux/freezer.h>
#include <linux/vmalloc.h>
#include <linux/blkdev.h>
#include <linux/delay.h>
#include <linux/pid_namespace.h>
#include <linux/smp.h>
#include <linux/threads.h>
#include <linux/timer.h>
#include <linux/rcupdate.h>
#include <linux/cpu.h>
#include <linux/cpuset.h>
#include <linux/percpu.h>
#include <linux/proc_fs.h>
#include <linux/seq_file.h>
#include <linux/stop_machine.h>
#include <linux/sysctl.h>
#include <linux/syscalls.h>
#include <linux/times.h>
#include <linux/tsacct_kern.h>
#include <linux/kprobes.h>
#include <linux/delayacct.h>
#include <linux/unistd.h>
#include <linux/pagemap.h>
#include <linux/hrtimer.h>
#include <linux/tick.h>
#include <linux/debugfs.h>
#include <linux/ctype.h>
#include <linux/ftrace.h>
#include <linux/slab.h>

#include <asm/tlb.h>
#include <asm/irq_regs.h>
#include <asm/mutex.h>

#include "sched_cpupri.h"
#include "workqueue_sched.h"
#include "sched_autogroup.h"

#define CREATE_TRACE_POINTS
#include <trace/events/sched.h>

/*
 * Convert user-nice values [ -20 ... 0 ... 19 ]
 * to static priority [ MAX_RT_PRIO..MAX_PRIO-1 ],
 * and back.
 */
#define NICE_TO_PRIO(nice)	(MAX_RT_PRIO + (nice) + 20)
#define PRIO_TO_NICE(prio)	((prio) - MAX_RT_PRIO - 20)
#define TASK_NICE(p)		PRIO_TO_NICE((p)->static_prio)

/*
 * 'User priority' is the nice value converted to something we
 * can work with better when scaling various scheduler parameters,
 * it's a [ 0 ... 39 ] range.
 */
#define USER_PRIO(p)		((p)-MAX_RT_PRIO)
#define TASK_USER_PRIO(p)	USER_PRIO((p)->static_prio)
#define MAX_USER_PRIO		(USER_PRIO(MAX_PRIO))

/*
 * Helpers for converting nanosecond timing to jiffy resolution
 */
#define NS_TO_JIFFIES(TIME)	((unsigned long)(TIME) / (NSEC_PER_SEC / HZ))

#define NICE_0_LOAD		SCHED_LOAD_SCALE
#define NICE_0_SHIFT		SCHED_LOAD_SHIFT

/*
 * These are the 'tuning knobs' of the scheduler:
 *
 * default timeslice is 100 msecs (used only for SCHED_RR tasks).
 * Timeslices get refilled after they expire.
 */
#define DEF_TIMESLICE		(100 * HZ / 1000)

/*
 * single value that denotes runtime == period, ie unlimited time.
 */
#define RUNTIME_INF	((u64)~0ULL)

static inline int rt_policy(int policy)
{
	if (unlikely(policy == SCHED_FIFO || policy == SCHED_RR))
		return 1;
	return 0;
}

static inline int task_has_rt_policy(struct task_struct *p)
{
	return rt_policy(p->policy);
}

/*
 * This is the priority-queue data structure of the RT scheduling class:
 */
struct rt_prio_array {
	DECLARE_BITMAP(bitmap, MAX_RT_PRIO+1); /* include 1 bit for delimiter */
	struct list_head queue[MAX_RT_PRIO];
};

struct rt_bandwidth {
	/* nests inside the rq lock: */
	raw_spinlock_t		rt_runtime_lock;
	ktime_t			rt_period;
	u64			rt_runtime;
	struct hrtimer		rt_period_timer;
};

static struct rt_bandwidth def_rt_bandwidth;

static int do_sched_rt_period_timer(struct rt_bandwidth *rt_b, int overrun);

static enum hrtimer_restart sched_rt_period_timer(struct hrtimer *timer)
{
	struct rt_bandwidth *rt_b =
		container_of(timer, struct rt_bandwidth, rt_period_timer);
	ktime_t now;
	int overrun;
	int idle = 0;

	for (;;) {
		now = hrtimer_cb_get_time(timer);
		overrun = hrtimer_forward(timer, now, rt_b->rt_period);

		if (!overrun)
			break;

		idle = do_sched_rt_period_timer(rt_b, overrun);
	}

	return idle ? HRTIMER_NORESTART : HRTIMER_RESTART;
}

static
void init_rt_bandwidth(struct rt_bandwidth *rt_b, u64 period, u64 runtime)
{
	rt_b->rt_period = ns_to_ktime(period);
	rt_b->rt_runtime = runtime;

	raw_spin_lock_init(&rt_b->rt_runtime_lock);

	hrtimer_init(&rt_b->rt_period_timer,
			CLOCK_MONOTONIC, HRTIMER_MODE_REL);
	rt_b->rt_period_timer.irqsafe = 1;
	rt_b->rt_period_timer.function = sched_rt_period_timer;
}

static inline int rt_bandwidth_enabled(void)
{
	return sysctl_sched_rt_runtime >= 0;
}

static void start_rt_bandwidth(struct rt_bandwidth *rt_b)
{
	ktime_t now;

	if (!rt_bandwidth_enabled() || rt_b->rt_runtime == RUNTIME_INF)
		return;

	if (hrtimer_active(&rt_b->rt_period_timer))
		return;

	raw_spin_lock(&rt_b->rt_runtime_lock);
	for (;;) {
		unsigned long delta;
		ktime_t soft, hard;

		if (hrtimer_active(&rt_b->rt_period_timer))
			break;

		now = hrtimer_cb_get_time(&rt_b->rt_period_timer);
		hrtimer_forward(&rt_b->rt_period_timer, now, rt_b->rt_period);

		soft = hrtimer_get_softexpires(&rt_b->rt_period_timer);
		hard = hrtimer_get_expires(&rt_b->rt_period_timer);
		delta = ktime_to_ns(ktime_sub(hard, soft));
		__hrtimer_start_range_ns(&rt_b->rt_period_timer, soft, delta,
				HRTIMER_MODE_ABS_PINNED, 0);
	}
	raw_spin_unlock(&rt_b->rt_runtime_lock);
}

#ifdef CONFIG_RT_GROUP_SCHED
static void destroy_rt_bandwidth(struct rt_bandwidth *rt_b)
{
	hrtimer_cancel(&rt_b->rt_period_timer);
}
#endif

/*
 * sched_domains_mutex serializes calls to init_sched_domains,
 * detach_destroy_domains and partition_sched_domains.
 */
static DEFINE_MUTEX(sched_domains_mutex);

#ifdef CONFIG_CGROUP_SCHED

#include <linux/cgroup.h>

struct cfs_rq;

static LIST_HEAD(task_groups);

/* task group related information */
struct task_group {
	struct cgroup_subsys_state css;

#ifdef CONFIG_FAIR_GROUP_SCHED
	/* schedulable entities of this group on each cpu */
	struct sched_entity **se;
	/* runqueue "owned" by this group on each cpu */
	struct cfs_rq **cfs_rq;
	unsigned long shares;

	atomic_t load_weight;
#endif

#ifdef CONFIG_RT_GROUP_SCHED
	struct sched_rt_entity **rt_se;
	struct rt_rq **rt_rq;

	struct rt_bandwidth rt_bandwidth;
#endif

	struct rcu_head rcu;
	struct list_head list;

	struct task_group *parent;
	struct list_head siblings;
	struct list_head children;

#ifdef CONFIG_SCHED_AUTOGROUP
	struct autogroup *autogroup;
#endif
};

/* task_group_lock serializes the addition/removal of task groups */
static DEFINE_SPINLOCK(task_group_lock);

#ifdef CONFIG_FAIR_GROUP_SCHED

# define ROOT_TASK_GROUP_LOAD	NICE_0_LOAD

/*
 * A weight of 0 or 1 can cause arithmetics problems.
 * A weight of a cfs_rq is the sum of weights of which entities
 * are queued on this cfs_rq, so a weight of a entity should not be
 * too large, so as the shares value of a task group.
 * (The default weight is 1024 - so there's no practical
 *  limitation from this.)
 */
#define MIN_SHARES	(1UL <<  1)
#define MAX_SHARES	(1UL << 18)

static int root_task_group_load = ROOT_TASK_GROUP_LOAD;
#endif

/* Default task group.
 *	Every task in system belong to this group at bootup.
 */
struct task_group root_task_group;

#endif	/* CONFIG_CGROUP_SCHED */

/* CFS-related fields in a runqueue */
struct cfs_rq {
	struct load_weight load;
	unsigned long nr_running;

	u64 exec_clock;
	u64 min_vruntime;
#ifndef CONFIG_64BIT
	u64 min_vruntime_copy;
#endif

	struct rb_root tasks_timeline;
	struct rb_node *rb_leftmost;

	struct list_head tasks;
	struct list_head *balance_iterator;

	/*
	 * 'curr' points to currently running entity on this cfs_rq.
	 * It is set to NULL otherwise (i.e when none are currently running).
	 */
	struct sched_entity *curr, *next, *last, *skip;

#ifdef	CONFIG_SCHED_DEBUG
	unsigned int nr_spread_over;
#endif

#ifdef CONFIG_FAIR_GROUP_SCHED
	struct rq *rq;	/* cpu runqueue to which this cfs_rq is attached */

	/*
	 * leaf cfs_rqs are those that hold tasks (lowest schedulable entity in
	 * a hierarchy). Non-leaf lrqs hold other higher schedulable entities
	 * (like users, containers etc.)
	 *
	 * leaf_cfs_rq_list ties together list of leaf cfs_rq's in a cpu. This
	 * list is used during load balance.
	 */
	int on_list;
	struct list_head leaf_cfs_rq_list;
	struct task_group *tg;	/* group that "owns" this runqueue */

#ifdef CONFIG_SMP
	/*
	 * the part of load.weight contributed by tasks
	 */
	unsigned long task_weight;

	/*
	 *   h_load = weight * f(tg)
	 *
	 * Where f(tg) is the recursive weight fraction assigned to
	 * this group.
	 */
	unsigned long h_load;

	/*
	 * Maintaining per-cpu shares distribution for group scheduling
	 *
	 * load_stamp is the last time we updated the load average
	 * load_last is the last time we updated the load average and saw load
	 * load_unacc_exec_time is currently unaccounted execution time
	 */
	u64 load_avg;
	u64 load_period;
	u64 load_stamp, load_last, load_unacc_exec_time;

	unsigned long load_contribution;
#endif
#endif
};

/* Real-Time classes' related field in a runqueue: */
struct rt_rq {
	struct rt_prio_array active;
	unsigned long rt_nr_running;
#if defined CONFIG_SMP || defined CONFIG_RT_GROUP_SCHED
	struct {
		int curr; /* highest queued rt task prio */
#ifdef CONFIG_SMP
		int next; /* next highest */
#endif
	} highest_prio;
#endif
#ifdef CONFIG_SMP
	unsigned long rt_nr_migratory;
	unsigned long rt_nr_total;
	int overloaded;
	struct plist_head pushable_tasks;
#endif
	int rt_throttled;
	u64 rt_time;
	u64 rt_runtime;
	/* Nests inside the rq lock: */
	raw_spinlock_t rt_runtime_lock;

#ifdef CONFIG_RT_GROUP_SCHED
	unsigned long rt_nr_boosted;

	struct rq *rq;
	struct list_head leaf_rt_rq_list;
	struct task_group *tg;
#endif
};

#ifdef CONFIG_SMP

/*
 * We add the notion of a root-domain which will be used to define per-domain
 * variables. Each exclusive cpuset essentially defines an island domain by
 * fully partitioning the member cpus from any other cpuset. Whenever a new
 * exclusive cpuset is created, we also create and attach a new root-domain
 * object.
 *
 */
struct root_domain {
	atomic_t refcount;
	struct rcu_head rcu;
	cpumask_var_t span;
	cpumask_var_t online;

	/*
	 * The "RT overload" flag: it gets set if a CPU has more than
	 * one runnable RT task.
	 */
	cpumask_var_t rto_mask;
	atomic_t rto_count;
	struct cpupri cpupri;
};

/*
 * By default the system creates a single root-domain with all cpus as
 * members (mimicking the global state we have today).
 */
static struct root_domain def_root_domain;

#endif /* CONFIG_SMP */

/*
 * This is the main, per-CPU runqueue data structure.
 *
 * Locking rule: those places that want to lock multiple runqueues
 * (such as the load balancing or the thread migration code), lock
 * acquire operations must be ordered by ascending &runqueue.
 */
struct rq {
	/* runqueue lock: */
	raw_spinlock_t lock;

	/*
	 * nr_running and cpu_load should be in the same cacheline because
	 * remote CPUs use both these fields when doing load calculation.
	 */
	unsigned long nr_running;
	#define CPU_LOAD_IDX_MAX 5
	unsigned long cpu_load[CPU_LOAD_IDX_MAX];
	unsigned long last_load_update_tick;
#ifdef CONFIG_NO_HZ
	u64 nohz_stamp;
	unsigned char nohz_balance_kick;
#endif
	int skip_clock_update;

	/* capture load from *all* tasks on this cpu: */
	struct load_weight load;
	unsigned long nr_load_updates;
	u64 nr_switches;

	struct cfs_rq cfs;
	struct rt_rq rt;

#ifdef CONFIG_FAIR_GROUP_SCHED
	/* list of leaf cfs_rq on this cpu: */
	struct list_head leaf_cfs_rq_list;
#endif
#ifdef CONFIG_RT_GROUP_SCHED
	struct list_head leaf_rt_rq_list;
#endif

	/*
	 * This is part of a global counter where only the total sum
	 * over all CPUs matters. A task can increase this counter on
	 * one CPU and if it got migrated afterwards it may decrease
	 * it on another CPU. Always updated under the runqueue lock:
	 */
	unsigned long nr_uninterruptible;

	struct task_struct *curr, *idle, *stop;
	unsigned long next_balance;
	struct mm_struct *prev_mm;

	u64 clock;
	u64 clock_task;

	atomic_t nr_iowait;

#ifdef CONFIG_SMP
	struct root_domain *rd;
	struct sched_domain *sd;

	unsigned long cpu_power;

	unsigned char idle_at_tick;
	/* For active balancing */
	int post_schedule;
	int active_balance;
	int push_cpu;
	struct cpu_stop_work active_balance_work;
	/* cpu of this runqueue: */
	int cpu;
	int online;

	unsigned long avg_load_per_task;

	u64 rt_avg;
	u64 age_stamp;
	u64 idle_stamp;
	u64 avg_idle;
#endif

#ifdef CONFIG_IRQ_TIME_ACCOUNTING
	u64 prev_irq_time;
#endif

	/* calc_load related fields */
	unsigned long calc_load_update;
	long calc_load_active;

#ifdef CONFIG_SCHED_HRTICK
#ifdef CONFIG_SMP
	int hrtick_csd_pending;
	struct call_single_data hrtick_csd;
#endif
	struct hrtimer hrtick_timer;
#endif

#ifdef CONFIG_SCHEDSTATS
	/* latency stats */
	struct sched_info rq_sched_info;
	unsigned long long rq_cpu_time;
	/* could above be rq->cfs_rq.exec_clock + rq->rt_rq.rt_runtime ? */

	/* sys_sched_yield() stats */
	unsigned int yld_count;

	/* schedule() stats */
	unsigned int sched_switch;
	unsigned int sched_count;
	unsigned int sched_goidle;

	/* try_to_wake_up() stats */
	unsigned int ttwu_count;
	unsigned int ttwu_local;
#endif

#ifdef CONFIG_SMP
	struct task_struct *wake_list;
#endif
};

static DEFINE_PER_CPU_SHARED_ALIGNED(struct rq, runqueues);


static void check_preempt_curr(struct rq *rq, struct task_struct *p, int flags);

static inline int cpu_of(struct rq *rq)
{
#ifdef CONFIG_SMP
	return rq->cpu;
#else
	return 0;
#endif
}

#define rcu_dereference_check_sched_domain(p) \
	rcu_dereference_check((p), \
			      rcu_read_lock_held() || \
			      lockdep_is_held(&sched_domains_mutex))

/*
 * The domain tree (rq->sd) is protected by RCU's quiescent state transition.
 * See detach_destroy_domains: synchronize_sched for details.
 *
 * The domain tree of any CPU may only be accessed from within
 * preempt-disabled sections.
 */
#define for_each_domain(cpu, __sd) \
	for (__sd = rcu_dereference_check_sched_domain(cpu_rq(cpu)->sd); __sd; __sd = __sd->parent)

#define cpu_rq(cpu)		(&per_cpu(runqueues, (cpu)))
#define this_rq()		(&__get_cpu_var(runqueues))
#define task_rq(p)		cpu_rq(task_cpu(p))
#define cpu_curr(cpu)		(cpu_rq(cpu)->curr)
#define raw_rq()		(&__raw_get_cpu_var(runqueues))

#ifdef CONFIG_CGROUP_SCHED

/*
 * Return the group to which this tasks belongs.
 *
 * We use task_subsys_state_check() and extend the RCU verification with
 * pi->lock and rq->lock because cpu_cgroup_attach() holds those locks for each
 * task it moves into the cgroup. Therefore by holding either of those locks,
 * we pin the task to the current cgroup.
 */
static inline struct task_group *task_group(struct task_struct *p)
{
	struct task_group *tg;
	struct cgroup_subsys_state *css;

	css = task_subsys_state_check(p, cpu_cgroup_subsys_id,
			lockdep_is_held(&p->pi_lock) ||
			lockdep_is_held(&task_rq(p)->lock));
	tg = container_of(css, struct task_group, css);

	return autogroup_task_group(p, tg);
}

/* Change a task's cfs_rq and parent entity if it moves across CPUs/groups */
static inline void set_task_rq(struct task_struct *p, unsigned int cpu)
{
#ifdef CONFIG_FAIR_GROUP_SCHED
	p->se.cfs_rq = task_group(p)->cfs_rq[cpu];
	p->se.parent = task_group(p)->se[cpu];
#endif

#ifdef CONFIG_RT_GROUP_SCHED
	p->rt.rt_rq  = task_group(p)->rt_rq[cpu];
	p->rt.parent = task_group(p)->rt_se[cpu];
#endif
}

#else /* CONFIG_CGROUP_SCHED */

static inline void set_task_rq(struct task_struct *p, unsigned int cpu) { }
static inline struct task_group *task_group(struct task_struct *p)
{
	return NULL;
}

#endif /* CONFIG_CGROUP_SCHED */

static void update_rq_clock_task(struct rq *rq, s64 delta);

static void update_rq_clock(struct rq *rq)
{
	s64 delta;

	if (rq->skip_clock_update > 0)
		return;

	delta = sched_clock_cpu(cpu_of(rq)) - rq->clock;
	rq->clock += delta;
	update_rq_clock_task(rq, delta);
}

/*
 * Tunables that become constants when CONFIG_SCHED_DEBUG is off:
 */
#ifdef CONFIG_SCHED_DEBUG
# define const_debug __read_mostly
#else
# define const_debug static const
#endif

/**
 * runqueue_is_locked - Returns true if the current cpu runqueue is locked
 * @cpu: the processor in question.
 *
 * This interface allows printk to be called with the runqueue lock
 * held and know whether or not it is OK to wake up the klogd.
 */
int runqueue_is_locked(int cpu)
{
	return raw_spin_is_locked(&cpu_rq(cpu)->lock);
}

/*
 * Debugging: various feature bits
 */

#define SCHED_FEAT(name, enabled)	\
	__SCHED_FEAT_##name ,

enum {
#include "sched_features.h"
};

#undef SCHED_FEAT

#define SCHED_FEAT(name, enabled)	\
	(1UL << __SCHED_FEAT_##name) * enabled |

const_debug unsigned int sysctl_sched_features =
#include "sched_features.h"
	0;

#undef SCHED_FEAT

#ifdef CONFIG_SCHED_DEBUG
#define SCHED_FEAT(name, enabled)	\
	#name ,

static __read_mostly char *sched_feat_names[] = {
#include "sched_features.h"
	NULL
};

#undef SCHED_FEAT

static int sched_feat_show(struct seq_file *m, void *v)
{
	int i;

	for (i = 0; sched_feat_names[i]; i++) {
		if (!(sysctl_sched_features & (1UL << i)))
			seq_puts(m, "NO_");
		seq_printf(m, "%s ", sched_feat_names[i]);
	}
	seq_puts(m, "\n");

	return 0;
}

static ssize_t
sched_feat_write(struct file *filp, const char __user *ubuf,
		size_t cnt, loff_t *ppos)
{
	char buf[64];
	char *cmp;
	int neg = 0;
	int i;

	if (cnt > 63)
		cnt = 63;

	if (copy_from_user(&buf, ubuf, cnt))
		return -EFAULT;

	buf[cnt] = 0;
	cmp = strstrip(buf);

	if (strncmp(cmp, "NO_", 3) == 0) {
		neg = 1;
		cmp += 3;
	}

	for (i = 0; sched_feat_names[i]; i++) {
		if (strcmp(cmp, sched_feat_names[i]) == 0) {
			if (neg)
				sysctl_sched_features &= ~(1UL << i);
			else
				sysctl_sched_features |= (1UL << i);
			break;
		}
	}

	if (!sched_feat_names[i])
		return -EINVAL;

	*ppos += cnt;

	return cnt;
}

static int sched_feat_open(struct inode *inode, struct file *filp)
{
	return single_open(filp, sched_feat_show, NULL);
}

static const struct file_operations sched_feat_fops = {
	.open		= sched_feat_open,
	.write		= sched_feat_write,
	.read		= seq_read,
	.llseek		= seq_lseek,
	.release	= single_release,
};

static __init int sched_init_debug(void)
{
	debugfs_create_file("sched_features", 0644, NULL, NULL,
			&sched_feat_fops);

	return 0;
}
late_initcall(sched_init_debug);

#endif

#define sched_feat(x) (sysctl_sched_features & (1UL << __SCHED_FEAT_##x))

/*
 * Number of tasks to iterate in a single balance run.
 * Limited because this is done with IRQs disabled.
 */
#ifndef CONFIG_PREEMPT_RT_FULL
const_debug unsigned int sysctl_sched_nr_migrate = 32;
#else
const_debug unsigned int sysctl_sched_nr_migrate = 8;
#endif

/*
 * period over which we average the RT time consumption, measured
 * in ms.
 *
 * default: 1s
 */
const_debug unsigned int sysctl_sched_time_avg = MSEC_PER_SEC;

/*
 * period over which we measure -rt task cpu usage in us.
 * default: 1s
 */
unsigned int sysctl_sched_rt_period = 1000000;

static __read_mostly int scheduler_running;

/*
 * part of the period that we allow rt tasks to run in us.
 * default: 0.95s
 */
int sysctl_sched_rt_runtime = 950000;

static inline u64 global_rt_period(void)
{
	return (u64)sysctl_sched_rt_period * NSEC_PER_USEC;
}

static inline u64 global_rt_runtime(void)
{
	if (sysctl_sched_rt_runtime < 0)
		return RUNTIME_INF;

	return (u64)sysctl_sched_rt_runtime * NSEC_PER_USEC;
}

#ifndef prepare_arch_switch
# define prepare_arch_switch(next)	do { } while (0)
#endif
#ifndef finish_arch_switch
# define finish_arch_switch(prev)	do { } while (0)
#endif

static inline int task_current(struct rq *rq, struct task_struct *p)
{
	return rq->curr == p;
}

static inline int task_running(struct rq *rq, struct task_struct *p)
{
#ifdef CONFIG_SMP
	return p->on_cpu;
#else
	return task_current(rq, p);
#endif
}

#ifndef __ARCH_WANT_UNLOCKED_CTXSW
static inline void prepare_lock_switch(struct rq *rq, struct task_struct *next)
{
#ifdef CONFIG_SMP
	/*
	 * We can optimise this out completely for !SMP, because the
	 * SMP rebalancing from interrupt is the only thing that cares
	 * here.
	 */
	next->on_cpu = 1;
#endif
}

static inline void finish_lock_switch(struct rq *rq, struct task_struct *prev)
{
#ifdef CONFIG_SMP
	/*
	 * After ->on_cpu is cleared, the task can be moved to a different CPU.
	 * We must ensure this doesn't happen until the switch is completely
	 * finished.
	 */
	smp_wmb();
	prev->on_cpu = 0;
#endif
#ifdef CONFIG_DEBUG_SPINLOCK
	/* this is a valid case when another task releases the spinlock */
	rq->lock.owner = current;
#endif
	/*
	 * If we are tracking spinlock dependencies then we have to
	 * fix up the runqueue lock - which gets 'carried over' from
	 * prev into current:
	 */
	spin_acquire(&rq->lock.dep_map, 0, 0, _THIS_IP_);

	raw_spin_unlock_irq(&rq->lock);
}

#else /* __ARCH_WANT_UNLOCKED_CTXSW */
static inline void prepare_lock_switch(struct rq *rq, struct task_struct *next)
{
#ifdef CONFIG_SMP
	/*
	 * We can optimise this out completely for !SMP, because the
	 * SMP rebalancing from interrupt is the only thing that cares
	 * here.
	 */
	next->on_cpu = 1;
#endif
#ifdef __ARCH_WANT_INTERRUPTS_ON_CTXSW
	raw_spin_unlock_irq(&rq->lock);
#else
	raw_spin_unlock(&rq->lock);
#endif
}

static inline void finish_lock_switch(struct rq *rq, struct task_struct *prev)
{
#ifdef CONFIG_SMP
	/*
	 * After ->on_cpu is cleared, the task can be moved to a different CPU.
	 * We must ensure this doesn't happen until the switch is completely
	 * finished.
	 */
	smp_wmb();
	prev->on_cpu = 0;
#endif
#ifndef __ARCH_WANT_INTERRUPTS_ON_CTXSW
	local_irq_enable();
#endif
}
#endif /* __ARCH_WANT_UNLOCKED_CTXSW */

/*
 * __task_rq_lock - lock the rq @p resides on.
 */
static inline struct rq *__task_rq_lock(struct task_struct *p)
	__acquires(rq->lock)
{
	struct rq *rq;

	lockdep_assert_held(&p->pi_lock);

	for (;;) {
		rq = task_rq(p);
		raw_spin_lock(&rq->lock);
		if (likely(rq == task_rq(p)))
			return rq;
		raw_spin_unlock(&rq->lock);
	}
}

/*
 * task_rq_lock - lock p->pi_lock and lock the rq @p resides on.
 */
static struct rq *task_rq_lock(struct task_struct *p, unsigned long *flags)
	__acquires(p->pi_lock)
	__acquires(rq->lock)
{
	struct rq *rq;

	for (;;) {
		raw_spin_lock_irqsave(&p->pi_lock, *flags);
		rq = task_rq(p);
		raw_spin_lock(&rq->lock);
		if (likely(rq == task_rq(p)))
			return rq;
		raw_spin_unlock(&rq->lock);
		raw_spin_unlock_irqrestore(&p->pi_lock, *flags);
	}
}

static void __task_rq_unlock(struct rq *rq)
	__releases(rq->lock)
{
	raw_spin_unlock(&rq->lock);
}

static inline void
task_rq_unlock(struct rq *rq, struct task_struct *p, unsigned long *flags)
	__releases(rq->lock)
	__releases(p->pi_lock)
{
	raw_spin_unlock(&rq->lock);
	raw_spin_unlock_irqrestore(&p->pi_lock, *flags);
}

/*
 * this_rq_lock - lock this runqueue and disable interrupts.
 */
static struct rq *this_rq_lock(void)
	__acquires(rq->lock)
{
	struct rq *rq;

	local_irq_disable();
	rq = this_rq();
	raw_spin_lock(&rq->lock);

	return rq;
}

#ifdef CONFIG_SCHED_HRTICK
/*
 * Use HR-timers to deliver accurate preemption points.
 *
 * Its all a bit involved since we cannot program an hrt while holding the
 * rq->lock. So what we do is store a state in in rq->hrtick_* and ask for a
 * reschedule event.
 *
 * When we get rescheduled we reprogram the hrtick_timer outside of the
 * rq->lock.
 */

/*
 * Use hrtick when:
 *  - enabled by features
 *  - hrtimer is actually high res
 */
static inline int hrtick_enabled(struct rq *rq)
{
	if (!sched_feat(HRTICK))
		return 0;
	if (!cpu_active(cpu_of(rq)))
		return 0;
	return hrtimer_is_hres_active(&rq->hrtick_timer);
}

static void hrtick_clear(struct rq *rq)
{
	if (hrtimer_active(&rq->hrtick_timer))
		hrtimer_cancel(&rq->hrtick_timer);
}

/*
 * High-resolution timer tick.
 * Runs from hardirq context with interrupts disabled.
 */
static enum hrtimer_restart hrtick(struct hrtimer *timer)
{
	struct rq *rq = container_of(timer, struct rq, hrtick_timer);

	WARN_ON_ONCE(cpu_of(rq) != smp_processor_id());

	raw_spin_lock(&rq->lock);
	update_rq_clock(rq);
	rq->curr->sched_class->task_tick(rq, rq->curr, 1);
	raw_spin_unlock(&rq->lock);

	return HRTIMER_NORESTART;
}

#ifdef CONFIG_SMP
/*
 * called from hardirq (IPI) context
 */
static void __hrtick_start(void *arg)
{
	struct rq *rq = arg;

	raw_spin_lock(&rq->lock);
	hrtimer_restart(&rq->hrtick_timer);
	rq->hrtick_csd_pending = 0;
	raw_spin_unlock(&rq->lock);
}

/*
 * Called to set the hrtick timer state.
 *
 * called with rq->lock held and irqs disabled
 */
static void hrtick_start(struct rq *rq, u64 delay)
{
	struct hrtimer *timer = &rq->hrtick_timer;
	ktime_t time = ktime_add_ns(timer->base->get_time(), delay);

	hrtimer_set_expires(timer, time);

	if (rq == this_rq()) {
		hrtimer_restart(timer);
	} else if (!rq->hrtick_csd_pending) {
		__smp_call_function_single(cpu_of(rq), &rq->hrtick_csd, 0);
		rq->hrtick_csd_pending = 1;
	}
}

static int
hotplug_hrtick(struct notifier_block *nfb, unsigned long action, void *hcpu)
{
	int cpu = (int)(long)hcpu;

	switch (action) {
	case CPU_UP_CANCELED:
	case CPU_UP_CANCELED_FROZEN:
	case CPU_DOWN_PREPARE:
	case CPU_DOWN_PREPARE_FROZEN:
	case CPU_DEAD:
	case CPU_DEAD_FROZEN:
		hrtick_clear(cpu_rq(cpu));
		return NOTIFY_OK;
	}

	return NOTIFY_DONE;
}

static __init void init_hrtick(void)
{
	hotcpu_notifier(hotplug_hrtick, 0);
}
#else
/*
 * Called to set the hrtick timer state.
 *
 * called with rq->lock held and irqs disabled
 */
static void hrtick_start(struct rq *rq, u64 delay)
{
	__hrtimer_start_range_ns(&rq->hrtick_timer, ns_to_ktime(delay), 0,
			HRTIMER_MODE_REL_PINNED, 0);
}

static inline void init_hrtick(void)
{
}
#endif /* CONFIG_SMP */

static void init_rq_hrtick(struct rq *rq)
{
#ifdef CONFIG_SMP
	rq->hrtick_csd_pending = 0;

	rq->hrtick_csd.flags = 0;
	rq->hrtick_csd.func = __hrtick_start;
	rq->hrtick_csd.info = rq;
#endif

	hrtimer_init(&rq->hrtick_timer, CLOCK_MONOTONIC, HRTIMER_MODE_REL);
	rq->hrtick_timer.function = hrtick;
	rq->hrtick_timer.irqsafe = 1;
}
#else	/* CONFIG_SCHED_HRTICK */
static inline void hrtick_clear(struct rq *rq)
{
}

static inline void init_rq_hrtick(struct rq *rq)
{
}

static inline void init_hrtick(void)
{
}
#endif	/* CONFIG_SCHED_HRTICK */

/*
 * resched_task - mark a task 'to be rescheduled now'.
 *
 * On UP this means the setting of the need_resched flag, on SMP it
 * might also involve a cross-CPU call to trigger the scheduler on
 * the target CPU.
 */
#ifdef CONFIG_SMP

#ifndef tsk_is_polling
#define tsk_is_polling(t) test_tsk_thread_flag(t, TIF_POLLING_NRFLAG)
#endif

static void resched_task(struct task_struct *p)
{
	int cpu;

	assert_raw_spin_locked(&task_rq(p)->lock);

	if (test_tsk_need_resched(p))
		return;

	set_tsk_need_resched(p);

	cpu = task_cpu(p);
	if (cpu == smp_processor_id())
		return;

	/* NEED_RESCHED must be visible before we test polling */
	smp_mb();
	if (!tsk_is_polling(p))
		smp_send_reschedule(cpu);
}

static void resched_cpu(int cpu)
{
	struct rq *rq = cpu_rq(cpu);
	unsigned long flags;

	if (!raw_spin_trylock_irqsave(&rq->lock, flags))
		return;
	resched_task(cpu_curr(cpu));
	raw_spin_unlock_irqrestore(&rq->lock, flags);
}

#ifdef CONFIG_NO_HZ
/*
 * In the semi idle case, use the nearest busy cpu for migrating timers
 * from an idle cpu.  This is good for power-savings.
 *
 * We don't do similar optimization for completely idle system, as
 * selecting an idle cpu will add more delays to the timers than intended
 * (as that cpu's timer base may not be uptodate wrt jiffies etc).
 */
int get_nohz_timer_target(void)
{
	int cpu = smp_processor_id();
	int i;
	struct sched_domain *sd;

	rcu_read_lock();
	for_each_domain(cpu, sd) {
		for_each_cpu(i, sched_domain_span(sd)) {
			if (!idle_cpu(i)) {
				cpu = i;
				goto unlock;
			}
		}
	}
unlock:
	rcu_read_unlock();
	return cpu;
}
/*
 * When add_timer_on() enqueues a timer into the timer wheel of an
 * idle CPU then this timer might expire before the next timer event
 * which is scheduled to wake up that CPU. In case of a completely
 * idle system the next event might even be infinite time into the
 * future. wake_up_idle_cpu() ensures that the CPU is woken up and
 * leaves the inner idle loop so the newly added timer is taken into
 * account when the CPU goes back to idle and evaluates the timer
 * wheel for the next timer event.
 */
void wake_up_idle_cpu(int cpu)
{
	struct rq *rq = cpu_rq(cpu);

	if (cpu == smp_processor_id())
		return;

	/*
	 * This is safe, as this function is called with the timer
	 * wheel base lock of (cpu) held. When the CPU is on the way
	 * to idle and has not yet set rq->curr to idle then it will
	 * be serialized on the timer wheel base lock and take the new
	 * timer into account automatically.
	 */
	if (rq->curr != rq->idle)
		return;

	/*
	 * We can set TIF_RESCHED on the idle task of the other CPU
	 * lockless. The worst case is that the other CPU runs the
	 * idle task through an additional NOOP schedule()
	 */
	set_tsk_need_resched(rq->idle);

	/* NEED_RESCHED must be visible before we test polling */
	smp_mb();
	if (!tsk_is_polling(rq->idle))
		smp_send_reschedule(cpu);
}

#endif /* CONFIG_NO_HZ */

static u64 sched_avg_period(void)
{
	return (u64)sysctl_sched_time_avg * NSEC_PER_MSEC / 2;
}

static void sched_avg_update(struct rq *rq)
{
	s64 period = sched_avg_period();

	while ((s64)(rq->clock - rq->age_stamp) > period) {
		/*
		 * Inline assembly required to prevent the compiler
		 * optimising this loop into a divmod call.
		 * See __iter_div_u64_rem() for another example of this.
		 */
		asm("" : "+rm" (rq->age_stamp));
		rq->age_stamp += period;
		rq->rt_avg /= 2;
	}
}

static void sched_rt_avg_update(struct rq *rq, u64 rt_delta)
{
	rq->rt_avg += rt_delta;
	sched_avg_update(rq);
}

#else /* !CONFIG_SMP */
static void resched_task(struct task_struct *p)
{
	assert_raw_spin_locked(&task_rq(p)->lock);
	set_tsk_need_resched(p);
}

static void sched_rt_avg_update(struct rq *rq, u64 rt_delta)
{
}

static void sched_avg_update(struct rq *rq)
{
}
#endif /* CONFIG_SMP */

#if BITS_PER_LONG == 32
# define WMULT_CONST	(~0UL)
#else
# define WMULT_CONST	(1UL << 32)
#endif

#define WMULT_SHIFT	32

/*
 * Shift right and round:
 */
#define SRR(x, y) (((x) + (1UL << ((y) - 1))) >> (y))

/*
 * delta *= weight / lw
 */
static unsigned long
calc_delta_mine(unsigned long delta_exec, unsigned long weight,
		struct load_weight *lw)
{
	u64 tmp;

	/*
	 * weight can be less than 2^SCHED_LOAD_RESOLUTION for task group sched
	 * entities since MIN_SHARES = 2. Treat weight as 1 if less than
	 * 2^SCHED_LOAD_RESOLUTION.
	 */
	if (likely(weight > (1UL << SCHED_LOAD_RESOLUTION)))
		tmp = (u64)delta_exec * scale_load_down(weight);
	else
		tmp = (u64)delta_exec;

	if (!lw->inv_weight) {
		unsigned long w = scale_load_down(lw->weight);

		if (BITS_PER_LONG > 32 && unlikely(w >= WMULT_CONST))
			lw->inv_weight = 1;
		else if (unlikely(!w))
			lw->inv_weight = WMULT_CONST;
		else
			lw->inv_weight = WMULT_CONST / w;
	}

	/*
	 * Check whether we'd overflow the 64-bit multiplication:
	 */
	if (unlikely(tmp > WMULT_CONST))
		tmp = SRR(SRR(tmp, WMULT_SHIFT/2) * lw->inv_weight,
			WMULT_SHIFT/2);
	else
		tmp = SRR(tmp * lw->inv_weight, WMULT_SHIFT);

	return (unsigned long)min(tmp, (u64)(unsigned long)LONG_MAX);
}

static inline void update_load_add(struct load_weight *lw, unsigned long inc)
{
	lw->weight += inc;
	lw->inv_weight = 0;
}

static inline void update_load_sub(struct load_weight *lw, unsigned long dec)
{
	lw->weight -= dec;
	lw->inv_weight = 0;
}

static inline void update_load_set(struct load_weight *lw, unsigned long w)
{
	lw->weight = w;
	lw->inv_weight = 0;
}

/*
 * To aid in avoiding the subversion of "niceness" due to uneven distribution
 * of tasks with abnormal "nice" values across CPUs the contribution that
 * each task makes to its run queue's load is weighted according to its
 * scheduling class and "nice" value. For SCHED_NORMAL tasks this is just a
 * scaled version of the new time slice allocation that they receive on time
 * slice expiry etc.
 */

#define WEIGHT_IDLEPRIO                3
#define WMULT_IDLEPRIO         1431655765

/*
 * Nice levels are multiplicative, with a gentle 10% change for every
 * nice level changed. I.e. when a CPU-bound task goes from nice 0 to
 * nice 1, it will get ~10% less CPU time than another CPU-bound task
 * that remained on nice 0.
 *
 * The "10% effect" is relative and cumulative: from _any_ nice level,
 * if you go up 1 level, it's -10% CPU usage, if you go down 1 level
 * it's +10% CPU usage. (to achieve that we use a multiplier of 1.25.
 * If a task goes up by ~10% and another task goes down by ~10% then
 * the relative distance between them is ~25%.)
 */
static const int prio_to_weight[40] = {
 /* -20 */     88761,     71755,     56483,     46273,     36291,
 /* -15 */     29154,     23254,     18705,     14949,     11916,
 /* -10 */      9548,      7620,      6100,      4904,      3906,
 /*  -5 */      3121,      2501,      1991,      1586,      1277,
 /*   0 */      1024,       820,       655,       526,       423,
 /*   5 */       335,       272,       215,       172,       137,
 /*  10 */       110,        87,        70,        56,        45,
 /*  15 */        36,        29,        23,        18,        15,
};

/*
 * Inverse (2^32/x) values of the prio_to_weight[] array, precalculated.
 *
 * In cases where the weight does not change often, we can use the
 * precalculated inverse to speed up arithmetics by turning divisions
 * into multiplications:
 */
static const u32 prio_to_wmult[40] = {
 /* -20 */     48388,     59856,     76040,     92818,    118348,
 /* -15 */    147320,    184698,    229616,    287308,    360437,
 /* -10 */    449829,    563644,    704093,    875809,   1099582,
 /*  -5 */   1376151,   1717300,   2157191,   2708050,   3363326,
 /*   0 */   4194304,   5237765,   6557202,   8165337,  10153587,
 /*   5 */  12820798,  15790321,  19976592,  24970740,  31350126,
 /*  10 */  39045157,  49367440,  61356676,  76695844,  95443717,
 /*  15 */ 119304647, 148102320, 186737708, 238609294, 286331153,
};

/* Time spent by the tasks of the cpu accounting group executing in ... */
enum cpuacct_stat_index {
	CPUACCT_STAT_USER,	/* ... user mode */
	CPUACCT_STAT_SYSTEM,	/* ... kernel mode */

	CPUACCT_STAT_NSTATS,
};

#ifdef CONFIG_CGROUP_CPUACCT
static void cpuacct_charge(struct task_struct *tsk, u64 cputime);
static void cpuacct_update_stats(struct task_struct *tsk,
		enum cpuacct_stat_index idx, cputime_t val);
#else
static inline void cpuacct_charge(struct task_struct *tsk, u64 cputime) {}
static inline void cpuacct_update_stats(struct task_struct *tsk,
		enum cpuacct_stat_index idx, cputime_t val) {}
#endif

static inline void inc_cpu_load(struct rq *rq, unsigned long load)
{
	update_load_add(&rq->load, load);
}

static inline void dec_cpu_load(struct rq *rq, unsigned long load)
{
	update_load_sub(&rq->load, load);
}

#if (defined(CONFIG_SMP) && defined(CONFIG_FAIR_GROUP_SCHED)) || defined(CONFIG_RT_GROUP_SCHED)
typedef int (*tg_visitor)(struct task_group *, void *);

/*
 * Iterate the full tree, calling @down when first entering a node and @up when
 * leaving it for the final time.
 */
static int walk_tg_tree(tg_visitor down, tg_visitor up, void *data)
{
	struct task_group *parent, *child;
	int ret;

	rcu_read_lock();
	parent = &root_task_group;
down:
	ret = (*down)(parent, data);
	if (ret)
		goto out_unlock;
	list_for_each_entry_rcu(child, &parent->children, siblings) {
		parent = child;
		goto down;

up:
		continue;
	}
	ret = (*up)(parent, data);
	if (ret)
		goto out_unlock;

	child = parent;
	parent = parent->parent;
	if (parent)
		goto up;
out_unlock:
	rcu_read_unlock();

	return ret;
}

static int tg_nop(struct task_group *tg, void *data)
{
	return 0;
}
#endif

#ifdef CONFIG_SMP
/* Used instead of source_load when we know the type == 0 */
static unsigned long weighted_cpuload(const int cpu)
{
	return cpu_rq(cpu)->load.weight;
}

/*
 * Return a low guess at the load of a migration-source cpu weighted
 * according to the scheduling class and "nice" value.
 *
 * We want to under-estimate the load of migration sources, to
 * balance conservatively.
 */
static unsigned long source_load(int cpu, int type)
{
	struct rq *rq = cpu_rq(cpu);
	unsigned long total = weighted_cpuload(cpu);

	if (type == 0 || !sched_feat(LB_BIAS))
		return total;

	return min(rq->cpu_load[type-1], total);
}

/*
 * Return a high guess at the load of a migration-target cpu weighted
 * according to the scheduling class and "nice" value.
 */
static unsigned long target_load(int cpu, int type)
{
	struct rq *rq = cpu_rq(cpu);
	unsigned long total = weighted_cpuload(cpu);

	if (type == 0 || !sched_feat(LB_BIAS))
		return total;

	return max(rq->cpu_load[type-1], total);
}

static unsigned long power_of(int cpu)
{
	return cpu_rq(cpu)->cpu_power;
}

static int task_hot(struct task_struct *p, u64 now, struct sched_domain *sd);

static unsigned long cpu_avg_load_per_task(int cpu)
{
	struct rq *rq = cpu_rq(cpu);
	unsigned long nr_running = ACCESS_ONCE(rq->nr_running);

	if (nr_running)
		rq->avg_load_per_task = rq->load.weight / nr_running;
	else
		rq->avg_load_per_task = 0;

	return rq->avg_load_per_task;
}

#ifdef CONFIG_FAIR_GROUP_SCHED

/*
 * Compute the cpu's hierarchical load factor for each task group.
 * This needs to be done in a top-down fashion because the load of a child
 * group is a fraction of its parents load.
 */
static int tg_load_down(struct task_group *tg, void *data)
{
	unsigned long load;
	long cpu = (long)data;

	if (!tg->parent) {
		load = cpu_rq(cpu)->load.weight;
	} else {
		load = tg->parent->cfs_rq[cpu]->h_load;
		load *= tg->se[cpu]->load.weight;
		load /= tg->parent->cfs_rq[cpu]->load.weight + 1;
	}

	tg->cfs_rq[cpu]->h_load = load;

	return 0;
}

static void update_h_load(long cpu)
{
	walk_tg_tree(tg_load_down, tg_nop, (void *)cpu);
}

#endif

#ifdef CONFIG_PREEMPT

static void double_rq_lock(struct rq *rq1, struct rq *rq2);

/*
 * fair double_lock_balance: Safely acquires both rq->locks in a fair
 * way at the expense of forcing extra atomic operations in all
 * invocations.  This assures that the double_lock is acquired using the
 * same underlying policy as the spinlock_t on this architecture, which
 * reduces latency compared to the unfair variant below.  However, it
 * also adds more overhead and therefore may reduce throughput.
 */
static inline int _double_lock_balance(struct rq *this_rq, struct rq *busiest)
	__releases(this_rq->lock)
	__acquires(busiest->lock)
	__acquires(this_rq->lock)
{
	raw_spin_unlock(&this_rq->lock);
	double_rq_lock(this_rq, busiest);

	return 1;
}

#else
/*
 * Unfair double_lock_balance: Optimizes throughput at the expense of
 * latency by eliminating extra atomic operations when the locks are
 * already in proper order on entry.  This favors lower cpu-ids and will
 * grant the double lock to lower cpus over higher ids under contention,
 * regardless of entry order into the function.
 */
static int _double_lock_balance(struct rq *this_rq, struct rq *busiest)
	__releases(this_rq->lock)
	__acquires(busiest->lock)
	__acquires(this_rq->lock)
{
	int ret = 0;

	if (unlikely(!raw_spin_trylock(&busiest->lock))) {
		if (busiest < this_rq) {
			raw_spin_unlock(&this_rq->lock);
			raw_spin_lock(&busiest->lock);
			raw_spin_lock_nested(&this_rq->lock,
					      SINGLE_DEPTH_NESTING);
			ret = 1;
		} else
			raw_spin_lock_nested(&busiest->lock,
					      SINGLE_DEPTH_NESTING);
	}
	return ret;
}

#endif /* CONFIG_PREEMPT */

/*
 * double_lock_balance - lock the busiest runqueue, this_rq is locked already.
 */
static int double_lock_balance(struct rq *this_rq, struct rq *busiest)
{
	if (unlikely(!irqs_disabled())) {
		/* printk() doesn't work good under rq->lock */
		raw_spin_unlock(&this_rq->lock);
		BUG_ON(1);
	}

	return _double_lock_balance(this_rq, busiest);
}

static inline void double_unlock_balance(struct rq *this_rq, struct rq *busiest)
	__releases(busiest->lock)
{
	raw_spin_unlock(&busiest->lock);
	lock_set_subclass(&this_rq->lock.dep_map, 0, _RET_IP_);
}

/*
 * double_rq_lock - safely lock two runqueues
 *
 * Note this does not disable interrupts like task_rq_lock,
 * you need to do so manually before calling.
 */
static void double_rq_lock(struct rq *rq1, struct rq *rq2)
	__acquires(rq1->lock)
	__acquires(rq2->lock)
{
	BUG_ON(!irqs_disabled());
	if (rq1 == rq2) {
		raw_spin_lock(&rq1->lock);
		__acquire(rq2->lock);	/* Fake it out ;) */
	} else {
		if (rq1 < rq2) {
			raw_spin_lock(&rq1->lock);
			raw_spin_lock_nested(&rq2->lock, SINGLE_DEPTH_NESTING);
		} else {
			raw_spin_lock(&rq2->lock);
			raw_spin_lock_nested(&rq1->lock, SINGLE_DEPTH_NESTING);
		}
	}
}

/*
 * double_rq_unlock - safely unlock two runqueues
 *
 * Note this does not restore interrupts like task_rq_unlock,
 * you need to do so manually after calling.
 */
static void double_rq_unlock(struct rq *rq1, struct rq *rq2)
	__releases(rq1->lock)
	__releases(rq2->lock)
{
	raw_spin_unlock(&rq1->lock);
	if (rq1 != rq2)
		raw_spin_unlock(&rq2->lock);
	else
		__release(rq2->lock);
}

#else /* CONFIG_SMP */

/*
 * double_rq_lock - safely lock two runqueues
 *
 * Note this does not disable interrupts like task_rq_lock,
 * you need to do so manually before calling.
 */
static void double_rq_lock(struct rq *rq1, struct rq *rq2)
	__acquires(rq1->lock)
	__acquires(rq2->lock)
{
	BUG_ON(!irqs_disabled());
	BUG_ON(rq1 != rq2);
	raw_spin_lock(&rq1->lock);
	__acquire(rq2->lock);	/* Fake it out ;) */
}

/*
 * double_rq_unlock - safely unlock two runqueues
 *
 * Note this does not restore interrupts like task_rq_unlock,
 * you need to do so manually after calling.
 */
static void double_rq_unlock(struct rq *rq1, struct rq *rq2)
	__releases(rq1->lock)
	__releases(rq2->lock)
{
	BUG_ON(rq1 != rq2);
	raw_spin_unlock(&rq1->lock);
	__release(rq2->lock);
}

#endif

static void calc_load_account_idle(struct rq *this_rq);
static void update_sysctl(void);
static int get_update_sysctl_factor(void);
static void update_cpu_load(struct rq *this_rq);

static inline void __set_task_cpu(struct task_struct *p, unsigned int cpu)
{
	set_task_rq(p, cpu);
#ifdef CONFIG_SMP
	/*
	 * After ->cpu is set up to a new value, task_rq_lock(p, ...) can be
	 * successfuly executed on another CPU. We must ensure that updates of
	 * per-task data have been completed by this moment.
	 */
	smp_wmb();
	task_thread_info(p)->cpu = cpu;
#endif
}

static const struct sched_class rt_sched_class;

#define sched_class_highest (&stop_sched_class)
#define for_each_class(class) \
   for (class = sched_class_highest; class; class = class->next)

#include "sched_stats.h"

static void inc_nr_running(struct rq *rq)
{
	rq->nr_running++;
}

static void dec_nr_running(struct rq *rq)
{
	rq->nr_running--;
}

static void set_load_weight(struct task_struct *p)
{
	int prio = p->static_prio - MAX_RT_PRIO;
	struct load_weight *load = &p->se.load;

	/*
	 * SCHED_IDLE tasks get minimal weight:
	 */
	if (p->policy == SCHED_IDLE) {
		load->weight = scale_load(WEIGHT_IDLEPRIO);
		load->inv_weight = WMULT_IDLEPRIO;
		return;
	}

	load->weight = scale_load(prio_to_weight[prio]);
	load->inv_weight = prio_to_wmult[prio];
}

static void enqueue_task(struct rq *rq, struct task_struct *p, int flags)
{
	update_rq_clock(rq);
	sched_info_queued(p);
	p->sched_class->enqueue_task(rq, p, flags);
}

static void dequeue_task(struct rq *rq, struct task_struct *p, int flags)
{
	update_rq_clock(rq);
	sched_info_dequeued(p);
	p->sched_class->dequeue_task(rq, p, flags);
}

/*
 * activate_task - move a task to the runqueue.
 */
static void activate_task(struct rq *rq, struct task_struct *p, int flags)
{
	if (task_contributes_to_load(p))
		rq->nr_uninterruptible--;

	enqueue_task(rq, p, flags);
	inc_nr_running(rq);
}

/*
 * deactivate_task - remove a task from the runqueue.
 */
static void deactivate_task(struct rq *rq, struct task_struct *p, int flags)
{
	if (task_contributes_to_load(p))
		rq->nr_uninterruptible++;

	dequeue_task(rq, p, flags);
	dec_nr_running(rq);
}

#ifdef CONFIG_IRQ_TIME_ACCOUNTING

/*
 * There are no locks covering percpu hardirq/softirq time.
 * They are only modified in account_system_vtime, on corresponding CPU
 * with interrupts disabled. So, writes are safe.
 * They are read and saved off onto struct rq in update_rq_clock().
 * This may result in other CPU reading this CPU's irq time and can
 * race with irq/account_system_vtime on this CPU. We would either get old
 * or new value with a side effect of accounting a slice of irq time to wrong
 * task when irq is in progress while we read rq->clock. That is a worthy
 * compromise in place of having locks on each irq in account_system_time.
 */
static DEFINE_PER_CPU(u64, cpu_hardirq_time);
static DEFINE_PER_CPU(u64, cpu_softirq_time);

static DEFINE_PER_CPU(u64, irq_start_time);
static int sched_clock_irqtime;

void enable_sched_clock_irqtime(void)
{
	sched_clock_irqtime = 1;
}

void disable_sched_clock_irqtime(void)
{
	sched_clock_irqtime = 0;
}

#ifndef CONFIG_64BIT
static DEFINE_PER_CPU(seqcount_t, irq_time_seq);

static inline void irq_time_write_begin(void)
{
	__this_cpu_inc(irq_time_seq.sequence);
	smp_wmb();
}

static inline void irq_time_write_end(void)
{
	smp_wmb();
	__this_cpu_inc(irq_time_seq.sequence);
}

static inline u64 irq_time_read(int cpu)
{
	u64 irq_time;
	unsigned seq;

	do {
		seq = read_seqcount_begin(&per_cpu(irq_time_seq, cpu));
		irq_time = per_cpu(cpu_softirq_time, cpu) +
			   per_cpu(cpu_hardirq_time, cpu);
	} while (read_seqcount_retry(&per_cpu(irq_time_seq, cpu), seq));

	return irq_time;
}
#else /* CONFIG_64BIT */
static inline void irq_time_write_begin(void)
{
}

static inline void irq_time_write_end(void)
{
}

static inline u64 irq_time_read(int cpu)
{
	return per_cpu(cpu_softirq_time, cpu) + per_cpu(cpu_hardirq_time, cpu);
}
#endif /* CONFIG_64BIT */

/*
 * Called before incrementing preempt_count on {soft,}irq_enter
 * and before decrementing preempt_count on {soft,}irq_exit.
 */
void account_system_vtime(struct task_struct *curr)
{
	unsigned long flags;
	s64 delta;
	int cpu;

	if (!sched_clock_irqtime)
		return;

	local_irq_save(flags);

	cpu = smp_processor_id();
	delta = sched_clock_cpu(cpu) - __this_cpu_read(irq_start_time);
	__this_cpu_add(irq_start_time, delta);

	irq_time_write_begin();
	/*
	 * We do not account for softirq time from ksoftirqd here.
	 * We want to continue accounting softirq time to ksoftirqd thread
	 * in that case, so as not to confuse scheduler with a special task
	 * that do not consume any time, but still wants to run.
	 */
	if (hardirq_count())
		__this_cpu_add(cpu_hardirq_time, delta);
	else if (in_serving_softirq() && curr != this_cpu_ksoftirqd())
		__this_cpu_add(cpu_softirq_time, delta);

	irq_time_write_end();
	local_irq_restore(flags);
}
EXPORT_SYMBOL_GPL(account_system_vtime);

static void update_rq_clock_task(struct rq *rq, s64 delta)
{
	s64 irq_delta;

	irq_delta = irq_time_read(cpu_of(rq)) - rq->prev_irq_time;

	/*
	 * Since irq_time is only updated on {soft,}irq_exit, we might run into
	 * this case when a previous update_rq_clock() happened inside a
	 * {soft,}irq region.
	 *
	 * When this happens, we stop ->clock_task and only update the
	 * prev_irq_time stamp to account for the part that fit, so that a next
	 * update will consume the rest. This ensures ->clock_task is
	 * monotonic.
	 *
	 * It does however cause some slight miss-attribution of {soft,}irq
	 * time, a more accurate solution would be to update the irq_time using
	 * the current rq->clock timestamp, except that would require using
	 * atomic ops.
	 */
	if (irq_delta > delta)
		irq_delta = delta;

	rq->prev_irq_time += irq_delta;
	delta -= irq_delta;
	rq->clock_task += delta;

	if (irq_delta && sched_feat(NONIRQ_POWER))
		sched_rt_avg_update(rq, irq_delta);
}

static int irqtime_account_hi_update(void)
{
	struct cpu_usage_stat *cpustat = &kstat_this_cpu.cpustat;
	unsigned long flags;
	u64 latest_ns;
	int ret = 0;

	local_irq_save(flags);
	latest_ns = this_cpu_read(cpu_hardirq_time);
	if (cputime64_gt(nsecs_to_cputime64(latest_ns), cpustat->irq))
		ret = 1;
	local_irq_restore(flags);
	return ret;
}

static int irqtime_account_si_update(void)
{
	struct cpu_usage_stat *cpustat = &kstat_this_cpu.cpustat;
	unsigned long flags;
	u64 latest_ns;
	int ret = 0;

	local_irq_save(flags);
	latest_ns = this_cpu_read(cpu_softirq_time);
	if (cputime64_gt(nsecs_to_cputime64(latest_ns), cpustat->softirq))
		ret = 1;
	local_irq_restore(flags);
	return ret;
}

#else /* CONFIG_IRQ_TIME_ACCOUNTING */

#define sched_clock_irqtime	(0)

static void update_rq_clock_task(struct rq *rq, s64 delta)
{
	rq->clock_task += delta;
}

#endif /* CONFIG_IRQ_TIME_ACCOUNTING */

#include "sched_idletask.c"
#include "sched_fair.c"
#include "sched_rt.c"
#include "sched_autogroup.c"
#include "sched_stoptask.c"
#ifdef CONFIG_SCHED_DEBUG
# include "sched_debug.c"
#endif

void sched_set_stop_task(int cpu, struct task_struct *stop)
{
	struct sched_param param = { .sched_priority = MAX_RT_PRIO - 1 };
	struct task_struct *old_stop = cpu_rq(cpu)->stop;

	if (stop) {
		/*
		 * Make it appear like a SCHED_FIFO task, its something
		 * userspace knows about and won't get confused about.
		 *
		 * Also, it will make PI more or less work without too
		 * much confusion -- but then, stop work should not
		 * rely on PI working anyway.
		 */
		sched_setscheduler_nocheck(stop, SCHED_FIFO, &param);

		stop->sched_class = &stop_sched_class;
	}

	cpu_rq(cpu)->stop = stop;

	if (old_stop) {
		/*
		 * Reset it back to a normal scheduling class so that
		 * it can die in pieces.
		 */
		old_stop->sched_class = &rt_sched_class;
	}
}

/*
 * __normal_prio - return the priority that is based on the static prio
 */
static inline int __normal_prio(struct task_struct *p)
{
	return p->static_prio;
}

/*
 * Calculate the expected normal priority: i.e. priority
 * without taking RT-inheritance into account. Might be
 * boosted by interactivity modifiers. Changes upon fork,
 * setprio syscalls, and whenever the interactivity
 * estimator recalculates.
 */
static inline int normal_prio(struct task_struct *p)
{
	int prio;

	if (task_has_rt_policy(p))
		prio = MAX_RT_PRIO-1 - p->rt_priority;
	else
		prio = __normal_prio(p);
	return prio;
}

/*
 * Calculate the current priority, i.e. the priority
 * taken into account by the scheduler. This value might
 * be boosted by RT tasks, or might be boosted by
 * interactivity modifiers. Will be RT if the task got
 * RT-boosted. If not then it returns p->normal_prio.
 */
static int effective_prio(struct task_struct *p)
{
	p->normal_prio = normal_prio(p);
	/*
	 * If we are RT tasks or we were boosted to RT priority,
	 * keep the priority unchanged. Otherwise, update priority
	 * to the normal priority:
	 */
	if (!rt_prio(p->prio))
		return p->normal_prio;
	return p->prio;
}

/**
 * task_curr - is this task currently executing on a CPU?
 * @p: the task in question.
 */
inline int task_curr(const struct task_struct *p)
{
	return cpu_curr(task_cpu(p)) == p;
}

static inline void check_class_changed(struct rq *rq, struct task_struct *p,
				       const struct sched_class *prev_class,
				       int oldprio)
{
	if (prev_class != p->sched_class) {
		if (prev_class->switched_from)
			prev_class->switched_from(rq, p);
		p->sched_class->switched_to(rq, p);
	} else if (oldprio != p->prio)
		p->sched_class->prio_changed(rq, p, oldprio);
}

static void check_preempt_curr(struct rq *rq, struct task_struct *p, int flags)
{
	const struct sched_class *class;

	if (p->sched_class == rq->curr->sched_class) {
		rq->curr->sched_class->check_preempt_curr(rq, p, flags);
	} else {
		for_each_class(class) {
			if (class == rq->curr->sched_class)
				break;
			if (class == p->sched_class) {
				resched_task(rq->curr);
				break;
			}
		}
	}

	/*
	 * A queue event has occurred, and we're going to schedule.  In
	 * this case, we can save a useless back to back clock update.
	 */
	if (rq->curr->on_rq && test_tsk_need_resched(rq->curr))
		rq->skip_clock_update = 1;
}

#ifdef CONFIG_SMP
/*
 * Is this task likely cache-hot:
 */
static int
task_hot(struct task_struct *p, u64 now, struct sched_domain *sd)
{
	s64 delta;

	if (p->sched_class != &fair_sched_class)
		return 0;

	if (unlikely(p->policy == SCHED_IDLE))
		return 0;

	/*
	 * Buddy candidates are cache hot:
	 */
	if (sched_feat(CACHE_HOT_BUDDY) && this_rq()->nr_running &&
			(&p->se == cfs_rq_of(&p->se)->next ||
			 &p->se == cfs_rq_of(&p->se)->last))
		return 1;

	if (sysctl_sched_migration_cost == -1)
		return 1;
	if (sysctl_sched_migration_cost == 0)
		return 0;

	delta = now - p->se.exec_start;

	return delta < (s64)sysctl_sched_migration_cost;
}

void set_task_cpu(struct task_struct *p, unsigned int new_cpu)
{
#ifdef CONFIG_SCHED_DEBUG
	/*
	 * We should never call set_task_cpu() on a blocked task,
	 * ttwu() will sort out the placement.
	 */
	WARN_ON_ONCE(p->state != TASK_RUNNING && p->state != TASK_WAKING &&
			!(task_thread_info(p)->preempt_count & PREEMPT_ACTIVE));

#ifdef CONFIG_LOCKDEP
	/*
	 * The caller should hold either p->pi_lock or rq->lock, when changing
	 * a task's CPU. ->pi_lock for waking tasks, rq->lock for runnable tasks.
	 *
	 * sched_move_task() holds both and thus holding either pins the cgroup,
	 * see set_task_rq().
	 *
	 * Furthermore, all task_rq users should acquire both locks, see
	 * task_rq_lock().
	 */
	WARN_ON_ONCE(debug_locks && !(lockdep_is_held(&p->pi_lock) ||
				      lockdep_is_held(&task_rq(p)->lock)));
#endif
#endif

	trace_sched_migrate_task(p, new_cpu);

	if (task_cpu(p) != new_cpu) {
		p->se.nr_migrations++;
		perf_sw_event(PERF_COUNT_SW_CPU_MIGRATIONS, 1, 1, NULL, 0);
	}

	__set_task_cpu(p, new_cpu);
}

struct migration_arg {
	struct task_struct *task;
	int dest_cpu;
};

static int migration_cpu_stop(void *data);

/*
 * wait_task_inactive - wait for a thread to unschedule.
 *
 * If @match_state is nonzero, it's the @p->state value just checked and
 * not expected to change.  If it changes, i.e. @p might have woken up,
 * then return zero.  When we succeed in waiting for @p to be off its CPU,
 * we return a positive number (its total switch count).  If a second call
 * a short while later returns the same number, the caller can be sure that
 * @p has remained unscheduled the whole time.
 *
 * The caller must ensure that the task *will* unschedule sometime soon,
 * else this function might spin for a *long* time. This function can't
 * be called with interrupts off, or it may introduce deadlock with
 * smp_call_function() if an IPI is sent by the same process we are
 * waiting to become inactive.
 */
unsigned long wait_task_inactive(struct task_struct *p, long match_state)
{
	unsigned long flags;
	int running, on_rq;
	unsigned long ncsw;
	struct rq *rq;

	for (;;) {
		/*
		 * We do the initial early heuristics without holding
		 * any task-queue locks at all. We'll only try to get
		 * the runqueue lock when things look like they will
		 * work out!
		 */
		rq = task_rq(p);

		/*
		 * If the task is actively running on another CPU
		 * still, just relax and busy-wait without holding
		 * any locks.
		 *
		 * NOTE! Since we don't hold any locks, it's not
		 * even sure that "rq" stays as the right runqueue!
		 * But we don't care, since "task_running()" will
		 * return false if the runqueue has changed and p
		 * is actually now running somewhere else!
		 */
		while (task_running(rq, p)) {
			if (match_state && unlikely(p->state != match_state))
				return 0;
			cpu_relax();
		}

		/*
		 * Ok, time to look more closely! We need the rq
		 * lock now, to be *sure*. If we're wrong, we'll
		 * just go back and repeat.
		 */
		rq = task_rq_lock(p, &flags);
		trace_sched_wait_task(p);
		running = task_running(rq, p);
		on_rq = p->on_rq;
		ncsw = 0;
		if (!match_state || p->state == match_state)
			ncsw = p->nvcsw | LONG_MIN; /* sets MSB */
		task_rq_unlock(rq, p, &flags);

		/*
		 * If it changed from the expected state, bail out now.
		 */
		if (unlikely(!ncsw))
			break;

		/*
		 * Was it really running after all now that we
		 * checked with the proper locks actually held?
		 *
		 * Oops. Go back and try again..
		 */
		if (unlikely(running)) {
			cpu_relax();
			continue;
		}

		/*
		 * It's not enough that it's not actively running,
		 * it must be off the runqueue _entirely_, and not
		 * preempted!
		 *
		 * So if it was still runnable (but just not actively
		 * running right now), it's preempted, and we should
		 * yield - it could be a while.
		 */
		if (unlikely(on_rq)) {
			ktime_t to = ktime_set(0, NSEC_PER_SEC/HZ);

			set_current_state(TASK_UNINTERRUPTIBLE);
			schedule_hrtimeout(&to, HRTIMER_MODE_REL);
			continue;
		}

		/*
		 * Ahh, all good. It wasn't running, and it wasn't
		 * runnable, which means that it will never become
		 * running in the future either. We're all done!
		 */
		break;
	}

	return ncsw;
}

/***
 * kick_process - kick a running thread to enter/exit the kernel
 * @p: the to-be-kicked thread
 *
 * Cause a process which is running on another CPU to enter
 * kernel-mode, without any delay. (to get signals handled.)
 *
 * NOTE: this function doesn't have to take the runqueue lock,
 * because all it wants to ensure is that the remote task enters
 * the kernel. If the IPI races and the task has been migrated
 * to another CPU then no harm is done and the purpose has been
 * achieved as well.
 */
void kick_process(struct task_struct *p)
{
	int cpu;

	preempt_disable();
	cpu = task_cpu(p);
	if ((cpu != smp_processor_id()) && task_curr(p))
		smp_send_reschedule(cpu);
	preempt_enable();
}
EXPORT_SYMBOL_GPL(kick_process);
#endif /* CONFIG_SMP */

#ifdef CONFIG_SMP
/*
 * ->cpus_allowed is protected by both rq->lock and p->pi_lock
 */
static int select_fallback_rq(int cpu, struct task_struct *p)
{
	int dest_cpu;
	const struct cpumask *nodemask = cpumask_of_node(cpu_to_node(cpu));

	/* Look for allowed, online CPU in same node. */
	for_each_cpu_and(dest_cpu, nodemask, cpu_active_mask)
		if (cpumask_test_cpu(dest_cpu, tsk_cpus_allowed(p)))
			return dest_cpu;

	/* Any allowed, online CPU? */
	dest_cpu = cpumask_any_and(tsk_cpus_allowed(p), cpu_active_mask);
	if (dest_cpu < nr_cpu_ids)
		return dest_cpu;

	/* No more Mr. Nice Guy. */
	dest_cpu = cpuset_cpus_allowed_fallback(p);
	/*
	 * Don't tell them about moving exiting tasks or
	 * kernel threads (both mm NULL), since they never
	 * leave kernel.
	 */
	if (p->mm && printk_ratelimit()) {
		printk(KERN_INFO "process %d (%s) no longer affine to cpu%d\n",
				task_pid_nr(p), p->comm, cpu);
	}

	return dest_cpu;
}

/*
 * The caller (fork, wakeup) owns p->pi_lock, ->cpus_allowed is stable.
 */
static inline
int select_task_rq(struct task_struct *p, int sd_flags, int wake_flags)
{
	int cpu = p->sched_class->select_task_rq(p, sd_flags, wake_flags);

	/*
	 * In order not to call set_task_cpu() on a blocking task we need
	 * to rely on ttwu() to place the task on a valid ->cpus_allowed
	 * cpu.
	 *
	 * Since this is common to all placement strategies, this lives here.
	 *
	 * [ this allows ->select_task() to simply return task_cpu(p) and
	 *   not worry about this generic constraint ]
	 */
	if (unlikely(!cpumask_test_cpu(cpu, tsk_cpus_allowed(p)) ||
		     !cpu_online(cpu)))
		cpu = select_fallback_rq(task_cpu(p), p);

	return cpu;
}

static void update_avg(u64 *avg, u64 sample)
{
	s64 diff = sample - *avg;
	*avg += diff >> 3;
}
#endif

static void
ttwu_stat(struct task_struct *p, int cpu, int wake_flags)
{
#ifdef CONFIG_SCHEDSTATS
	struct rq *rq = this_rq();

#ifdef CONFIG_SMP
	int this_cpu = smp_processor_id();

	if (cpu == this_cpu) {
		schedstat_inc(rq, ttwu_local);
		schedstat_inc(p, se.statistics.nr_wakeups_local);
	} else {
		struct sched_domain *sd;

		schedstat_inc(p, se.statistics.nr_wakeups_remote);
		rcu_read_lock();
		for_each_domain(this_cpu, sd) {
			if (cpumask_test_cpu(cpu, sched_domain_span(sd))) {
				schedstat_inc(sd, ttwu_wake_remote);
				break;
			}
		}
		rcu_read_unlock();
	}

	if (wake_flags & WF_MIGRATED)
		schedstat_inc(p, se.statistics.nr_wakeups_migrate);

#endif /* CONFIG_SMP */

	schedstat_inc(rq, ttwu_count);
	schedstat_inc(p, se.statistics.nr_wakeups);

	if (wake_flags & WF_SYNC)
		schedstat_inc(p, se.statistics.nr_wakeups_sync);

#endif /* CONFIG_SCHEDSTATS */
}

static void ttwu_activate(struct rq *rq, struct task_struct *p, int en_flags)
{
	activate_task(rq, p, en_flags);
	p->on_rq = 1;
}

/*
 * Mark the task runnable and perform wakeup-preemption.
 */
static void
ttwu_do_wakeup(struct rq *rq, struct task_struct *p, int wake_flags)
{
	trace_sched_wakeup(p, true);
	check_preempt_curr(rq, p, wake_flags);

	p->state = TASK_RUNNING;
#ifdef CONFIG_SMP
	if (p->sched_class->task_woken)
		p->sched_class->task_woken(rq, p);

	if (unlikely(rq->idle_stamp)) {
		u64 delta = rq->clock - rq->idle_stamp;
		u64 max = 2*sysctl_sched_migration_cost;

		if (delta > max)
			rq->avg_idle = max;
		else
			update_avg(&rq->avg_idle, delta);
		rq->idle_stamp = 0;
	}
#endif
}

static void
ttwu_do_activate(struct rq *rq, struct task_struct *p, int wake_flags)
{
#ifdef CONFIG_SMP
	if (p->sched_contributes_to_load)
		rq->nr_uninterruptible--;
#endif

	ttwu_activate(rq, p, ENQUEUE_WAKEUP | ENQUEUE_WAKING);
	ttwu_do_wakeup(rq, p, wake_flags);
}

/*
 * Called in case the task @p isn't fully descheduled from its runqueue,
 * in this case we must do a remote wakeup. Its a 'light' wakeup though,
 * since all we need to do is flip p->state to TASK_RUNNING, since
 * the task is still ->on_rq.
 */
static int ttwu_remote(struct task_struct *p, int wake_flags)
{
	struct rq *rq;
	int ret = 0;

	rq = __task_rq_lock(p);
	if (p->on_rq) {
		ttwu_do_wakeup(rq, p, wake_flags);
		ret = 1;
	}
	__task_rq_unlock(rq);

	return ret;
}

#ifdef CONFIG_SMP
static void sched_ttwu_do_pending(struct task_struct *list)
{
	struct rq *rq = this_rq();

	raw_spin_lock(&rq->lock);

	while (list) {
		struct task_struct *p = list;
		list = list->wake_entry;
		ttwu_do_activate(rq, p, 0);
	}

	raw_spin_unlock(&rq->lock);
}

#ifdef CONFIG_HOTPLUG_CPU

static void sched_ttwu_pending(void)
{
	struct rq *rq = this_rq();
	struct task_struct *list = xchg(&rq->wake_list, NULL);

	if (!list)
		return;

	sched_ttwu_do_pending(list);
}

#endif /* CONFIG_HOTPLUG_CPU */

void scheduler_ipi(void)
{
	struct rq *rq = this_rq();
	struct task_struct *list = xchg(&rq->wake_list, NULL);

	if (!list)
		return;

	/*
	 * Not all reschedule IPI handlers call irq_enter/irq_exit, since
	 * traditionally all their work was done from the interrupt return
	 * path. Now that we actually do some work, we need to make sure
	 * we do call them.
	 *
	 * Some archs already do call them, luckily irq_enter/exit nest
	 * properly.
	 *
	 * Arguably we should visit all archs and update all handlers,
	 * however a fair share of IPIs are still resched only so this would
	 * somewhat pessimize the simple resched case.
	 */
	irq_enter();
	sched_ttwu_do_pending(list);
	irq_exit();
}

static void ttwu_queue_remote(struct task_struct *p, int cpu)
{
	struct rq *rq = cpu_rq(cpu);
	struct task_struct *next = rq->wake_list;

	for (;;) {
		struct task_struct *old = next;

		p->wake_entry = next;
		next = cmpxchg(&rq->wake_list, old, p);
		if (next == old)
			break;
	}

	if (!next)
		smp_send_reschedule(cpu);
}

#ifdef __ARCH_WANT_INTERRUPTS_ON_CTXSW
static int ttwu_activate_remote(struct task_struct *p, int wake_flags)
{
	struct rq *rq;
	int ret = 0;

	rq = __task_rq_lock(p);
	if (p->on_cpu) {
		ttwu_activate(rq, p, ENQUEUE_WAKEUP);
		ttwu_do_wakeup(rq, p, wake_flags);
		ret = 1;
	}
	__task_rq_unlock(rq);

	return ret;

}
#endif /* __ARCH_WANT_INTERRUPTS_ON_CTXSW */
#endif /* CONFIG_SMP */

static void ttwu_queue(struct task_struct *p, int cpu)
{
	struct rq *rq = cpu_rq(cpu);

#if defined(CONFIG_SMP)
	if (sched_feat(TTWU_QUEUE) && cpu != smp_processor_id()) {
		sched_clock_cpu(cpu); /* sync clocks x-cpu */
		ttwu_queue_remote(p, cpu);
		return;
	}
#endif

	raw_spin_lock(&rq->lock);
	ttwu_do_activate(rq, p, 0);
	raw_spin_unlock(&rq->lock);
}

/**
 * try_to_wake_up - wake up a thread
 * @p: the thread to be awakened
 * @state: the mask of task states that can be woken
 * @wake_flags: wake modifier flags (WF_*)
 *
 * Put it on the run-queue if it's not already there. The "current"
 * thread is always on the run-queue (except when the actual
 * re-schedule is in progress), and as such you're allowed to do
 * the simpler "current->state = TASK_RUNNING" to mark yourself
 * runnable without the overhead of this.
 *
 * Returns %true if @p was woken up, %false if it was already running
 * or @state didn't match @p's state.
 */
static int
try_to_wake_up(struct task_struct *p, unsigned int state, int wake_flags)
{
	unsigned long flags;
	int cpu, success = 0;

	smp_wmb();
	raw_spin_lock_irqsave(&p->pi_lock, flags);
	if (!(p->state & state)) {
		/*
		 * The task might be running due to a spinlock sleeper
		 * wakeup. Check the saved state and set it to running
		 * if the wakeup condition is true.
		 */
		if (!(wake_flags & WF_LOCK_SLEEPER)) {
			if (p->saved_state & state)
				p->saved_state = TASK_RUNNING;
		}
		goto out;
	}

	/*
	 * If this is a regular wakeup, then we can unconditionally
	 * clear the saved state of a "lock sleeper".
	 */
	if (!(wake_flags & WF_LOCK_SLEEPER))
		p->saved_state = TASK_RUNNING;

	success = 1; /* we're going to change ->state */
	cpu = task_cpu(p);

	if (p->on_rq && ttwu_remote(p, wake_flags))
		goto stat;

#ifdef CONFIG_SMP
	/*
	 * If the owning (remote) cpu is still in the middle of schedule() with
	 * this task as prev, wait until its done referencing the task.
	 */
	while (p->on_cpu) {
#ifdef __ARCH_WANT_INTERRUPTS_ON_CTXSW
		/*
		 * In case the architecture enables interrupts in
		 * context_switch(), we cannot busy wait, since that
		 * would lead to deadlocks when an interrupt hits and
		 * tries to wake up @prev. So bail and do a complete
		 * remote wakeup.
		 */
		if (ttwu_activate_remote(p, wake_flags))
			goto stat;
#else
		cpu_relax();
#endif
	}
	/*
	 * Pairs with the smp_wmb() in finish_lock_switch().
	 */
	smp_rmb();

	p->sched_contributes_to_load = !!task_contributes_to_load(p);
	p->state = TASK_WAKING;

	if (p->sched_class->task_waking)
		p->sched_class->task_waking(p);

	cpu = select_task_rq(p, SD_BALANCE_WAKE, wake_flags);
	if (task_cpu(p) != cpu) {
		wake_flags |= WF_MIGRATED;
		set_task_cpu(p, cpu);
	}
#endif /* CONFIG_SMP */

	ttwu_queue(p, cpu);
stat:
	ttwu_stat(p, cpu, wake_flags);
out:
	raw_spin_unlock_irqrestore(&p->pi_lock, flags);

	return success;
}

/**
 * wake_up_process - Wake up a specific process
 * @p: The process to be woken up.
 *
 * Attempt to wake up the nominated process and move it to the set of runnable
 * processes.  Returns 1 if the process was woken up, 0 if it was already
 * running.
 *
 * It may be assumed that this function implies a write memory barrier before
 * changing the task state if and only if any tasks are woken up.
 */
int wake_up_process(struct task_struct *p)
{
	return try_to_wake_up(p, TASK_ALL, 0);
}
EXPORT_SYMBOL(wake_up_process);

/**
 * wake_up_lock_sleeper - Wake up a specific process blocked on a "sleeping lock"
 * @p: The process to be woken up.
 *
 * Same as wake_up_process() above, but wake_flags=WF_LOCK_SLEEPER to indicate
 * the nature of the wakeup.
 */
int wake_up_lock_sleeper(struct task_struct *p)
{
	return try_to_wake_up(p, TASK_ALL, WF_LOCK_SLEEPER);
}

int wake_up_state(struct task_struct *p, unsigned int state)
{
	return try_to_wake_up(p, state, 0);
}

/*
 * Perform scheduler related setup for a newly forked process p.
 * p is forked by current.
 *
 * __sched_fork() is basic setup used by init_idle() too:
 */
static void __sched_fork(struct task_struct *p)
{
	p->on_rq			= 0;

	p->se.on_rq			= 0;
	p->se.exec_start		= 0;
	p->se.sum_exec_runtime		= 0;
	p->se.prev_sum_exec_runtime	= 0;
	p->se.nr_migrations		= 0;
	p->se.vruntime			= 0;
	INIT_LIST_HEAD(&p->se.group_node);

#ifdef CONFIG_SCHEDSTATS
	memset(&p->se.statistics, 0, sizeof(p->se.statistics));
#endif

	INIT_LIST_HEAD(&p->rt.run_list);

#ifdef CONFIG_PREEMPT_NOTIFIERS
	INIT_HLIST_HEAD(&p->preempt_notifiers);
#endif
}

/*
 * fork()/clone()-time setup:
 */
void sched_fork(struct task_struct *p)
{
	unsigned long flags;
	int cpu;

	__sched_fork(p);
	/*
	 * We mark the process as running here. This guarantees that
	 * nobody will actually run it, and a signal or other external
	 * event cannot wake it up and insert it on the runqueue either.
	 */
	p->state = TASK_RUNNING;

	/*
	 * Revert to default priority/policy on fork if requested.
	 */
	if (unlikely(p->sched_reset_on_fork)) {
		if (p->policy == SCHED_FIFO || p->policy == SCHED_RR) {
			p->policy = SCHED_NORMAL;
			p->normal_prio = p->static_prio;
		}

		if (PRIO_TO_NICE(p->static_prio) < 0) {
			p->static_prio = NICE_TO_PRIO(0);
			p->normal_prio = p->static_prio;
			set_load_weight(p);
		}

		/*
		 * We don't need the reset flag anymore after the fork. It has
		 * fulfilled its duty:
		 */
		p->sched_reset_on_fork = 0;
	}

	/*
	 * Make sure we do not leak PI boosting priority to the child.
	 */
	p->prio = current->normal_prio;

	if (!rt_prio(p->prio))
		p->sched_class = &fair_sched_class;

	cpu = get_cpu();
	if (p->sched_class->task_fork)
		p->sched_class->task_fork(p);

	/*
	 * The child is not yet in the pid-hash so no cgroup attach races,
	 * and the cgroup is pinned to this child due to cgroup_fork()
	 * is ran before sched_fork().
	 *
	 * Silence PROVE_RCU.
	 */
	raw_spin_lock_irqsave(&p->pi_lock, flags);
	set_task_cpu(p, smp_processor_id());
	raw_spin_unlock_irqrestore(&p->pi_lock, flags);
	put_cpu();

#if defined(CONFIG_SCHEDSTATS) || defined(CONFIG_TASK_DELAY_ACCT)
	if (likely(sched_info_on()))
		memset(&p->sched_info, 0, sizeof(p->sched_info));
#endif
#if defined(CONFIG_SMP)
	p->on_cpu = 0;
#endif
#ifdef CONFIG_PREEMPT
	/* Want to start with kernel preemption disabled. */
	task_thread_info(p)->preempt_count = 1;
#endif
#ifdef CONFIG_SMP
	plist_node_init(&p->pushable_tasks, MAX_PRIO);
#endif
}

/*
 * wake_up_new_task - wake up a newly created task for the first time.
 *
 * This function will do some initial scheduler statistics housekeeping
 * that must be done for every newly created context, then puts the task
 * on the runqueue and wakes it.
 */
void wake_up_new_task(struct task_struct *p)
{
	unsigned long flags;
	struct rq *rq;

	raw_spin_lock_irqsave(&p->pi_lock, flags);
#ifdef CONFIG_SMP
	/*
	 * Fork balancing, do it here and not earlier because:
	 *  - cpus_allowed can change in the fork path
	 *  - any previously selected cpu might disappear through hotplug
	 */
	set_task_cpu(p, select_task_rq(p, SD_BALANCE_FORK, 0));
#endif

	rq = __task_rq_lock(p);
	activate_task(rq, p, 0);
	p->on_rq = 1;
	trace_sched_wakeup_new(p, true);
	check_preempt_curr(rq, p, WF_FORK);
#ifdef CONFIG_SMP
	if (p->sched_class->task_woken)
		p->sched_class->task_woken(rq, p);
#endif
	task_rq_unlock(rq, p, &flags);
}

#ifdef CONFIG_PREEMPT_NOTIFIERS

/**
 * preempt_notifier_register - tell me when current is being preempted & rescheduled
 * @notifier: notifier struct to register
 */
void preempt_notifier_register(struct preempt_notifier *notifier)
{
	hlist_add_head(&notifier->link, &current->preempt_notifiers);
}
EXPORT_SYMBOL_GPL(preempt_notifier_register);

/**
 * preempt_notifier_unregister - no longer interested in preemption notifications
 * @notifier: notifier struct to unregister
 *
 * This is safe to call from within a preemption notifier.
 */
void preempt_notifier_unregister(struct preempt_notifier *notifier)
{
	hlist_del(&notifier->link);
}
EXPORT_SYMBOL_GPL(preempt_notifier_unregister);

static void fire_sched_in_preempt_notifiers(struct task_struct *curr)
{
	struct preempt_notifier *notifier;
	struct hlist_node *node;

	hlist_for_each_entry(notifier, node, &curr->preempt_notifiers, link)
		notifier->ops->sched_in(notifier, raw_smp_processor_id());
}

static void
fire_sched_out_preempt_notifiers(struct task_struct *curr,
				 struct task_struct *next)
{
	struct preempt_notifier *notifier;
	struct hlist_node *node;

	hlist_for_each_entry(notifier, node, &curr->preempt_notifiers, link)
		notifier->ops->sched_out(notifier, next);
}

#else /* !CONFIG_PREEMPT_NOTIFIERS */

static void fire_sched_in_preempt_notifiers(struct task_struct *curr)
{
}

static void
fire_sched_out_preempt_notifiers(struct task_struct *curr,
				 struct task_struct *next)
{
}

#endif /* CONFIG_PREEMPT_NOTIFIERS */

/**
 * prepare_task_switch - prepare to switch tasks
 * @rq: the runqueue preparing to switch
 * @prev: the current task that is being switched out
 * @next: the task we are going to switch to.
 *
 * This is called with the rq lock held and interrupts off. It must
 * be paired with a subsequent finish_task_switch after the context
 * switch.
 *
 * prepare_task_switch sets up locking and calls architecture specific
 * hooks.
 */
static inline void
prepare_task_switch(struct rq *rq, struct task_struct *prev,
		    struct task_struct *next)
{
	sched_info_switch(prev, next);
	perf_event_task_sched_out(prev, next);
	fire_sched_out_preempt_notifiers(prev, next);
	prepare_lock_switch(rq, next);
	prepare_arch_switch(next);
	trace_sched_switch(prev, next);
}

/**
 * finish_task_switch - clean up after a task-switch
 * @rq: runqueue associated with task-switch
 * @prev: the thread we just switched away from.
 *
 * finish_task_switch must be called after the context switch, paired
 * with a prepare_task_switch call before the context switch.
 * finish_task_switch will reconcile locking set up by prepare_task_switch,
 * and do any other architecture-specific cleanup actions.
 *
 * Note that we may have delayed dropping an mm in context_switch(). If
 * so, we finish that here outside of the runqueue lock. (Doing it
 * with the lock held can cause deadlocks; see schedule() for
 * details.)
 */
static void finish_task_switch(struct rq *rq, struct task_struct *prev)
	__releases(rq->lock)
{
	struct mm_struct *mm = rq->prev_mm;
	long prev_state;

	rq->prev_mm = NULL;

	/*
	 * A task struct has one reference for the use as "current".
	 * If a task dies, then it sets TASK_DEAD in tsk->state and calls
	 * schedule one last time. The schedule call will never return, and
	 * the scheduled task must drop that reference.
	 * The test for TASK_DEAD must occur while the runqueue locks are
	 * still held, otherwise prev could be scheduled on another cpu, die
	 * there before we look at prev->state, and then the reference would
	 * be dropped twice.
	 *		Manfred Spraul <manfred@colorfullife.com>
	 */
	prev_state = prev->state;
	finish_arch_switch(prev);
#ifdef __ARCH_WANT_INTERRUPTS_ON_CTXSW
	local_irq_disable();
#endif /* __ARCH_WANT_INTERRUPTS_ON_CTXSW */
	perf_event_task_sched_in(current);
#ifdef __ARCH_WANT_INTERRUPTS_ON_CTXSW
	local_irq_enable();
#endif /* __ARCH_WANT_INTERRUPTS_ON_CTXSW */
	finish_lock_switch(rq, prev);

	fire_sched_in_preempt_notifiers(current);
	/*
	 * We use mmdrop_delayed() here so we don't have to do the
	 * full __mmdrop() when we are the last user.
	 */
	if (mm)
		mmdrop_delayed(mm);
	if (unlikely(prev_state == TASK_DEAD)) {
		/*
		 * Remove function-return probe instances associated with this
		 * task and put them back on the free list.
		 */
		kprobe_flush_task(prev);
		put_task_struct(prev);
	}
}

#ifdef CONFIG_SMP

/* assumes rq->lock is held */
static inline void pre_schedule(struct rq *rq, struct task_struct *prev)
{
	if (prev->sched_class->pre_schedule)
		prev->sched_class->pre_schedule(rq, prev);
}

/* rq->lock is NOT held, but preemption is disabled */
static inline void post_schedule(struct rq *rq)
{
	if (rq->post_schedule) {
		unsigned long flags;

		raw_spin_lock_irqsave(&rq->lock, flags);
		if (rq->curr->sched_class->post_schedule)
			rq->curr->sched_class->post_schedule(rq);
		raw_spin_unlock_irqrestore(&rq->lock, flags);

		rq->post_schedule = 0;
	}
}

#else

static inline void pre_schedule(struct rq *rq, struct task_struct *p)
{
}

static inline void post_schedule(struct rq *rq)
{
}

#endif

/**
 * schedule_tail - first thing a freshly forked thread must call.
 * @prev: the thread we just switched away from.
 */
asmlinkage void schedule_tail(struct task_struct *prev)
	__releases(rq->lock)
{
	struct rq *rq = this_rq();

	finish_task_switch(rq, prev);

	/*
	 * FIXME: do we need to worry about rq being invalidated by the
	 * task_switch?
	 */
	post_schedule(rq);

#ifdef __ARCH_WANT_UNLOCKED_CTXSW
	/* In this case, finish_task_switch does not reenable preemption */
	preempt_enable();
#endif
	if (current->set_child_tid)
		put_user(task_pid_vnr(current), current->set_child_tid);
}

/*
 * context_switch - switch to the new MM and the new
 * thread's register state.
 */
static inline void
context_switch(struct rq *rq, struct task_struct *prev,
	       struct task_struct *next)
{
	struct mm_struct *mm, *oldmm;

	prepare_task_switch(rq, prev, next);

	mm = next->mm;
	oldmm = prev->active_mm;
	/*
	 * For paravirt, this is coupled with an exit in switch_to to
	 * combine the page table reload and the switch backend into
	 * one hypercall.
	 */
	arch_start_context_switch(prev);

	if (!mm) {
		next->active_mm = oldmm;
		atomic_inc(&oldmm->mm_count);
		enter_lazy_tlb(oldmm, next);
	} else
		switch_mm(oldmm, mm, next);

	if (!prev->mm) {
		prev->active_mm = NULL;
		rq->prev_mm = oldmm;
	}
	/*
	 * Since the runqueue lock will be released by the next
	 * task (which is an invalid locking op but in the case
	 * of the scheduler it's an obvious special-case), so we
	 * do an early lockdep release here:
	 */
#ifndef __ARCH_WANT_UNLOCKED_CTXSW
	spin_release(&rq->lock.dep_map, 1, _THIS_IP_);
#endif

	/* Here we just switch the register state and the stack. */
	switch_to(prev, next, prev);

	barrier();
	/*
	 * this_rq must be evaluated again because prev may have moved
	 * CPUs since it called schedule(), thus the 'rq' on its stack
	 * frame will be invalid.
	 */
	finish_task_switch(this_rq(), prev);
}

/*
 * nr_running, nr_uninterruptible and nr_context_switches:
 *
 * externally visible scheduler statistics: current number of runnable
 * threads, current number of uninterruptible-sleeping threads, total
 * number of context switches performed since bootup.
 */
unsigned long nr_running(void)
{
	unsigned long i, sum = 0;

	for_each_online_cpu(i)
		sum += cpu_rq(i)->nr_running;

	return sum;
}

unsigned long nr_uninterruptible(void)
{
	unsigned long i, sum = 0;

	for_each_possible_cpu(i)
		sum += cpu_rq(i)->nr_uninterruptible;

	/*
	 * Since we read the counters lockless, it might be slightly
	 * inaccurate. Do not allow it to go below zero though:
	 */
	if (unlikely((long)sum < 0))
		sum = 0;

	return sum;
}

unsigned long long nr_context_switches(void)
{
	int i;
	unsigned long long sum = 0;

	for_each_possible_cpu(i)
		sum += cpu_rq(i)->nr_switches;

	return sum;
}

unsigned long nr_iowait(void)
{
	unsigned long i, sum = 0;

	for_each_possible_cpu(i)
		sum += atomic_read(&cpu_rq(i)->nr_iowait);

	return sum;
}

unsigned long nr_iowait_cpu(int cpu)
{
	struct rq *this = cpu_rq(cpu);
	return atomic_read(&this->nr_iowait);
}

unsigned long this_cpu_load(void)
{
	struct rq *this = this_rq();
	return this->cpu_load[0];
}


/* Variables and functions for calc_load */
static atomic_long_t calc_load_tasks;
static unsigned long calc_load_update;
unsigned long avenrun[3];
EXPORT_SYMBOL(avenrun);

static long calc_load_fold_active(struct rq *this_rq)
{
	long nr_active, delta = 0;

	nr_active = this_rq->nr_running;
	nr_active += (long) this_rq->nr_uninterruptible;

	if (nr_active != this_rq->calc_load_active) {
		delta = nr_active - this_rq->calc_load_active;
		this_rq->calc_load_active = nr_active;
	}

	return delta;
}

static unsigned long
calc_load(unsigned long load, unsigned long exp, unsigned long active)
{
	load *= exp;
	load += active * (FIXED_1 - exp);
	load += 1UL << (FSHIFT - 1);
	return load >> FSHIFT;
}

#ifdef CONFIG_NO_HZ
/*
 * For NO_HZ we delay the active fold to the next LOAD_FREQ update.
 *
 * When making the ILB scale, we should try to pull this in as well.
 */
static atomic_long_t calc_load_tasks_idle;

static void calc_load_account_idle(struct rq *this_rq)
{
	long delta;

	delta = calc_load_fold_active(this_rq);
	if (delta)
		atomic_long_add(delta, &calc_load_tasks_idle);
}

static long calc_load_fold_idle(void)
{
	long delta = 0;

	/*
	 * Its got a race, we don't care...
	 */
	if (atomic_long_read(&calc_load_tasks_idle))
		delta = atomic_long_xchg(&calc_load_tasks_idle, 0);

	return delta;
}

/**
 * fixed_power_int - compute: x^n, in O(log n) time
 *
 * @x:         base of the power
 * @frac_bits: fractional bits of @x
 * @n:         power to raise @x to.
 *
 * By exploiting the relation between the definition of the natural power
 * function: x^n := x*x*...*x (x multiplied by itself for n times), and
 * the binary encoding of numbers used by computers: n := \Sum n_i * 2^i,
 * (where: n_i \elem {0, 1}, the binary vector representing n),
 * we find: x^n := x^(\Sum n_i * 2^i) := \Prod x^(n_i * 2^i), which is
 * of course trivially computable in O(log_2 n), the length of our binary
 * vector.
 */
static unsigned long
fixed_power_int(unsigned long x, unsigned int frac_bits, unsigned int n)
{
	unsigned long result = 1UL << frac_bits;

	if (n) for (;;) {
		if (n & 1) {
			result *= x;
			result += 1UL << (frac_bits - 1);
			result >>= frac_bits;
		}
		n >>= 1;
		if (!n)
			break;
		x *= x;
		x += 1UL << (frac_bits - 1);
		x >>= frac_bits;
	}

	return result;
}

/*
 * a1 = a0 * e + a * (1 - e)
 *
 * a2 = a1 * e + a * (1 - e)
 *    = (a0 * e + a * (1 - e)) * e + a * (1 - e)
 *    = a0 * e^2 + a * (1 - e) * (1 + e)
 *
 * a3 = a2 * e + a * (1 - e)
 *    = (a0 * e^2 + a * (1 - e) * (1 + e)) * e + a * (1 - e)
 *    = a0 * e^3 + a * (1 - e) * (1 + e + e^2)
 *
 *  ...
 *
 * an = a0 * e^n + a * (1 - e) * (1 + e + ... + e^n-1) [1]
 *    = a0 * e^n + a * (1 - e) * (1 - e^n)/(1 - e)
 *    = a0 * e^n + a * (1 - e^n)
 *
 * [1] application of the geometric series:
 *
 *              n         1 - x^(n+1)
 *     S_n := \Sum x^i = -------------
 *             i=0          1 - x
 */
static unsigned long
calc_load_n(unsigned long load, unsigned long exp,
	    unsigned long active, unsigned int n)
{

	return calc_load(load, fixed_power_int(exp, FSHIFT, n), active);
}

/*
 * NO_HZ can leave us missing all per-cpu ticks calling
 * calc_load_account_active(), but since an idle CPU folds its delta into
 * calc_load_tasks_idle per calc_load_account_idle(), all we need to do is fold
 * in the pending idle delta if our idle period crossed a load cycle boundary.
 *
 * Once we've updated the global active value, we need to apply the exponential
 * weights adjusted to the number of cycles missed.
 */
static void calc_global_nohz(unsigned long ticks)
{
	long delta, active, n;

	if (time_before(jiffies, calc_load_update))
		return;

	/*
	 * If we crossed a calc_load_update boundary, make sure to fold
	 * any pending idle changes, the respective CPUs might have
	 * missed the tick driven calc_load_account_active() update
	 * due to NO_HZ.
	 */
	delta = calc_load_fold_idle();
	if (delta)
		atomic_long_add(delta, &calc_load_tasks);

	/*
	 * If we were idle for multiple load cycles, apply them.
	 */
	if (ticks >= LOAD_FREQ) {
		n = ticks / LOAD_FREQ;

		active = atomic_long_read(&calc_load_tasks);
		active = active > 0 ? active * FIXED_1 : 0;

		avenrun[0] = calc_load_n(avenrun[0], EXP_1, active, n);
		avenrun[1] = calc_load_n(avenrun[1], EXP_5, active, n);
		avenrun[2] = calc_load_n(avenrun[2], EXP_15, active, n);

		calc_load_update += n * LOAD_FREQ;
	}

	/*
	 * Its possible the remainder of the above division also crosses
	 * a LOAD_FREQ period, the regular check in calc_global_load()
	 * which comes after this will take care of that.
	 *
	 * Consider us being 11 ticks before a cycle completion, and us
	 * sleeping for 4*LOAD_FREQ + 22 ticks, then the above code will
	 * age us 4 cycles, and the test in calc_global_load() will
	 * pick up the final one.
	 */
}
#else
static void calc_load_account_idle(struct rq *this_rq)
{
}

static inline long calc_load_fold_idle(void)
{
	return 0;
}

static void calc_global_nohz(unsigned long ticks)
{
}
#endif

/**
 * get_avenrun - get the load average array
 * @loads:	pointer to dest load array
 * @offset:	offset to add
 * @shift:	shift count to shift the result left
 *
 * These values are estimates at best, so no need for locking.
 */
void get_avenrun(unsigned long *loads, unsigned long offset, int shift)
{
	loads[0] = (avenrun[0] + offset) << shift;
	loads[1] = (avenrun[1] + offset) << shift;
	loads[2] = (avenrun[2] + offset) << shift;
}

/*
 * calc_load - update the avenrun load estimates 10 ticks after the
 * CPUs have updated calc_load_tasks.
 */
void calc_global_load(unsigned long ticks)
{
	long active;

	calc_global_nohz(ticks);

	if (time_before(jiffies, calc_load_update + 10))
		return;

	active = atomic_long_read(&calc_load_tasks);
	active = active > 0 ? active * FIXED_1 : 0;

	avenrun[0] = calc_load(avenrun[0], EXP_1, active);
	avenrun[1] = calc_load(avenrun[1], EXP_5, active);
	avenrun[2] = calc_load(avenrun[2], EXP_15, active);

	calc_load_update += LOAD_FREQ;
}

/*
 * Called from update_cpu_load() to periodically update this CPU's
 * active count.
 */
static void calc_load_account_active(struct rq *this_rq)
{
	long delta;

	if (time_before(jiffies, this_rq->calc_load_update))
		return;

	delta  = calc_load_fold_active(this_rq);
	delta += calc_load_fold_idle();
	if (delta)
		atomic_long_add(delta, &calc_load_tasks);

	this_rq->calc_load_update += LOAD_FREQ;
}

/*
 * The exact cpuload at various idx values, calculated at every tick would be
 * load = (2^idx - 1) / 2^idx * load + 1 / 2^idx * cur_load
 *
 * If a cpu misses updates for n-1 ticks (as it was idle) and update gets called
 * on nth tick when cpu may be busy, then we have:
 * load = ((2^idx - 1) / 2^idx)^(n-1) * load
 * load = (2^idx - 1) / 2^idx) * load + 1 / 2^idx * cur_load
 *
 * decay_load_missed() below does efficient calculation of
 * load = ((2^idx - 1) / 2^idx)^(n-1) * load
 * avoiding 0..n-1 loop doing load = ((2^idx - 1) / 2^idx) * load
 *
 * The calculation is approximated on a 128 point scale.
 * degrade_zero_ticks is the number of ticks after which load at any
 * particular idx is approximated to be zero.
 * degrade_factor is a precomputed table, a row for each load idx.
 * Each column corresponds to degradation factor for a power of two ticks,
 * based on 128 point scale.
 * Example:
 * row 2, col 3 (=12) says that the degradation at load idx 2 after
 * 8 ticks is 12/128 (which is an approximation of exact factor 3^8/4^8).
 *
 * With this power of 2 load factors, we can degrade the load n times
 * by looking at 1 bits in n and doing as many mult/shift instead of
 * n mult/shifts needed by the exact degradation.
 */
#define DEGRADE_SHIFT		7
static const unsigned char
		degrade_zero_ticks[CPU_LOAD_IDX_MAX] = {0, 8, 32, 64, 128};
static const unsigned char
		degrade_factor[CPU_LOAD_IDX_MAX][DEGRADE_SHIFT + 1] = {
					{0, 0, 0, 0, 0, 0, 0, 0},
					{64, 32, 8, 0, 0, 0, 0, 0},
					{96, 72, 40, 12, 1, 0, 0},
					{112, 98, 75, 43, 15, 1, 0},
					{120, 112, 98, 76, 45, 16, 2} };

/*
 * Update cpu_load for any missed ticks, due to tickless idle. The backlog
 * would be when CPU is idle and so we just decay the old load without
 * adding any new load.
 */
static unsigned long
decay_load_missed(unsigned long load, unsigned long missed_updates, int idx)
{
	int j = 0;

	if (!missed_updates)
		return load;

	if (missed_updates >= degrade_zero_ticks[idx])
		return 0;

	if (idx == 1)
		return load >> missed_updates;

	while (missed_updates) {
		if (missed_updates % 2)
			load = (load * degrade_factor[idx][j]) >> DEGRADE_SHIFT;

		missed_updates >>= 1;
		j++;
	}
	return load;
}

/*
 * Update rq->cpu_load[] statistics. This function is usually called every
 * scheduler tick (TICK_NSEC). With tickless idle this will not be called
 * every tick. We fix it up based on jiffies.
 */
static void update_cpu_load(struct rq *this_rq)
{
	unsigned long this_load = this_rq->load.weight;
	unsigned long curr_jiffies = jiffies;
	unsigned long pending_updates;
	int i, scale;

	this_rq->nr_load_updates++;

	/* Avoid repeated calls on same jiffy, when moving in and out of idle */
	if (curr_jiffies == this_rq->last_load_update_tick)
		return;

	pending_updates = curr_jiffies - this_rq->last_load_update_tick;
	this_rq->last_load_update_tick = curr_jiffies;

	/* Update our load: */
	this_rq->cpu_load[0] = this_load; /* Fasttrack for idx 0 */
	for (i = 1, scale = 2; i < CPU_LOAD_IDX_MAX; i++, scale += scale) {
		unsigned long old_load, new_load;

		/* scale is effectively 1 << i now, and >> i divides by scale */

		old_load = this_rq->cpu_load[i];
		old_load = decay_load_missed(old_load, pending_updates - 1, i);
		new_load = this_load;
		/*
		 * Round up the averaging division if load is increasing. This
		 * prevents us from getting stuck on 9 if the load is 10, for
		 * example.
		 */
		if (new_load > old_load)
			new_load += scale - 1;

		this_rq->cpu_load[i] = (old_load * (scale - 1) + new_load) >> i;
	}

	sched_avg_update(this_rq);
}

static void update_cpu_load_active(struct rq *this_rq)
{
	update_cpu_load(this_rq);

	calc_load_account_active(this_rq);
}

#ifdef CONFIG_SMP

/*
 * sched_exec - execve() is a valuable balancing opportunity, because at
 * this point the task has the smallest effective memory and cache footprint.
 */
void sched_exec(void)
{
	struct task_struct *p = current;
	unsigned long flags;
	int dest_cpu;

	raw_spin_lock_irqsave(&p->pi_lock, flags);
	dest_cpu = p->sched_class->select_task_rq(p, SD_BALANCE_EXEC, 0);
	if (dest_cpu == smp_processor_id())
		goto unlock;

	if (likely(cpu_active(dest_cpu))) {
		struct migration_arg arg = { p, dest_cpu };

		raw_spin_unlock_irqrestore(&p->pi_lock, flags);
		stop_one_cpu(task_cpu(p), migration_cpu_stop, &arg);
		return;
	}
unlock:
	raw_spin_unlock_irqrestore(&p->pi_lock, flags);
}

#endif

DEFINE_PER_CPU(struct kernel_stat, kstat);

EXPORT_PER_CPU_SYMBOL(kstat);

/*
 * Return any ns on the sched_clock that have not yet been accounted in
 * @p in case that task is currently running.
 *
 * Called with task_rq_lock() held on @rq.
 */
static u64 do_task_delta_exec(struct task_struct *p, struct rq *rq)
{
	u64 ns = 0;

	if (task_current(rq, p)) {
		update_rq_clock(rq);
		ns = rq->clock_task - p->se.exec_start;
		if ((s64)ns < 0)
			ns = 0;
	}

	return ns;
}

unsigned long long task_delta_exec(struct task_struct *p)
{
	unsigned long flags;
	struct rq *rq;
	u64 ns = 0;

	rq = task_rq_lock(p, &flags);
	ns = do_task_delta_exec(p, rq);
	task_rq_unlock(rq, p, &flags);

	return ns;
}

/*
 * Return accounted runtime for the task.
 * In case the task is currently running, return the runtime plus current's
 * pending runtime that have not been accounted yet.
 */
unsigned long long task_sched_runtime(struct task_struct *p)
{
	unsigned long flags;
	struct rq *rq;
	u64 ns = 0;

	rq = task_rq_lock(p, &flags);
	ns = p->se.sum_exec_runtime + do_task_delta_exec(p, rq);
	task_rq_unlock(rq, p, &flags);

	return ns;
}

/*
 * Return sum_exec_runtime for the thread group.
 * In case the task is currently running, return the sum plus current's
 * pending runtime that have not been accounted yet.
 *
 * Note that the thread group might have other running tasks as well,
 * so the return value not includes other pending runtime that other
 * running tasks might have.
 */
unsigned long long thread_group_sched_runtime(struct task_struct *p)
{
	struct task_cputime totals;
	unsigned long flags;
	struct rq *rq;
	u64 ns;

	rq = task_rq_lock(p, &flags);
	thread_group_cputime(p, &totals);
	ns = totals.sum_exec_runtime + do_task_delta_exec(p, rq);
	task_rq_unlock(rq, p, &flags);

	return ns;
}

/*
 * Account user cpu time to a process.
 * @p: the process that the cpu time gets accounted to
 * @cputime: the cpu time spent in user space since the last update
 * @cputime_scaled: cputime scaled by cpu frequency
 */
void account_user_time(struct task_struct *p, cputime_t cputime,
		       cputime_t cputime_scaled)
{
	struct cpu_usage_stat *cpustat = &kstat_this_cpu.cpustat;
	cputime64_t tmp;

	/* Add user time to process. */
	p->utime = cputime_add(p->utime, cputime);
	p->utimescaled = cputime_add(p->utimescaled, cputime_scaled);
	account_group_user_time(p, cputime);

	/* Add user time to cpustat. */
	tmp = cputime_to_cputime64(cputime);
	if (TASK_NICE(p) > 0)
		cpustat->nice = cputime64_add(cpustat->nice, tmp);
	else
		cpustat->user = cputime64_add(cpustat->user, tmp);

	cpuacct_update_stats(p, CPUACCT_STAT_USER, cputime);
	/* Account for user time used */
	acct_update_integrals(p);
}

/*
 * Account guest cpu time to a process.
 * @p: the process that the cpu time gets accounted to
 * @cputime: the cpu time spent in virtual machine since the last update
 * @cputime_scaled: cputime scaled by cpu frequency
 */
static void account_guest_time(struct task_struct *p, cputime_t cputime,
			       cputime_t cputime_scaled)
{
	cputime64_t tmp;
	struct cpu_usage_stat *cpustat = &kstat_this_cpu.cpustat;

	tmp = cputime_to_cputime64(cputime);

	/* Add guest time to process. */
	p->utime = cputime_add(p->utime, cputime);
	p->utimescaled = cputime_add(p->utimescaled, cputime_scaled);
	account_group_user_time(p, cputime);
	p->gtime = cputime_add(p->gtime, cputime);

	/* Add guest time to cpustat. */
	if (TASK_NICE(p) > 0) {
		cpustat->nice = cputime64_add(cpustat->nice, tmp);
		cpustat->guest_nice = cputime64_add(cpustat->guest_nice, tmp);
	} else {
		cpustat->user = cputime64_add(cpustat->user, tmp);
		cpustat->guest = cputime64_add(cpustat->guest, tmp);
	}
}

/*
 * Account system cpu time to a process and desired cpustat field
 * @p: the process that the cpu time gets accounted to
 * @cputime: the cpu time spent in kernel space since the last update
 * @cputime_scaled: cputime scaled by cpu frequency
 * @target_cputime64: pointer to cpustat field that has to be updated
 */
static inline
void __account_system_time(struct task_struct *p, cputime_t cputime,
			cputime_t cputime_scaled, cputime64_t *target_cputime64)
{
	cputime64_t tmp = cputime_to_cputime64(cputime);

	/* Add system time to process. */
	p->stime = cputime_add(p->stime, cputime);
	p->stimescaled = cputime_add(p->stimescaled, cputime_scaled);
	account_group_system_time(p, cputime);

	/* Add system time to cpustat. */
	*target_cputime64 = cputime64_add(*target_cputime64, tmp);
	cpuacct_update_stats(p, CPUACCT_STAT_SYSTEM, cputime);

	/* Account for system time used */
	acct_update_integrals(p);
}

/*
 * Account system cpu time to a process.
 * @p: the process that the cpu time gets accounted to
 * @hardirq_offset: the offset to subtract from hardirq_count()
 * @cputime: the cpu time spent in kernel space since the last update
 * @cputime_scaled: cputime scaled by cpu frequency
 */
void account_system_time(struct task_struct *p, int hardirq_offset,
			 cputime_t cputime, cputime_t cputime_scaled)
{
	struct cpu_usage_stat *cpustat = &kstat_this_cpu.cpustat;
	cputime64_t *target_cputime64;

	if ((p->flags & PF_VCPU) && (irq_count() - hardirq_offset == 0)) {
		account_guest_time(p, cputime, cputime_scaled);
		return;
	}

	if (hardirq_count() - hardirq_offset)
		target_cputime64 = &cpustat->irq;
	else if (in_serving_softirq())
		target_cputime64 = &cpustat->softirq;
	else
		target_cputime64 = &cpustat->system;

	__account_system_time(p, cputime, cputime_scaled, target_cputime64);
}

/*
 * Account for involuntary wait time.
 * @cputime: the cpu time spent in involuntary wait
 */
void account_steal_time(cputime_t cputime)
{
	struct cpu_usage_stat *cpustat = &kstat_this_cpu.cpustat;
	cputime64_t cputime64 = cputime_to_cputime64(cputime);

	cpustat->steal = cputime64_add(cpustat->steal, cputime64);
}

/*
 * Account for idle time.
 * @cputime: the cpu time spent in idle wait
 */
void account_idle_time(cputime_t cputime)
{
	struct cpu_usage_stat *cpustat = &kstat_this_cpu.cpustat;
	cputime64_t cputime64 = cputime_to_cputime64(cputime);
	struct rq *rq = this_rq();

	if (atomic_read(&rq->nr_iowait) > 0)
		cpustat->iowait = cputime64_add(cpustat->iowait, cputime64);
	else
		cpustat->idle = cputime64_add(cpustat->idle, cputime64);
}

#ifndef CONFIG_VIRT_CPU_ACCOUNTING

#ifdef CONFIG_IRQ_TIME_ACCOUNTING
/*
 * Account a tick to a process and cpustat
 * @p: the process that the cpu time gets accounted to
 * @user_tick: is the tick from userspace
 * @rq: the pointer to rq
 *
 * Tick demultiplexing follows the order
 * - pending hardirq update
 * - pending softirq update
 * - user_time
 * - idle_time
 * - system time
 *   - check for guest_time
 *   - else account as system_time
 *
 * Check for hardirq is done both for system and user time as there is
 * no timer going off while we are on hardirq and hence we may never get an
 * opportunity to update it solely in system time.
 * p->stime and friends are only updated on system time and not on irq
 * softirq as those do not count in task exec_runtime any more.
 */
static void irqtime_account_process_tick(struct task_struct *p, int user_tick,
						struct rq *rq)
{
	cputime_t one_jiffy_scaled = cputime_to_scaled(cputime_one_jiffy);
	cputime64_t tmp = cputime_to_cputime64(cputime_one_jiffy);
	struct cpu_usage_stat *cpustat = &kstat_this_cpu.cpustat;

	if (irqtime_account_hi_update()) {
		cpustat->irq = cputime64_add(cpustat->irq, tmp);
	} else if (irqtime_account_si_update()) {
		cpustat->softirq = cputime64_add(cpustat->softirq, tmp);
	} else if (this_cpu_ksoftirqd() == p) {
		/*
		 * ksoftirqd time do not get accounted in cpu_softirq_time.
		 * So, we have to handle it separately here.
		 * Also, p->stime needs to be updated for ksoftirqd.
		 */
		__account_system_time(p, cputime_one_jiffy, one_jiffy_scaled,
					&cpustat->softirq);
	} else if (user_tick) {
		account_user_time(p, cputime_one_jiffy, one_jiffy_scaled);
	} else if (p == rq->idle) {
		account_idle_time(cputime_one_jiffy);
	} else if (p->flags & PF_VCPU) { /* System time or guest time */
		account_guest_time(p, cputime_one_jiffy, one_jiffy_scaled);
	} else {
		__account_system_time(p, cputime_one_jiffy, one_jiffy_scaled,
					&cpustat->system);
	}
}

static void irqtime_account_idle_ticks(int ticks)
{
	int i;
	struct rq *rq = this_rq();

	for (i = 0; i < ticks; i++)
		irqtime_account_process_tick(current, 0, rq);
}
#else /* CONFIG_IRQ_TIME_ACCOUNTING */
static void irqtime_account_idle_ticks(int ticks) {}
static void irqtime_account_process_tick(struct task_struct *p, int user_tick,
						struct rq *rq) {}
#endif /* CONFIG_IRQ_TIME_ACCOUNTING */

/*
 * Account a single tick of cpu time.
 * @p: the process that the cpu time gets accounted to
 * @user_tick: indicates if the tick is a user or a system tick
 */
void account_process_tick(struct task_struct *p, int user_tick)
{
	cputime_t one_jiffy_scaled = cputime_to_scaled(cputime_one_jiffy);
	struct rq *rq = this_rq();

	if (sched_clock_irqtime) {
		irqtime_account_process_tick(p, user_tick, rq);
		return;
	}

	if (user_tick)
		account_user_time(p, cputime_one_jiffy, one_jiffy_scaled);
	else if ((p != rq->idle) || (irq_count() != HARDIRQ_OFFSET))
		account_system_time(p, HARDIRQ_OFFSET, cputime_one_jiffy,
				    one_jiffy_scaled);
	else
		account_idle_time(cputime_one_jiffy);
}

/*
 * Account multiple ticks of steal time.
 * @p: the process from which the cpu time has been stolen
 * @ticks: number of stolen ticks
 */
void account_steal_ticks(unsigned long ticks)
{
	account_steal_time(jiffies_to_cputime(ticks));
}

/*
 * Account multiple ticks of idle time.
 * @ticks: number of stolen ticks
 */
void account_idle_ticks(unsigned long ticks)
{

	if (sched_clock_irqtime) {
		irqtime_account_idle_ticks(ticks);
		return;
	}

	account_idle_time(jiffies_to_cputime(ticks));
}

#endif

/*
 * Use precise platform statistics if available:
 */
#ifdef CONFIG_VIRT_CPU_ACCOUNTING
void task_times(struct task_struct *p, cputime_t *ut, cputime_t *st)
{
	*ut = p->utime;
	*st = p->stime;
}

void thread_group_times(struct task_struct *p, cputime_t *ut, cputime_t *st)
{
	struct task_cputime cputime;

	thread_group_cputime(p, &cputime);

	*ut = cputime.utime;
	*st = cputime.stime;
}
#else

#ifndef nsecs_to_cputime
# define nsecs_to_cputime(__nsecs)	nsecs_to_jiffies(__nsecs)
#endif

void task_times(struct task_struct *p, cputime_t *ut, cputime_t *st)
{
	cputime_t rtime, utime = p->utime, total = cputime_add(utime, p->stime);

	/*
	 * Use CFS's precise accounting:
	 */
	rtime = nsecs_to_cputime(p->se.sum_exec_runtime);

	if (total) {
		u64 temp = rtime;

		temp *= utime;
		do_div(temp, total);
		utime = (cputime_t)temp;
	} else
		utime = rtime;

	/*
	 * Compare with previous values, to keep monotonicity:
	 */
	p->prev_utime = max(p->prev_utime, utime);
	p->prev_stime = max(p->prev_stime, cputime_sub(rtime, p->prev_utime));

	*ut = p->prev_utime;
	*st = p->prev_stime;
}

/*
 * Must be called with siglock held.
 */
void thread_group_times(struct task_struct *p, cputime_t *ut, cputime_t *st)
{
	struct signal_struct *sig = p->signal;
	struct task_cputime cputime;
	cputime_t rtime, utime, total;

	thread_group_cputime(p, &cputime);

	total = cputime_add(cputime.utime, cputime.stime);
	rtime = nsecs_to_cputime(cputime.sum_exec_runtime);

	if (total) {
		u64 temp = rtime;

		temp *= cputime.utime;
		do_div(temp, total);
		utime = (cputime_t)temp;
	} else
		utime = rtime;

	sig->prev_utime = max(sig->prev_utime, utime);
	sig->prev_stime = max(sig->prev_stime,
			      cputime_sub(rtime, sig->prev_utime));

	*ut = sig->prev_utime;
	*st = sig->prev_stime;
}
#endif

/*
 * This function gets called by the timer code, with HZ frequency.
 * We call it with interrupts disabled.
 */
void scheduler_tick(void)
{
	int cpu = smp_processor_id();
	struct rq *rq = cpu_rq(cpu);
	struct task_struct *curr = rq->curr;

	sched_clock_tick();

	raw_spin_lock(&rq->lock);
	update_rq_clock(rq);
	update_cpu_load_active(rq);
	curr->sched_class->task_tick(rq, curr, 0);
	raw_spin_unlock(&rq->lock);

	perf_event_task_tick();

#ifdef CONFIG_SMP
	rq->idle_at_tick = idle_cpu(cpu);
	trigger_load_balance(rq, cpu);
#endif
}

notrace unsigned long get_parent_ip(unsigned long addr)
{
	if (in_lock_functions(addr)) {
		addr = CALLER_ADDR2;
		if (in_lock_functions(addr))
			addr = CALLER_ADDR3;
	}
	return addr;
}

#if defined(CONFIG_PREEMPT) && (defined(CONFIG_DEBUG_PREEMPT) || \
				defined(CONFIG_PREEMPT_TRACER))

void __kprobes add_preempt_count(int val)
{
#ifdef CONFIG_DEBUG_PREEMPT
	/*
	 * Underflow?
	 */
	if (DEBUG_LOCKS_WARN_ON((preempt_count() < 0)))
		return;
#endif
	preempt_count() += val;
#ifdef CONFIG_DEBUG_PREEMPT
	/*
	 * Spinlock count overflowing soon?
	 */
	DEBUG_LOCKS_WARN_ON((preempt_count() & PREEMPT_MASK) >=
				PREEMPT_MASK - 10);
#endif
	if (preempt_count() == val)
		trace_preempt_off(CALLER_ADDR0, get_parent_ip(CALLER_ADDR1));
}
EXPORT_SYMBOL(add_preempt_count);

void __kprobes sub_preempt_count(int val)
{
#ifdef CONFIG_DEBUG_PREEMPT
	/*
	 * Underflow?
	 */
	if (DEBUG_LOCKS_WARN_ON(val > preempt_count()))
		return;
	/*
	 * Is the spinlock portion underflowing?
	 */
	if (DEBUG_LOCKS_WARN_ON((val < PREEMPT_MASK) &&
			!(preempt_count() & PREEMPT_MASK)))
		return;
#endif

	if (preempt_count() == val)
		trace_preempt_on(CALLER_ADDR0, get_parent_ip(CALLER_ADDR1));
	preempt_count() -= val;
}
EXPORT_SYMBOL(sub_preempt_count);

#endif

/*
 * Print scheduling while atomic bug:
 */
static noinline void __schedule_bug(struct task_struct *prev)
{
	struct pt_regs *regs = get_irq_regs();

	printk(KERN_ERR "BUG: scheduling while atomic: %s/%d/0x%08x\n",
		prev->comm, prev->pid, preempt_count());

	debug_show_held_locks(prev);
	print_modules();
	if (irqs_disabled())
		print_irqtrace_events(prev);

	if (regs)
		show_regs(regs);
	else
		dump_stack();
}

/*
 * Various schedule()-time debugging checks and statistics:
 */
static inline void schedule_debug(struct task_struct *prev)
{
	/*
	 * Test if we are atomic. Since do_exit() needs to call into
	 * schedule() atomically, we ignore that path for now.
	 * Otherwise, whine if we are scheduling when we should not be.
	 */
	if (unlikely(in_atomic_preempt_off() && !prev->exit_state))
		__schedule_bug(prev);

	profile_hit(SCHED_PROFILING, __builtin_return_address(0));

	schedstat_inc(this_rq(), sched_count);
}

static void put_prev_task(struct rq *rq, struct task_struct *prev)
{
	if (prev->on_rq || rq->skip_clock_update < 0)
		update_rq_clock(rq);
	prev->sched_class->put_prev_task(rq, prev);
}

/*
 * Pick up the highest-prio task:
 */
static inline struct task_struct *
pick_next_task(struct rq *rq)
{
	const struct sched_class *class;
	struct task_struct *p;

	/*
	 * Optimization: we know that if all tasks are in
	 * the fair class we can call that function directly:
	 */
	if (likely(rq->nr_running == rq->cfs.nr_running)) {
		p = fair_sched_class.pick_next_task(rq);
		if (likely(p))
			return p;
	}

	for_each_class(class) {
		p = class->pick_next_task(rq);
		if (p)
			return p;
	}

	BUG(); /* the idle class will always have a runnable task */
}

/*
 * __schedule() is the main scheduler function.
 */
static void __sched __schedule(void)
{
	struct task_struct *prev, *next;
	unsigned long *switch_count;
	struct rq *rq;
	int cpu;

need_resched:
	preempt_disable();
	cpu = smp_processor_id();
	rq = cpu_rq(cpu);
	rcu_note_context_switch(cpu);
	prev = rq->curr;

	schedule_debug(prev);

	if (sched_feat(HRTICK))
		hrtick_clear(rq);

	raw_spin_lock_irq(&rq->lock);

	switch_count = &prev->nivcsw;
	if (prev->state && !(preempt_count() & PREEMPT_ACTIVE)) {
		if (unlikely(signal_pending_state(prev->state, prev))) {
			prev->state = TASK_RUNNING;
		} else {
			deactivate_task(rq, prev, DEQUEUE_SLEEP);
			prev->on_rq = 0;
		}
		switch_count = &prev->nvcsw;
	}

	pre_schedule(rq, prev);

	if (unlikely(!rq->nr_running))
		idle_balance(cpu, rq);

	put_prev_task(rq, prev);
	next = pick_next_task(rq);
	clear_tsk_need_resched(prev);
	rq->skip_clock_update = 0;

	if (likely(prev != next)) {
		rq->nr_switches++;
		rq->curr = next;
		++*switch_count;

		context_switch(rq, prev, next); /* unlocks the rq */
		/*
		 * The context switch have flipped the stack from under us
		 * and restored the local variables which were saved when
		 * this task called schedule() in the past. prev == current
		 * is still correct, but it can be moved to another cpu/rq.
		 */
		cpu = smp_processor_id();
		rq = cpu_rq(cpu);
	} else
		raw_spin_unlock_irq(&rq->lock);

	post_schedule(rq);

	__preempt_enable_no_resched();
	if (need_resched())
		goto need_resched;
}

static inline void sched_submit_work(struct task_struct *tsk)
{
	if (!tsk->state || tsk_is_pi_blocked(tsk))
		return;

	/*
	 * If a worker went to sleep, notify and ask workqueue whether
	 * it wants to wake up a task to maintain concurrency.
	 */
	if (tsk->flags & PF_WQ_WORKER)
		wq_worker_sleeping(tsk);

	/*
	 * If we are going to sleep and we have plugged IO queued,
	 * make sure to submit it to avoid deadlocks.
	 */
	if (blk_needs_flush_plug(tsk))
		blk_schedule_flush_plug(tsk);
}

static inline void sched_update_worker(struct task_struct *tsk)
{
	if (tsk_is_pi_blocked(tsk))
		return;

	if (tsk->flags & PF_WQ_WORKER)
		wq_worker_running(tsk);
}

asmlinkage void schedule(void)
{
	struct task_struct *tsk = current;

	sched_submit_work(tsk);
	__schedule();
	sched_update_worker(tsk);
}
EXPORT_SYMBOL(schedule);

/**
 * schedule_preempt_disabled - called with preemption disabled
 *
 * Returns with preemption disabled. Note: preempt_count must be 1
 */
void __sched schedule_preempt_disabled(void)
{
	__preempt_enable_no_resched();
	schedule();
	preempt_disable();
}

#ifdef CONFIG_MUTEX_SPIN_ON_OWNER

static inline bool owner_running(struct mutex *lock, struct task_struct *owner)
{
	bool ret = false;

	rcu_read_lock();
	if (lock->owner != owner)
		goto fail;

	/*
	 * Ensure we emit the owner->on_cpu, dereference _after_ checking
	 * lock->owner still matches owner, if that fails, owner might
	 * point to free()d memory, if it still matches, the rcu_read_lock()
	 * ensures the memory stays valid.
	 */
	barrier();

	ret = owner->on_cpu;
fail:
	rcu_read_unlock();

	return ret;
}

/*
 * Look out! "owner" is an entirely speculative pointer
 * access and not reliable.
 */
int mutex_spin_on_owner(struct mutex *lock, struct task_struct *owner)
{
	if (!sched_feat(OWNER_SPIN))
		return 0;

	while (owner_running(lock, owner)) {
		if (need_resched())
			return 0;

		arch_mutex_cpu_relax();
	}

	/*
	 * If the owner changed to another task there is likely
	 * heavy contention, stop spinning.
	 */
	if (lock->owner)
		return 0;

	return 1;
}
#endif

#ifdef CONFIG_PREEMPT
/*
 * this is the entry point to schedule() from in-kernel preemption
 * off of preempt_enable. Kernel preemptions off return from interrupt
 * occur there and call schedule directly.
 */
asmlinkage void __sched notrace preempt_schedule(void)
{
	struct thread_info *ti = current_thread_info();

	/*
	 * If there is a non-zero preempt_count or interrupts are disabled,
	 * we do not want to preempt the current task. Just return..
	 */
	if (likely(ti->preempt_count || irqs_disabled()))
		return;

	do {
		add_preempt_count_notrace(PREEMPT_ACTIVE);
		__schedule();
		sub_preempt_count_notrace(PREEMPT_ACTIVE);

		/*
		 * Check again in case we missed a preemption opportunity
		 * between schedule and now.
		 */
		barrier();
	} while (need_resched());
}
EXPORT_SYMBOL(preempt_schedule);

/*
 * this is the entry point to schedule() from kernel preemption
 * off of irq context.
 * Note, that this is called and return with irqs disabled. This will
 * protect us against recursive calling from irq.
 */
asmlinkage void __sched preempt_schedule_irq(void)
{
	struct thread_info *ti = current_thread_info();

	/* Catch callers which need to be fixed */
	BUG_ON(ti->preempt_count || !irqs_disabled());

	do {
		add_preempt_count(PREEMPT_ACTIVE);
		local_irq_enable();
		__schedule();
		local_irq_disable();
		sub_preempt_count(PREEMPT_ACTIVE);

		/*
		 * Check again in case we missed a preemption opportunity
		 * between schedule and now.
		 */
		barrier();
	} while (need_resched());
}

#endif /* CONFIG_PREEMPT */

int default_wake_function(wait_queue_t *curr, unsigned mode, int wake_flags,
			  void *key)
{
	return try_to_wake_up(curr->private, mode, wake_flags);
}
EXPORT_SYMBOL(default_wake_function);

/*
 * The core wakeup function. Non-exclusive wakeups (nr_exclusive == 0) just
 * wake everything up. If it's an exclusive wakeup (nr_exclusive == small +ve
 * number) then we wake all the non-exclusive tasks and one exclusive task.
 *
 * There are circumstances in which we can try to wake a task which has already
 * started to run but is not in state TASK_RUNNING. try_to_wake_up() returns
 * zero in this (rare) case, and we handle it by continuing to scan the queue.
 */
static void __wake_up_common(wait_queue_head_t *q, unsigned int mode,
			int nr_exclusive, int wake_flags, void *key)
{
	wait_queue_t *curr, *next;

	list_for_each_entry_safe(curr, next, &q->task_list, task_list) {
		unsigned flags = curr->flags;

		if (curr->func(curr, mode, wake_flags, key) &&
				(flags & WQ_FLAG_EXCLUSIVE) && !--nr_exclusive)
			break;
	}
}

/**
 * __wake_up - wake up threads blocked on a waitqueue.
 * @q: the waitqueue
 * @mode: which threads
 * @nr_exclusive: how many wake-one or wake-many threads to wake up
 * @key: is directly passed to the wakeup function
 *
 * It may be assumed that this function implies a write memory barrier before
 * changing the task state if and only if any tasks are woken up.
 */
void __wake_up(wait_queue_head_t *q, unsigned int mode,
			int nr_exclusive, void *key)
{
	unsigned long flags;

	spin_lock_irqsave(&q->lock, flags);
	__wake_up_common(q, mode, nr_exclusive, 0, key);
	spin_unlock_irqrestore(&q->lock, flags);
}
EXPORT_SYMBOL(__wake_up);

/*
 * Same as __wake_up but called with the spinlock in wait_queue_head_t held.
 */
void __wake_up_locked(wait_queue_head_t *q, unsigned int mode)
{
	__wake_up_common(q, mode, 1, 0, NULL);
}
EXPORT_SYMBOL_GPL(__wake_up_locked);

void __wake_up_locked_key(wait_queue_head_t *q, unsigned int mode, void *key)
{
	__wake_up_common(q, mode, 1, 0, key);
}
EXPORT_SYMBOL_GPL(__wake_up_locked_key);

/**
 * __wake_up_sync_key - wake up threads blocked on a waitqueue.
 * @q: the waitqueue
 * @mode: which threads
 * @nr_exclusive: how many wake-one or wake-many threads to wake up
 * @key: opaque value to be passed to wakeup targets
 *
 * The sync wakeup differs that the waker knows that it will schedule
 * away soon, so while the target thread will be woken up, it will not
 * be migrated to another CPU - ie. the two threads are 'synchronized'
 * with each other. This can prevent needless bouncing between CPUs.
 *
 * On UP it can prevent extra preemption.
 *
 * It may be assumed that this function implies a write memory barrier before
 * changing the task state if and only if any tasks are woken up.
 */
void __wake_up_sync_key(wait_queue_head_t *q, unsigned int mode,
			int nr_exclusive, void *key)
{
	unsigned long flags;
	int wake_flags = WF_SYNC;

	if (unlikely(!q))
		return;

	if (unlikely(!nr_exclusive))
		wake_flags = 0;

	spin_lock_irqsave(&q->lock, flags);
	__wake_up_common(q, mode, nr_exclusive, wake_flags, key);
	spin_unlock_irqrestore(&q->lock, flags);
}
EXPORT_SYMBOL_GPL(__wake_up_sync_key);

/*
 * __wake_up_sync - see __wake_up_sync_key()
 */
void __wake_up_sync(wait_queue_head_t *q, unsigned int mode, int nr_exclusive)
{
	__wake_up_sync_key(q, mode, nr_exclusive, NULL);
}
EXPORT_SYMBOL_GPL(__wake_up_sync);	/* For internal use only */

/**
 * complete: - signals a single thread waiting on this completion
 * @x:  holds the state of this particular completion
 *
 * This will wake up a single thread waiting on this completion. Threads will be
 * awakened in the same order in which they were queued.
 *
 * See also complete_all(), wait_for_completion() and related routines.
 *
 * It may be assumed that this function implies a write memory barrier before
 * changing the task state if and only if any tasks are woken up.
 */
void complete(struct completion *x)
{
	unsigned long flags;

	spin_lock_irqsave(&x->wait.lock, flags);
	x->done++;
	__wake_up_common(&x->wait, TASK_NORMAL, 1, 0, NULL);
	spin_unlock_irqrestore(&x->wait.lock, flags);
}
EXPORT_SYMBOL(complete);

/**
 * complete_all: - signals all threads waiting on this completion
 * @x:  holds the state of this particular completion
 *
 * This will wake up all threads waiting on this particular completion event.
 *
 * It may be assumed that this function implies a write memory barrier before
 * changing the task state if and only if any tasks are woken up.
 */
void complete_all(struct completion *x)
{
	unsigned long flags;

	spin_lock_irqsave(&x->wait.lock, flags);
	x->done += UINT_MAX/2;
	__wake_up_common(&x->wait, TASK_NORMAL, 0, 0, NULL);
	spin_unlock_irqrestore(&x->wait.lock, flags);
}
EXPORT_SYMBOL(complete_all);

static inline long __sched
do_wait_for_common(struct completion *x, long timeout, int state)
{
	if (!x->done) {
		DECLARE_WAITQUEUE(wait, current);

		__add_wait_queue_tail_exclusive(&x->wait, &wait);
		do {
			if (signal_pending_state(state, current)) {
				timeout = -ERESTARTSYS;
				break;
			}
			__set_current_state(state);
			spin_unlock_irq(&x->wait.lock);
			timeout = schedule_timeout(timeout);
			spin_lock_irq(&x->wait.lock);
		} while (!x->done && timeout);
		__remove_wait_queue(&x->wait, &wait);
		if (!x->done)
			return timeout;
	}
	x->done--;
	return timeout ?: 1;
}

static long __sched
wait_for_common(struct completion *x, long timeout, int state)
{
	might_sleep();

	spin_lock_irq(&x->wait.lock);
	timeout = do_wait_for_common(x, timeout, state);
	spin_unlock_irq(&x->wait.lock);
	return timeout;
}

/**
 * wait_for_completion: - waits for completion of a task
 * @x:  holds the state of this particular completion
 *
 * This waits to be signaled for completion of a specific task. It is NOT
 * interruptible and there is no timeout.
 *
 * See also similar routines (i.e. wait_for_completion_timeout()) with timeout
 * and interrupt capability. Also see complete().
 */
void __sched wait_for_completion(struct completion *x)
{
	wait_for_common(x, MAX_SCHEDULE_TIMEOUT, TASK_UNINTERRUPTIBLE);
}
EXPORT_SYMBOL(wait_for_completion);

/**
 * wait_for_completion_timeout: - waits for completion of a task (w/timeout)
 * @x:  holds the state of this particular completion
 * @timeout:  timeout value in jiffies
 *
 * This waits for either a completion of a specific task to be signaled or for a
 * specified timeout to expire. The timeout is in jiffies. It is not
 * interruptible.
 */
unsigned long __sched
wait_for_completion_timeout(struct completion *x, unsigned long timeout)
{
	return wait_for_common(x, timeout, TASK_UNINTERRUPTIBLE);
}
EXPORT_SYMBOL(wait_for_completion_timeout);

/**
 * wait_for_completion_interruptible: - waits for completion of a task (w/intr)
 * @x:  holds the state of this particular completion
 *
 * This waits for completion of a specific task to be signaled. It is
 * interruptible.
 */
int __sched wait_for_completion_interruptible(struct completion *x)
{
	long t = wait_for_common(x, MAX_SCHEDULE_TIMEOUT, TASK_INTERRUPTIBLE);
	if (t == -ERESTARTSYS)
		return t;
	return 0;
}
EXPORT_SYMBOL(wait_for_completion_interruptible);

/**
 * wait_for_completion_interruptible_timeout: - waits for completion (w/(to,intr))
 * @x:  holds the state of this particular completion
 * @timeout:  timeout value in jiffies
 *
 * This waits for either a completion of a specific task to be signaled or for a
 * specified timeout to expire. It is interruptible. The timeout is in jiffies.
 */
long __sched
wait_for_completion_interruptible_timeout(struct completion *x,
					  unsigned long timeout)
{
	return wait_for_common(x, timeout, TASK_INTERRUPTIBLE);
}
EXPORT_SYMBOL(wait_for_completion_interruptible_timeout);

/**
 * wait_for_completion_killable: - waits for completion of a task (killable)
 * @x:  holds the state of this particular completion
 *
 * This waits to be signaled for completion of a specific task. It can be
 * interrupted by a kill signal.
 */
int __sched wait_for_completion_killable(struct completion *x)
{
	long t = wait_for_common(x, MAX_SCHEDULE_TIMEOUT, TASK_KILLABLE);
	if (t == -ERESTARTSYS)
		return t;
	return 0;
}
EXPORT_SYMBOL(wait_for_completion_killable);

/**
 * wait_for_completion_killable_timeout: - waits for completion of a task (w/(to,killable))
 * @x:  holds the state of this particular completion
 * @timeout:  timeout value in jiffies
 *
 * This waits for either a completion of a specific task to be
 * signaled or for a specified timeout to expire. It can be
 * interrupted by a kill signal. The timeout is in jiffies.
 */
long __sched
wait_for_completion_killable_timeout(struct completion *x,
				     unsigned long timeout)
{
	return wait_for_common(x, timeout, TASK_KILLABLE);
}
EXPORT_SYMBOL(wait_for_completion_killable_timeout);

/**
 *	try_wait_for_completion - try to decrement a completion without blocking
 *	@x:	completion structure
 *
 *	Returns: 0 if a decrement cannot be done without blocking
 *		 1 if a decrement succeeded.
 *
 *	If a completion is being used as a counting completion,
 *	attempt to decrement the counter without blocking. This
 *	enables us to avoid waiting if the resource the completion
 *	is protecting is not available.
 */
bool try_wait_for_completion(struct completion *x)
{
	unsigned long flags;
	int ret = 1;

	spin_lock_irqsave(&x->wait.lock, flags);
	if (!x->done)
		ret = 0;
	else
		x->done--;
	spin_unlock_irqrestore(&x->wait.lock, flags);
	return ret;
}
EXPORT_SYMBOL(try_wait_for_completion);

/**
 *	completion_done - Test to see if a completion has any waiters
 *	@x:	completion structure
 *
 *	Returns: 0 if there are waiters (wait_for_completion() in progress)
 *		 1 if there are no waiters.
 *
 */
bool completion_done(struct completion *x)
{
	unsigned long flags;
	int ret = 1;

	spin_lock_irqsave(&x->wait.lock, flags);
	if (!x->done)
		ret = 0;
	spin_unlock_irqrestore(&x->wait.lock, flags);
	return ret;
}
EXPORT_SYMBOL(completion_done);

static long __sched
sleep_on_common(wait_queue_head_t *q, int state, long timeout)
{
	unsigned long flags;
	wait_queue_t wait;

	init_waitqueue_entry(&wait, current);

	__set_current_state(state);

	spin_lock_irqsave(&q->lock, flags);
	__add_wait_queue(q, &wait);
	spin_unlock(&q->lock);
	timeout = schedule_timeout(timeout);
	spin_lock_irq(&q->lock);
	__remove_wait_queue(q, &wait);
	spin_unlock_irqrestore(&q->lock, flags);

	return timeout;
}

void __sched interruptible_sleep_on(wait_queue_head_t *q)
{
	sleep_on_common(q, TASK_INTERRUPTIBLE, MAX_SCHEDULE_TIMEOUT);
}
EXPORT_SYMBOL(interruptible_sleep_on);

long __sched
interruptible_sleep_on_timeout(wait_queue_head_t *q, long timeout)
{
	return sleep_on_common(q, TASK_INTERRUPTIBLE, timeout);
}
EXPORT_SYMBOL(interruptible_sleep_on_timeout);

void __sched sleep_on(wait_queue_head_t *q)
{
	sleep_on_common(q, TASK_UNINTERRUPTIBLE, MAX_SCHEDULE_TIMEOUT);
}
EXPORT_SYMBOL(sleep_on);

long __sched sleep_on_timeout(wait_queue_head_t *q, long timeout)
{
	return sleep_on_common(q, TASK_UNINTERRUPTIBLE, timeout);
}
EXPORT_SYMBOL(sleep_on_timeout);

#ifdef CONFIG_RT_MUTEXES
/*
 * task_setprio - set the current priority of a task
 * @p: task
 * @prio: prio value (kernel-internal form)
 *
 * This function changes the 'effective' priority of a task. It does
 * not touch ->normal_prio like __setscheduler().
 *
 * Used by the rt_mutex code to implement priority inheritance logic.
 */
void task_setprio(struct task_struct *p, int prio)
{
	int oldprio, on_rq, running;
	struct rq *rq;
	const struct sched_class *prev_class;

	BUG_ON(prio < 0 || prio > MAX_PRIO);

	rq = __task_rq_lock(p);

	/*
	 * Idle task boosting is a nono in general. There is one
	 * exception, when PREEMPT_RT and NOHZ is active:
	 *
	 * The idle task calls get_next_timer_interrupt() and holds
	 * the timer wheel base->lock on the CPU and another CPU wants
	 * to access the timer (probably to cancel it). We can safely
	 * ignore the boosting request, as the idle CPU runs this code
	 * with interrupts disabled and will complete the lock
	 * protected section without being interrupted. So there is no
	 * real need to boost.
	 */
	if (unlikely(p == rq->idle)) {
		WARN_ON(p != rq->curr);
		WARN_ON(p->pi_blocked_on);
		goto out_unlock;
	}

	trace_sched_pi_setprio(p, prio);
	oldprio = p->prio;
	prev_class = p->sched_class;
	on_rq = p->on_rq;
	running = task_current(rq, p);
	if (on_rq)
		dequeue_task(rq, p, 0);
	if (running)
		p->sched_class->put_prev_task(rq, p);

	if (rt_prio(prio))
		p->sched_class = &rt_sched_class;
	else
		p->sched_class = &fair_sched_class;

	p->prio = prio;

	if (running)
		p->sched_class->set_curr_task(rq);
	if (on_rq)
		enqueue_task(rq, p, oldprio < prio ? ENQUEUE_HEAD : 0);

	check_class_changed(rq, p, prev_class, oldprio);
out_unlock:
	__task_rq_unlock(rq);
}
#endif

void set_user_nice(struct task_struct *p, long nice)
{
	int old_prio, delta, on_rq;
	unsigned long flags;
	struct rq *rq;

	if (TASK_NICE(p) == nice || nice < -20 || nice > 19)
		return;
	/*
	 * We have to be careful, if called from sys_setpriority(),
	 * the task might be in the middle of scheduling on another CPU.
	 */
	rq = task_rq_lock(p, &flags);
	/*
	 * The RT priorities are set via sched_setscheduler(), but we still
	 * allow the 'normal' nice value to be set - but as expected
	 * it wont have any effect on scheduling until the task is
	 * SCHED_FIFO/SCHED_RR:
	 */
	if (task_has_rt_policy(p)) {
		p->static_prio = NICE_TO_PRIO(nice);
		goto out_unlock;
	}
	on_rq = p->on_rq;
	if (on_rq)
		dequeue_task(rq, p, 0);

	p->static_prio = NICE_TO_PRIO(nice);
	set_load_weight(p);
	old_prio = p->prio;
	p->prio = effective_prio(p);
	delta = p->prio - old_prio;

	if (on_rq) {
		enqueue_task(rq, p, 0);
		/*
		 * If the task increased its priority or is running and
		 * lowered its priority, then reschedule its CPU:
		 */
		if (delta < 0 || (delta > 0 && task_running(rq, p)))
			resched_task(rq->curr);
	}
out_unlock:
	task_rq_unlock(rq, p, &flags);
}
EXPORT_SYMBOL(set_user_nice);

/*
 * can_nice - check if a task can reduce its nice value
 * @p: task
 * @nice: nice value
 */
int can_nice(const struct task_struct *p, const int nice)
{
	/* convert nice value [19,-20] to rlimit style value [1,40] */
	int nice_rlim = 20 - nice;

	return (nice_rlim <= task_rlimit(p, RLIMIT_NICE) ||
		capable(CAP_SYS_NICE));
}

#ifdef __ARCH_WANT_SYS_NICE

/*
 * sys_nice - change the priority of the current process.
 * @increment: priority increment
 *
 * sys_setpriority is a more generic, but much slower function that
 * does similar things.
 */
SYSCALL_DEFINE1(nice, int, increment)
{
	long nice, retval;

	/*
	 * Setpriority might change our priority at the same moment.
	 * We don't have to worry. Conceptually one call occurs first
	 * and we have a single winner.
	 */
	if (increment < -40)
		increment = -40;
	if (increment > 40)
		increment = 40;

	nice = TASK_NICE(current) + increment;
	if (nice < -20)
		nice = -20;
	if (nice > 19)
		nice = 19;

	if (increment < 0 && !can_nice(current, nice))
		return -EPERM;

	retval = security_task_setnice(current, nice);
	if (retval)
		return retval;

	set_user_nice(current, nice);
	return 0;
}

#endif

/**
 * task_prio - return the priority value of a given task.
 * @p: the task in question.
 *
 * This is the priority value as seen by users in /proc.
 * RT tasks are offset by -200. Normal tasks are centered
 * around 0, value goes from -16 to +15.
 */
int task_prio(const struct task_struct *p)
{
	return p->prio - MAX_RT_PRIO;
}

/**
 * task_nice - return the nice value of a given task.
 * @p: the task in question.
 */
int task_nice(const struct task_struct *p)
{
	return TASK_NICE(p);
}
EXPORT_SYMBOL(task_nice);

/**
 * idle_cpu - is a given cpu idle currently?
 * @cpu: the processor in question.
 */
int idle_cpu(int cpu)
{
	return cpu_curr(cpu) == cpu_rq(cpu)->idle;
}

/**
 * idle_task - return the idle task for a given cpu.
 * @cpu: the processor in question.
 */
struct task_struct *idle_task(int cpu)
{
	return cpu_rq(cpu)->idle;
}

/**
 * find_process_by_pid - find a process with a matching PID value.
 * @pid: the pid in question.
 */
static struct task_struct *find_process_by_pid(pid_t pid)
{
	return pid ? find_task_by_vpid(pid) : current;
}

/* Actually do priority change: must hold rq lock. */
static void
__setscheduler(struct rq *rq, struct task_struct *p, int policy, int prio)
{
	p->policy = policy;
	p->rt_priority = prio;
	p->normal_prio = normal_prio(p);
	/* we are holding p->pi_lock already */
	p->prio = rt_mutex_getprio(p);
	if (rt_prio(p->prio))
		p->sched_class = &rt_sched_class;
	else
		p->sched_class = &fair_sched_class;
	set_load_weight(p);
}

/*
 * check the target process has a UID that matches the current process's
 */
static bool check_same_owner(struct task_struct *p)
{
	const struct cred *cred = current_cred(), *pcred;
	bool match;

	rcu_read_lock();
	pcred = __task_cred(p);
	if (cred->user->user_ns == pcred->user->user_ns)
		match = (cred->euid == pcred->euid ||
			 cred->euid == pcred->uid);
	else
		match = false;
	rcu_read_unlock();
	return match;
}

static int __sched_setscheduler(struct task_struct *p, int policy,
				const struct sched_param *param, bool user)
{
	int retval, oldprio, oldpolicy = -1, on_rq, running;
	unsigned long flags;
	const struct sched_class *prev_class;
	struct rq *rq;
	int reset_on_fork;

	/* may grab non-irq protected spin_locks */
	BUG_ON(in_interrupt());
recheck:
	/* double check policy once rq lock held */
	if (policy < 0) {
		reset_on_fork = p->sched_reset_on_fork;
		policy = oldpolicy = p->policy;
	} else {
		reset_on_fork = !!(policy & SCHED_RESET_ON_FORK);
		policy &= ~SCHED_RESET_ON_FORK;

		if (policy != SCHED_FIFO && policy != SCHED_RR &&
				policy != SCHED_NORMAL && policy != SCHED_BATCH &&
				policy != SCHED_IDLE)
			return -EINVAL;
	}

	/*
	 * Valid priorities for SCHED_FIFO and SCHED_RR are
	 * 1..MAX_USER_RT_PRIO-1, valid priority for SCHED_NORMAL,
	 * SCHED_BATCH and SCHED_IDLE is 0.
	 */
	if (param->sched_priority < 0 ||
	    (p->mm && param->sched_priority > MAX_USER_RT_PRIO-1) ||
	    (!p->mm && param->sched_priority > MAX_RT_PRIO-1))
		return -EINVAL;
	if (rt_policy(policy) != (param->sched_priority != 0))
		return -EINVAL;

	/*
	 * Allow unprivileged RT tasks to decrease priority:
	 */
	if (user && !capable(CAP_SYS_NICE)) {
		if (rt_policy(policy)) {
			unsigned long rlim_rtprio =
					task_rlimit(p, RLIMIT_RTPRIO);

			/* can't set/change the rt policy */
			if (policy != p->policy && !rlim_rtprio)
				return -EPERM;

			/* can't increase priority */
			if (param->sched_priority > p->rt_priority &&
			    param->sched_priority > rlim_rtprio)
				return -EPERM;
		}

		/*
		 * Treat SCHED_IDLE as nice 20. Only allow a switch to
		 * SCHED_NORMAL if the RLIMIT_NICE would normally permit it.
		 */
		if (p->policy == SCHED_IDLE && policy != SCHED_IDLE) {
			if (!can_nice(p, TASK_NICE(p)))
				return -EPERM;
		}

		/* can't change other user's priorities */
		if (!check_same_owner(p))
			return -EPERM;

		/* Normal users shall not reset the sched_reset_on_fork flag */
		if (p->sched_reset_on_fork && !reset_on_fork)
			return -EPERM;
	}

	if (user) {
		retval = security_task_setscheduler(p);
		if (retval)
			return retval;
	}

	/*
	 * make sure no PI-waiters arrive (or leave) while we are
	 * changing the priority of the task:
	 *
	 * To be able to change p->policy safely, the appropriate
	 * runqueue lock must be held.
	 */
	rq = task_rq_lock(p, &flags);

	/*
	 * Changing the policy of the stop threads its a very bad idea
	 */
	if (p == rq->stop) {
		task_rq_unlock(rq, p, &flags);
		return -EINVAL;
	}

	/*
	 * If not changing anything there's no need to proceed further:
	 */
	if (unlikely(policy == p->policy && (!rt_policy(policy) ||
			param->sched_priority == p->rt_priority))) {

		__task_rq_unlock(rq);
		raw_spin_unlock_irqrestore(&p->pi_lock, flags);
		return 0;
	}

#ifdef CONFIG_RT_GROUP_SCHED
	if (user) {
		/*
		 * Do not allow realtime tasks into groups that have no runtime
		 * assigned.
		 */
		if (rt_bandwidth_enabled() && rt_policy(policy) &&
				task_group(p)->rt_bandwidth.rt_runtime == 0 &&
				!task_group_is_autogroup(task_group(p))) {
			task_rq_unlock(rq, p, &flags);
			return -EPERM;
		}
	}
#endif

	/* recheck policy now with rq lock held */
	if (unlikely(oldpolicy != -1 && oldpolicy != p->policy)) {
		policy = oldpolicy = -1;
		task_rq_unlock(rq, p, &flags);
		goto recheck;
	}
	on_rq = p->on_rq;
	running = task_current(rq, p);
	if (on_rq)
		deactivate_task(rq, p, 0);
	if (running)
		p->sched_class->put_prev_task(rq, p);

	p->sched_reset_on_fork = reset_on_fork;

	oldprio = p->prio;
	prev_class = p->sched_class;
	__setscheduler(rq, p, policy, param->sched_priority);

	if (running)
		p->sched_class->set_curr_task(rq);
	if (on_rq)
		activate_task(rq, p, 0);

	check_class_changed(rq, p, prev_class, oldprio);
	task_rq_unlock(rq, p, &flags);

	rt_mutex_adjust_pi(p);

	return 0;
}

/**
 * sched_setscheduler - change the scheduling policy and/or RT priority of a thread.
 * @p: the task in question.
 * @policy: new policy.
 * @param: structure containing the new RT priority.
 *
 * NOTE that the task may be already dead.
 */
int sched_setscheduler(struct task_struct *p, int policy,
		       const struct sched_param *param)
{
	return __sched_setscheduler(p, policy, param, true);
}
EXPORT_SYMBOL_GPL(sched_setscheduler);

/**
 * sched_setscheduler_nocheck - change the scheduling policy and/or RT priority of a thread from kernelspace.
 * @p: the task in question.
 * @policy: new policy.
 * @param: structure containing the new RT priority.
 *
 * Just like sched_setscheduler, only don't bother checking if the
 * current context has permission.  For example, this is needed in
 * stop_machine(): we create temporary high priority worker threads,
 * but our caller might not have that capability.
 */
int sched_setscheduler_nocheck(struct task_struct *p, int policy,
			       const struct sched_param *param)
{
	return __sched_setscheduler(p, policy, param, false);
}

static int
do_sched_setscheduler(pid_t pid, int policy, struct sched_param __user *param)
{
	struct sched_param lparam;
	struct task_struct *p;
	int retval;

	if (!param || pid < 0)
		return -EINVAL;
	if (copy_from_user(&lparam, param, sizeof(struct sched_param)))
		return -EFAULT;

	rcu_read_lock();
	retval = -ESRCH;
	p = find_process_by_pid(pid);
	if (p != NULL)
		retval = sched_setscheduler(p, policy, &lparam);
	rcu_read_unlock();

	return retval;
}

/**
 * sys_sched_setscheduler - set/change the scheduler policy and RT priority
 * @pid: the pid in question.
 * @policy: new policy.
 * @param: structure containing the new RT priority.
 */
SYSCALL_DEFINE3(sched_setscheduler, pid_t, pid, int, policy,
		struct sched_param __user *, param)
{
	/* negative values for policy are not valid */
	if (policy < 0)
		return -EINVAL;

	return do_sched_setscheduler(pid, policy, param);
}

/**
 * sys_sched_setparam - set/change the RT priority of a thread
 * @pid: the pid in question.
 * @param: structure containing the new RT priority.
 */
SYSCALL_DEFINE2(sched_setparam, pid_t, pid, struct sched_param __user *, param)
{
	return do_sched_setscheduler(pid, -1, param);
}

/**
 * sys_sched_getscheduler - get the policy (scheduling class) of a thread
 * @pid: the pid in question.
 */
SYSCALL_DEFINE1(sched_getscheduler, pid_t, pid)
{
	struct task_struct *p;
	int retval;

	if (pid < 0)
		return -EINVAL;

	retval = -ESRCH;
	rcu_read_lock();
	p = find_process_by_pid(pid);
	if (p) {
		retval = security_task_getscheduler(p);
		if (!retval)
			retval = p->policy
				| (p->sched_reset_on_fork ? SCHED_RESET_ON_FORK : 0);
	}
	rcu_read_unlock();
	return retval;
}

/**
 * sys_sched_getparam - get the RT priority of a thread
 * @pid: the pid in question.
 * @param: structure containing the RT priority.
 */
SYSCALL_DEFINE2(sched_getparam, pid_t, pid, struct sched_param __user *, param)
{
	struct sched_param lp;
	struct task_struct *p;
	int retval;

	if (!param || pid < 0)
		return -EINVAL;

	rcu_read_lock();
	p = find_process_by_pid(pid);
	retval = -ESRCH;
	if (!p)
		goto out_unlock;

	retval = security_task_getscheduler(p);
	if (retval)
		goto out_unlock;

	lp.sched_priority = p->rt_priority;
	rcu_read_unlock();

	/*
	 * This one might sleep, we cannot do it with a spinlock held ...
	 */
	retval = copy_to_user(param, &lp, sizeof(*param)) ? -EFAULT : 0;

	return retval;

out_unlock:
	rcu_read_unlock();
	return retval;
}

long sched_setaffinity(pid_t pid, const struct cpumask *in_mask)
{
	cpumask_var_t cpus_allowed, new_mask;
	struct task_struct *p;
	int retval;

	get_online_cpus();
	rcu_read_lock();

	p = find_process_by_pid(pid);
	if (!p) {
		rcu_read_unlock();
		put_online_cpus();
		return -ESRCH;
	}

	/* Prevent p going away */
	get_task_struct(p);
	rcu_read_unlock();

	if (!alloc_cpumask_var(&cpus_allowed, GFP_KERNEL)) {
		retval = -ENOMEM;
		goto out_put_task;
	}
	if (!alloc_cpumask_var(&new_mask, GFP_KERNEL)) {
		retval = -ENOMEM;
		goto out_free_cpus_allowed;
	}
	retval = -EPERM;
	if (!check_same_owner(p) && !task_ns_capable(p, CAP_SYS_NICE))
		goto out_unlock;

	retval = security_task_setscheduler(p);
	if (retval)
		goto out_unlock;

	cpuset_cpus_allowed(p, cpus_allowed);
	cpumask_and(new_mask, in_mask, cpus_allowed);
again:
	retval = set_cpus_allowed_ptr(p, new_mask);

	if (!retval) {
		cpuset_cpus_allowed(p, cpus_allowed);
		if (!cpumask_subset(new_mask, cpus_allowed)) {
			/*
			 * We must have raced with a concurrent cpuset
			 * update. Just reset the cpus_allowed to the
			 * cpuset's cpus_allowed
			 */
			cpumask_copy(new_mask, cpus_allowed);
			goto again;
		}
	}
out_unlock:
	free_cpumask_var(new_mask);
out_free_cpus_allowed:
	free_cpumask_var(cpus_allowed);
out_put_task:
	put_task_struct(p);
	put_online_cpus();
	return retval;
}

static int get_user_cpu_mask(unsigned long __user *user_mask_ptr, unsigned len,
			     struct cpumask *new_mask)
{
	if (len < cpumask_size())
		cpumask_clear(new_mask);
	else if (len > cpumask_size())
		len = cpumask_size();

	return copy_from_user(new_mask, user_mask_ptr, len) ? -EFAULT : 0;
}

/**
 * sys_sched_setaffinity - set the cpu affinity of a process
 * @pid: pid of the process
 * @len: length in bytes of the bitmask pointed to by user_mask_ptr
 * @user_mask_ptr: user-space pointer to the new cpu mask
 */
SYSCALL_DEFINE3(sched_setaffinity, pid_t, pid, unsigned int, len,
		unsigned long __user *, user_mask_ptr)
{
	cpumask_var_t new_mask;
	int retval;

	if (!alloc_cpumask_var(&new_mask, GFP_KERNEL))
		return -ENOMEM;

	retval = get_user_cpu_mask(user_mask_ptr, len, new_mask);
	if (retval == 0)
		retval = sched_setaffinity(pid, new_mask);
	free_cpumask_var(new_mask);
	return retval;
}

long sched_getaffinity(pid_t pid, struct cpumask *mask)
{
	struct task_struct *p;
	unsigned long flags;
	int retval;

	get_online_cpus();
	rcu_read_lock();

	retval = -ESRCH;
	p = find_process_by_pid(pid);
	if (!p)
		goto out_unlock;

	retval = security_task_getscheduler(p);
	if (retval)
		goto out_unlock;

	raw_spin_lock_irqsave(&p->pi_lock, flags);
	cpumask_and(mask, &p->cpus_allowed, cpu_online_mask);
	raw_spin_unlock_irqrestore(&p->pi_lock, flags);

out_unlock:
	rcu_read_unlock();
	put_online_cpus();

	return retval;
}

/**
 * sys_sched_getaffinity - get the cpu affinity of a process
 * @pid: pid of the process
 * @len: length in bytes of the bitmask pointed to by user_mask_ptr
 * @user_mask_ptr: user-space pointer to hold the current cpu mask
 */
SYSCALL_DEFINE3(sched_getaffinity, pid_t, pid, unsigned int, len,
		unsigned long __user *, user_mask_ptr)
{
	int ret;
	cpumask_var_t mask;

	if ((len * BITS_PER_BYTE) < nr_cpu_ids)
		return -EINVAL;
	if (len & (sizeof(unsigned long)-1))
		return -EINVAL;

	if (!alloc_cpumask_var(&mask, GFP_KERNEL))
		return -ENOMEM;

	ret = sched_getaffinity(pid, mask);
	if (ret == 0) {
		size_t retlen = min_t(size_t, len, cpumask_size());

		if (copy_to_user(user_mask_ptr, mask, retlen))
			ret = -EFAULT;
		else
			ret = retlen;
	}
	free_cpumask_var(mask);

	return ret;
}

/**
 * sys_sched_yield - yield the current processor to other threads.
 *
 * This function yields the current CPU to other tasks. If there are no
 * other threads running on this CPU then this function will return.
 */
SYSCALL_DEFINE0(sched_yield)
{
	struct rq *rq = this_rq_lock();

	schedstat_inc(rq, yld_count);
	current->sched_class->yield_task(rq);

	/*
	 * Since we are going to call schedule() anyway, there's
	 * no need to preempt or enable interrupts:
	 */
	__release(rq->lock);
	spin_release(&rq->lock.dep_map, 1, _THIS_IP_);
	do_raw_spin_unlock(&rq->lock);
	__preempt_enable_no_resched();

	schedule();

	return 0;
}

static inline int should_resched(void)
{
	return need_resched() && !(preempt_count() & PREEMPT_ACTIVE);
}

static void __cond_resched(void)
{
	do {
		add_preempt_count(PREEMPT_ACTIVE);
		__schedule();
		sub_preempt_count(PREEMPT_ACTIVE);
		/*
		 * Check again in case we missed a preemption
		 * opportunity between schedule and now.
		 */
		barrier();

	} while (need_resched());
}

int __sched _cond_resched(void)
{
	if (should_resched()) {
		__cond_resched();
		return 1;
	}
	return 0;
}
EXPORT_SYMBOL(_cond_resched);

/*
 * __cond_resched_lock() - if a reschedule is pending, drop the given lock,
 * call schedule, and on return reacquire the lock.
 *
 * This works OK both with and without CONFIG_PREEMPT. We do strange low-level
 * operations here to prevent schedule() from being called twice (once via
 * spin_unlock(), once by hand).
 */
int __cond_resched_lock(spinlock_t *lock)
{
	int resched = should_resched();
	int ret = 0;

	lockdep_assert_held(lock);

	if (spin_needbreak(lock) || resched) {
		spin_unlock(lock);
		if (resched)
			__cond_resched();
		else
			cpu_relax();
		ret = 1;
		spin_lock(lock);
	}
	return ret;
}
EXPORT_SYMBOL(__cond_resched_lock);

#ifndef CONFIG_PREEMPT_RT_FULL
int __sched __cond_resched_softirq(void)
{
	BUG_ON(!in_softirq());

	if (should_resched()) {
		local_bh_enable();
		__cond_resched();
		local_bh_disable();
		return 1;
	}
	return 0;
}
EXPORT_SYMBOL(__cond_resched_softirq);
#endif

/**
 * yield - yield the current processor to other threads.
 *
 * This is a shortcut for kernel-space yielding - it marks the
 * thread runnable and calls sys_sched_yield().
 */
void __sched yield(void)
{
	set_current_state(TASK_RUNNING);
	sys_sched_yield();
}
EXPORT_SYMBOL(yield);

/**
 * yield_to - yield the current processor to another thread in
 * your thread group, or accelerate that thread toward the
 * processor it's on.
 * @p: target task
 * @preempt: whether task preemption is allowed or not
 *
 * It's the caller's job to ensure that the target task struct
 * can't go away on us before we can do any checks.
 *
 * Returns true if we indeed boosted the target task.
 */
bool __sched yield_to(struct task_struct *p, bool preempt)
{
	struct task_struct *curr = current;
	struct rq *rq, *p_rq;
	unsigned long flags;
	bool yielded = 0;

	local_irq_save(flags);
	rq = this_rq();

again:
	p_rq = task_rq(p);
	double_rq_lock(rq, p_rq);
	while (task_rq(p) != p_rq) {
		double_rq_unlock(rq, p_rq);
		goto again;
	}

	if (!curr->sched_class->yield_to_task)
		goto out;

	if (curr->sched_class != p->sched_class)
		goto out;

	if (task_running(p_rq, p) || p->state)
		goto out;

	yielded = curr->sched_class->yield_to_task(rq, p, preempt);
	if (yielded) {
		schedstat_inc(rq, yld_count);
		/*
		 * Make p's CPU reschedule; pick_next_entity takes care of
		 * fairness.
		 */
		if (preempt && rq != p_rq)
			resched_task(p_rq->curr);
	}

out:
	double_rq_unlock(rq, p_rq);
	local_irq_restore(flags);

	if (yielded)
		schedule();

	return yielded;
}
EXPORT_SYMBOL_GPL(yield_to);

/*
 * This task is about to go to sleep on IO. Increment rq->nr_iowait so
 * that process accounting knows that this is a task in IO wait state.
 */
void __sched io_schedule(void)
{
	struct rq *rq = raw_rq();

	delayacct_blkio_start();
	atomic_inc(&rq->nr_iowait);
	blk_flush_plug(current);
	current->in_iowait = 1;
	schedule();
	current->in_iowait = 0;
	atomic_dec(&rq->nr_iowait);
	delayacct_blkio_end();
}
EXPORT_SYMBOL(io_schedule);

long __sched io_schedule_timeout(long timeout)
{
	struct rq *rq = raw_rq();
	long ret;

	delayacct_blkio_start();
	atomic_inc(&rq->nr_iowait);
	blk_flush_plug(current);
	current->in_iowait = 1;
	ret = schedule_timeout(timeout);
	current->in_iowait = 0;
	atomic_dec(&rq->nr_iowait);
	delayacct_blkio_end();
	return ret;
}

/**
 * sys_sched_get_priority_max - return maximum RT priority.
 * @policy: scheduling class.
 *
 * this syscall returns the maximum rt_priority that can be used
 * by a given scheduling class.
 */
SYSCALL_DEFINE1(sched_get_priority_max, int, policy)
{
	int ret = -EINVAL;

	switch (policy) {
	case SCHED_FIFO:
	case SCHED_RR:
		ret = MAX_USER_RT_PRIO-1;
		break;
	case SCHED_NORMAL:
	case SCHED_BATCH:
	case SCHED_IDLE:
		ret = 0;
		break;
	}
	return ret;
}

/**
 * sys_sched_get_priority_min - return minimum RT priority.
 * @policy: scheduling class.
 *
 * this syscall returns the minimum rt_priority that can be used
 * by a given scheduling class.
 */
SYSCALL_DEFINE1(sched_get_priority_min, int, policy)
{
	int ret = -EINVAL;

	switch (policy) {
	case SCHED_FIFO:
	case SCHED_RR:
		ret = 1;
		break;
	case SCHED_NORMAL:
	case SCHED_BATCH:
	case SCHED_IDLE:
		ret = 0;
	}
	return ret;
}

/**
 * sys_sched_rr_get_interval - return the default timeslice of a process.
 * @pid: pid of the process.
 * @interval: userspace pointer to the timeslice value.
 *
 * this syscall writes the default timeslice value of a given process
 * into the user-space timespec buffer. A value of '0' means infinity.
 */
SYSCALL_DEFINE2(sched_rr_get_interval, pid_t, pid,
		struct timespec __user *, interval)
{
	struct task_struct *p;
	unsigned int time_slice;
	unsigned long flags;
	struct rq *rq;
	int retval;
	struct timespec t;

	if (pid < 0)
		return -EINVAL;

	retval = -ESRCH;
	rcu_read_lock();
	p = find_process_by_pid(pid);
	if (!p)
		goto out_unlock;

	retval = security_task_getscheduler(p);
	if (retval)
		goto out_unlock;

	rq = task_rq_lock(p, &flags);
	time_slice = p->sched_class->get_rr_interval(rq, p);
	task_rq_unlock(rq, p, &flags);

	rcu_read_unlock();
	jiffies_to_timespec(time_slice, &t);
	retval = copy_to_user(interval, &t, sizeof(t)) ? -EFAULT : 0;
	return retval;

out_unlock:
	rcu_read_unlock();
	return retval;
}

static const char stat_nam[] = TASK_STATE_TO_CHAR_STR;

void sched_show_task(struct task_struct *p)
{
	unsigned long free = 0;
	unsigned state;

	state = p->state ? __ffs(p->state) + 1 : 0;
	printk(KERN_INFO "%-15.15s %c", p->comm,
		state < sizeof(stat_nam) - 1 ? stat_nam[state] : '?');
#if BITS_PER_LONG == 32
	if (state == TASK_RUNNING)
		printk(KERN_CONT " running  ");
	else
		printk(KERN_CONT " %08lx ", thread_saved_pc(p));
#else
	if (state == TASK_RUNNING)
		printk(KERN_CONT "  running task    ");
	else
		printk(KERN_CONT " %016lx ", thread_saved_pc(p));
#endif
#ifdef CONFIG_DEBUG_STACK_USAGE
	free = stack_not_used(p);
#endif
	printk(KERN_CONT "%5lu %5d %6d 0x%08lx\n", free,
		task_pid_nr(p), task_pid_nr(p->real_parent),
		(unsigned long)task_thread_info(p)->flags);

	show_stack(p, NULL);
}

void show_state_filter(unsigned long state_filter)
{
	struct task_struct *g, *p;

#if BITS_PER_LONG == 32
	printk(KERN_INFO
		"  task                PC stack   pid father\n");
#else
	printk(KERN_INFO
		"  task                        PC stack   pid father\n");
#endif
	rcu_read_lock();
	do_each_thread(g, p) {
		/*
		 * reset the NMI-timeout, listing all files on a slow
		 * console might take a lot of time:
		 */
		touch_nmi_watchdog();
		if (!state_filter || (p->state & state_filter))
			sched_show_task(p);
	} while_each_thread(g, p);

	touch_all_softlockup_watchdogs();

#ifdef CONFIG_SCHED_DEBUG
	sysrq_sched_debug_show();
#endif
	rcu_read_unlock();
	/*
	 * Only show locks if all tasks are dumped:
	 */
	if (!state_filter)
		debug_show_all_locks();
}

void __cpuinit init_idle_bootup_task(struct task_struct *idle)
{
	idle->sched_class = &idle_sched_class;
}

/**
 * init_idle - set up an idle thread for a given CPU
 * @idle: task in question
 * @cpu: cpu the idle task belongs to
 *
 * NOTE: this function does not set the idle thread's NEED_RESCHED
 * flag, to make booting more robust.
 */
void __cpuinit init_idle(struct task_struct *idle, int cpu)
{
	struct rq *rq = cpu_rq(cpu);
	unsigned long flags;

	raw_spin_lock_irqsave(&rq->lock, flags);

	__sched_fork(idle);
	idle->state = TASK_RUNNING;
	idle->se.exec_start = sched_clock();

	do_set_cpus_allowed(idle, cpumask_of(cpu));
	/*
	 * We're having a chicken and egg problem, even though we are
	 * holding rq->lock, the cpu isn't yet set to this cpu so the
	 * lockdep check in task_group() will fail.
	 *
	 * Similar case to sched_fork(). / Alternatively we could
	 * use task_rq_lock() here and obtain the other rq->lock.
	 *
	 * Silence PROVE_RCU
	 */
	rcu_read_lock();
	__set_task_cpu(idle, cpu);
	rcu_read_unlock();

	rq->curr = rq->idle = idle;
#if defined(CONFIG_SMP)
	idle->on_cpu = 1;
#endif
	raw_spin_unlock_irqrestore(&rq->lock, flags);

	/* Set the preempt count _outside_ the spinlocks! */
	task_thread_info(idle)->preempt_count = 0;

	/*
	 * The idle tasks have their own, simple scheduling class:
	 */
	idle->sched_class = &idle_sched_class;
	ftrace_graph_init_idle_task(idle, cpu);
}

/*
 * In a system that switches off the HZ timer nohz_cpu_mask
 * indicates which cpus entered this state. This is used
 * in the rcu update to wait only for active cpus. For system
 * which do not switch off the HZ timer nohz_cpu_mask should
 * always be CPU_BITS_NONE.
 */
cpumask_var_t nohz_cpu_mask;

/*
 * Increase the granularity value when there are more CPUs,
 * because with more CPUs the 'effective latency' as visible
 * to users decreases. But the relationship is not linear,
 * so pick a second-best guess by going with the log2 of the
 * number of CPUs.
 *
 * This idea comes from the SD scheduler of Con Kolivas:
 */
static int get_update_sysctl_factor(void)
{
	unsigned int cpus = min_t(int, num_online_cpus(), 8);
	unsigned int factor;

	switch (sysctl_sched_tunable_scaling) {
	case SCHED_TUNABLESCALING_NONE:
		factor = 1;
		break;
	case SCHED_TUNABLESCALING_LINEAR:
		factor = cpus;
		break;
	case SCHED_TUNABLESCALING_LOG:
	default:
		factor = 1 + ilog2(cpus);
		break;
	}

	return factor;
}

static void update_sysctl(void)
{
	unsigned int factor = get_update_sysctl_factor();

#define SET_SYSCTL(name) \
	(sysctl_##name = (factor) * normalized_sysctl_##name)
	SET_SYSCTL(sched_min_granularity);
	SET_SYSCTL(sched_latency);
	SET_SYSCTL(sched_wakeup_granularity);
#undef SET_SYSCTL
}

static inline void sched_init_granularity(void)
{
	update_sysctl();
}

#ifdef CONFIG_SMP
void do_set_cpus_allowed(struct task_struct *p, const struct cpumask *new_mask)
{
	if (!__migrate_disabled(p)) {
		if (p->sched_class && p->sched_class->set_cpus_allowed)
			p->sched_class->set_cpus_allowed(p, new_mask);
		p->rt.nr_cpus_allowed = cpumask_weight(new_mask);
	}
	cpumask_copy(&p->cpus_allowed, new_mask);
}

/*
 * This is how migration works:
 *
 * 1) we invoke migration_cpu_stop() on the target CPU using
 *    stop_one_cpu().
 * 2) stopper starts to run (implicitly forcing the migrated thread
 *    off the CPU)
 * 3) it checks whether the migrated task is still in the wrong runqueue.
 * 4) if it's in the wrong runqueue then the migration thread removes
 *    it and puts it into the right queue.
 * 5) stopper completes and stop_one_cpu() returns and the migration
 *    is done.
 */

/*
 * Change a given task's CPU affinity. Migrate the thread to a
 * proper CPU and schedule it away if the CPU it's executing on
 * is removed from the allowed bitmask.
 *
 * NOTE: the caller must have a valid reference to the task, the
 * task must not exit() & deallocate itself prematurely. The
 * call is not atomic; no spinlocks may be held.
 */
int set_cpus_allowed_ptr(struct task_struct *p, const struct cpumask *new_mask)
{
	unsigned long flags;
	struct rq *rq;
	unsigned int dest_cpu;
	int ret = 0;

	rq = task_rq_lock(p, &flags);

	if (cpumask_equal(&p->cpus_allowed, new_mask))
		goto out;

	if (!cpumask_intersects(new_mask, cpu_active_mask)) {
		ret = -EINVAL;
		goto out;
	}

	if (unlikely((p->flags & PF_THREAD_BOUND) && p != current)) {
		ret = -EINVAL;
		goto out;
	}

	do_set_cpus_allowed(p, new_mask);

	/* Can the task run on the task's current CPU? If so, we're done */
	if (cpumask_test_cpu(task_cpu(p), new_mask) || __migrate_disabled(p))
		goto out;

	dest_cpu = cpumask_any_and(cpu_active_mask, new_mask);
	if (p->on_rq) {
		struct migration_arg arg = { p, dest_cpu };
		/* Need help from migration thread: drop lock and wait. */
		task_rq_unlock(rq, p, &flags);
		stop_one_cpu(cpu_of(rq), migration_cpu_stop, &arg);
		tlb_migrate_finish(p->mm);
		return 0;
	}
out:
	task_rq_unlock(rq, p, &flags);

	return ret;
}
EXPORT_SYMBOL_GPL(set_cpus_allowed_ptr);

#ifdef CONFIG_PREEMPT_RT_FULL
void migrate_disable(void)
{
	struct task_struct *p = current;
	const struct cpumask *mask;
	unsigned long flags;
	struct rq *rq;

	preempt_disable();
	if (p->migrate_disable) {
		p->migrate_disable++;
		preempt_enable();
		return;
	}

	pin_current_cpu();
	if (unlikely(!scheduler_running)) {
		p->migrate_disable = 1;
		preempt_enable();
		return;
	}

	/*
	 * Since this is always current we can get away with only locking
	 * rq->lock, the ->cpus_allowed value can normally only be changed
	 * while holding both p->pi_lock and rq->lock, but seeing that this
	 * it current, we cannot actually be waking up, so all code that
	 * relies on serialization against p->pi_lock is out of scope.
	 *
	 * Taking rq->lock serializes us against things like
	 * set_cpus_allowed_ptr() that can still happen concurrently.
	 */
	rq = this_rq();
	raw_spin_lock_irqsave(&rq->lock, flags);
	p->migrate_disable = 1;
	mask = tsk_cpus_allowed(p);

	WARN_ON(!cpumask_test_cpu(smp_processor_id(), mask));

	if (!cpumask_equal(&p->cpus_allowed, mask)) {
		if (p->sched_class->set_cpus_allowed)
			p->sched_class->set_cpus_allowed(p, mask);
		p->rt.nr_cpus_allowed = cpumask_weight(mask);
	}
	raw_spin_unlock_irqrestore(&rq->lock, flags);
	preempt_enable();
}
EXPORT_SYMBOL_GPL(migrate_disable);

void migrate_enable(void)
{
	struct task_struct *p = current;
	const struct cpumask *mask;
	unsigned long flags;
	struct rq *rq;

	WARN_ON_ONCE(p->migrate_disable <= 0);

	preempt_disable();
	if (p->migrate_disable > 1) {
		p->migrate_disable--;
		preempt_enable();
		return;
	}

	if (unlikely(!scheduler_running)) {
		p->migrate_disable = 0;
		unpin_current_cpu();
		preempt_enable();
		return;
	}

	/*
	 * See comment in migrate_disable().
	 */
	rq = this_rq();
	raw_spin_lock_irqsave(&rq->lock, flags);
<<<<<<< HEAD
	p->migrate_disable = 0;
	mask = tsk_cpus_allowed(p);
=======
	mask = tsk_cpus_allowed(p);
	p->migrate_disable = 0;
>>>>>>> 6e7cb5f0

	WARN_ON(!cpumask_test_cpu(smp_processor_id(), mask));

	if (!cpumask_equal(&p->cpus_allowed, mask)) {
<<<<<<< HEAD
=======
		/* Get the mask now that migration is enabled */
		mask = tsk_cpus_allowed(p);
>>>>>>> 6e7cb5f0
		if (p->sched_class->set_cpus_allowed)
			p->sched_class->set_cpus_allowed(p, mask);
		p->rt.nr_cpus_allowed = cpumask_weight(mask);
	}

	raw_spin_unlock_irqrestore(&rq->lock, flags);
	unpin_current_cpu();
	preempt_enable();
}
EXPORT_SYMBOL_GPL(migrate_enable);
#endif /* CONFIG_PREEMPT_RT_FULL */

/*
 * Move (not current) task off this cpu, onto dest cpu. We're doing
 * this because either it can't run here any more (set_cpus_allowed()
 * away from this CPU, or CPU going down), or because we're
 * attempting to rebalance this task on exec (sched_exec).
 *
 * So we race with normal scheduler movements, but that's OK, as long
 * as the task is no longer on this CPU.
 *
 * Returns non-zero if task was successfully migrated.
 */
static int __migrate_task(struct task_struct *p, int src_cpu, int dest_cpu)
{
	struct rq *rq_dest, *rq_src;
	int ret = 0;

	if (unlikely(!cpu_active(dest_cpu)))
		return ret;

	rq_src = cpu_rq(src_cpu);
	rq_dest = cpu_rq(dest_cpu);

	raw_spin_lock(&p->pi_lock);
	double_rq_lock(rq_src, rq_dest);
	/* Already moved. */
	if (task_cpu(p) != src_cpu)
		goto done;
	/* Affinity changed (again). */
	if (!cpumask_test_cpu(dest_cpu, tsk_cpus_allowed(p)))
		goto fail;

	/*
	 * If we're not on a rq, the next wake-up will ensure we're
	 * placed properly.
	 */
	if (p->on_rq) {
		deactivate_task(rq_src, p, 0);
		set_task_cpu(p, dest_cpu);
		activate_task(rq_dest, p, 0);
		check_preempt_curr(rq_dest, p, 0);
	}
done:
	ret = 1;
fail:
	double_rq_unlock(rq_src, rq_dest);
	raw_spin_unlock(&p->pi_lock);
	return ret;
}

/*
 * migration_cpu_stop - this will be executed by a highprio stopper thread
 * and performs thread migration by bumping thread off CPU then
 * 'pushing' onto another runqueue.
 */
static int migration_cpu_stop(void *data)
{
	struct migration_arg *arg = data;

	/*
	 * The original target cpu might have gone down and we might
	 * be on another cpu but it doesn't matter.
	 */
	local_irq_disable();
	__migrate_task(arg->task, raw_smp_processor_id(), arg->dest_cpu);
	local_irq_enable();
	return 0;
}

#ifdef CONFIG_HOTPLUG_CPU

static DEFINE_PER_CPU(struct mm_struct *, idle_last_mm);

/*
 * Ensures that the idle task is using init_mm right before its cpu goes
 * offline.
 */
void idle_task_exit(void)
{
	struct mm_struct *mm = current->active_mm;

	BUG_ON(cpu_online(smp_processor_id()));

	if (mm != &init_mm)
		switch_mm(mm, &init_mm, current);

	/*
	 * Defer the cleanup to an alive cpu. On RT we can neither
	 * call mmdrop() nor mmdrop_delayed() from here.
	 */
	per_cpu(idle_last_mm, smp_processor_id()) = mm;
}

/*
 * While a dead CPU has no uninterruptible tasks queued at this point,
 * it might still have a nonzero ->nr_uninterruptible counter, because
 * for performance reasons the counter is not stricly tracking tasks to
 * their home CPUs. So we just add the counter to another CPU's counter,
 * to keep the global sum constant after CPU-down:
 */
static void migrate_nr_uninterruptible(struct rq *rq_src)
{
	struct rq *rq_dest = cpu_rq(cpumask_any(cpu_active_mask));

	rq_dest->nr_uninterruptible += rq_src->nr_uninterruptible;
	rq_src->nr_uninterruptible = 0;
}

/*
 * remove the tasks which were accounted by rq from calc_load_tasks.
 */
static void calc_global_load_remove(struct rq *rq)
{
	atomic_long_sub(rq->calc_load_active, &calc_load_tasks);
	rq->calc_load_active = 0;
}

/*
 * Migrate all tasks from the rq, sleeping tasks will be migrated by
 * try_to_wake_up()->select_task_rq().
 *
 * Called with rq->lock held even though we'er in stop_machine() and
 * there's no concurrency possible, we hold the required locks anyway
 * because of lock validation efforts.
 */
static void migrate_tasks(unsigned int dead_cpu)
{
	struct rq *rq = cpu_rq(dead_cpu);
	struct task_struct *next, *stop = rq->stop;
	int dest_cpu;

	/*
	 * Fudge the rq selection such that the below task selection loop
	 * doesn't get stuck on the currently eligible stop task.
	 *
	 * We're currently inside stop_machine() and the rq is either stuck
	 * in the stop_machine_cpu_stop() loop, or we're executing this code,
	 * either way we should never end up calling schedule() until we're
	 * done here.
	 */
	rq->stop = NULL;

	for ( ; ; ) {
		/*
		 * There's this thread running, bail when that's the only
		 * remaining thread.
		 */
		if (rq->nr_running == 1)
			break;

		next = pick_next_task(rq);
		BUG_ON(!next);
		next->sched_class->put_prev_task(rq, next);

		/* Find suitable destination for @next, with force if needed. */
		dest_cpu = select_fallback_rq(dead_cpu, next);
		raw_spin_unlock(&rq->lock);

		__migrate_task(next, dead_cpu, dest_cpu);

		raw_spin_lock(&rq->lock);
	}

	rq->stop = stop;
}

#endif /* CONFIG_HOTPLUG_CPU */

#if defined(CONFIG_SCHED_DEBUG) && defined(CONFIG_SYSCTL)

static struct ctl_table sd_ctl_dir[] = {
	{
		.procname	= "sched_domain",
		.mode		= 0555,
	},
	{}
};

static struct ctl_table sd_ctl_root[] = {
	{
		.procname	= "kernel",
		.mode		= 0555,
		.child		= sd_ctl_dir,
	},
	{}
};

static struct ctl_table *sd_alloc_ctl_entry(int n)
{
	struct ctl_table *entry =
		kcalloc(n, sizeof(struct ctl_table), GFP_KERNEL);

	return entry;
}

static void sd_free_ctl_entry(struct ctl_table **tablep)
{
	struct ctl_table *entry;

	/*
	 * In the intermediate directories, both the child directory and
	 * procname are dynamically allocated and could fail but the mode
	 * will always be set. In the lowest directory the names are
	 * static strings and all have proc handlers.
	 */
	for (entry = *tablep; entry->mode; entry++) {
		if (entry->child)
			sd_free_ctl_entry(&entry->child);
		if (entry->proc_handler == NULL)
			kfree(entry->procname);
	}

	kfree(*tablep);
	*tablep = NULL;
}

static void
set_table_entry(struct ctl_table *entry,
		const char *procname, void *data, int maxlen,
		mode_t mode, proc_handler *proc_handler)
{
	entry->procname = procname;
	entry->data = data;
	entry->maxlen = maxlen;
	entry->mode = mode;
	entry->proc_handler = proc_handler;
}

static struct ctl_table *
sd_alloc_ctl_domain_table(struct sched_domain *sd)
{
	struct ctl_table *table = sd_alloc_ctl_entry(13);

	if (table == NULL)
		return NULL;

	set_table_entry(&table[0], "min_interval", &sd->min_interval,
		sizeof(long), 0644, proc_doulongvec_minmax);
	set_table_entry(&table[1], "max_interval", &sd->max_interval,
		sizeof(long), 0644, proc_doulongvec_minmax);
	set_table_entry(&table[2], "busy_idx", &sd->busy_idx,
		sizeof(int), 0644, proc_dointvec_minmax);
	set_table_entry(&table[3], "idle_idx", &sd->idle_idx,
		sizeof(int), 0644, proc_dointvec_minmax);
	set_table_entry(&table[4], "newidle_idx", &sd->newidle_idx,
		sizeof(int), 0644, proc_dointvec_minmax);
	set_table_entry(&table[5], "wake_idx", &sd->wake_idx,
		sizeof(int), 0644, proc_dointvec_minmax);
	set_table_entry(&table[6], "forkexec_idx", &sd->forkexec_idx,
		sizeof(int), 0644, proc_dointvec_minmax);
	set_table_entry(&table[7], "busy_factor", &sd->busy_factor,
		sizeof(int), 0644, proc_dointvec_minmax);
	set_table_entry(&table[8], "imbalance_pct", &sd->imbalance_pct,
		sizeof(int), 0644, proc_dointvec_minmax);
	set_table_entry(&table[9], "cache_nice_tries",
		&sd->cache_nice_tries,
		sizeof(int), 0644, proc_dointvec_minmax);
	set_table_entry(&table[10], "flags", &sd->flags,
		sizeof(int), 0644, proc_dointvec_minmax);
	set_table_entry(&table[11], "name", sd->name,
		CORENAME_MAX_SIZE, 0444, proc_dostring);
	/* &table[12] is terminator */

	return table;
}

static ctl_table *sd_alloc_ctl_cpu_table(int cpu)
{
	struct ctl_table *entry, *table;
	struct sched_domain *sd;
	int domain_num = 0, i;
	char buf[32];

	for_each_domain(cpu, sd)
		domain_num++;
	entry = table = sd_alloc_ctl_entry(domain_num + 1);
	if (table == NULL)
		return NULL;

	i = 0;
	for_each_domain(cpu, sd) {
		snprintf(buf, 32, "domain%d", i);
		entry->procname = kstrdup(buf, GFP_KERNEL);
		entry->mode = 0555;
		entry->child = sd_alloc_ctl_domain_table(sd);
		entry++;
		i++;
	}
	return table;
}

static struct ctl_table_header *sd_sysctl_header;
static void register_sched_domain_sysctl(void)
{
	int i, cpu_num = num_possible_cpus();
	struct ctl_table *entry = sd_alloc_ctl_entry(cpu_num + 1);
	char buf[32];

	WARN_ON(sd_ctl_dir[0].child);
	sd_ctl_dir[0].child = entry;

	if (entry == NULL)
		return;

	for_each_possible_cpu(i) {
		snprintf(buf, 32, "cpu%d", i);
		entry->procname = kstrdup(buf, GFP_KERNEL);
		entry->mode = 0555;
		entry->child = sd_alloc_ctl_cpu_table(i);
		entry++;
	}

	WARN_ON(sd_sysctl_header);
	sd_sysctl_header = register_sysctl_table(sd_ctl_root);
}

/* may be called multiple times per register */
static void unregister_sched_domain_sysctl(void)
{
	if (sd_sysctl_header)
		unregister_sysctl_table(sd_sysctl_header);
	sd_sysctl_header = NULL;
	if (sd_ctl_dir[0].child)
		sd_free_ctl_entry(&sd_ctl_dir[0].child);
}
#else
static void register_sched_domain_sysctl(void)
{
}
static void unregister_sched_domain_sysctl(void)
{
}
#endif

static void set_rq_online(struct rq *rq)
{
	if (!rq->online) {
		const struct sched_class *class;

		cpumask_set_cpu(rq->cpu, rq->rd->online);
		rq->online = 1;

		for_each_class(class) {
			if (class->rq_online)
				class->rq_online(rq);
		}
	}
}

static void set_rq_offline(struct rq *rq)
{
	if (rq->online) {
		const struct sched_class *class;

		for_each_class(class) {
			if (class->rq_offline)
				class->rq_offline(rq);
		}

		cpumask_clear_cpu(rq->cpu, rq->rd->online);
		rq->online = 0;
	}
}

/*
 * migration_call - callback that gets triggered when a CPU is added.
 * Here we can start up the necessary migration thread for the new CPU.
 */
static int __cpuinit
migration_call(struct notifier_block *nfb, unsigned long action, void *hcpu)
{
	int cpu = (long)hcpu;
	unsigned long flags;
	struct rq *rq = cpu_rq(cpu);

	switch (action & ~CPU_TASKS_FROZEN) {

	case CPU_UP_PREPARE:
		rq->calc_load_update = calc_load_update;
		break;

	case CPU_ONLINE:
		/* Update our root-domain */
		raw_spin_lock_irqsave(&rq->lock, flags);
		if (rq->rd) {
			BUG_ON(!cpumask_test_cpu(cpu, rq->rd->span));

			set_rq_online(rq);
		}
		raw_spin_unlock_irqrestore(&rq->lock, flags);
		break;

#ifdef CONFIG_HOTPLUG_CPU
	case CPU_DYING:
		sched_ttwu_pending();
		/* Update our root-domain */
		raw_spin_lock_irqsave(&rq->lock, flags);
		if (rq->rd) {
			BUG_ON(!cpumask_test_cpu(cpu, rq->rd->span));
			set_rq_offline(rq);
		}
		migrate_tasks(cpu);
		BUG_ON(rq->nr_running != 1); /* the migration thread */
		raw_spin_unlock_irqrestore(&rq->lock, flags);

		migrate_nr_uninterruptible(rq);
		calc_global_load_remove(rq);
		break;
	case CPU_DEAD:
		if (per_cpu(idle_last_mm, cpu)) {
			mmdrop(per_cpu(idle_last_mm, cpu));
			per_cpu(idle_last_mm, cpu) = NULL;
		}
		break;
#endif
	}

	update_max_interval();

	return NOTIFY_OK;
}

/*
 * Register at high priority so that task migration (migrate_all_tasks)
 * happens before everything else.  This has to be lower priority than
 * the notifier in the perf_event subsystem, though.
 */
static struct notifier_block __cpuinitdata migration_notifier = {
	.notifier_call = migration_call,
	.priority = CPU_PRI_MIGRATION,
};

static int __cpuinit sched_cpu_active(struct notifier_block *nfb,
				      unsigned long action, void *hcpu)
{
	switch (action & ~CPU_TASKS_FROZEN) {
	case CPU_ONLINE:
	case CPU_DOWN_FAILED:
		set_cpu_active((long)hcpu, true);
		return NOTIFY_OK;
	default:
		return NOTIFY_DONE;
	}
}

static int __cpuinit sched_cpu_inactive(struct notifier_block *nfb,
					unsigned long action, void *hcpu)
{
	switch (action & ~CPU_TASKS_FROZEN) {
	case CPU_DOWN_PREPARE:
		set_cpu_active((long)hcpu, false);
		return NOTIFY_OK;
	default:
		return NOTIFY_DONE;
	}
}

static int __init migration_init(void)
{
	void *cpu = (void *)(long)smp_processor_id();
	int err;

	/* Initialize migration for the boot CPU */
	err = migration_call(&migration_notifier, CPU_UP_PREPARE, cpu);
	BUG_ON(err == NOTIFY_BAD);
	migration_call(&migration_notifier, CPU_ONLINE, cpu);
	register_cpu_notifier(&migration_notifier);

	/* Register cpu active notifiers */
	cpu_notifier(sched_cpu_active, CPU_PRI_SCHED_ACTIVE);
	cpu_notifier(sched_cpu_inactive, CPU_PRI_SCHED_INACTIVE);

	return 0;
}
early_initcall(migration_init);
#endif

#ifdef CONFIG_SMP

static cpumask_var_t sched_domains_tmpmask; /* sched_domains_mutex */

#ifdef CONFIG_SCHED_DEBUG

static __read_mostly int sched_domain_debug_enabled;

static int __init sched_domain_debug_setup(char *str)
{
	sched_domain_debug_enabled = 1;

	return 0;
}
early_param("sched_debug", sched_domain_debug_setup);

static int sched_domain_debug_one(struct sched_domain *sd, int cpu, int level,
				  struct cpumask *groupmask)
{
	struct sched_group *group = sd->groups;
	char str[256];

	cpulist_scnprintf(str, sizeof(str), sched_domain_span(sd));
	cpumask_clear(groupmask);

	printk(KERN_DEBUG "%*s domain %d: ", level, "", level);

	if (!(sd->flags & SD_LOAD_BALANCE)) {
		printk("does not load-balance\n");
		if (sd->parent)
			printk(KERN_ERR "ERROR: !SD_LOAD_BALANCE domain"
					" has parent");
		return -1;
	}

	printk(KERN_CONT "span %s level %s\n", str, sd->name);

	if (!cpumask_test_cpu(cpu, sched_domain_span(sd))) {
		printk(KERN_ERR "ERROR: domain->span does not contain "
				"CPU%d\n", cpu);
	}
	if (!cpumask_test_cpu(cpu, sched_group_cpus(group))) {
		printk(KERN_ERR "ERROR: domain->groups does not contain"
				" CPU%d\n", cpu);
	}

	printk(KERN_DEBUG "%*s groups:", level + 1, "");
	do {
		if (!group) {
			printk("\n");
			printk(KERN_ERR "ERROR: group is NULL\n");
			break;
		}

		if (!group->sgp->power) {
			printk(KERN_CONT "\n");
			printk(KERN_ERR "ERROR: domain->cpu_power not "
					"set\n");
			break;
		}

		if (!cpumask_weight(sched_group_cpus(group))) {
			printk(KERN_CONT "\n");
			printk(KERN_ERR "ERROR: empty group\n");
			break;
		}

		if (cpumask_intersects(groupmask, sched_group_cpus(group))) {
			printk(KERN_CONT "\n");
			printk(KERN_ERR "ERROR: repeated CPUs\n");
			break;
		}

		cpumask_or(groupmask, groupmask, sched_group_cpus(group));

		cpulist_scnprintf(str, sizeof(str), sched_group_cpus(group));

		printk(KERN_CONT " %s", str);
		if (group->sgp->power != SCHED_POWER_SCALE) {
			printk(KERN_CONT " (cpu_power = %d)",
				group->sgp->power);
		}

		group = group->next;
	} while (group != sd->groups);
	printk(KERN_CONT "\n");

	if (!cpumask_equal(sched_domain_span(sd), groupmask))
		printk(KERN_ERR "ERROR: groups don't span domain->span\n");

	if (sd->parent &&
	    !cpumask_subset(groupmask, sched_domain_span(sd->parent)))
		printk(KERN_ERR "ERROR: parent span is not a superset "
			"of domain->span\n");
	return 0;
}

static void sched_domain_debug(struct sched_domain *sd, int cpu)
{
	int level = 0;

	if (!sched_domain_debug_enabled)
		return;

	if (!sd) {
		printk(KERN_DEBUG "CPU%d attaching NULL sched-domain.\n", cpu);
		return;
	}

	printk(KERN_DEBUG "CPU%d attaching sched-domain:\n", cpu);

	for (;;) {
		if (sched_domain_debug_one(sd, cpu, level, sched_domains_tmpmask))
			break;
		level++;
		sd = sd->parent;
		if (!sd)
			break;
	}
}
#else /* !CONFIG_SCHED_DEBUG */
# define sched_domain_debug(sd, cpu) do { } while (0)
#endif /* CONFIG_SCHED_DEBUG */

static int sd_degenerate(struct sched_domain *sd)
{
	if (cpumask_weight(sched_domain_span(sd)) == 1)
		return 1;

	/* Following flags need at least 2 groups */
	if (sd->flags & (SD_LOAD_BALANCE |
			 SD_BALANCE_NEWIDLE |
			 SD_BALANCE_FORK |
			 SD_BALANCE_EXEC |
			 SD_SHARE_CPUPOWER |
			 SD_SHARE_PKG_RESOURCES)) {
		if (sd->groups != sd->groups->next)
			return 0;
	}

	/* Following flags don't use groups */
	if (sd->flags & (SD_WAKE_AFFINE))
		return 0;

	return 1;
}

static int
sd_parent_degenerate(struct sched_domain *sd, struct sched_domain *parent)
{
	unsigned long cflags = sd->flags, pflags = parent->flags;

	if (sd_degenerate(parent))
		return 1;

	if (!cpumask_equal(sched_domain_span(sd), sched_domain_span(parent)))
		return 0;

	/* Flags needing groups don't count if only 1 group in parent */
	if (parent->groups == parent->groups->next) {
		pflags &= ~(SD_LOAD_BALANCE |
				SD_BALANCE_NEWIDLE |
				SD_BALANCE_FORK |
				SD_BALANCE_EXEC |
				SD_SHARE_CPUPOWER |
				SD_SHARE_PKG_RESOURCES);
		if (nr_node_ids == 1)
			pflags &= ~SD_SERIALIZE;
	}
	if (~cflags & pflags)
		return 0;

	return 1;
}

static void free_rootdomain(struct rcu_head *rcu)
{
	struct root_domain *rd = container_of(rcu, struct root_domain, rcu);

	cpupri_cleanup(&rd->cpupri);
	free_cpumask_var(rd->rto_mask);
	free_cpumask_var(rd->online);
	free_cpumask_var(rd->span);
	kfree(rd);
}

static void rq_attach_root(struct rq *rq, struct root_domain *rd)
{
	struct root_domain *old_rd = NULL;
	unsigned long flags;

	raw_spin_lock_irqsave(&rq->lock, flags);

	if (rq->rd) {
		old_rd = rq->rd;

		if (cpumask_test_cpu(rq->cpu, old_rd->online))
			set_rq_offline(rq);

		cpumask_clear_cpu(rq->cpu, old_rd->span);

		/*
		 * If we dont want to free the old_rt yet then
		 * set old_rd to NULL to skip the freeing later
		 * in this function:
		 */
		if (!atomic_dec_and_test(&old_rd->refcount))
			old_rd = NULL;
	}

	atomic_inc(&rd->refcount);
	rq->rd = rd;

	cpumask_set_cpu(rq->cpu, rd->span);
	if (cpumask_test_cpu(rq->cpu, cpu_active_mask))
		set_rq_online(rq);

	raw_spin_unlock_irqrestore(&rq->lock, flags);

	if (old_rd)
		call_rcu_sched(&old_rd->rcu, free_rootdomain);
}

static int init_rootdomain(struct root_domain *rd)
{
	memset(rd, 0, sizeof(*rd));

	if (!alloc_cpumask_var(&rd->span, GFP_KERNEL))
		goto out;
	if (!alloc_cpumask_var(&rd->online, GFP_KERNEL))
		goto free_span;
	if (!alloc_cpumask_var(&rd->rto_mask, GFP_KERNEL))
		goto free_online;

	if (cpupri_init(&rd->cpupri) != 0)
		goto free_rto_mask;
	return 0;

free_rto_mask:
	free_cpumask_var(rd->rto_mask);
free_online:
	free_cpumask_var(rd->online);
free_span:
	free_cpumask_var(rd->span);
out:
	return -ENOMEM;
}

static void init_defrootdomain(void)
{
	init_rootdomain(&def_root_domain);

	atomic_set(&def_root_domain.refcount, 1);
}

static struct root_domain *alloc_rootdomain(void)
{
	struct root_domain *rd;

	rd = kmalloc(sizeof(*rd), GFP_KERNEL);
	if (!rd)
		return NULL;

	if (init_rootdomain(rd) != 0) {
		kfree(rd);
		return NULL;
	}

	return rd;
}

static void free_sched_groups(struct sched_group *sg, int free_sgp)
{
	struct sched_group *tmp, *first;

	if (!sg)
		return;

	first = sg;
	do {
		tmp = sg->next;

		if (free_sgp && atomic_dec_and_test(&sg->sgp->ref))
			kfree(sg->sgp);

		kfree(sg);
		sg = tmp;
	} while (sg != first);
}

static void free_sched_domain(struct rcu_head *rcu)
{
	struct sched_domain *sd = container_of(rcu, struct sched_domain, rcu);

	/*
	 * If its an overlapping domain it has private groups, iterate and
	 * nuke them all.
	 */
	if (sd->flags & SD_OVERLAP) {
		free_sched_groups(sd->groups, 1);
	} else if (atomic_dec_and_test(&sd->groups->ref)) {
		kfree(sd->groups->sgp);
		kfree(sd->groups);
	}
	kfree(sd);
}

static void destroy_sched_domain(struct sched_domain *sd, int cpu)
{
	call_rcu(&sd->rcu, free_sched_domain);
}

static void destroy_sched_domains(struct sched_domain *sd, int cpu)
{
	for (; sd; sd = sd->parent)
		destroy_sched_domain(sd, cpu);
}

/*
 * Attach the domain 'sd' to 'cpu' as its base domain. Callers must
 * hold the hotplug lock.
 */
static void
cpu_attach_domain(struct sched_domain *sd, struct root_domain *rd, int cpu)
{
	struct rq *rq = cpu_rq(cpu);
	struct sched_domain *tmp;

	/* Remove the sched domains which do not contribute to scheduling. */
	for (tmp = sd; tmp; ) {
		struct sched_domain *parent = tmp->parent;
		if (!parent)
			break;

		if (sd_parent_degenerate(tmp, parent)) {
			tmp->parent = parent->parent;
			if (parent->parent)
				parent->parent->child = tmp;
			destroy_sched_domain(parent, cpu);
		} else
			tmp = tmp->parent;
	}

	if (sd && sd_degenerate(sd)) {
		tmp = sd;
		sd = sd->parent;
		destroy_sched_domain(tmp, cpu);
		if (sd)
			sd->child = NULL;
	}

	sched_domain_debug(sd, cpu);

	rq_attach_root(rq, rd);
	tmp = rq->sd;
	rcu_assign_pointer(rq->sd, sd);
	destroy_sched_domains(tmp, cpu);
}

/* cpus with isolated domains */
static cpumask_var_t cpu_isolated_map;

/* Setup the mask of cpus configured for isolated domains */
static int __init isolated_cpu_setup(char *str)
{
	alloc_bootmem_cpumask_var(&cpu_isolated_map);
	cpulist_parse(str, cpu_isolated_map);
	return 1;
}

__setup("isolcpus=", isolated_cpu_setup);

#define SD_NODES_PER_DOMAIN 16

#ifdef CONFIG_NUMA

/**
 * find_next_best_node - find the next node to include in a sched_domain
 * @node: node whose sched_domain we're building
 * @used_nodes: nodes already in the sched_domain
 *
 * Find the next node to include in a given scheduling domain. Simply
 * finds the closest node not already in the @used_nodes map.
 *
 * Should use nodemask_t.
 */
static int find_next_best_node(int node, nodemask_t *used_nodes)
{
	int i, n, val, min_val, best_node = -1;

	min_val = INT_MAX;

	for (i = 0; i < nr_node_ids; i++) {
		/* Start at @node */
		n = (node + i) % nr_node_ids;

		if (!nr_cpus_node(n))
			continue;

		/* Skip already used nodes */
		if (node_isset(n, *used_nodes))
			continue;

		/* Simple min distance search */
		val = node_distance(node, n);

		if (val < min_val) {
			min_val = val;
			best_node = n;
		}
	}

	if (best_node != -1)
		node_set(best_node, *used_nodes);
	return best_node;
}

/**
 * sched_domain_node_span - get a cpumask for a node's sched_domain
 * @node: node whose cpumask we're constructing
 * @span: resulting cpumask
 *
 * Given a node, construct a good cpumask for its sched_domain to span. It
 * should be one that prevents unnecessary balancing, but also spreads tasks
 * out optimally.
 */
static void sched_domain_node_span(int node, struct cpumask *span)
{
	nodemask_t used_nodes;
	int i;

	cpumask_clear(span);
	nodes_clear(used_nodes);

	cpumask_or(span, span, cpumask_of_node(node));
	node_set(node, used_nodes);

	for (i = 1; i < SD_NODES_PER_DOMAIN; i++) {
		int next_node = find_next_best_node(node, &used_nodes);
		if (next_node < 0)
			break;
		cpumask_or(span, span, cpumask_of_node(next_node));
	}
}

static const struct cpumask *cpu_node_mask(int cpu)
{
	lockdep_assert_held(&sched_domains_mutex);

	sched_domain_node_span(cpu_to_node(cpu), sched_domains_tmpmask);

	return sched_domains_tmpmask;
}

static const struct cpumask *cpu_allnodes_mask(int cpu)
{
	return cpu_possible_mask;
}
#endif /* CONFIG_NUMA */

static const struct cpumask *cpu_cpu_mask(int cpu)
{
	return cpumask_of_node(cpu_to_node(cpu));
}

int sched_smt_power_savings = 0, sched_mc_power_savings = 0;

struct sd_data {
	struct sched_domain **__percpu sd;
	struct sched_group **__percpu sg;
	struct sched_group_power **__percpu sgp;
};

struct s_data {
	struct sched_domain ** __percpu sd;
	struct root_domain	*rd;
};

enum s_alloc {
	sa_rootdomain,
	sa_sd,
	sa_sd_storage,
	sa_none,
};

struct sched_domain_topology_level;

typedef struct sched_domain *(*sched_domain_init_f)(struct sched_domain_topology_level *tl, int cpu);
typedef const struct cpumask *(*sched_domain_mask_f)(int cpu);

#define SDTL_OVERLAP	0x01

struct sched_domain_topology_level {
	sched_domain_init_f init;
	sched_domain_mask_f mask;
	int		    flags;
	struct sd_data      data;
};

static int
build_overlap_sched_groups(struct sched_domain *sd, int cpu)
{
	struct sched_group *first = NULL, *last = NULL, *groups = NULL, *sg;
	const struct cpumask *span = sched_domain_span(sd);
	struct cpumask *covered = sched_domains_tmpmask;
	struct sd_data *sdd = sd->private;
	struct sched_domain *child;
	int i;

	cpumask_clear(covered);

	for_each_cpu(i, span) {
		struct cpumask *sg_span;

		if (cpumask_test_cpu(i, covered))
			continue;

		sg = kzalloc_node(sizeof(struct sched_group) + cpumask_size(),
				GFP_KERNEL, cpu_to_node(i));

		if (!sg)
			goto fail;

		sg_span = sched_group_cpus(sg);

		child = *per_cpu_ptr(sdd->sd, i);
		if (child->child) {
			child = child->child;
			cpumask_copy(sg_span, sched_domain_span(child));
		} else
			cpumask_set_cpu(i, sg_span);

		cpumask_or(covered, covered, sg_span);

		sg->sgp = *per_cpu_ptr(sdd->sgp, cpumask_first(sg_span));
		atomic_inc(&sg->sgp->ref);

		if (cpumask_test_cpu(cpu, sg_span))
			groups = sg;

		if (!first)
			first = sg;
		if (last)
			last->next = sg;
		last = sg;
		last->next = first;
	}
	sd->groups = groups;

	return 0;

fail:
	free_sched_groups(first, 0);

	return -ENOMEM;
}

static int get_group(int cpu, struct sd_data *sdd, struct sched_group **sg)
{
	struct sched_domain *sd = *per_cpu_ptr(sdd->sd, cpu);
	struct sched_domain *child = sd->child;

	if (child)
		cpu = cpumask_first(sched_domain_span(child));

	if (sg) {
		*sg = *per_cpu_ptr(sdd->sg, cpu);
		(*sg)->sgp = *per_cpu_ptr(sdd->sgp, cpu);
		atomic_set(&(*sg)->sgp->ref, 1); /* for claim_allocations */
	}

	return cpu;
}

/*
 * build_sched_groups will build a circular linked list of the groups
 * covered by the given span, and will set each group's ->cpumask correctly,
 * and ->cpu_power to 0.
 *
 * Assumes the sched_domain tree is fully constructed
 */
static int
build_sched_groups(struct sched_domain *sd, int cpu)
{
	struct sched_group *first = NULL, *last = NULL;
	struct sd_data *sdd = sd->private;
	const struct cpumask *span = sched_domain_span(sd);
	struct cpumask *covered;
	int i;

	get_group(cpu, sdd, &sd->groups);
	atomic_inc(&sd->groups->ref);

	if (cpu != cpumask_first(sched_domain_span(sd)))
		return 0;

	lockdep_assert_held(&sched_domains_mutex);
	covered = sched_domains_tmpmask;

	cpumask_clear(covered);

	for_each_cpu(i, span) {
		struct sched_group *sg;
		int group = get_group(i, sdd, &sg);
		int j;

		if (cpumask_test_cpu(i, covered))
			continue;

		cpumask_clear(sched_group_cpus(sg));
		sg->sgp->power = 0;

		for_each_cpu(j, span) {
			if (get_group(j, sdd, NULL) != group)
				continue;

			cpumask_set_cpu(j, covered);
			cpumask_set_cpu(j, sched_group_cpus(sg));
		}

		if (!first)
			first = sg;
		if (last)
			last->next = sg;
		last = sg;
	}
	last->next = first;

	return 0;
}

/*
 * Initialize sched groups cpu_power.
 *
 * cpu_power indicates the capacity of sched group, which is used while
 * distributing the load between different sched groups in a sched domain.
 * Typically cpu_power for all the groups in a sched domain will be same unless
 * there are asymmetries in the topology. If there are asymmetries, group
 * having more cpu_power will pickup more load compared to the group having
 * less cpu_power.
 */
static void init_sched_groups_power(int cpu, struct sched_domain *sd)
{
	struct sched_group *sg = sd->groups;

	WARN_ON(!sd || !sg);

	do {
		sg->group_weight = cpumask_weight(sched_group_cpus(sg));
		sg = sg->next;
	} while (sg != sd->groups);

	if (cpu != group_first_cpu(sg))
		return;

	update_group_power(sd, cpu);
}

/*
 * Initializers for schedule domains
 * Non-inlined to reduce accumulated stack pressure in build_sched_domains()
 */

#ifdef CONFIG_SCHED_DEBUG
# define SD_INIT_NAME(sd, type)		sd->name = #type
#else
# define SD_INIT_NAME(sd, type)		do { } while (0)
#endif

#define SD_INIT_FUNC(type)						\
static noinline struct sched_domain *					\
sd_init_##type(struct sched_domain_topology_level *tl, int cpu) 	\
{									\
	struct sched_domain *sd = *per_cpu_ptr(tl->data.sd, cpu);	\
	*sd = SD_##type##_INIT;						\
	SD_INIT_NAME(sd, type);						\
	sd->private = &tl->data;					\
	return sd;							\
}

SD_INIT_FUNC(CPU)
#ifdef CONFIG_NUMA
 SD_INIT_FUNC(ALLNODES)
 SD_INIT_FUNC(NODE)
#endif
#ifdef CONFIG_SCHED_SMT
 SD_INIT_FUNC(SIBLING)
#endif
#ifdef CONFIG_SCHED_MC
 SD_INIT_FUNC(MC)
#endif
#ifdef CONFIG_SCHED_BOOK
 SD_INIT_FUNC(BOOK)
#endif

static int default_relax_domain_level = -1;
int sched_domain_level_max;

static int __init setup_relax_domain_level(char *str)
{
	unsigned long val;

	val = simple_strtoul(str, NULL, 0);
	if (val < sched_domain_level_max)
		default_relax_domain_level = val;

	return 1;
}
__setup("relax_domain_level=", setup_relax_domain_level);

static void set_domain_attribute(struct sched_domain *sd,
				 struct sched_domain_attr *attr)
{
	int request;

	if (!attr || attr->relax_domain_level < 0) {
		if (default_relax_domain_level < 0)
			return;
		else
			request = default_relax_domain_level;
	} else
		request = attr->relax_domain_level;
	if (request < sd->level) {
		/* turn off idle balance on this domain */
		sd->flags &= ~(SD_BALANCE_WAKE|SD_BALANCE_NEWIDLE);
	} else {
		/* turn on idle balance on this domain */
		sd->flags |= (SD_BALANCE_WAKE|SD_BALANCE_NEWIDLE);
	}
}

static void __sdt_free(const struct cpumask *cpu_map);
static int __sdt_alloc(const struct cpumask *cpu_map);

static void __free_domain_allocs(struct s_data *d, enum s_alloc what,
				 const struct cpumask *cpu_map)
{
	switch (what) {
	case sa_rootdomain:
		if (!atomic_read(&d->rd->refcount))
			free_rootdomain(&d->rd->rcu); /* fall through */
	case sa_sd:
		free_percpu(d->sd); /* fall through */
	case sa_sd_storage:
		__sdt_free(cpu_map); /* fall through */
	case sa_none:
		break;
	}
}

static enum s_alloc __visit_domain_allocation_hell(struct s_data *d,
						   const struct cpumask *cpu_map)
{
	memset(d, 0, sizeof(*d));

	if (__sdt_alloc(cpu_map))
		return sa_sd_storage;
	d->sd = alloc_percpu(struct sched_domain *);
	if (!d->sd)
		return sa_sd_storage;
	d->rd = alloc_rootdomain();
	if (!d->rd)
		return sa_sd;
	return sa_rootdomain;
}

/*
 * NULL the sd_data elements we've used to build the sched_domain and
 * sched_group structure so that the subsequent __free_domain_allocs()
 * will not free the data we're using.
 */
static void claim_allocations(int cpu, struct sched_domain *sd)
{
	struct sd_data *sdd = sd->private;

	WARN_ON_ONCE(*per_cpu_ptr(sdd->sd, cpu) != sd);
	*per_cpu_ptr(sdd->sd, cpu) = NULL;

	if (atomic_read(&(*per_cpu_ptr(sdd->sg, cpu))->ref))
		*per_cpu_ptr(sdd->sg, cpu) = NULL;

	if (atomic_read(&(*per_cpu_ptr(sdd->sgp, cpu))->ref))
		*per_cpu_ptr(sdd->sgp, cpu) = NULL;
}

#ifdef CONFIG_SCHED_SMT
static const struct cpumask *cpu_smt_mask(int cpu)
{
	return topology_thread_cpumask(cpu);
}
#endif

/*
 * Topology list, bottom-up.
 */
static struct sched_domain_topology_level default_topology[] = {
#ifdef CONFIG_SCHED_SMT
	{ sd_init_SIBLING, cpu_smt_mask, },
#endif
#ifdef CONFIG_SCHED_MC
	{ sd_init_MC, cpu_coregroup_mask, },
#endif
#ifdef CONFIG_SCHED_BOOK
	{ sd_init_BOOK, cpu_book_mask, },
#endif
	{ sd_init_CPU, cpu_cpu_mask, },
#ifdef CONFIG_NUMA
	{ sd_init_NODE, cpu_node_mask, SDTL_OVERLAP, },
	{ sd_init_ALLNODES, cpu_allnodes_mask, },
#endif
	{ NULL, },
};

static struct sched_domain_topology_level *sched_domain_topology = default_topology;

static int __sdt_alloc(const struct cpumask *cpu_map)
{
	struct sched_domain_topology_level *tl;
	int j;

	for (tl = sched_domain_topology; tl->init; tl++) {
		struct sd_data *sdd = &tl->data;

		sdd->sd = alloc_percpu(struct sched_domain *);
		if (!sdd->sd)
			return -ENOMEM;

		sdd->sg = alloc_percpu(struct sched_group *);
		if (!sdd->sg)
			return -ENOMEM;

		sdd->sgp = alloc_percpu(struct sched_group_power *);
		if (!sdd->sgp)
			return -ENOMEM;

		for_each_cpu(j, cpu_map) {
			struct sched_domain *sd;
			struct sched_group *sg;
			struct sched_group_power *sgp;

		       	sd = kzalloc_node(sizeof(struct sched_domain) + cpumask_size(),
					GFP_KERNEL, cpu_to_node(j));
			if (!sd)
				return -ENOMEM;

			*per_cpu_ptr(sdd->sd, j) = sd;

			sg = kzalloc_node(sizeof(struct sched_group) + cpumask_size(),
					GFP_KERNEL, cpu_to_node(j));
			if (!sg)
				return -ENOMEM;

			*per_cpu_ptr(sdd->sg, j) = sg;

			sgp = kzalloc_node(sizeof(struct sched_group_power),
					GFP_KERNEL, cpu_to_node(j));
			if (!sgp)
				return -ENOMEM;

			*per_cpu_ptr(sdd->sgp, j) = sgp;
		}
	}

	return 0;
}

static void __sdt_free(const struct cpumask *cpu_map)
{
	struct sched_domain_topology_level *tl;
	int j;

	for (tl = sched_domain_topology; tl->init; tl++) {
		struct sd_data *sdd = &tl->data;

		for_each_cpu(j, cpu_map) {
			struct sched_domain *sd = *per_cpu_ptr(sdd->sd, j);
			if (sd && (sd->flags & SD_OVERLAP))
				free_sched_groups(sd->groups, 0);
			kfree(*per_cpu_ptr(sdd->sg, j));
			kfree(*per_cpu_ptr(sdd->sgp, j));
		}
		free_percpu(sdd->sd);
		free_percpu(sdd->sg);
		free_percpu(sdd->sgp);
	}
}

struct sched_domain *build_sched_domain(struct sched_domain_topology_level *tl,
		struct s_data *d, const struct cpumask *cpu_map,
		struct sched_domain_attr *attr, struct sched_domain *child,
		int cpu)
{
	struct sched_domain *sd = tl->init(tl, cpu);
	if (!sd)
		return child;

	set_domain_attribute(sd, attr);
	cpumask_and(sched_domain_span(sd), cpu_map, tl->mask(cpu));
	if (child) {
		sd->level = child->level + 1;
		sched_domain_level_max = max(sched_domain_level_max, sd->level);
		child->parent = sd;
	}
	sd->child = child;

	return sd;
}

/*
 * Build sched domains for a given set of cpus and attach the sched domains
 * to the individual cpus
 */
static int build_sched_domains(const struct cpumask *cpu_map,
			       struct sched_domain_attr *attr)
{
	enum s_alloc alloc_state = sa_none;
	struct sched_domain *sd;
	struct s_data d;
	int i, ret = -ENOMEM;

	alloc_state = __visit_domain_allocation_hell(&d, cpu_map);
	if (alloc_state != sa_rootdomain)
		goto error;

	/* Set up domains for cpus specified by the cpu_map. */
	for_each_cpu(i, cpu_map) {
		struct sched_domain_topology_level *tl;

		sd = NULL;
		for (tl = sched_domain_topology; tl->init; tl++) {
			sd = build_sched_domain(tl, &d, cpu_map, attr, sd, i);
			if (tl->flags & SDTL_OVERLAP || sched_feat(FORCE_SD_OVERLAP))
				sd->flags |= SD_OVERLAP;
			if (cpumask_equal(cpu_map, sched_domain_span(sd)))
				break;
		}

		while (sd->child)
			sd = sd->child;

		*per_cpu_ptr(d.sd, i) = sd;
	}

	/* Build the groups for the domains */
	for_each_cpu(i, cpu_map) {
		for (sd = *per_cpu_ptr(d.sd, i); sd; sd = sd->parent) {
			sd->span_weight = cpumask_weight(sched_domain_span(sd));
			if (sd->flags & SD_OVERLAP) {
				if (build_overlap_sched_groups(sd, i))
					goto error;
			} else {
				if (build_sched_groups(sd, i))
					goto error;
			}
		}
	}

	/* Calculate CPU power for physical packages and nodes */
	for (i = nr_cpumask_bits-1; i >= 0; i--) {
		if (!cpumask_test_cpu(i, cpu_map))
			continue;

		for (sd = *per_cpu_ptr(d.sd, i); sd; sd = sd->parent) {
			claim_allocations(i, sd);
			init_sched_groups_power(i, sd);
		}
	}

	/* Attach the domains */
	rcu_read_lock();
	for_each_cpu(i, cpu_map) {
		sd = *per_cpu_ptr(d.sd, i);
		cpu_attach_domain(sd, d.rd, i);
	}
	rcu_read_unlock();

	ret = 0;
error:
	__free_domain_allocs(&d, alloc_state, cpu_map);
	return ret;
}

static cpumask_var_t *doms_cur;	/* current sched domains */
static int ndoms_cur;		/* number of sched domains in 'doms_cur' */
static struct sched_domain_attr *dattr_cur;
				/* attribues of custom domains in 'doms_cur' */

/*
 * Special case: If a kmalloc of a doms_cur partition (array of
 * cpumask) fails, then fallback to a single sched domain,
 * as determined by the single cpumask fallback_doms.
 */
static cpumask_var_t fallback_doms;

/*
 * arch_update_cpu_topology lets virtualized architectures update the
 * cpu core maps. It is supposed to return 1 if the topology changed
 * or 0 if it stayed the same.
 */
int __attribute__((weak)) arch_update_cpu_topology(void)
{
	return 0;
}

cpumask_var_t *alloc_sched_domains(unsigned int ndoms)
{
	int i;
	cpumask_var_t *doms;

	doms = kmalloc(sizeof(*doms) * ndoms, GFP_KERNEL);
	if (!doms)
		return NULL;
	for (i = 0; i < ndoms; i++) {
		if (!alloc_cpumask_var(&doms[i], GFP_KERNEL)) {
			free_sched_domains(doms, i);
			return NULL;
		}
	}
	return doms;
}

void free_sched_domains(cpumask_var_t doms[], unsigned int ndoms)
{
	unsigned int i;
	for (i = 0; i < ndoms; i++)
		free_cpumask_var(doms[i]);
	kfree(doms);
}

/*
 * Set up scheduler domains and groups. Callers must hold the hotplug lock.
 * For now this just excludes isolated cpus, but could be used to
 * exclude other special cases in the future.
 */
static int init_sched_domains(const struct cpumask *cpu_map)
{
	int err;

	arch_update_cpu_topology();
	ndoms_cur = 1;
	doms_cur = alloc_sched_domains(ndoms_cur);
	if (!doms_cur)
		doms_cur = &fallback_doms;
	cpumask_andnot(doms_cur[0], cpu_map, cpu_isolated_map);
	dattr_cur = NULL;
	err = build_sched_domains(doms_cur[0], NULL);
	register_sched_domain_sysctl();

	return err;
}

/*
 * Detach sched domains from a group of cpus specified in cpu_map
 * These cpus will now be attached to the NULL domain
 */
static void detach_destroy_domains(const struct cpumask *cpu_map)
{
	int i;

	rcu_read_lock();
	for_each_cpu(i, cpu_map)
		cpu_attach_domain(NULL, &def_root_domain, i);
	rcu_read_unlock();
}

/* handle null as "default" */
static int dattrs_equal(struct sched_domain_attr *cur, int idx_cur,
			struct sched_domain_attr *new, int idx_new)
{
	struct sched_domain_attr tmp;

	/* fast path */
	if (!new && !cur)
		return 1;

	tmp = SD_ATTR_INIT;
	return !memcmp(cur ? (cur + idx_cur) : &tmp,
			new ? (new + idx_new) : &tmp,
			sizeof(struct sched_domain_attr));
}

/*
 * Partition sched domains as specified by the 'ndoms_new'
 * cpumasks in the array doms_new[] of cpumasks. This compares
 * doms_new[] to the current sched domain partitioning, doms_cur[].
 * It destroys each deleted domain and builds each new domain.
 *
 * 'doms_new' is an array of cpumask_var_t's of length 'ndoms_new'.
 * The masks don't intersect (don't overlap.) We should setup one
 * sched domain for each mask. CPUs not in any of the cpumasks will
 * not be load balanced. If the same cpumask appears both in the
 * current 'doms_cur' domains and in the new 'doms_new', we can leave
 * it as it is.
 *
 * The passed in 'doms_new' should be allocated using
 * alloc_sched_domains.  This routine takes ownership of it and will
 * free_sched_domains it when done with it. If the caller failed the
 * alloc call, then it can pass in doms_new == NULL && ndoms_new == 1,
 * and partition_sched_domains() will fallback to the single partition
 * 'fallback_doms', it also forces the domains to be rebuilt.
 *
 * If doms_new == NULL it will be replaced with cpu_online_mask.
 * ndoms_new == 0 is a special case for destroying existing domains,
 * and it will not create the default domain.
 *
 * Call with hotplug lock held
 */
void partition_sched_domains(int ndoms_new, cpumask_var_t doms_new[],
			     struct sched_domain_attr *dattr_new)
{
	int i, j, n;
	int new_topology;

	mutex_lock(&sched_domains_mutex);

	/* always unregister in case we don't destroy any domains */
	unregister_sched_domain_sysctl();

	/* Let architecture update cpu core mappings. */
	new_topology = arch_update_cpu_topology();

	n = doms_new ? ndoms_new : 0;

	/* Destroy deleted domains */
	for (i = 0; i < ndoms_cur; i++) {
		for (j = 0; j < n && !new_topology; j++) {
			if (cpumask_equal(doms_cur[i], doms_new[j])
			    && dattrs_equal(dattr_cur, i, dattr_new, j))
				goto match1;
		}
		/* no match - a current sched domain not in new doms_new[] */
		detach_destroy_domains(doms_cur[i]);
match1:
		;
	}

	if (doms_new == NULL) {
		ndoms_cur = 0;
		doms_new = &fallback_doms;
		cpumask_andnot(doms_new[0], cpu_active_mask, cpu_isolated_map);
		WARN_ON_ONCE(dattr_new);
	}

	/* Build new domains */
	for (i = 0; i < ndoms_new; i++) {
		for (j = 0; j < ndoms_cur && !new_topology; j++) {
			if (cpumask_equal(doms_new[i], doms_cur[j])
			    && dattrs_equal(dattr_new, i, dattr_cur, j))
				goto match2;
		}
		/* no match - add a new doms_new */
		build_sched_domains(doms_new[i], dattr_new ? dattr_new + i : NULL);
match2:
		;
	}

	/* Remember the new sched domains */
	if (doms_cur != &fallback_doms)
		free_sched_domains(doms_cur, ndoms_cur);
	kfree(dattr_cur);	/* kfree(NULL) is safe */
	doms_cur = doms_new;
	dattr_cur = dattr_new;
	ndoms_cur = ndoms_new;

	register_sched_domain_sysctl();

	mutex_unlock(&sched_domains_mutex);
}

#if defined(CONFIG_SCHED_MC) || defined(CONFIG_SCHED_SMT)
static void reinit_sched_domains(void)
{
	get_online_cpus();

	/* Destroy domains first to force the rebuild */
	partition_sched_domains(0, NULL, NULL);

	rebuild_sched_domains();
	put_online_cpus();
}

static ssize_t sched_power_savings_store(const char *buf, size_t count, int smt)
{
	unsigned int level = 0;

	if (sscanf(buf, "%u", &level) != 1)
		return -EINVAL;

	/*
	 * level is always be positive so don't check for
	 * level < POWERSAVINGS_BALANCE_NONE which is 0
	 * What happens on 0 or 1 byte write,
	 * need to check for count as well?
	 */

	if (level >= MAX_POWERSAVINGS_BALANCE_LEVELS)
		return -EINVAL;

	if (smt)
		sched_smt_power_savings = level;
	else
		sched_mc_power_savings = level;

	reinit_sched_domains();

	return count;
}

#ifdef CONFIG_SCHED_MC
static ssize_t sched_mc_power_savings_show(struct sysdev_class *class,
					   struct sysdev_class_attribute *attr,
					   char *page)
{
	return sprintf(page, "%u\n", sched_mc_power_savings);
}
static ssize_t sched_mc_power_savings_store(struct sysdev_class *class,
					    struct sysdev_class_attribute *attr,
					    const char *buf, size_t count)
{
	return sched_power_savings_store(buf, count, 0);
}
static SYSDEV_CLASS_ATTR(sched_mc_power_savings, 0644,
			 sched_mc_power_savings_show,
			 sched_mc_power_savings_store);
#endif

#ifdef CONFIG_SCHED_SMT
static ssize_t sched_smt_power_savings_show(struct sysdev_class *dev,
					    struct sysdev_class_attribute *attr,
					    char *page)
{
	return sprintf(page, "%u\n", sched_smt_power_savings);
}
static ssize_t sched_smt_power_savings_store(struct sysdev_class *dev,
					     struct sysdev_class_attribute *attr,
					     const char *buf, size_t count)
{
	return sched_power_savings_store(buf, count, 1);
}
static SYSDEV_CLASS_ATTR(sched_smt_power_savings, 0644,
		   sched_smt_power_savings_show,
		   sched_smt_power_savings_store);
#endif

int __init sched_create_sysfs_power_savings_entries(struct sysdev_class *cls)
{
	int err = 0;

#ifdef CONFIG_SCHED_SMT
	if (smt_capable())
		err = sysfs_create_file(&cls->kset.kobj,
					&attr_sched_smt_power_savings.attr);
#endif
#ifdef CONFIG_SCHED_MC
	if (!err && mc_capable())
		err = sysfs_create_file(&cls->kset.kobj,
					&attr_sched_mc_power_savings.attr);
#endif
	return err;
}
#endif /* CONFIG_SCHED_MC || CONFIG_SCHED_SMT */

/*
 * Update cpusets according to cpu_active mask.  If cpusets are
 * disabled, cpuset_update_active_cpus() becomes a simple wrapper
 * around partition_sched_domains().
 */
static int cpuset_cpu_active(struct notifier_block *nfb, unsigned long action,
			     void *hcpu)
{
	switch (action & ~CPU_TASKS_FROZEN) {
	case CPU_ONLINE:
	case CPU_DOWN_FAILED:
		cpuset_update_active_cpus();
		return NOTIFY_OK;
	default:
		return NOTIFY_DONE;
	}
}

static int cpuset_cpu_inactive(struct notifier_block *nfb, unsigned long action,
			       void *hcpu)
{
	switch (action & ~CPU_TASKS_FROZEN) {
	case CPU_DOWN_PREPARE:
		cpuset_update_active_cpus();
		return NOTIFY_OK;
	default:
		return NOTIFY_DONE;
	}
}

static int update_runtime(struct notifier_block *nfb,
				unsigned long action, void *hcpu)
{
	int cpu = (int)(long)hcpu;

	switch (action) {
	case CPU_DOWN_PREPARE:
	case CPU_DOWN_PREPARE_FROZEN:
		disable_runtime(cpu_rq(cpu));
		return NOTIFY_OK;

	case CPU_DOWN_FAILED:
	case CPU_DOWN_FAILED_FROZEN:
	case CPU_ONLINE:
	case CPU_ONLINE_FROZEN:
		enable_runtime(cpu_rq(cpu));
		return NOTIFY_OK;

	default:
		return NOTIFY_DONE;
	}
}

void __init sched_init_smp(void)
{
	cpumask_var_t non_isolated_cpus;

	alloc_cpumask_var(&non_isolated_cpus, GFP_KERNEL);
	alloc_cpumask_var(&fallback_doms, GFP_KERNEL);

	get_online_cpus();
	mutex_lock(&sched_domains_mutex);
	init_sched_domains(cpu_active_mask);
	cpumask_andnot(non_isolated_cpus, cpu_possible_mask, cpu_isolated_map);
	if (cpumask_empty(non_isolated_cpus))
		cpumask_set_cpu(smp_processor_id(), non_isolated_cpus);
	mutex_unlock(&sched_domains_mutex);
	put_online_cpus();

	hotcpu_notifier(cpuset_cpu_active, CPU_PRI_CPUSET_ACTIVE);
	hotcpu_notifier(cpuset_cpu_inactive, CPU_PRI_CPUSET_INACTIVE);

	/* RT runtime code needs to handle some hotplug events */
	hotcpu_notifier(update_runtime, 0);

	init_hrtick();

	/* Move init over to a non-isolated CPU */
	if (set_cpus_allowed_ptr(current, non_isolated_cpus) < 0)
		BUG();
	sched_init_granularity();
	free_cpumask_var(non_isolated_cpus);

	init_sched_rt_class();
}
#else
void __init sched_init_smp(void)
{
	sched_init_granularity();
}
#endif /* CONFIG_SMP */

const_debug unsigned int sysctl_timer_migration = 1;

int in_sched_functions(unsigned long addr)
{
	return in_lock_functions(addr) ||
		(addr >= (unsigned long)__sched_text_start
		&& addr < (unsigned long)__sched_text_end);
}

static void init_cfs_rq(struct cfs_rq *cfs_rq, struct rq *rq)
{
	cfs_rq->tasks_timeline = RB_ROOT;
	INIT_LIST_HEAD(&cfs_rq->tasks);
#ifdef CONFIG_FAIR_GROUP_SCHED
	cfs_rq->rq = rq;
	/* allow initial update_cfs_load() to truncate */
#ifdef CONFIG_SMP
	cfs_rq->load_stamp = 1;
#endif
#endif
	cfs_rq->min_vruntime = (u64)(-(1LL << 20));
#ifndef CONFIG_64BIT
	cfs_rq->min_vruntime_copy = cfs_rq->min_vruntime;
#endif
}

static void init_rt_rq(struct rt_rq *rt_rq, struct rq *rq)
{
	struct rt_prio_array *array;
	int i;

	array = &rt_rq->active;
	for (i = 0; i < MAX_RT_PRIO; i++) {
		INIT_LIST_HEAD(array->queue + i);
		__clear_bit(i, array->bitmap);
	}
	/* delimiter for bitsearch: */
	__set_bit(MAX_RT_PRIO, array->bitmap);

#if defined CONFIG_SMP || defined CONFIG_RT_GROUP_SCHED
	rt_rq->highest_prio.curr = MAX_RT_PRIO;
#ifdef CONFIG_SMP
	rt_rq->highest_prio.next = MAX_RT_PRIO;
#endif
#endif
#ifdef CONFIG_SMP
	rt_rq->rt_nr_migratory = 0;
	rt_rq->overloaded = 0;
	plist_head_init_raw(&rt_rq->pushable_tasks, &rq->lock);
#endif

	rt_rq->rt_time = 0;
	rt_rq->rt_throttled = 0;
	rt_rq->rt_runtime = 0;
	raw_spin_lock_init(&rt_rq->rt_runtime_lock);

#ifdef CONFIG_RT_GROUP_SCHED
	rt_rq->rt_nr_boosted = 0;
	rt_rq->rq = rq;
#endif
}

#ifdef CONFIG_FAIR_GROUP_SCHED
static void init_tg_cfs_entry(struct task_group *tg, struct cfs_rq *cfs_rq,
				struct sched_entity *se, int cpu,
				struct sched_entity *parent)
{
	struct rq *rq = cpu_rq(cpu);
	tg->cfs_rq[cpu] = cfs_rq;
	init_cfs_rq(cfs_rq, rq);
	cfs_rq->tg = tg;

	tg->se[cpu] = se;
	/* se could be NULL for root_task_group */
	if (!se)
		return;

	if (!parent)
		se->cfs_rq = &rq->cfs;
	else
		se->cfs_rq = parent->my_q;

	se->my_q = cfs_rq;
	update_load_set(&se->load, 0);
	se->parent = parent;
}
#endif

#ifdef CONFIG_RT_GROUP_SCHED
static void init_tg_rt_entry(struct task_group *tg, struct rt_rq *rt_rq,
		struct sched_rt_entity *rt_se, int cpu,
		struct sched_rt_entity *parent)
{
	struct rq *rq = cpu_rq(cpu);

	tg->rt_rq[cpu] = rt_rq;
	init_rt_rq(rt_rq, rq);
	rt_rq->tg = tg;
	rt_rq->rt_runtime = tg->rt_bandwidth.rt_runtime;

	tg->rt_se[cpu] = rt_se;
	if (!rt_se)
		return;

	if (!parent)
		rt_se->rt_rq = &rq->rt;
	else
		rt_se->rt_rq = parent->my_q;

	rt_se->my_q = rt_rq;
	rt_se->parent = parent;
	INIT_LIST_HEAD(&rt_se->run_list);
}
#endif

void __init sched_init(void)
{
	int i, j;
	unsigned long alloc_size = 0, ptr;

#ifdef CONFIG_FAIR_GROUP_SCHED
	alloc_size += 2 * nr_cpu_ids * sizeof(void **);
#endif
#ifdef CONFIG_RT_GROUP_SCHED
	alloc_size += 2 * nr_cpu_ids * sizeof(void **);
#endif
#ifdef CONFIG_CPUMASK_OFFSTACK
	alloc_size += num_possible_cpus() * cpumask_size();
#endif
	if (alloc_size) {
		ptr = (unsigned long)kzalloc(alloc_size, GFP_NOWAIT);

#ifdef CONFIG_FAIR_GROUP_SCHED
		root_task_group.se = (struct sched_entity **)ptr;
		ptr += nr_cpu_ids * sizeof(void **);

		root_task_group.cfs_rq = (struct cfs_rq **)ptr;
		ptr += nr_cpu_ids * sizeof(void **);

#endif /* CONFIG_FAIR_GROUP_SCHED */
#ifdef CONFIG_RT_GROUP_SCHED
		root_task_group.rt_se = (struct sched_rt_entity **)ptr;
		ptr += nr_cpu_ids * sizeof(void **);

		root_task_group.rt_rq = (struct rt_rq **)ptr;
		ptr += nr_cpu_ids * sizeof(void **);

#endif /* CONFIG_RT_GROUP_SCHED */
#ifdef CONFIG_CPUMASK_OFFSTACK
		for_each_possible_cpu(i) {
			per_cpu(load_balance_tmpmask, i) = (void *)ptr;
			ptr += cpumask_size();
		}
#endif /* CONFIG_CPUMASK_OFFSTACK */
	}

#ifdef CONFIG_SMP
	init_defrootdomain();
#endif

	init_rt_bandwidth(&def_rt_bandwidth,
			global_rt_period(), global_rt_runtime());

#ifdef CONFIG_RT_GROUP_SCHED
	init_rt_bandwidth(&root_task_group.rt_bandwidth,
			global_rt_period(), global_rt_runtime());
#endif /* CONFIG_RT_GROUP_SCHED */

#ifdef CONFIG_CGROUP_SCHED
	list_add(&root_task_group.list, &task_groups);
	INIT_LIST_HEAD(&root_task_group.children);
	autogroup_init(&init_task);
#endif /* CONFIG_CGROUP_SCHED */

	for_each_possible_cpu(i) {
		struct rq *rq;

		rq = cpu_rq(i);
		raw_spin_lock_init(&rq->lock);
		rq->nr_running = 0;
		rq->calc_load_active = 0;
		rq->calc_load_update = jiffies + LOAD_FREQ;
		init_cfs_rq(&rq->cfs, rq);
		init_rt_rq(&rq->rt, rq);
#ifdef CONFIG_FAIR_GROUP_SCHED
		root_task_group.shares = root_task_group_load;
		INIT_LIST_HEAD(&rq->leaf_cfs_rq_list);
		/*
		 * How much cpu bandwidth does root_task_group get?
		 *
		 * In case of task-groups formed thr' the cgroup filesystem, it
		 * gets 100% of the cpu resources in the system. This overall
		 * system cpu resource is divided among the tasks of
		 * root_task_group and its child task-groups in a fair manner,
		 * based on each entity's (task or task-group's) weight
		 * (se->load.weight).
		 *
		 * In other words, if root_task_group has 10 tasks of weight
		 * 1024) and two child groups A0 and A1 (of weight 1024 each),
		 * then A0's share of the cpu resource is:
		 *
		 *	A0's bandwidth = 1024 / (10*1024 + 1024 + 1024) = 8.33%
		 *
		 * We achieve this by letting root_task_group's tasks sit
		 * directly in rq->cfs (i.e root_task_group->se[] = NULL).
		 */
		init_tg_cfs_entry(&root_task_group, &rq->cfs, NULL, i, NULL);
#endif /* CONFIG_FAIR_GROUP_SCHED */

		rq->rt.rt_runtime = def_rt_bandwidth.rt_runtime;
#ifdef CONFIG_RT_GROUP_SCHED
		INIT_LIST_HEAD(&rq->leaf_rt_rq_list);
		init_tg_rt_entry(&root_task_group, &rq->rt, NULL, i, NULL);
#endif

		for (j = 0; j < CPU_LOAD_IDX_MAX; j++)
			rq->cpu_load[j] = 0;

		rq->last_load_update_tick = jiffies;

#ifdef CONFIG_SMP
		rq->sd = NULL;
		rq->rd = NULL;
		rq->cpu_power = SCHED_POWER_SCALE;
		rq->post_schedule = 0;
		rq->active_balance = 0;
		rq->next_balance = jiffies;
		rq->push_cpu = 0;
		rq->cpu = i;
		rq->online = 0;
		rq->idle_stamp = 0;
		rq->avg_idle = 2*sysctl_sched_migration_cost;
		rq_attach_root(rq, &def_root_domain);
#ifdef CONFIG_NO_HZ
		rq->nohz_balance_kick = 0;
		init_sched_softirq_csd(&per_cpu(remote_sched_softirq_cb, i));
#endif
#endif
		init_rq_hrtick(rq);
		atomic_set(&rq->nr_iowait, 0);
	}

	set_load_weight(&init_task);

#ifdef CONFIG_PREEMPT_NOTIFIERS
	INIT_HLIST_HEAD(&init_task.preempt_notifiers);
#endif

#ifdef CONFIG_SMP
	open_softirq(SCHED_SOFTIRQ, run_rebalance_domains);
#endif

#ifdef CONFIG_RT_MUTEXES
	plist_head_init_raw(&init_task.pi_waiters, &init_task.pi_lock);
#endif

	/*
	 * The boot idle thread does lazy MMU switching as well:
	 */
	atomic_inc(&init_mm.mm_count);
	enter_lazy_tlb(&init_mm, current);

	/*
	 * Make us the idle thread. Technically, schedule() should not be
	 * called from this thread, however somewhere below it might be,
	 * but because we are the idle thread, we just pick up running again
	 * when this runqueue becomes "idle".
	 */
	init_idle(current, smp_processor_id());

	calc_load_update = jiffies + LOAD_FREQ;

	/*
	 * During early bootup we pretend to be a normal task:
	 */
	current->sched_class = &fair_sched_class;

	/* Allocate the nohz_cpu_mask if CONFIG_CPUMASK_OFFSTACK */
	zalloc_cpumask_var(&nohz_cpu_mask, GFP_NOWAIT);
#ifdef CONFIG_SMP
	zalloc_cpumask_var(&sched_domains_tmpmask, GFP_NOWAIT);
#ifdef CONFIG_NO_HZ
	zalloc_cpumask_var(&nohz.idle_cpus_mask, GFP_NOWAIT);
	alloc_cpumask_var(&nohz.grp_idle_mask, GFP_NOWAIT);
	atomic_set(&nohz.load_balancer, nr_cpu_ids);
	atomic_set(&nohz.first_pick_cpu, nr_cpu_ids);
	atomic_set(&nohz.second_pick_cpu, nr_cpu_ids);
#endif
	/* May be allocated at isolcpus cmdline parse time */
	if (cpu_isolated_map == NULL)
		zalloc_cpumask_var(&cpu_isolated_map, GFP_NOWAIT);
#endif /* SMP */

	scheduler_running = 1;
}

#ifdef CONFIG_DEBUG_SPINLOCK_SLEEP
static inline int preempt_count_equals(int preempt_offset)
{
	int nested = (preempt_count() & ~PREEMPT_ACTIVE) +
		sched_rcu_preempt_depth();

	return (nested == preempt_offset);
}

void __might_sleep(const char *file, int line, int preempt_offset)
{
#ifdef in_atomic
	static unsigned long prev_jiffy;	/* ratelimiting */

	if ((preempt_count_equals(preempt_offset) && !irqs_disabled()) ||
	    system_state != SYSTEM_RUNNING || oops_in_progress)
		return;
	if (time_before(jiffies, prev_jiffy + HZ) && prev_jiffy)
		return;
	prev_jiffy = jiffies;

	printk(KERN_ERR
		"BUG: sleeping function called from invalid context at %s:%d\n",
			file, line);
	printk(KERN_ERR
		"in_atomic(): %d, irqs_disabled(): %d, pid: %d, name: %s\n",
			in_atomic(), irqs_disabled(),
			current->pid, current->comm);

	debug_show_held_locks(current);
	if (irqs_disabled())
		print_irqtrace_events(current);
	dump_stack();
#endif
}
EXPORT_SYMBOL(__might_sleep);
#endif

#ifdef CONFIG_MAGIC_SYSRQ
static void normalize_task(struct rq *rq, struct task_struct *p)
{
	const struct sched_class *prev_class = p->sched_class;
	int old_prio = p->prio;
	int on_rq;

	on_rq = p->on_rq;
	if (on_rq)
		deactivate_task(rq, p, 0);
	__setscheduler(rq, p, SCHED_NORMAL, 0);
	if (on_rq) {
		activate_task(rq, p, 0);
		resched_task(rq->curr);
	}

	check_class_changed(rq, p, prev_class, old_prio);
}

void normalize_rt_tasks(void)
{
	struct task_struct *g, *p;
	unsigned long flags;
	struct rq *rq;

	read_lock_irqsave(&tasklist_lock, flags);
	do_each_thread(g, p) {
		/*
		 * Only normalize user tasks:
		 */
		if (!p->mm)
			continue;

		p->se.exec_start		= 0;
#ifdef CONFIG_SCHEDSTATS
		p->se.statistics.wait_start	= 0;
		p->se.statistics.sleep_start	= 0;
		p->se.statistics.block_start	= 0;
#endif

		if (!rt_task(p)) {
			/*
			 * Renice negative nice level userspace
			 * tasks back to 0:
			 */
			if (TASK_NICE(p) < 0 && p->mm)
				set_user_nice(p, 0);
			continue;
		}

		raw_spin_lock(&p->pi_lock);
		rq = __task_rq_lock(p);

		normalize_task(rq, p);

		__task_rq_unlock(rq);
		raw_spin_unlock(&p->pi_lock);
	} while_each_thread(g, p);

	read_unlock_irqrestore(&tasklist_lock, flags);
}

#endif /* CONFIG_MAGIC_SYSRQ */

#if defined(CONFIG_IA64) || defined(CONFIG_KGDB_KDB)
/*
 * These functions are only useful for the IA64 MCA handling, or kdb.
 *
 * They can only be called when the whole system has been
 * stopped - every CPU needs to be quiescent, and no scheduling
 * activity can take place. Using them for anything else would
 * be a serious bug, and as a result, they aren't even visible
 * under any other configuration.
 */

/**
 * curr_task - return the current task for a given cpu.
 * @cpu: the processor in question.
 *
 * ONLY VALID WHEN THE WHOLE SYSTEM IS STOPPED!
 */
struct task_struct *curr_task(int cpu)
{
	return cpu_curr(cpu);
}

#endif /* defined(CONFIG_IA64) || defined(CONFIG_KGDB_KDB) */

#ifdef CONFIG_IA64
/**
 * set_curr_task - set the current task for a given cpu.
 * @cpu: the processor in question.
 * @p: the task pointer to set.
 *
 * Description: This function must only be used when non-maskable interrupts
 * are serviced on a separate stack. It allows the architecture to switch the
 * notion of the current task on a cpu in a non-blocking manner. This function
 * must be called with all CPU's synchronized, and interrupts disabled, the
 * and caller must save the original value of the current task (see
 * curr_task() above) and restore that value before reenabling interrupts and
 * re-starting the system.
 *
 * ONLY VALID WHEN THE WHOLE SYSTEM IS STOPPED!
 */
void set_curr_task(int cpu, struct task_struct *p)
{
	cpu_curr(cpu) = p;
}

#endif

#ifdef CONFIG_FAIR_GROUP_SCHED
static void free_fair_sched_group(struct task_group *tg)
{
	int i;

	for_each_possible_cpu(i) {
		if (tg->cfs_rq)
			kfree(tg->cfs_rq[i]);
		if (tg->se)
			kfree(tg->se[i]);
	}

	kfree(tg->cfs_rq);
	kfree(tg->se);
}

static
int alloc_fair_sched_group(struct task_group *tg, struct task_group *parent)
{
	struct cfs_rq *cfs_rq;
	struct sched_entity *se;
	int i;

	tg->cfs_rq = kzalloc(sizeof(cfs_rq) * nr_cpu_ids, GFP_KERNEL);
	if (!tg->cfs_rq)
		goto err;
	tg->se = kzalloc(sizeof(se) * nr_cpu_ids, GFP_KERNEL);
	if (!tg->se)
		goto err;

	tg->shares = NICE_0_LOAD;

	for_each_possible_cpu(i) {
		cfs_rq = kzalloc_node(sizeof(struct cfs_rq),
				      GFP_KERNEL, cpu_to_node(i));
		if (!cfs_rq)
			goto err;

		se = kzalloc_node(sizeof(struct sched_entity),
				  GFP_KERNEL, cpu_to_node(i));
		if (!se)
			goto err_free_rq;

		init_tg_cfs_entry(tg, cfs_rq, se, i, parent->se[i]);
	}

	return 1;

err_free_rq:
	kfree(cfs_rq);
err:
	return 0;
}

static inline void unregister_fair_sched_group(struct task_group *tg, int cpu)
{
	struct rq *rq = cpu_rq(cpu);
	unsigned long flags;

	/*
	* Only empty task groups can be destroyed; so we can speculatively
	* check on_list without danger of it being re-added.
	*/
	if (!tg->cfs_rq[cpu]->on_list)
		return;

	raw_spin_lock_irqsave(&rq->lock, flags);
	list_del_leaf_cfs_rq(tg->cfs_rq[cpu]);
	raw_spin_unlock_irqrestore(&rq->lock, flags);
}
#else /* !CONFG_FAIR_GROUP_SCHED */
static inline void free_fair_sched_group(struct task_group *tg)
{
}

static inline
int alloc_fair_sched_group(struct task_group *tg, struct task_group *parent)
{
	return 1;
}

static inline void unregister_fair_sched_group(struct task_group *tg, int cpu)
{
}
#endif /* CONFIG_FAIR_GROUP_SCHED */

#ifdef CONFIG_RT_GROUP_SCHED
static void free_rt_sched_group(struct task_group *tg)
{
	int i;

	destroy_rt_bandwidth(&tg->rt_bandwidth);

	for_each_possible_cpu(i) {
		if (tg->rt_rq)
			kfree(tg->rt_rq[i]);
		if (tg->rt_se)
			kfree(tg->rt_se[i]);
	}

	kfree(tg->rt_rq);
	kfree(tg->rt_se);
}

static
int alloc_rt_sched_group(struct task_group *tg, struct task_group *parent)
{
	struct rt_rq *rt_rq;
	struct sched_rt_entity *rt_se;
	int i;

	tg->rt_rq = kzalloc(sizeof(rt_rq) * nr_cpu_ids, GFP_KERNEL);
	if (!tg->rt_rq)
		goto err;
	tg->rt_se = kzalloc(sizeof(rt_se) * nr_cpu_ids, GFP_KERNEL);
	if (!tg->rt_se)
		goto err;

	init_rt_bandwidth(&tg->rt_bandwidth,
			ktime_to_ns(def_rt_bandwidth.rt_period), 0);

	for_each_possible_cpu(i) {
		rt_rq = kzalloc_node(sizeof(struct rt_rq),
				     GFP_KERNEL, cpu_to_node(i));
		if (!rt_rq)
			goto err;

		rt_se = kzalloc_node(sizeof(struct sched_rt_entity),
				     GFP_KERNEL, cpu_to_node(i));
		if (!rt_se)
			goto err_free_rq;

		init_tg_rt_entry(tg, rt_rq, rt_se, i, parent->rt_se[i]);
	}

	return 1;

err_free_rq:
	kfree(rt_rq);
err:
	return 0;
}
#else /* !CONFIG_RT_GROUP_SCHED */
static inline void free_rt_sched_group(struct task_group *tg)
{
}

static inline
int alloc_rt_sched_group(struct task_group *tg, struct task_group *parent)
{
	return 1;
}
#endif /* CONFIG_RT_GROUP_SCHED */

#ifdef CONFIG_CGROUP_SCHED
static void free_sched_group(struct task_group *tg)
{
	free_fair_sched_group(tg);
	free_rt_sched_group(tg);
	autogroup_free(tg);
	kfree(tg);
}

/* allocate runqueue etc for a new task group */
struct task_group *sched_create_group(struct task_group *parent)
{
	struct task_group *tg;
	unsigned long flags;

	tg = kzalloc(sizeof(*tg), GFP_KERNEL);
	if (!tg)
		return ERR_PTR(-ENOMEM);

	if (!alloc_fair_sched_group(tg, parent))
		goto err;

	if (!alloc_rt_sched_group(tg, parent))
		goto err;

	spin_lock_irqsave(&task_group_lock, flags);
	list_add_rcu(&tg->list, &task_groups);

	WARN_ON(!parent); /* root should already exist */

	tg->parent = parent;
	INIT_LIST_HEAD(&tg->children);
	list_add_rcu(&tg->siblings, &parent->children);
	spin_unlock_irqrestore(&task_group_lock, flags);

	return tg;

err:
	free_sched_group(tg);
	return ERR_PTR(-ENOMEM);
}

/* rcu callback to free various structures associated with a task group */
static void free_sched_group_rcu(struct rcu_head *rhp)
{
	/* now it should be safe to free those cfs_rqs */
	free_sched_group(container_of(rhp, struct task_group, rcu));
}

/* Destroy runqueue etc associated with a task group */
void sched_destroy_group(struct task_group *tg)
{
	unsigned long flags;
	int i;

	/* end participation in shares distribution */
	for_each_possible_cpu(i)
		unregister_fair_sched_group(tg, i);

	spin_lock_irqsave(&task_group_lock, flags);
	list_del_rcu(&tg->list);
	list_del_rcu(&tg->siblings);
	spin_unlock_irqrestore(&task_group_lock, flags);

	/* wait for possible concurrent references to cfs_rqs complete */
	call_rcu(&tg->rcu, free_sched_group_rcu);
}

/* change task's runqueue when it moves between groups.
 *	The caller of this function should have put the task in its new group
 *	by now. This function just updates tsk->se.cfs_rq and tsk->se.parent to
 *	reflect its new group.
 */
void sched_move_task(struct task_struct *tsk)
{
	int on_rq, running;
	unsigned long flags;
	struct rq *rq;

	rq = task_rq_lock(tsk, &flags);

	running = task_current(rq, tsk);
	on_rq = tsk->on_rq;

	if (on_rq)
		dequeue_task(rq, tsk, 0);
	if (unlikely(running))
		tsk->sched_class->put_prev_task(rq, tsk);

#ifdef CONFIG_FAIR_GROUP_SCHED
	if (tsk->sched_class->task_move_group)
		tsk->sched_class->task_move_group(tsk, on_rq);
	else
#endif
		set_task_rq(tsk, task_cpu(tsk));

	if (unlikely(running))
		tsk->sched_class->set_curr_task(rq);
	if (on_rq)
		enqueue_task(rq, tsk, 0);

	task_rq_unlock(rq, tsk, &flags);
}
#endif /* CONFIG_CGROUP_SCHED */

#ifdef CONFIG_FAIR_GROUP_SCHED
static DEFINE_MUTEX(shares_mutex);

int sched_group_set_shares(struct task_group *tg, unsigned long shares)
{
	int i;
	unsigned long flags;

	/*
	 * We can't change the weight of the root cgroup.
	 */
	if (!tg->se[0])
		return -EINVAL;

	shares = clamp(shares, scale_load(MIN_SHARES), scale_load(MAX_SHARES));

	mutex_lock(&shares_mutex);
	if (tg->shares == shares)
		goto done;

	tg->shares = shares;
	for_each_possible_cpu(i) {
		struct rq *rq = cpu_rq(i);
		struct sched_entity *se;

		se = tg->se[i];
		/* Propagate contribution to hierarchy */
		raw_spin_lock_irqsave(&rq->lock, flags);
		for_each_sched_entity(se)
			update_cfs_shares(group_cfs_rq(se));
		raw_spin_unlock_irqrestore(&rq->lock, flags);
	}

done:
	mutex_unlock(&shares_mutex);
	return 0;
}

unsigned long sched_group_shares(struct task_group *tg)
{
	return tg->shares;
}
#endif

#ifdef CONFIG_RT_GROUP_SCHED
/*
 * Ensure that the real time constraints are schedulable.
 */
static DEFINE_MUTEX(rt_constraints_mutex);

static unsigned long to_ratio(u64 period, u64 runtime)
{
	if (runtime == RUNTIME_INF)
		return 1ULL << 20;

	return div64_u64(runtime << 20, period);
}

/* Must be called with tasklist_lock held */
static inline int tg_has_rt_tasks(struct task_group *tg)
{
	struct task_struct *g, *p;

	do_each_thread(g, p) {
		if (rt_task(p) && rt_rq_of_se(&p->rt)->tg == tg)
			return 1;
	} while_each_thread(g, p);

	return 0;
}

struct rt_schedulable_data {
	struct task_group *tg;
	u64 rt_period;
	u64 rt_runtime;
};

static int tg_schedulable(struct task_group *tg, void *data)
{
	struct rt_schedulable_data *d = data;
	struct task_group *child;
	unsigned long total, sum = 0;
	u64 period, runtime;

	period = ktime_to_ns(tg->rt_bandwidth.rt_period);
	runtime = tg->rt_bandwidth.rt_runtime;

	if (tg == d->tg) {
		period = d->rt_period;
		runtime = d->rt_runtime;
	}

	/*
	 * Cannot have more runtime than the period.
	 */
	if (runtime > period && runtime != RUNTIME_INF)
		return -EINVAL;

	/*
	 * Ensure we don't starve existing RT tasks.
	 */
	if (rt_bandwidth_enabled() && !runtime && tg_has_rt_tasks(tg))
		return -EBUSY;

	total = to_ratio(period, runtime);

	/*
	 * Nobody can have more than the global setting allows.
	 */
	if (total > to_ratio(global_rt_period(), global_rt_runtime()))
		return -EINVAL;

	/*
	 * The sum of our children's runtime should not exceed our own.
	 */
	list_for_each_entry_rcu(child, &tg->children, siblings) {
		period = ktime_to_ns(child->rt_bandwidth.rt_period);
		runtime = child->rt_bandwidth.rt_runtime;

		if (child == d->tg) {
			period = d->rt_period;
			runtime = d->rt_runtime;
		}

		sum += to_ratio(period, runtime);
	}

	if (sum > total)
		return -EINVAL;

	return 0;
}

static int __rt_schedulable(struct task_group *tg, u64 period, u64 runtime)
{
	struct rt_schedulable_data data = {
		.tg = tg,
		.rt_period = period,
		.rt_runtime = runtime,
	};

	return walk_tg_tree(tg_schedulable, tg_nop, &data);
}

static int tg_set_bandwidth(struct task_group *tg,
		u64 rt_period, u64 rt_runtime)
{
	int i, err = 0;

	mutex_lock(&rt_constraints_mutex);
	read_lock(&tasklist_lock);
	err = __rt_schedulable(tg, rt_period, rt_runtime);
	if (err)
		goto unlock;

	raw_spin_lock_irq(&tg->rt_bandwidth.rt_runtime_lock);
	tg->rt_bandwidth.rt_period = ns_to_ktime(rt_period);
	tg->rt_bandwidth.rt_runtime = rt_runtime;

	for_each_possible_cpu(i) {
		struct rt_rq *rt_rq = tg->rt_rq[i];

		raw_spin_lock(&rt_rq->rt_runtime_lock);
		rt_rq->rt_runtime = rt_runtime;
		raw_spin_unlock(&rt_rq->rt_runtime_lock);
	}
	raw_spin_unlock_irq(&tg->rt_bandwidth.rt_runtime_lock);
unlock:
	read_unlock(&tasklist_lock);
	mutex_unlock(&rt_constraints_mutex);

	return err;
}

int sched_group_set_rt_runtime(struct task_group *tg, long rt_runtime_us)
{
	u64 rt_runtime, rt_period;

	rt_period = ktime_to_ns(tg->rt_bandwidth.rt_period);
	rt_runtime = (u64)rt_runtime_us * NSEC_PER_USEC;
	if (rt_runtime_us < 0)
		rt_runtime = RUNTIME_INF;

	return tg_set_bandwidth(tg, rt_period, rt_runtime);
}

long sched_group_rt_runtime(struct task_group *tg)
{
	u64 rt_runtime_us;

	if (tg->rt_bandwidth.rt_runtime == RUNTIME_INF)
		return -1;

	rt_runtime_us = tg->rt_bandwidth.rt_runtime;
	do_div(rt_runtime_us, NSEC_PER_USEC);
	return rt_runtime_us;
}

int sched_group_set_rt_period(struct task_group *tg, long rt_period_us)
{
	u64 rt_runtime, rt_period;

	rt_period = (u64)rt_period_us * NSEC_PER_USEC;
	rt_runtime = tg->rt_bandwidth.rt_runtime;

	if (rt_period == 0)
		return -EINVAL;

	return tg_set_bandwidth(tg, rt_period, rt_runtime);
}

long sched_group_rt_period(struct task_group *tg)
{
	u64 rt_period_us;

	rt_period_us = ktime_to_ns(tg->rt_bandwidth.rt_period);
	do_div(rt_period_us, NSEC_PER_USEC);
	return rt_period_us;
}

static int sched_rt_global_constraints(void)
{
	u64 runtime, period;
	int ret = 0;

	if (sysctl_sched_rt_period <= 0)
		return -EINVAL;

	runtime = global_rt_runtime();
	period = global_rt_period();

	/*
	 * Sanity check on the sysctl variables.
	 */
	if (runtime > period && runtime != RUNTIME_INF)
		return -EINVAL;

	mutex_lock(&rt_constraints_mutex);
	read_lock(&tasklist_lock);
	ret = __rt_schedulable(NULL, 0, 0);
	read_unlock(&tasklist_lock);
	mutex_unlock(&rt_constraints_mutex);

	return ret;
}

int sched_rt_can_attach(struct task_group *tg, struct task_struct *tsk)
{
	/* Don't accept realtime tasks when there is no way for them to run */
	if (rt_task(tsk) && tg->rt_bandwidth.rt_runtime == 0)
		return 0;

	return 1;
}

#else /* !CONFIG_RT_GROUP_SCHED */
static int sched_rt_global_constraints(void)
{
	unsigned long flags;
	int i;

	if (sysctl_sched_rt_period <= 0)
		return -EINVAL;

	/*
	 * There's always some RT tasks in the root group
	 * -- migration, kstopmachine etc..
	 */
	if (sysctl_sched_rt_runtime == 0)
		return -EBUSY;

	raw_spin_lock_irqsave(&def_rt_bandwidth.rt_runtime_lock, flags);
	for_each_possible_cpu(i) {
		struct rt_rq *rt_rq = &cpu_rq(i)->rt;

		raw_spin_lock(&rt_rq->rt_runtime_lock);
		rt_rq->rt_runtime = global_rt_runtime();
		raw_spin_unlock(&rt_rq->rt_runtime_lock);
	}
	raw_spin_unlock_irqrestore(&def_rt_bandwidth.rt_runtime_lock, flags);

	return 0;
}
#endif /* CONFIG_RT_GROUP_SCHED */

int sched_rt_handler(struct ctl_table *table, int write,
		void __user *buffer, size_t *lenp,
		loff_t *ppos)
{
	int ret;
	int old_period, old_runtime;
	static DEFINE_MUTEX(mutex);

	mutex_lock(&mutex);
	old_period = sysctl_sched_rt_period;
	old_runtime = sysctl_sched_rt_runtime;

	ret = proc_dointvec(table, write, buffer, lenp, ppos);

	if (!ret && write) {
		ret = sched_rt_global_constraints();
		if (ret) {
			sysctl_sched_rt_period = old_period;
			sysctl_sched_rt_runtime = old_runtime;
		} else {
			def_rt_bandwidth.rt_runtime = global_rt_runtime();
			def_rt_bandwidth.rt_period =
				ns_to_ktime(global_rt_period());
		}
	}
	mutex_unlock(&mutex);

	return ret;
}

#ifdef CONFIG_CGROUP_SCHED

/* return corresponding task_group object of a cgroup */
static inline struct task_group *cgroup_tg(struct cgroup *cgrp)
{
	return container_of(cgroup_subsys_state(cgrp, cpu_cgroup_subsys_id),
			    struct task_group, css);
}

static struct cgroup_subsys_state *
cpu_cgroup_create(struct cgroup_subsys *ss, struct cgroup *cgrp)
{
	struct task_group *tg, *parent;

	if (!cgrp->parent) {
		/* This is early initialization for the top cgroup */
		return &root_task_group.css;
	}

	parent = cgroup_tg(cgrp->parent);
	tg = sched_create_group(parent);
	if (IS_ERR(tg))
		return ERR_PTR(-ENOMEM);

	return &tg->css;
}

static void
cpu_cgroup_destroy(struct cgroup_subsys *ss, struct cgroup *cgrp)
{
	struct task_group *tg = cgroup_tg(cgrp);

	sched_destroy_group(tg);
}

static int
cpu_cgroup_can_attach_task(struct cgroup *cgrp, struct task_struct *tsk)
{
#ifdef CONFIG_RT_GROUP_SCHED
	if (!sched_rt_can_attach(cgroup_tg(cgrp), tsk))
		return -EINVAL;
#else
	/* We don't support RT-tasks being in separate groups */
	if (tsk->sched_class != &fair_sched_class)
		return -EINVAL;
#endif
	return 0;
}

static void
cpu_cgroup_attach_task(struct cgroup *cgrp, struct task_struct *tsk)
{
	sched_move_task(tsk);
}

static void
cpu_cgroup_exit(struct cgroup_subsys *ss, struct cgroup *cgrp,
		struct cgroup *old_cgrp, struct task_struct *task)
{
	/*
	 * cgroup_exit() is called in the copy_process() failure path.
	 * Ignore this case since the task hasn't ran yet, this avoids
	 * trying to poke a half freed task state from generic code.
	 */
	if (!(task->flags & PF_EXITING))
		return;

	sched_move_task(task);
}

#ifdef CONFIG_FAIR_GROUP_SCHED
static int cpu_shares_write_u64(struct cgroup *cgrp, struct cftype *cftype,
				u64 shareval)
{
	return sched_group_set_shares(cgroup_tg(cgrp), scale_load(shareval));
}

static u64 cpu_shares_read_u64(struct cgroup *cgrp, struct cftype *cft)
{
	struct task_group *tg = cgroup_tg(cgrp);

	return (u64) scale_load_down(tg->shares);
}
#endif /* CONFIG_FAIR_GROUP_SCHED */

#ifdef CONFIG_RT_GROUP_SCHED
static int cpu_rt_runtime_write(struct cgroup *cgrp, struct cftype *cft,
				s64 val)
{
	return sched_group_set_rt_runtime(cgroup_tg(cgrp), val);
}

static s64 cpu_rt_runtime_read(struct cgroup *cgrp, struct cftype *cft)
{
	return sched_group_rt_runtime(cgroup_tg(cgrp));
}

static int cpu_rt_period_write_uint(struct cgroup *cgrp, struct cftype *cftype,
		u64 rt_period_us)
{
	return sched_group_set_rt_period(cgroup_tg(cgrp), rt_period_us);
}

static u64 cpu_rt_period_read_uint(struct cgroup *cgrp, struct cftype *cft)
{
	return sched_group_rt_period(cgroup_tg(cgrp));
}
#endif /* CONFIG_RT_GROUP_SCHED */

static struct cftype cpu_files[] = {
#ifdef CONFIG_FAIR_GROUP_SCHED
	{
		.name = "shares",
		.read_u64 = cpu_shares_read_u64,
		.write_u64 = cpu_shares_write_u64,
	},
#endif
#ifdef CONFIG_RT_GROUP_SCHED
	{
		.name = "rt_runtime_us",
		.read_s64 = cpu_rt_runtime_read,
		.write_s64 = cpu_rt_runtime_write,
	},
	{
		.name = "rt_period_us",
		.read_u64 = cpu_rt_period_read_uint,
		.write_u64 = cpu_rt_period_write_uint,
	},
#endif
};

static int cpu_cgroup_populate(struct cgroup_subsys *ss, struct cgroup *cont)
{
	return cgroup_add_files(cont, ss, cpu_files, ARRAY_SIZE(cpu_files));
}

struct cgroup_subsys cpu_cgroup_subsys = {
	.name		= "cpu",
	.create		= cpu_cgroup_create,
	.destroy	= cpu_cgroup_destroy,
	.can_attach_task = cpu_cgroup_can_attach_task,
	.attach_task	= cpu_cgroup_attach_task,
	.exit		= cpu_cgroup_exit,
	.populate	= cpu_cgroup_populate,
	.subsys_id	= cpu_cgroup_subsys_id,
	.early_init	= 1,
};

#endif	/* CONFIG_CGROUP_SCHED */

#ifdef CONFIG_CGROUP_CPUACCT

/*
 * CPU accounting code for task groups.
 *
 * Based on the work by Paul Menage (menage@google.com) and Balbir Singh
 * (balbir@in.ibm.com).
 */

/* track cpu usage of a group of tasks and its child groups */
struct cpuacct {
	struct cgroup_subsys_state css;
	/* cpuusage holds pointer to a u64-type object on every cpu */
	u64 __percpu *cpuusage;
	struct percpu_counter cpustat[CPUACCT_STAT_NSTATS];
	struct cpuacct *parent;
};

struct cgroup_subsys cpuacct_subsys;

/* return cpu accounting group corresponding to this container */
static inline struct cpuacct *cgroup_ca(struct cgroup *cgrp)
{
	return container_of(cgroup_subsys_state(cgrp, cpuacct_subsys_id),
			    struct cpuacct, css);
}

/* return cpu accounting group to which this task belongs */
static inline struct cpuacct *task_ca(struct task_struct *tsk)
{
	return container_of(task_subsys_state(tsk, cpuacct_subsys_id),
			    struct cpuacct, css);
}

/* create a new cpu accounting group */
static struct cgroup_subsys_state *cpuacct_create(
	struct cgroup_subsys *ss, struct cgroup *cgrp)
{
	struct cpuacct *ca = kzalloc(sizeof(*ca), GFP_KERNEL);
	int i;

	if (!ca)
		goto out;

	ca->cpuusage = alloc_percpu(u64);
	if (!ca->cpuusage)
		goto out_free_ca;

	for (i = 0; i < CPUACCT_STAT_NSTATS; i++)
		if (percpu_counter_init(&ca->cpustat[i], 0))
			goto out_free_counters;

	if (cgrp->parent)
		ca->parent = cgroup_ca(cgrp->parent);

	return &ca->css;

out_free_counters:
	while (--i >= 0)
		percpu_counter_destroy(&ca->cpustat[i]);
	free_percpu(ca->cpuusage);
out_free_ca:
	kfree(ca);
out:
	return ERR_PTR(-ENOMEM);
}

/* destroy an existing cpu accounting group */
static void
cpuacct_destroy(struct cgroup_subsys *ss, struct cgroup *cgrp)
{
	struct cpuacct *ca = cgroup_ca(cgrp);
	int i;

	for (i = 0; i < CPUACCT_STAT_NSTATS; i++)
		percpu_counter_destroy(&ca->cpustat[i]);
	free_percpu(ca->cpuusage);
	kfree(ca);
}

static u64 cpuacct_cpuusage_read(struct cpuacct *ca, int cpu)
{
	u64 *cpuusage = per_cpu_ptr(ca->cpuusage, cpu);
	u64 data;

#ifndef CONFIG_64BIT
	/*
	 * Take rq->lock to make 64-bit read safe on 32-bit platforms.
	 */
	raw_spin_lock_irq(&cpu_rq(cpu)->lock);
	data = *cpuusage;
	raw_spin_unlock_irq(&cpu_rq(cpu)->lock);
#else
	data = *cpuusage;
#endif

	return data;
}

static void cpuacct_cpuusage_write(struct cpuacct *ca, int cpu, u64 val)
{
	u64 *cpuusage = per_cpu_ptr(ca->cpuusage, cpu);

#ifndef CONFIG_64BIT
	/*
	 * Take rq->lock to make 64-bit write safe on 32-bit platforms.
	 */
	raw_spin_lock_irq(&cpu_rq(cpu)->lock);
	*cpuusage = val;
	raw_spin_unlock_irq(&cpu_rq(cpu)->lock);
#else
	*cpuusage = val;
#endif
}

/* return total cpu usage (in nanoseconds) of a group */
static u64 cpuusage_read(struct cgroup *cgrp, struct cftype *cft)
{
	struct cpuacct *ca = cgroup_ca(cgrp);
	u64 totalcpuusage = 0;
	int i;

	for_each_present_cpu(i)
		totalcpuusage += cpuacct_cpuusage_read(ca, i);

	return totalcpuusage;
}

static int cpuusage_write(struct cgroup *cgrp, struct cftype *cftype,
								u64 reset)
{
	struct cpuacct *ca = cgroup_ca(cgrp);
	int err = 0;
	int i;

	if (reset) {
		err = -EINVAL;
		goto out;
	}

	for_each_present_cpu(i)
		cpuacct_cpuusage_write(ca, i, 0);

out:
	return err;
}

static int cpuacct_percpu_seq_read(struct cgroup *cgroup, struct cftype *cft,
				   struct seq_file *m)
{
	struct cpuacct *ca = cgroup_ca(cgroup);
	u64 percpu;
	int i;

	for_each_present_cpu(i) {
		percpu = cpuacct_cpuusage_read(ca, i);
		seq_printf(m, "%llu ", (unsigned long long) percpu);
	}
	seq_printf(m, "\n");
	return 0;
}

static const char *cpuacct_stat_desc[] = {
	[CPUACCT_STAT_USER] = "user",
	[CPUACCT_STAT_SYSTEM] = "system",
};

static int cpuacct_stats_show(struct cgroup *cgrp, struct cftype *cft,
		struct cgroup_map_cb *cb)
{
	struct cpuacct *ca = cgroup_ca(cgrp);
	int i;

	for (i = 0; i < CPUACCT_STAT_NSTATS; i++) {
		s64 val = percpu_counter_read(&ca->cpustat[i]);
		val = cputime64_to_clock_t(val);
		cb->fill(cb, cpuacct_stat_desc[i], val);
	}
	return 0;
}

static struct cftype files[] = {
	{
		.name = "usage",
		.read_u64 = cpuusage_read,
		.write_u64 = cpuusage_write,
	},
	{
		.name = "usage_percpu",
		.read_seq_string = cpuacct_percpu_seq_read,
	},
	{
		.name = "stat",
		.read_map = cpuacct_stats_show,
	},
};

static int cpuacct_populate(struct cgroup_subsys *ss, struct cgroup *cgrp)
{
	return cgroup_add_files(cgrp, ss, files, ARRAY_SIZE(files));
}

/*
 * charge this task's execution time to its accounting group.
 *
 * called with rq->lock held.
 */
static void cpuacct_charge(struct task_struct *tsk, u64 cputime)
{
	struct cpuacct *ca;
	int cpu;

	if (unlikely(!cpuacct_subsys.active))
		return;

	cpu = task_cpu(tsk);

	rcu_read_lock();

	ca = task_ca(tsk);

	for (; ca; ca = ca->parent) {
		u64 *cpuusage = per_cpu_ptr(ca->cpuusage, cpu);
		*cpuusage += cputime;
	}

	rcu_read_unlock();
}

/*
 * When CONFIG_VIRT_CPU_ACCOUNTING is enabled one jiffy can be very large
 * in cputime_t units. As a result, cpuacct_update_stats calls
 * percpu_counter_add with values large enough to always overflow the
 * per cpu batch limit causing bad SMP scalability.
 *
 * To fix this we scale percpu_counter_batch by cputime_one_jiffy so we
 * batch the same amount of time with CONFIG_VIRT_CPU_ACCOUNTING disabled
 * and enabled. We cap it at INT_MAX which is the largest allowed batch value.
 */
#ifdef CONFIG_SMP
#define CPUACCT_BATCH	\
	min_t(long, percpu_counter_batch * cputime_one_jiffy, INT_MAX)
#else
#define CPUACCT_BATCH	0
#endif

/*
 * Charge the system/user time to the task's accounting group.
 */
static void cpuacct_update_stats(struct task_struct *tsk,
		enum cpuacct_stat_index idx, cputime_t val)
{
	struct cpuacct *ca;
	int batch = CPUACCT_BATCH;

	if (unlikely(!cpuacct_subsys.active))
		return;

	rcu_read_lock();
	ca = task_ca(tsk);

	do {
		__percpu_counter_add(&ca->cpustat[idx], val, batch);
		ca = ca->parent;
	} while (ca);
	rcu_read_unlock();
}

struct cgroup_subsys cpuacct_subsys = {
	.name = "cpuacct",
	.create = cpuacct_create,
	.destroy = cpuacct_destroy,
	.populate = cpuacct_populate,
	.subsys_id = cpuacct_subsys_id,
};
#endif	/* CONFIG_CGROUP_CPUACCT */
<|MERGE_RESOLUTION|>--- conflicted
+++ resolved
@@ -6204,22 +6204,14 @@
 	 */
 	rq = this_rq();
 	raw_spin_lock_irqsave(&rq->lock, flags);
-<<<<<<< HEAD
-	p->migrate_disable = 0;
-	mask = tsk_cpus_allowed(p);
-=======
 	mask = tsk_cpus_allowed(p);
 	p->migrate_disable = 0;
->>>>>>> 6e7cb5f0
 
 	WARN_ON(!cpumask_test_cpu(smp_processor_id(), mask));
 
 	if (!cpumask_equal(&p->cpus_allowed, mask)) {
-<<<<<<< HEAD
-=======
 		/* Get the mask now that migration is enabled */
 		mask = tsk_cpus_allowed(p);
->>>>>>> 6e7cb5f0
 		if (p->sched_class->set_cpus_allowed)
 			p->sched_class->set_cpus_allowed(p, mask);
 		p->rt.nr_cpus_allowed = cpumask_weight(mask);
