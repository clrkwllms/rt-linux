--- conflicted
+++ resolved
@@ -845,22 +845,9 @@
 	unsigned long flags;
 	u64 now;
 
-<<<<<<< HEAD
 	raw_local_irq_save(flags);
-	prev_cpu_time = per_cpu(prev_cpu_time, cpu);
-	time = __cpu_clock(cpu) + per_cpu(time_offset, cpu);
-	delta_time = time-prev_cpu_time;
-
-	if (unlikely(delta_time > time_sync_thresh)) {
-		time = __sync_cpu_clock(time, cpu);
-		per_cpu(prev_cpu_time, cpu) = time;
-	}
+	now = sched_clock_cpu(cpu);
 	raw_local_irq_restore(flags);
-=======
-	local_irq_save(flags);
-	now = sched_clock_cpu(cpu);
-	local_irq_restore(flags);
->>>>>>> 7a26a83e
 
 	return now;
 }
