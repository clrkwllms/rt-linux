/*
 *  kernel/sched.c
 *
 *  Kernel scheduler and related syscalls
 *
 *  Copyright (C) 1991-2002  Linus Torvalds
 *
 *  1996-12-23  Modified by Dave Grothe to fix bugs in semaphores and
 *		make semaphores SMP safe
 *  1998-11-19	Implemented schedule_timeout() and related stuff
 *		by Andrea Arcangeli
 *  2002-01-04	New ultra-scalable O(1) scheduler by Ingo Molnar:
 *		hybrid priority-list and round-robin design with
 *		an array-switch method of distributing timeslices
 *		and per-CPU runqueues.  Cleanups and useful suggestions
 *		by Davide Libenzi, preemptible kernel bits by Robert Love.
 *  2003-09-03	Interactivity tuning by Con Kolivas.
 *  2004-04-02	Scheduler domains code by Nick Piggin
 *  2007-04-15  Work begun on replacing all interactivity tuning with a
 *              fair scheduling design by Con Kolivas.
 *  2007-05-05  Load balancing (smp-nice) and other improvements
 *              by Peter Williams
 *  2007-05-06  Interactivity improvements to CFS by Mike Galbraith
 *  2007-07-01  Group scheduling enhancements by Srivatsa Vaddagiri
 *  2007-11-29  RT balancing improvements by Steven Rostedt, Gregory Haskins,
 *              Thomas Gleixner, Mike Kravetz
 */

#include <linux/mm.h>
#include <linux/module.h>
#include <linux/nmi.h>
#include <linux/init.h>
#include <linux/uaccess.h>
#include <linux/highmem.h>
#include <asm/mmu_context.h>
#include <linux/interrupt.h>
#include <linux/capability.h>
#include <linux/completion.h>
#include <linux/kernel_stat.h>
#include <linux/debug_locks.h>
#include <linux/perf_event.h>
#include <linux/security.h>
#include <linux/notifier.h>
#include <linux/profile.h>
#include <linux/freezer.h>
#include <linux/vmalloc.h>
#include <linux/blkdev.h>
#include <linux/delay.h>
#include <linux/pid_namespace.h>
#include <linux/smp.h>
#include <linux/threads.h>
#include <linux/timer.h>
#include <linux/rcupdate.h>
#include <linux/cpu.h>
#include <linux/cpuset.h>
#include <linux/percpu.h>
#include <linux/proc_fs.h>
#include <linux/seq_file.h>
#include <linux/stop_machine.h>
#include <linux/sysctl.h>
#include <linux/syscalls.h>
#include <linux/times.h>
#include <linux/tsacct_kern.h>
#include <linux/kprobes.h>
#include <linux/delayacct.h>
#include <linux/unistd.h>
#include <linux/pagemap.h>
#include <linux/hrtimer.h>
#include <linux/tick.h>
#include <linux/debugfs.h>
#include <linux/ctype.h>
#include <linux/ftrace.h>
#include <linux/slab.h>

#include <asm/tlb.h>
#include <asm/irq_regs.h>
#include <asm/mutex.h>

#include "sched_cpupri.h"
#include "workqueue_sched.h"
#include "sched_autogroup.h"

#define CREATE_TRACE_POINTS
#include <trace/events/sched.h>

/*
 * Convert user-nice values [ -20 ... 0 ... 19 ]
 * to static priority [ MAX_RT_PRIO..MAX_PRIO-1 ],
 * and back.
 */
#define NICE_TO_PRIO(nice)	(MAX_RT_PRIO + (nice) + 20)
#define PRIO_TO_NICE(prio)	((prio) - MAX_RT_PRIO - 20)
#define TASK_NICE(p)		PRIO_TO_NICE((p)->static_prio)

/*
 * 'User priority' is the nice value converted to something we
 * can work with better when scaling various scheduler parameters,
 * it's a [ 0 ... 39 ] range.
 */
#define USER_PRIO(p)		((p)-MAX_RT_PRIO)
#define TASK_USER_PRIO(p)	USER_PRIO((p)->static_prio)
#define MAX_USER_PRIO		(USER_PRIO(MAX_PRIO))

/*
 * Helpers for converting nanosecond timing to jiffy resolution
 */
#define NS_TO_JIFFIES(TIME)	((unsigned long)(TIME) / (NSEC_PER_SEC / HZ))

#define NICE_0_LOAD		SCHED_LOAD_SCALE
#define NICE_0_SHIFT		SCHED_LOAD_SHIFT

/*
 * These are the 'tuning knobs' of the scheduler:
 *
 * default timeslice is 100 msecs (used only for SCHED_RR tasks).
 * Timeslices get refilled after they expire.
 */
#define DEF_TIMESLICE		(100 * HZ / 1000)

/*
 * single value that denotes runtime == period, ie unlimited time.
 */
#define RUNTIME_INF	((u64)~0ULL)

static inline int rt_policy(int policy)
{
	if (unlikely(policy == SCHED_FIFO || policy == SCHED_RR))
		return 1;
	return 0;
}

static inline int task_has_rt_policy(struct task_struct *p)
{
	return rt_policy(p->policy);
}

/*
 * This is the priority-queue data structure of the RT scheduling class:
 */
struct rt_prio_array {
	DECLARE_BITMAP(bitmap, MAX_RT_PRIO+1); /* include 1 bit for delimiter */
	struct list_head queue[MAX_RT_PRIO];
};

struct rt_bandwidth {
	/* nests inside the rq lock: */
	raw_spinlock_t		rt_runtime_lock;
	ktime_t			rt_period;
	u64			rt_runtime;
	struct hrtimer		rt_period_timer;
};

static struct rt_bandwidth def_rt_bandwidth;

static int do_sched_rt_period_timer(struct rt_bandwidth *rt_b, int overrun);

static enum hrtimer_restart sched_rt_period_timer(struct hrtimer *timer)
{
	struct rt_bandwidth *rt_b =
		container_of(timer, struct rt_bandwidth, rt_period_timer);
	ktime_t now;
	int overrun;
	int idle = 0;

	for (;;) {
		now = hrtimer_cb_get_time(timer);
		overrun = hrtimer_forward(timer, now, rt_b->rt_period);

		if (!overrun)
			break;

		idle = do_sched_rt_period_timer(rt_b, overrun);
	}

	return idle ? HRTIMER_NORESTART : HRTIMER_RESTART;
}

static
void init_rt_bandwidth(struct rt_bandwidth *rt_b, u64 period, u64 runtime)
{
	rt_b->rt_period = ns_to_ktime(period);
	rt_b->rt_runtime = runtime;

	raw_spin_lock_init(&rt_b->rt_runtime_lock);

	hrtimer_init(&rt_b->rt_period_timer,
			CLOCK_MONOTONIC, HRTIMER_MODE_REL);
	rt_b->rt_period_timer.irqsafe = 1;
	rt_b->rt_period_timer.function = sched_rt_period_timer;
}

static inline int rt_bandwidth_enabled(void)
{
	return sysctl_sched_rt_runtime >= 0;
}

static void start_rt_bandwidth(struct rt_bandwidth *rt_b)
{
	ktime_t now;

	if (!rt_bandwidth_enabled() || rt_b->rt_runtime == RUNTIME_INF)
		return;

	if (hrtimer_active(&rt_b->rt_period_timer))
		return;

	raw_spin_lock(&rt_b->rt_runtime_lock);
	for (;;) {
		unsigned long delta;
		ktime_t soft, hard;

		if (hrtimer_active(&rt_b->rt_period_timer))
			break;

		now = hrtimer_cb_get_time(&rt_b->rt_period_timer);
		hrtimer_forward(&rt_b->rt_period_timer, now, rt_b->rt_period);

		soft = hrtimer_get_softexpires(&rt_b->rt_period_timer);
		hard = hrtimer_get_expires(&rt_b->rt_period_timer);
		delta = ktime_to_ns(ktime_sub(hard, soft));
		__hrtimer_start_range_ns(&rt_b->rt_period_timer, soft, delta,
				HRTIMER_MODE_ABS_PINNED, 0);
	}
	raw_spin_unlock(&rt_b->rt_runtime_lock);
}

#ifdef CONFIG_RT_GROUP_SCHED
static void destroy_rt_bandwidth(struct rt_bandwidth *rt_b)
{
	hrtimer_cancel(&rt_b->rt_period_timer);
}
#endif

/*
 * sched_domains_mutex serializes calls to init_sched_domains,
 * detach_destroy_domains and partition_sched_domains.
 */
static DEFINE_MUTEX(sched_domains_mutex);

#ifdef CONFIG_CGROUP_SCHED

#include <linux/cgroup.h>

struct cfs_rq;

static LIST_HEAD(task_groups);

/* task group related information */
struct task_group {
	struct cgroup_subsys_state css;

#ifdef CONFIG_FAIR_GROUP_SCHED
	/* schedulable entities of this group on each cpu */
	struct sched_entity **se;
	/* runqueue "owned" by this group on each cpu */
	struct cfs_rq **cfs_rq;
	unsigned long shares;

	atomic_t load_weight;
#endif

#ifdef CONFIG_RT_GROUP_SCHED
	struct sched_rt_entity **rt_se;
	struct rt_rq **rt_rq;

	struct rt_bandwidth rt_bandwidth;
#endif

	struct rcu_head rcu;
	struct list_head list;

	struct task_group *parent;
	struct list_head siblings;
	struct list_head children;

#ifdef CONFIG_SCHED_AUTOGROUP
	struct autogroup *autogroup;
#endif
};

/* task_group_lock serializes the addition/removal of task groups */
static DEFINE_SPINLOCK(task_group_lock);

#ifdef CONFIG_FAIR_GROUP_SCHED

# define ROOT_TASK_GROUP_LOAD	NICE_0_LOAD

/*
 * A weight of 0 or 1 can cause arithmetics problems.
 * A weight of a cfs_rq is the sum of weights of which entities
 * are queued on this cfs_rq, so a weight of a entity should not be
 * too large, so as the shares value of a task group.
 * (The default weight is 1024 - so there's no practical
 *  limitation from this.)
 */
#define MIN_SHARES	(1UL <<  1)
#define MAX_SHARES	(1UL << 18)

static int root_task_group_load = ROOT_TASK_GROUP_LOAD;
#endif

/* Default task group.
 *	Every task in system belong to this group at bootup.
 */
struct task_group root_task_group;

#endif	/* CONFIG_CGROUP_SCHED */

/* CFS-related fields in a runqueue */
struct cfs_rq {
	struct load_weight load;
	unsigned long nr_running;

	u64 exec_clock;
	u64 min_vruntime;
#ifndef CONFIG_64BIT
	u64 min_vruntime_copy;
#endif

	struct rb_root tasks_timeline;
	struct rb_node *rb_leftmost;

	struct list_head tasks;
	struct list_head *balance_iterator;

	/*
	 * 'curr' points to currently running entity on this cfs_rq.
	 * It is set to NULL otherwise (i.e when none are currently running).
	 */
	struct sched_entity *curr, *next, *last, *skip;

#ifdef	CONFIG_SCHED_DEBUG
	unsigned int nr_spread_over;
#endif

#ifdef CONFIG_FAIR_GROUP_SCHED
	struct rq *rq;	/* cpu runqueue to which this cfs_rq is attached */

	/*
	 * leaf cfs_rqs are those that hold tasks (lowest schedulable entity in
	 * a hierarchy). Non-leaf lrqs hold other higher schedulable entities
	 * (like users, containers etc.)
	 *
	 * leaf_cfs_rq_list ties together list of leaf cfs_rq's in a cpu. This
	 * list is used during load balance.
	 */
	int on_list;
	struct list_head leaf_cfs_rq_list;
	struct task_group *tg;	/* group that "owns" this runqueue */

#ifdef CONFIG_SMP
	/*
	 * the part of load.weight contributed by tasks
	 */
	unsigned long task_weight;

	/*
	 *   h_load = weight * f(tg)
	 *
	 * Where f(tg) is the recursive weight fraction assigned to
	 * this group.
	 */
	unsigned long h_load;

	/*
	 * Maintaining per-cpu shares distribution for group scheduling
	 *
	 * load_stamp is the last time we updated the load average
	 * load_last is the last time we updated the load average and saw load
	 * load_unacc_exec_time is currently unaccounted execution time
	 */
	u64 load_avg;
	u64 load_period;
	u64 load_stamp, load_last, load_unacc_exec_time;

	unsigned long load_contribution;
#endif
#endif
};

/* Real-Time classes' related field in a runqueue: */
struct rt_rq {
	struct rt_prio_array active;
	unsigned long rt_nr_running;
#if defined CONFIG_SMP || defined CONFIG_RT_GROUP_SCHED
	struct {
		int curr; /* highest queued rt task prio */
#ifdef CONFIG_SMP
		int next; /* next highest */
#endif
	} highest_prio;
#endif
#ifdef CONFIG_SMP
	unsigned long rt_nr_migratory;
	unsigned long rt_nr_total;
	int overloaded;
	struct plist_head pushable_tasks;
#endif
	int rt_throttled;
	u64 rt_time;
	u64 rt_runtime;
	/* Nests inside the rq lock: */
	raw_spinlock_t rt_runtime_lock;

#ifdef CONFIG_RT_GROUP_SCHED
	unsigned long rt_nr_boosted;

	struct rq *rq;
	struct list_head leaf_rt_rq_list;
	struct task_group *tg;
#endif
};

#ifdef CONFIG_SMP

/*
 * We add the notion of a root-domain which will be used to define per-domain
 * variables. Each exclusive cpuset essentially defines an island domain by
 * fully partitioning the member cpus from any other cpuset. Whenever a new
 * exclusive cpuset is created, we also create and attach a new root-domain
 * object.
 *
 */
struct root_domain {
	atomic_t refcount;
	struct rcu_head rcu;
	cpumask_var_t span;
	cpumask_var_t online;

	/*
	 * The "RT overload" flag: it gets set if a CPU has more than
	 * one runnable RT task.
	 */
	cpumask_var_t rto_mask;
	atomic_t rto_count;
	struct cpupri cpupri;
};

/*
 * By default the system creates a single root-domain with all cpus as
 * members (mimicking the global state we have today).
 */
static struct root_domain def_root_domain;

#endif /* CONFIG_SMP */

/*
 * This is the main, per-CPU runqueue data structure.
 *
 * Locking rule: those places that want to lock multiple runqueues
 * (such as the load balancing or the thread migration code), lock
 * acquire operations must be ordered by ascending &runqueue.
 */
struct rq {
	/* runqueue lock: */
	raw_spinlock_t lock;

	/*
	 * nr_running and cpu_load should be in the same cacheline because
	 * remote CPUs use both these fields when doing load calculation.
	 */
	unsigned long nr_running;
	#define CPU_LOAD_IDX_MAX 5
	unsigned long cpu_load[CPU_LOAD_IDX_MAX];
	unsigned long last_load_update_tick;
#ifdef CONFIG_NO_HZ
	u64 nohz_stamp;
	unsigned char nohz_balance_kick;
#endif
	int skip_clock_update;

	/* capture load from *all* tasks on this cpu: */
	struct load_weight load;
	unsigned long nr_load_updates;
	u64 nr_switches;

	struct cfs_rq cfs;
	struct rt_rq rt;

#ifdef CONFIG_FAIR_GROUP_SCHED
	/* list of leaf cfs_rq on this cpu: */
	struct list_head leaf_cfs_rq_list;
#endif
#ifdef CONFIG_RT_GROUP_SCHED
	struct list_head leaf_rt_rq_list;
#endif

	/*
	 * This is part of a global counter where only the total sum
	 * over all CPUs matters. A task can increase this counter on
	 * one CPU and if it got migrated afterwards it may decrease
	 * it on another CPU. Always updated under the runqueue lock:
	 */
	unsigned long nr_uninterruptible;

	struct task_struct *curr, *idle, *stop;
	unsigned long next_balance;
	struct mm_struct *prev_mm;

	u64 clock;
	u64 clock_task;

	atomic_t nr_iowait;

#ifdef CONFIG_SMP
	struct root_domain *rd;
	struct sched_domain *sd;

	unsigned long cpu_power;

	unsigned char idle_at_tick;
	/* For active balancing */
	int post_schedule;
	int active_balance;
	int push_cpu;
	struct cpu_stop_work active_balance_work;
	/* cpu of this runqueue: */
	int cpu;
	int online;

	unsigned long avg_load_per_task;

	u64 rt_avg;
	u64 age_stamp;
	u64 idle_stamp;
	u64 avg_idle;
#endif

#ifdef CONFIG_IRQ_TIME_ACCOUNTING
	u64 prev_irq_time;
#endif

	/* calc_load related fields */
	unsigned long calc_load_update;
	long calc_load_active;

#ifdef CONFIG_SCHED_HRTICK
#ifdef CONFIG_SMP
	int hrtick_csd_pending;
	struct call_single_data hrtick_csd;
#endif
	struct hrtimer hrtick_timer;
#endif

#ifdef CONFIG_SCHEDSTATS
	/* latency stats */
	struct sched_info rq_sched_info;
	unsigned long long rq_cpu_time;
	/* could above be rq->cfs_rq.exec_clock + rq->rt_rq.rt_runtime ? */

	/* sys_sched_yield() stats */
	unsigned int yld_count;

	/* schedule() stats */
	unsigned int sched_switch;
	unsigned int sched_count;
	unsigned int sched_goidle;

	/* try_to_wake_up() stats */
	unsigned int ttwu_count;
	unsigned int ttwu_local;
#endif

#ifdef CONFIG_SMP
	struct task_struct *wake_list;
#endif
};

static DEFINE_PER_CPU_SHARED_ALIGNED(struct rq, runqueues);


static void check_preempt_curr(struct rq *rq, struct task_struct *p, int flags);

static inline int cpu_of(struct rq *rq)
{
#ifdef CONFIG_SMP
	return rq->cpu;
#else
	return 0;
#endif
}

#define rcu_dereference_check_sched_domain(p) \
	rcu_dereference_check((p), \
			      rcu_read_lock_held() || \
			      lockdep_is_held(&sched_domains_mutex))

/*
 * The domain tree (rq->sd) is protected by RCU's quiescent state transition.
 * See detach_destroy_domains: synchronize_sched for details.
 *
 * The domain tree of any CPU may only be accessed from within
 * preempt-disabled sections.
 */
#define for_each_domain(cpu, __sd) \
	for (__sd = rcu_dereference_check_sched_domain(cpu_rq(cpu)->sd); __sd; __sd = __sd->parent)

#define cpu_rq(cpu)		(&per_cpu(runqueues, (cpu)))
#define this_rq()		(&__get_cpu_var(runqueues))
#define task_rq(p)		cpu_rq(task_cpu(p))
#define cpu_curr(cpu)		(cpu_rq(cpu)->curr)
#define raw_rq()		(&__raw_get_cpu_var(runqueues))

#ifdef CONFIG_CGROUP_SCHED

/*
 * Return the group to which this tasks belongs.
 *
 * We use task_subsys_state_check() and extend the RCU verification with
 * pi->lock and rq->lock because cpu_cgroup_attach() holds those locks for each
 * task it moves into the cgroup. Therefore by holding either of those locks,
 * we pin the task to the current cgroup.
 */
static inline struct task_group *task_group(struct task_struct *p)
{
	struct task_group *tg;
	struct cgroup_subsys_state *css;

	css = task_subsys_state_check(p, cpu_cgroup_subsys_id,
			lockdep_is_held(&p->pi_lock) ||
			lockdep_is_held(&task_rq(p)->lock));
	tg = container_of(css, struct task_group, css);

	return autogroup_task_group(p, tg);
}

/* Change a task's cfs_rq and parent entity if it moves across CPUs/groups */
static inline void set_task_rq(struct task_struct *p, unsigned int cpu)
{
#ifdef CONFIG_FAIR_GROUP_SCHED
	p->se.cfs_rq = task_group(p)->cfs_rq[cpu];
	p->se.parent = task_group(p)->se[cpu];
#endif

#ifdef CONFIG_RT_GROUP_SCHED
	p->rt.rt_rq  = task_group(p)->rt_rq[cpu];
	p->rt.parent = task_group(p)->rt_se[cpu];
#endif
}

#else /* CONFIG_CGROUP_SCHED */

static inline void set_task_rq(struct task_struct *p, unsigned int cpu) { }
static inline struct task_group *task_group(struct task_struct *p)
{
	return NULL;
}

#endif /* CONFIG_CGROUP_SCHED */

static void update_rq_clock_task(struct rq *rq, s64 delta);

static void update_rq_clock(struct rq *rq)
{
	s64 delta;

	if (rq->skip_clock_update > 0)
		return;

	delta = sched_clock_cpu(cpu_of(rq)) - rq->clock;
	rq->clock += delta;
	update_rq_clock_task(rq, delta);
}

/*
 * Tunables that become constants when CONFIG_SCHED_DEBUG is off:
 */
#ifdef CONFIG_SCHED_DEBUG
# define const_debug __read_mostly
#else
# define const_debug static const
#endif

/**
 * runqueue_is_locked - Returns true if the current cpu runqueue is locked
 * @cpu: the processor in question.
 *
 * This interface allows printk to be called with the runqueue lock
 * held and know whether or not it is OK to wake up the klogd.
 */
int runqueue_is_locked(int cpu)
{
	return raw_spin_is_locked(&cpu_rq(cpu)->lock);
}

/*
 * Debugging: various feature bits
 */

#define SCHED_FEAT(name, enabled)	\
	__SCHED_FEAT_##name ,

enum {
#include "sched_features.h"
};

#undef SCHED_FEAT

#define SCHED_FEAT(name, enabled)	\
	(1UL << __SCHED_FEAT_##name) * enabled |

const_debug unsigned int sysctl_sched_features =
#include "sched_features.h"
	0;

#undef SCHED_FEAT

#ifdef CONFIG_SCHED_DEBUG
#define SCHED_FEAT(name, enabled)	\
	#name ,

static __read_mostly char *sched_feat_names[] = {
#include "sched_features.h"
	NULL
};

#undef SCHED_FEAT

static int sched_feat_show(struct seq_file *m, void *v)
{
	int i;

	for (i = 0; sched_feat_names[i]; i++) {
		if (!(sysctl_sched_features & (1UL << i)))
			seq_puts(m, "NO_");
		seq_printf(m, "%s ", sched_feat_names[i]);
	}
	seq_puts(m, "\n");

	return 0;
}

static ssize_t
sched_feat_write(struct file *filp, const char __user *ubuf,
		size_t cnt, loff_t *ppos)
{
	char buf[64];
	char *cmp;
	int neg = 0;
	int i;

	if (cnt > 63)
		cnt = 63;

	if (copy_from_user(&buf, ubuf, cnt))
		return -EFAULT;

	buf[cnt] = 0;
	cmp = strstrip(buf);

	if (strncmp(cmp, "NO_", 3) == 0) {
		neg = 1;
		cmp += 3;
	}

	for (i = 0; sched_feat_names[i]; i++) {
		if (strcmp(cmp, sched_feat_names[i]) == 0) {
			if (neg)
				sysctl_sched_features &= ~(1UL << i);
			else
				sysctl_sched_features |= (1UL << i);
			break;
		}
	}

	if (!sched_feat_names[i])
		return -EINVAL;

	*ppos += cnt;

	return cnt;
}

static int sched_feat_open(struct inode *inode, struct file *filp)
{
	return single_open(filp, sched_feat_show, NULL);
}

static const struct file_operations sched_feat_fops = {
	.open		= sched_feat_open,
	.write		= sched_feat_write,
	.read		= seq_read,
	.llseek		= seq_lseek,
	.release	= single_release,
};

static __init int sched_init_debug(void)
{
	debugfs_create_file("sched_features", 0644, NULL, NULL,
			&sched_feat_fops);

	return 0;
}
late_initcall(sched_init_debug);

#endif

#define sched_feat(x) (sysctl_sched_features & (1UL << __SCHED_FEAT_##x))

/*
 * Number of tasks to iterate in a single balance run.
 * Limited because this is done with IRQs disabled.
 */
#ifndef CONFIG_PREEMPT_RT_FULL
const_debug unsigned int sysctl_sched_nr_migrate = 32;
#else
const_debug unsigned int sysctl_sched_nr_migrate = 8;
#endif

/*
 * period over which we average the RT time consumption, measured
 * in ms.
 *
 * default: 1s
 */
const_debug unsigned int sysctl_sched_time_avg = MSEC_PER_SEC;

/*
 * period over which we measure -rt task cpu usage in us.
 * default: 1s
 */
unsigned int sysctl_sched_rt_period = 1000000;

static __read_mostly int scheduler_running;

/*
 * part of the period that we allow rt tasks to run in us.
 * default: 0.95s
 */
int sysctl_sched_rt_runtime = 950000;

static inline u64 global_rt_period(void)
{
	return (u64)sysctl_sched_rt_period * NSEC_PER_USEC;
}

static inline u64 global_rt_runtime(void)
{
	if (sysctl_sched_rt_runtime < 0)
		return RUNTIME_INF;

	return (u64)sysctl_sched_rt_runtime * NSEC_PER_USEC;
}

#ifndef prepare_arch_switch
# define prepare_arch_switch(next)	do { } while (0)
#endif
#ifndef finish_arch_switch
# define finish_arch_switch(prev)	do { } while (0)
#endif

static inline int task_current(struct rq *rq, struct task_struct *p)
{
	return rq->curr == p;
}

static inline int task_running(struct rq *rq, struct task_struct *p)
{
#ifdef CONFIG_SMP
	return p->on_cpu;
#else
	return task_current(rq, p);
#endif
}

#ifndef __ARCH_WANT_UNLOCKED_CTXSW
static inline void prepare_lock_switch(struct rq *rq, struct task_struct *next)
{
#ifdef CONFIG_SMP
	/*
	 * We can optimise this out completely for !SMP, because the
	 * SMP rebalancing from interrupt is the only thing that cares
	 * here.
	 */
	next->on_cpu = 1;
#endif
}

static inline void finish_lock_switch(struct rq *rq, struct task_struct *prev)
{
#ifdef CONFIG_SMP
	/*
	 * After ->on_cpu is cleared, the task can be moved to a different CPU.
	 * We must ensure this doesn't happen until the switch is completely
	 * finished.
	 */
	smp_wmb();
	prev->on_cpu = 0;
#endif
#ifdef CONFIG_DEBUG_SPINLOCK
	/* this is a valid case when another task releases the spinlock */
	rq->lock.owner = current;
#endif
	/*
	 * If we are tracking spinlock dependencies then we have to
	 * fix up the runqueue lock - which gets 'carried over' from
	 * prev into current:
	 */
	spin_acquire(&rq->lock.dep_map, 0, 0, _THIS_IP_);

	raw_spin_unlock_irq(&rq->lock);
}

#else /* __ARCH_WANT_UNLOCKED_CTXSW */
static inline void prepare_lock_switch(struct rq *rq, struct task_struct *next)
{
#ifdef CONFIG_SMP
	/*
	 * We can optimise this out completely for !SMP, because the
	 * SMP rebalancing from interrupt is the only thing that cares
	 * here.
	 */
	next->on_cpu = 1;
#endif
#ifdef __ARCH_WANT_INTERRUPTS_ON_CTXSW
	raw_spin_unlock_irq(&rq->lock);
#else
	raw_spin_unlock(&rq->lock);
#endif
}

static inline void finish_lock_switch(struct rq *rq, struct task_struct *prev)
{
#ifdef CONFIG_SMP
	/*
	 * After ->on_cpu is cleared, the task can be moved to a different CPU.
	 * We must ensure this doesn't happen until the switch is completely
	 * finished.
	 */
	smp_wmb();
	prev->on_cpu = 0;
#endif
#ifndef __ARCH_WANT_INTERRUPTS_ON_CTXSW
	local_irq_enable();
#endif
}
#endif /* __ARCH_WANT_UNLOCKED_CTXSW */

/*
 * __task_rq_lock - lock the rq @p resides on.
 */
static inline struct rq *__task_rq_lock(struct task_struct *p)
	__acquires(rq->lock)
{
	struct rq *rq;

	lockdep_assert_held(&p->pi_lock);

	for (;;) {
		rq = task_rq(p);
		raw_spin_lock(&rq->lock);
		if (likely(rq == task_rq(p)))
			return rq;
		raw_spin_unlock(&rq->lock);
	}
}

/*
 * task_rq_lock - lock p->pi_lock and lock the rq @p resides on.
 */
static struct rq *task_rq_lock(struct task_struct *p, unsigned long *flags)
	__acquires(p->pi_lock)
	__acquires(rq->lock)
{
	struct rq *rq;

	for (;;) {
		raw_spin_lock_irqsave(&p->pi_lock, *flags);
		rq = task_rq(p);
		raw_spin_lock(&rq->lock);
		if (likely(rq == task_rq(p)))
			return rq;
		raw_spin_unlock(&rq->lock);
		raw_spin_unlock_irqrestore(&p->pi_lock, *flags);
	}
}

static void __task_rq_unlock(struct rq *rq)
	__releases(rq->lock)
{
	raw_spin_unlock(&rq->lock);
}

static inline void
task_rq_unlock(struct rq *rq, struct task_struct *p, unsigned long *flags)
	__releases(rq->lock)
	__releases(p->pi_lock)
{
	raw_spin_unlock(&rq->lock);
	raw_spin_unlock_irqrestore(&p->pi_lock, *flags);
}

/*
 * this_rq_lock - lock this runqueue and disable interrupts.
 */
static struct rq *this_rq_lock(void)
	__acquires(rq->lock)
{
	struct rq *rq;

	local_irq_disable();
	rq = this_rq();
	raw_spin_lock(&rq->lock);

	return rq;
}

#ifdef CONFIG_SCHED_HRTICK
/*
 * Use HR-timers to deliver accurate preemption points.
 *
 * Its all a bit involved since we cannot program an hrt while holding the
 * rq->lock. So what we do is store a state in in rq->hrtick_* and ask for a
 * reschedule event.
 *
 * When we get rescheduled we reprogram the hrtick_timer outside of the
 * rq->lock.
 */

/*
 * Use hrtick when:
 *  - enabled by features
 *  - hrtimer is actually high res
 */
static inline int hrtick_enabled(struct rq *rq)
{
	if (!sched_feat(HRTICK))
		return 0;
	if (!cpu_active(cpu_of(rq)))
		return 0;
	return hrtimer_is_hres_active(&rq->hrtick_timer);
}

static void hrtick_clear(struct rq *rq)
{
	if (hrtimer_active(&rq->hrtick_timer))
		hrtimer_cancel(&rq->hrtick_timer);
}

/*
 * High-resolution timer tick.
 * Runs from hardirq context with interrupts disabled.
 */
static enum hrtimer_restart hrtick(struct hrtimer *timer)
{
	struct rq *rq = container_of(timer, struct rq, hrtick_timer);

	WARN_ON_ONCE(cpu_of(rq) != smp_processor_id());

	raw_spin_lock(&rq->lock);
	update_rq_clock(rq);
	rq->curr->sched_class->task_tick(rq, rq->curr, 1);
	raw_spin_unlock(&rq->lock);

	return HRTIMER_NORESTART;
}

#ifdef CONFIG_SMP
/*
 * called from hardirq (IPI) context
 */
static void __hrtick_start(void *arg)
{
	struct rq *rq = arg;

	raw_spin_lock(&rq->lock);
	hrtimer_restart(&rq->hrtick_timer);
	rq->hrtick_csd_pending = 0;
	raw_spin_unlock(&rq->lock);
}

/*
 * Called to set the hrtick timer state.
 *
 * called with rq->lock held and irqs disabled
 */
static void hrtick_start(struct rq *rq, u64 delay)
{
	struct hrtimer *timer = &rq->hrtick_timer;
	ktime_t time = ktime_add_ns(timer->base->get_time(), delay);

	hrtimer_set_expires(timer, time);

	if (rq == this_rq()) {
		hrtimer_restart(timer);
	} else if (!rq->hrtick_csd_pending) {
		__smp_call_function_single(cpu_of(rq), &rq->hrtick_csd, 0);
		rq->hrtick_csd_pending = 1;
	}
}

static int
hotplug_hrtick(struct notifier_block *nfb, unsigned long action, void *hcpu)
{
	int cpu = (int)(long)hcpu;

	switch (action) {
	case CPU_UP_CANCELED:
	case CPU_UP_CANCELED_FROZEN:
	case CPU_DOWN_PREPARE:
	case CPU_DOWN_PREPARE_FROZEN:
	case CPU_DEAD:
	case CPU_DEAD_FROZEN:
		hrtick_clear(cpu_rq(cpu));
		return NOTIFY_OK;
	}

	return NOTIFY_DONE;
}

static __init void init_hrtick(void)
{
	hotcpu_notifier(hotplug_hrtick, 0);
}
#else
/*
 * Called to set the hrtick timer state.
 *
 * called with rq->lock held and irqs disabled
 */
static void hrtick_start(struct rq *rq, u64 delay)
{
	__hrtimer_start_range_ns(&rq->hrtick_timer, ns_to_ktime(delay), 0,
			HRTIMER_MODE_REL_PINNED, 0);
}

static inline void init_hrtick(void)
{
}
#endif /* CONFIG_SMP */

static void init_rq_hrtick(struct rq *rq)
{
#ifdef CONFIG_SMP
	rq->hrtick_csd_pending = 0;

	rq->hrtick_csd.flags = 0;
	rq->hrtick_csd.func = __hrtick_start;
	rq->hrtick_csd.info = rq;
#endif

	hrtimer_init(&rq->hrtick_timer, CLOCK_MONOTONIC, HRTIMER_MODE_REL);
	rq->hrtick_timer.function = hrtick;
	rq->hrtick_timer.irqsafe = 1;
}
#else	/* CONFIG_SCHED_HRTICK */
static inline void hrtick_clear(struct rq *rq)
{
}

static inline void init_rq_hrtick(struct rq *rq)
{
}

static inline void init_hrtick(void)
{
}
#endif	/* CONFIG_SCHED_HRTICK */

/*
 * resched_task - mark a task 'to be rescheduled now'.
 *
 * On UP this means the setting of the need_resched flag, on SMP it
 * might also involve a cross-CPU call to trigger the scheduler on
 * the target CPU.
 */
#ifdef CONFIG_SMP

#ifndef tsk_is_polling
#define tsk_is_polling(t) test_tsk_thread_flag(t, TIF_POLLING_NRFLAG)
#endif

static void resched_task(struct task_struct *p)
{
	int cpu;

	assert_raw_spin_locked(&task_rq(p)->lock);

	if (test_tsk_need_resched(p))
		return;

	set_tsk_need_resched(p);

	cpu = task_cpu(p);
	if (cpu == smp_processor_id())
		return;

	/* NEED_RESCHED must be visible before we test polling */
	smp_mb();
	if (!tsk_is_polling(p))
		smp_send_reschedule(cpu);
}

static void resched_cpu(int cpu)
{
	struct rq *rq = cpu_rq(cpu);
	unsigned long flags;

	if (!raw_spin_trylock_irqsave(&rq->lock, flags))
		return;
	resched_task(cpu_curr(cpu));
	raw_spin_unlock_irqrestore(&rq->lock, flags);
}

#ifdef CONFIG_NO_HZ
/*
 * In the semi idle case, use the nearest busy cpu for migrating timers
 * from an idle cpu.  This is good for power-savings.
 *
 * We don't do similar optimization for completely idle system, as
 * selecting an idle cpu will add more delays to the timers than intended
 * (as that cpu's timer base may not be uptodate wrt jiffies etc).
 */
int get_nohz_timer_target(void)
{
	int cpu = smp_processor_id();
	int i;
	struct sched_domain *sd;

	rcu_read_lock();
	for_each_domain(cpu, sd) {
		for_each_cpu(i, sched_domain_span(sd)) {
			if (!idle_cpu(i)) {
				cpu = i;
				goto unlock;
			}
		}
	}
unlock:
	rcu_read_unlock();
	return cpu;
}
/*
 * When add_timer_on() enqueues a timer into the timer wheel of an
 * idle CPU then this timer might expire before the next timer event
 * which is scheduled to wake up that CPU. In case of a completely
 * idle system the next event might even be infinite time into the
 * future. wake_up_idle_cpu() ensures that the CPU is woken up and
 * leaves the inner idle loop so the newly added timer is taken into
 * account when the CPU goes back to idle and evaluates the timer
 * wheel for the next timer event.
 */
void wake_up_idle_cpu(int cpu)
{
	struct rq *rq = cpu_rq(cpu);

	if (cpu == smp_processor_id())
		return;

	/*
	 * This is safe, as this function is called with the timer
	 * wheel base lock of (cpu) held. When the CPU is on the way
	 * to idle and has not yet set rq->curr to idle then it will
	 * be serialized on the timer wheel base lock and take the new
	 * timer into account automatically.
	 */
	if (rq->curr != rq->idle)
		return;

	/*
	 * We can set TIF_RESCHED on the idle task of the other CPU
	 * lockless. The worst case is that the other CPU runs the
	 * idle task through an additional NOOP schedule()
	 */
	set_tsk_need_resched(rq->idle);

	/* NEED_RESCHED must be visible before we test polling */
	smp_mb();
	if (!tsk_is_polling(rq->idle))
		smp_send_reschedule(cpu);
}

#endif /* CONFIG_NO_HZ */

static u64 sched_avg_period(void)
{
	return (u64)sysctl_sched_time_avg * NSEC_PER_MSEC / 2;
}

static void sched_avg_update(struct rq *rq)
{
	s64 period = sched_avg_period();

	while ((s64)(rq->clock - rq->age_stamp) > period) {
		/*
		 * Inline assembly required to prevent the compiler
		 * optimising this loop into a divmod call.
		 * See __iter_div_u64_rem() for another example of this.
		 */
		asm("" : "+rm" (rq->age_stamp));
		rq->age_stamp += period;
		rq->rt_avg /= 2;
	}
}

static void sched_rt_avg_update(struct rq *rq, u64 rt_delta)
{
	rq->rt_avg += rt_delta;
	sched_avg_update(rq);
}

#else /* !CONFIG_SMP */
static void resched_task(struct task_struct *p)
{
	assert_raw_spin_locked(&task_rq(p)->lock);
	set_tsk_need_resched(p);
}

static void sched_rt_avg_update(struct rq *rq, u64 rt_delta)
{
}

static void sched_avg_update(struct rq *rq)
{
}
#endif /* CONFIG_SMP */

#if BITS_PER_LONG == 32
# define WMULT_CONST	(~0UL)
#else
# define WMULT_CONST	(1UL << 32)
#endif

#define WMULT_SHIFT	32

/*
 * Shift right and round:
 */
#define SRR(x, y) (((x) + (1UL << ((y) - 1))) >> (y))

/*
 * delta *= weight / lw
 */
static unsigned long
calc_delta_mine(unsigned long delta_exec, unsigned long weight,
		struct load_weight *lw)
{
	u64 tmp;

	/*
	 * weight can be less than 2^SCHED_LOAD_RESOLUTION for task group sched
	 * entities since MIN_SHARES = 2. Treat weight as 1 if less than
	 * 2^SCHED_LOAD_RESOLUTION.
	 */
	if (likely(weight > (1UL << SCHED_LOAD_RESOLUTION)))
		tmp = (u64)delta_exec * scale_load_down(weight);
	else
		tmp = (u64)delta_exec;

	if (!lw->inv_weight) {
		unsigned long w = scale_load_down(lw->weight);

		if (BITS_PER_LONG > 32 && unlikely(w >= WMULT_CONST))
			lw->inv_weight = 1;
		else if (unlikely(!w))
			lw->inv_weight = WMULT_CONST;
		else
			lw->inv_weight = WMULT_CONST / w;
	}

	/*
	 * Check whether we'd overflow the 64-bit multiplication:
	 */
	if (unlikely(tmp > WMULT_CONST))
		tmp = SRR(SRR(tmp, WMULT_SHIFT/2) * lw->inv_weight,
			WMULT_SHIFT/2);
	else
		tmp = SRR(tmp * lw->inv_weight, WMULT_SHIFT);

	return (unsigned long)min(tmp, (u64)(unsigned long)LONG_MAX);
}

static inline void update_load_add(struct load_weight *lw, unsigned long inc)
{
	lw->weight += inc;
	lw->inv_weight = 0;
}

static inline void update_load_sub(struct load_weight *lw, unsigned long dec)
{
	lw->weight -= dec;
	lw->inv_weight = 0;
}

static inline void update_load_set(struct load_weight *lw, unsigned long w)
{
	lw->weight = w;
	lw->inv_weight = 0;
}

/*
 * To aid in avoiding the subversion of "niceness" due to uneven distribution
 * of tasks with abnormal "nice" values across CPUs the contribution that
 * each task makes to its run queue's load is weighted according to its
 * scheduling class and "nice" value. For SCHED_NORMAL tasks this is just a
 * scaled version of the new time slice allocation that they receive on time
 * slice expiry etc.
 */

#define WEIGHT_IDLEPRIO                3
#define WMULT_IDLEPRIO         1431655765

/*
 * Nice levels are multiplicative, with a gentle 10% change for every
 * nice level changed. I.e. when a CPU-bound task goes from nice 0 to
 * nice 1, it will get ~10% less CPU time than another CPU-bound task
 * that remained on nice 0.
 *
 * The "10% effect" is relative and cumulative: from _any_ nice level,
 * if you go up 1 level, it's -10% CPU usage, if you go down 1 level
 * it's +10% CPU usage. (to achieve that we use a multiplier of 1.25.
 * If a task goes up by ~10% and another task goes down by ~10% then
 * the relative distance between them is ~25%.)
 */
static const int prio_to_weight[40] = {
 /* -20 */     88761,     71755,     56483,     46273,     36291,
 /* -15 */     29154,     23254,     18705,     14949,     11916,
 /* -10 */      9548,      7620,      6100,      4904,      3906,
 /*  -5 */      3121,      2501,      1991,      1586,      1277,
 /*   0 */      1024,       820,       655,       526,       423,
 /*   5 */       335,       272,       215,       172,       137,
 /*  10 */       110,        87,        70,        56,        45,
 /*  15 */        36,        29,        23,        18,        15,
};

/*
 * Inverse (2^32/x) values of the prio_to_weight[] array, precalculated.
 *
 * In cases where the weight does not change often, we can use the
 * precalculated inverse to speed up arithmetics by turning divisions
 * into multiplications:
 */
static const u32 prio_to_wmult[40] = {
 /* -20 */     48388,     59856,     76040,     92818,    118348,
 /* -15 */    147320,    184698,    229616,    287308,    360437,
 /* -10 */    449829,    563644,    704093,    875809,   1099582,
 /*  -5 */   1376151,   1717300,   2157191,   2708050,   3363326,
 /*   0 */   4194304,   5237765,   6557202,   8165337,  10153587,
 /*   5 */  12820798,  15790321,  19976592,  24970740,  31350126,
 /*  10 */  39045157,  49367440,  61356676,  76695844,  95443717,
 /*  15 */ 119304647, 148102320, 186737708, 238609294, 286331153,
};

/* Time spent by the tasks of the cpu accounting group executing in ... */
enum cpuacct_stat_index {
	CPUACCT_STAT_USER,	/* ... user mode */
	CPUACCT_STAT_SYSTEM,	/* ... kernel mode */

	CPUACCT_STAT_NSTATS,
};

#ifdef CONFIG_CGROUP_CPUACCT
static void cpuacct_charge(struct task_struct *tsk, u64 cputime);
static void cpuacct_update_stats(struct task_struct *tsk,
		enum cpuacct_stat_index idx, cputime_t val);
#else
static inline void cpuacct_charge(struct task_struct *tsk, u64 cputime) {}
static inline void cpuacct_update_stats(struct task_struct *tsk,
		enum cpuacct_stat_index idx, cputime_t val) {}
#endif

static inline void inc_cpu_load(struct rq *rq, unsigned long load)
{
	update_load_add(&rq->load, load);
}

static inline void dec_cpu_load(struct rq *rq, unsigned long load)
{
	update_load_sub(&rq->load, load);
}

#if (defined(CONFIG_SMP) && defined(CONFIG_FAIR_GROUP_SCHED)) || defined(CONFIG_RT_GROUP_SCHED)
typedef int (*tg_visitor)(struct task_group *, void *);

/*
 * Iterate the full tree, calling @down when first entering a node and @up when
 * leaving it for the final time.
 */
static int walk_tg_tree(tg_visitor down, tg_visitor up, void *data)
{
	struct task_group *parent, *child;
	int ret;

	rcu_read_lock();
	parent = &root_task_group;
down:
	ret = (*down)(parent, data);
	if (ret)
		goto out_unlock;
	list_for_each_entry_rcu(child, &parent->children, siblings) {
		parent = child;
		goto down;

up:
		continue;
	}
	ret = (*up)(parent, data);
	if (ret)
		goto out_unlock;

	child = parent;
	parent = parent->parent;
	if (parent)
		goto up;
out_unlock:
	rcu_read_unlock();

	return ret;
}

static int tg_nop(struct task_group *tg, void *data)
{
	return 0;
}
#endif

#ifdef CONFIG_SMP
/* Used instead of source_load when we know the type == 0 */
static unsigned long weighted_cpuload(const int cpu)
{
	return cpu_rq(cpu)->load.weight;
}

/*
 * Return a low guess at the load of a migration-source cpu weighted
 * according to the scheduling class and "nice" value.
 *
 * We want to under-estimate the load of migration sources, to
 * balance conservatively.
 */
static unsigned long source_load(int cpu, int type)
{
	struct rq *rq = cpu_rq(cpu);
	unsigned long total = weighted_cpuload(cpu);

	if (type == 0 || !sched_feat(LB_BIAS))
		return total;

	return min(rq->cpu_load[type-1], total);
}

/*
 * Return a high guess at the load of a migration-target cpu weighted
 * according to the scheduling class and "nice" value.
 */
static unsigned long target_load(int cpu, int type)
{
	struct rq *rq = cpu_rq(cpu);
	unsigned long total = weighted_cpuload(cpu);

	if (type == 0 || !sched_feat(LB_BIAS))
		return total;

	return max(rq->cpu_load[type-1], total);
}

static unsigned long power_of(int cpu)
{
	return cpu_rq(cpu)->cpu_power;
}

static int task_hot(struct task_struct *p, u64 now, struct sched_domain *sd);

static unsigned long cpu_avg_load_per_task(int cpu)
{
	struct rq *rq = cpu_rq(cpu);
	unsigned long nr_running = ACCESS_ONCE(rq->nr_running);

	if (nr_running)
		rq->avg_load_per_task = rq->load.weight / nr_running;
	else
		rq->avg_load_per_task = 0;

	return rq->avg_load_per_task;
}

#ifdef CONFIG_FAIR_GROUP_SCHED

/*
 * Compute the cpu's hierarchical load factor for each task group.
 * This needs to be done in a top-down fashion because the load of a child
 * group is a fraction of its parents load.
 */
static int tg_load_down(struct task_group *tg, void *data)
{
	unsigned long load;
	long cpu = (long)data;

	if (!tg->parent) {
		load = cpu_rq(cpu)->load.weight;
	} else {
		load = tg->parent->cfs_rq[cpu]->h_load;
		load *= tg->se[cpu]->load.weight;
		load /= tg->parent->cfs_rq[cpu]->load.weight + 1;
	}

	tg->cfs_rq[cpu]->h_load = load;

	return 0;
}

static void update_h_load(long cpu)
{
	walk_tg_tree(tg_load_down, tg_nop, (void *)cpu);
}

#endif

#ifdef CONFIG_PREEMPT

static void double_rq_lock(struct rq *rq1, struct rq *rq2);

/*
 * fair double_lock_balance: Safely acquires both rq->locks in a fair
 * way at the expense of forcing extra atomic operations in all
 * invocations.  This assures that the double_lock is acquired using the
 * same underlying policy as the spinlock_t on this architecture, which
 * reduces latency compared to the unfair variant below.  However, it
 * also adds more overhead and therefore may reduce throughput.
 */
static inline int _double_lock_balance(struct rq *this_rq, struct rq *busiest)
	__releases(this_rq->lock)
	__acquires(busiest->lock)
	__acquires(this_rq->lock)
{
	raw_spin_unlock(&this_rq->lock);
	double_rq_lock(this_rq, busiest);

	return 1;
}

#else
/*
 * Unfair double_lock_balance: Optimizes throughput at the expense of
 * latency by eliminating extra atomic operations when the locks are
 * already in proper order on entry.  This favors lower cpu-ids and will
 * grant the double lock to lower cpus over higher ids under contention,
 * regardless of entry order into the function.
 */
static int _double_lock_balance(struct rq *this_rq, struct rq *busiest)
	__releases(this_rq->lock)
	__acquires(busiest->lock)
	__acquires(this_rq->lock)
{
	int ret = 0;

	if (unlikely(!raw_spin_trylock(&busiest->lock))) {
		if (busiest < this_rq) {
			raw_spin_unlock(&this_rq->lock);
			raw_spin_lock(&busiest->lock);
			raw_spin_lock_nested(&this_rq->lock,
					      SINGLE_DEPTH_NESTING);
			ret = 1;
		} else
			raw_spin_lock_nested(&busiest->lock,
					      SINGLE_DEPTH_NESTING);
	}
	return ret;
}

#endif /* CONFIG_PREEMPT */

/*
 * double_lock_balance - lock the busiest runqueue, this_rq is locked already.
 */
static int double_lock_balance(struct rq *this_rq, struct rq *busiest)
{
	if (unlikely(!irqs_disabled())) {
		/* printk() doesn't work good under rq->lock */
		raw_spin_unlock(&this_rq->lock);
		BUG_ON(1);
	}

	return _double_lock_balance(this_rq, busiest);
}

static inline void double_unlock_balance(struct rq *this_rq, struct rq *busiest)
	__releases(busiest->lock)
{
	raw_spin_unlock(&busiest->lock);
	lock_set_subclass(&this_rq->lock.dep_map, 0, _RET_IP_);
}

/*
 * double_rq_lock - safely lock two runqueues
 *
 * Note this does not disable interrupts like task_rq_lock,
 * you need to do so manually before calling.
 */
static void double_rq_lock(struct rq *rq1, struct rq *rq2)
	__acquires(rq1->lock)
	__acquires(rq2->lock)
{
	BUG_ON(!irqs_disabled());
	if (rq1 == rq2) {
		raw_spin_lock(&rq1->lock);
		__acquire(rq2->lock);	/* Fake it out ;) */
	} else {
		if (rq1 < rq2) {
			raw_spin_lock(&rq1->lock);
			raw_spin_lock_nested(&rq2->lock, SINGLE_DEPTH_NESTING);
		} else {
			raw_spin_lock(&rq2->lock);
			raw_spin_lock_nested(&rq1->lock, SINGLE_DEPTH_NESTING);
		}
	}
}

/*
 * double_rq_unlock - safely unlock two runqueues
 *
 * Note this does not restore interrupts like task_rq_unlock,
 * you need to do so manually after calling.
 */
static void double_rq_unlock(struct rq *rq1, struct rq *rq2)
	__releases(rq1->lock)
	__releases(rq2->lock)
{
	raw_spin_unlock(&rq1->lock);
	if (rq1 != rq2)
		raw_spin_unlock(&rq2->lock);
	else
		__release(rq2->lock);
}

#else /* CONFIG_SMP */

/*
 * double_rq_lock - safely lock two runqueues
 *
 * Note this does not disable interrupts like task_rq_lock,
 * you need to do so manually before calling.
 */
static void double_rq_lock(struct rq *rq1, struct rq *rq2)
	__acquires(rq1->lock)
	__acquires(rq2->lock)
{
	BUG_ON(!irqs_disabled());
	BUG_ON(rq1 != rq2);
	raw_spin_lock(&rq1->lock);
	__acquire(rq2->lock);	/* Fake it out ;) */
}

/*
 * double_rq_unlock - safely unlock two runqueues
 *
 * Note this does not restore interrupts like task_rq_unlock,
 * you need to do so manually after calling.
 */
static void double_rq_unlock(struct rq *rq1, struct rq *rq2)
	__releases(rq1->lock)
	__releases(rq2->lock)
{
	BUG_ON(rq1 != rq2);
	raw_spin_unlock(&rq1->lock);
	__release(rq2->lock);
}

#endif

static void calc_load_account_idle(struct rq *this_rq);
static void update_sysctl(void);
static int get_update_sysctl_factor(void);
static void update_cpu_load(struct rq *this_rq);

static inline void __set_task_cpu(struct task_struct *p, unsigned int cpu)
{
	set_task_rq(p, cpu);
#ifdef CONFIG_SMP
	/*
	 * After ->cpu is set up to a new value, task_rq_lock(p, ...) can be
	 * successfuly executed on another CPU. We must ensure that updates of
	 * per-task data have been completed by this moment.
	 */
	smp_wmb();
	task_thread_info(p)->cpu = cpu;
#endif
}

static const struct sched_class rt_sched_class;

#define sched_class_highest (&stop_sched_class)
#define for_each_class(class) \
   for (class = sched_class_highest; class; class = class->next)

#include "sched_stats.h"

static void inc_nr_running(struct rq *rq)
{
	rq->nr_running++;
}

static void dec_nr_running(struct rq *rq)
{
	rq->nr_running--;
}

static void set_load_weight(struct task_struct *p)
{
	int prio = p->static_prio - MAX_RT_PRIO;
	struct load_weight *load = &p->se.load;

	/*
	 * SCHED_IDLE tasks get minimal weight:
	 */
	if (p->policy == SCHED_IDLE) {
		load->weight = scale_load(WEIGHT_IDLEPRIO);
		load->inv_weight = WMULT_IDLEPRIO;
		return;
	}

	load->weight = scale_load(prio_to_weight[prio]);
	load->inv_weight = prio_to_wmult[prio];
}

static void enqueue_task(struct rq *rq, struct task_struct *p, int flags)
{
	update_rq_clock(rq);
	sched_info_queued(p);
	p->sched_class->enqueue_task(rq, p, flags);
}

static void dequeue_task(struct rq *rq, struct task_struct *p, int flags)
{
	update_rq_clock(rq);
	sched_info_dequeued(p);
	p->sched_class->dequeue_task(rq, p, flags);
}

/*
 * activate_task - move a task to the runqueue.
 */
static void activate_task(struct rq *rq, struct task_struct *p, int flags)
{
	if (task_contributes_to_load(p))
		rq->nr_uninterruptible--;

	enqueue_task(rq, p, flags);
	inc_nr_running(rq);
}

/*
 * deactivate_task - remove a task from the runqueue.
 */
static void deactivate_task(struct rq *rq, struct task_struct *p, int flags)
{
	if (task_contributes_to_load(p))
		rq->nr_uninterruptible++;

	dequeue_task(rq, p, flags);
	dec_nr_running(rq);
}

#ifdef CONFIG_IRQ_TIME_ACCOUNTING

/*
 * There are no locks covering percpu hardirq/softirq time.
 * They are only modified in account_system_vtime, on corresponding CPU
 * with interrupts disabled. So, writes are safe.
 * They are read and saved off onto struct rq in update_rq_clock().
 * This may result in other CPU reading this CPU's irq time and can
 * race with irq/account_system_vtime on this CPU. We would either get old
 * or new value with a side effect of accounting a slice of irq time to wrong
 * task when irq is in progress while we read rq->clock. That is a worthy
 * compromise in place of having locks on each irq in account_system_time.
 */
static DEFINE_PER_CPU(u64, cpu_hardirq_time);
static DEFINE_PER_CPU(u64, cpu_softirq_time);

static DEFINE_PER_CPU(u64, irq_start_time);
static int sched_clock_irqtime;

void enable_sched_clock_irqtime(void)
{
	sched_clock_irqtime = 1;
}

void disable_sched_clock_irqtime(void)
{
	sched_clock_irqtime = 0;
}

#ifndef CONFIG_64BIT
static DEFINE_PER_CPU(seqcount_t, irq_time_seq);

static inline void irq_time_write_begin(void)
{
	__this_cpu_inc(irq_time_seq.sequence);
	smp_wmb();
}

static inline void irq_time_write_end(void)
{
	smp_wmb();
	__this_cpu_inc(irq_time_seq.sequence);
}

static inline u64 irq_time_read(int cpu)
{
	u64 irq_time;
	unsigned seq;

	do {
		seq = read_seqcount_begin(&per_cpu(irq_time_seq, cpu));
		irq_time = per_cpu(cpu_softirq_time, cpu) +
			   per_cpu(cpu_hardirq_time, cpu);
	} while (read_seqcount_retry(&per_cpu(irq_time_seq, cpu), seq));

	return irq_time;
}
#else /* CONFIG_64BIT */
static inline void irq_time_write_begin(void)
{
}

static inline void irq_time_write_end(void)
{
}

static inline u64 irq_time_read(int cpu)
{
	return per_cpu(cpu_softirq_time, cpu) + per_cpu(cpu_hardirq_time, cpu);
}
#endif /* CONFIG_64BIT */

/*
 * Called before incrementing preempt_count on {soft,}irq_enter
 * and before decrementing preempt_count on {soft,}irq_exit.
 */
void account_system_vtime(struct task_struct *curr)
{
	unsigned long flags;
	s64 delta;
	int cpu;

	if (!sched_clock_irqtime)
		return;

	local_irq_save(flags);

	cpu = smp_processor_id();
	delta = sched_clock_cpu(cpu) - __this_cpu_read(irq_start_time);
	__this_cpu_add(irq_start_time, delta);

	irq_time_write_begin();
	/*
	 * We do not account for softirq time from ksoftirqd here.
	 * We want to continue accounting softirq time to ksoftirqd thread
	 * in that case, so as not to confuse scheduler with a special task
	 * that do not consume any time, but still wants to run.
	 */
	if (hardirq_count())
		__this_cpu_add(cpu_hardirq_time, delta);
	else if (in_serving_softirq() && curr != this_cpu_ksoftirqd())
		__this_cpu_add(cpu_softirq_time, delta);

	irq_time_write_end();
	local_irq_restore(flags);
}
EXPORT_SYMBOL_GPL(account_system_vtime);

static void update_rq_clock_task(struct rq *rq, s64 delta)
{
	s64 irq_delta;

	irq_delta = irq_time_read(cpu_of(rq)) - rq->prev_irq_time;

	/*
	 * Since irq_time is only updated on {soft,}irq_exit, we might run into
	 * this case when a previous update_rq_clock() happened inside a
	 * {soft,}irq region.
	 *
	 * When this happens, we stop ->clock_task and only update the
	 * prev_irq_time stamp to account for the part that fit, so that a next
	 * update will consume the rest. This ensures ->clock_task is
	 * monotonic.
	 *
	 * It does however cause some slight miss-attribution of {soft,}irq
	 * time, a more accurate solution would be to update the irq_time using
	 * the current rq->clock timestamp, except that would require using
	 * atomic ops.
	 */
	if (irq_delta > delta)
		irq_delta = delta;

	rq->prev_irq_time += irq_delta;
	delta -= irq_delta;
	rq->clock_task += delta;

	if (irq_delta && sched_feat(NONIRQ_POWER))
		sched_rt_avg_update(rq, irq_delta);
}

static int irqtime_account_hi_update(void)
{
	struct cpu_usage_stat *cpustat = &kstat_this_cpu.cpustat;
	unsigned long flags;
	u64 latest_ns;
	int ret = 0;

	local_irq_save(flags);
	latest_ns = this_cpu_read(cpu_hardirq_time);
	if (cputime64_gt(nsecs_to_cputime64(latest_ns), cpustat->irq))
		ret = 1;
	local_irq_restore(flags);
	return ret;
}

static int irqtime_account_si_update(void)
{
	struct cpu_usage_stat *cpustat = &kstat_this_cpu.cpustat;
	unsigned long flags;
	u64 latest_ns;
	int ret = 0;

	local_irq_save(flags);
	latest_ns = this_cpu_read(cpu_softirq_time);
	if (cputime64_gt(nsecs_to_cputime64(latest_ns), cpustat->softirq))
		ret = 1;
	local_irq_restore(flags);
	return ret;
}

#else /* CONFIG_IRQ_TIME_ACCOUNTING */

#define sched_clock_irqtime	(0)

static void update_rq_clock_task(struct rq *rq, s64 delta)
{
	rq->clock_task += delta;
}

#endif /* CONFIG_IRQ_TIME_ACCOUNTING */

#include "sched_idletask.c"
#include "sched_fair.c"
#include "sched_rt.c"
#include "sched_autogroup.c"
#include "sched_stoptask.c"
#ifdef CONFIG_SCHED_DEBUG
# include "sched_debug.c"
#endif

void sched_set_stop_task(int cpu, struct task_struct *stop)
{
	struct sched_param param = { .sched_priority = MAX_RT_PRIO - 1 };
	struct task_struct *old_stop = cpu_rq(cpu)->stop;

	if (stop) {
		/*
		 * Make it appear like a SCHED_FIFO task, its something
		 * userspace knows about and won't get confused about.
		 *
		 * Also, it will make PI more or less work without too
		 * much confusion -- but then, stop work should not
		 * rely on PI working anyway.
		 */
		sched_setscheduler_nocheck(stop, SCHED_FIFO, &param);

		stop->sched_class = &stop_sched_class;
	}

	cpu_rq(cpu)->stop = stop;

	if (old_stop) {
		/*
		 * Reset it back to a normal scheduling class so that
		 * it can die in pieces.
		 */
		old_stop->sched_class = &rt_sched_class;
	}
}

/*
 * __normal_prio - return the priority that is based on the static prio
 */
static inline int __normal_prio(struct task_struct *p)
{
	return p->static_prio;
}

/*
 * Calculate the expected normal priority: i.e. priority
 * without taking RT-inheritance into account. Might be
 * boosted by interactivity modifiers. Changes upon fork,
 * setprio syscalls, and whenever the interactivity
 * estimator recalculates.
 */
static inline int normal_prio(struct task_struct *p)
{
	int prio;

	if (task_has_rt_policy(p))
		prio = MAX_RT_PRIO-1 - p->rt_priority;
	else
		prio = __normal_prio(p);
	return prio;
}

/*
 * Calculate the current priority, i.e. the priority
 * taken into account by the scheduler. This value might
 * be boosted by RT tasks, or might be boosted by
 * interactivity modifiers. Will be RT if the task got
 * RT-boosted. If not then it returns p->normal_prio.
 */
static int effective_prio(struct task_struct *p)
{
	p->normal_prio = normal_prio(p);
	/*
	 * If we are RT tasks or we were boosted to RT priority,
	 * keep the priority unchanged. Otherwise, update priority
	 * to the normal priority:
	 */
	if (!rt_prio(p->prio))
		return p->normal_prio;
	return p->prio;
}

/**
 * task_curr - is this task currently executing on a CPU?
 * @p: the task in question.
 */
inline int task_curr(const struct task_struct *p)
{
	return cpu_curr(task_cpu(p)) == p;
}

static inline void check_class_changed(struct rq *rq, struct task_struct *p,
				       const struct sched_class *prev_class,
				       int oldprio)
{
	if (prev_class != p->sched_class) {
		if (prev_class->switched_from)
			prev_class->switched_from(rq, p);
		p->sched_class->switched_to(rq, p);
	} else if (oldprio != p->prio)
		p->sched_class->prio_changed(rq, p, oldprio);
}

static void check_preempt_curr(struct rq *rq, struct task_struct *p, int flags)
{
	const struct sched_class *class;

	if (p->sched_class == rq->curr->sched_class) {
		rq->curr->sched_class->check_preempt_curr(rq, p, flags);
	} else {
		for_each_class(class) {
			if (class == rq->curr->sched_class)
				break;
			if (class == p->sched_class) {
				resched_task(rq->curr);
				break;
			}
		}
	}

	/*
	 * A queue event has occurred, and we're going to schedule.  In
	 * this case, we can save a useless back to back clock update.
	 */
	if (rq->curr->on_rq && test_tsk_need_resched(rq->curr))
		rq->skip_clock_update = 1;
}

#ifdef CONFIG_SMP
/*
 * Is this task likely cache-hot:
 */
static int
task_hot(struct task_struct *p, u64 now, struct sched_domain *sd)
{
	s64 delta;

	if (p->sched_class != &fair_sched_class)
		return 0;

	if (unlikely(p->policy == SCHED_IDLE))
		return 0;

	/*
	 * Buddy candidates are cache hot:
	 */
	if (sched_feat(CACHE_HOT_BUDDY) && this_rq()->nr_running &&
			(&p->se == cfs_rq_of(&p->se)->next ||
			 &p->se == cfs_rq_of(&p->se)->last))
		return 1;

	if (sysctl_sched_migration_cost == -1)
		return 1;
	if (sysctl_sched_migration_cost == 0)
		return 0;

	delta = now - p->se.exec_start;

	return delta < (s64)sysctl_sched_migration_cost;
}

void set_task_cpu(struct task_struct *p, unsigned int new_cpu)
{
#ifdef CONFIG_SCHED_DEBUG
	/*
	 * We should never call set_task_cpu() on a blocked task,
	 * ttwu() will sort out the placement.
	 */
	WARN_ON_ONCE(p->state != TASK_RUNNING && p->state != TASK_WAKING &&
			!(task_thread_info(p)->preempt_count & PREEMPT_ACTIVE));

#ifdef CONFIG_LOCKDEP
	/*
	 * The caller should hold either p->pi_lock or rq->lock, when changing
	 * a task's CPU. ->pi_lock for waking tasks, rq->lock for runnable tasks.
	 *
	 * sched_move_task() holds both and thus holding either pins the cgroup,
	 * see set_task_rq().
	 *
	 * Furthermore, all task_rq users should acquire both locks, see
	 * task_rq_lock().
	 */
	WARN_ON_ONCE(debug_locks && !(lockdep_is_held(&p->pi_lock) ||
				      lockdep_is_held(&task_rq(p)->lock)));
#endif
#endif

	trace_sched_migrate_task(p, new_cpu);

	if (task_cpu(p) != new_cpu) {
		p->se.nr_migrations++;
		perf_sw_event(PERF_COUNT_SW_CPU_MIGRATIONS, 1, 1, NULL, 0);
	}

	__set_task_cpu(p, new_cpu);
}

struct migration_arg {
	struct task_struct *task;
	int dest_cpu;
};

static int migration_cpu_stop(void *data);

/*
 * wait_task_inactive - wait for a thread to unschedule.
 *
 * If @match_state is nonzero, it's the @p->state value just checked and
 * not expected to change.  If it changes, i.e. @p might have woken up,
 * then return zero.  When we succeed in waiting for @p to be off its CPU,
 * we return a positive number (its total switch count).  If a second call
 * a short while later returns the same number, the caller can be sure that
 * @p has remained unscheduled the whole time.
 *
 * The caller must ensure that the task *will* unschedule sometime soon,
 * else this function might spin for a *long* time. This function can't
 * be called with interrupts off, or it may introduce deadlock with
 * smp_call_function() if an IPI is sent by the same process we are
 * waiting to become inactive.
 */
unsigned long wait_task_inactive(struct task_struct *p, long match_state)
{
	unsigned long flags;
	int running, on_rq;
	unsigned long ncsw;
	struct rq *rq;

	for (;;) {
		/*
		 * We do the initial early heuristics without holding
		 * any task-queue locks at all. We'll only try to get
		 * the runqueue lock when things look like they will
		 * work out!
		 */
		rq = task_rq(p);

		/*
		 * If the task is actively running on another CPU
		 * still, just relax and busy-wait without holding
		 * any locks.
		 *
		 * NOTE! Since we don't hold any locks, it's not
		 * even sure that "rq" stays as the right runqueue!
		 * But we don't care, since "task_running()" will
		 * return false if the runqueue has changed and p
		 * is actually now running somewhere else!
		 */
		while (task_running(rq, p)) {
			if (match_state && unlikely(p->state != match_state))
				return 0;
			cpu_relax();
		}

		/*
		 * Ok, time to look more closely! We need the rq
		 * lock now, to be *sure*. If we're wrong, we'll
		 * just go back and repeat.
		 */
		rq = task_rq_lock(p, &flags);
		trace_sched_wait_task(p);
		running = task_running(rq, p);
		on_rq = p->on_rq;
		ncsw = 0;
		if (!match_state || p->state == match_state)
			ncsw = p->nvcsw | LONG_MIN; /* sets MSB */
		task_rq_unlock(rq, p, &flags);

		/*
		 * If it changed from the expected state, bail out now.
		 */
		if (unlikely(!ncsw))
			break;

		/*
		 * Was it really running after all now that we
		 * checked with the proper locks actually held?
		 *
		 * Oops. Go back and try again..
		 */
		if (unlikely(running)) {
			cpu_relax();
			continue;
		}

		/*
		 * It's not enough that it's not actively running,
		 * it must be off the runqueue _entirely_, and not
		 * preempted!
		 *
		 * So if it was still runnable (but just not actively
		 * running right now), it's preempted, and we should
		 * yield - it could be a while.
		 */
		if (unlikely(on_rq)) {
			ktime_t to = ktime_set(0, NSEC_PER_SEC/HZ);

			set_current_state(TASK_UNINTERRUPTIBLE);
			schedule_hrtimeout(&to, HRTIMER_MODE_REL);
			continue;
		}

		/*
		 * Ahh, all good. It wasn't running, and it wasn't
		 * runnable, which means that it will never become
		 * running in the future either. We're all done!
		 */
		break;
	}

	return ncsw;
}

/***
 * kick_process - kick a running thread to enter/exit the kernel
 * @p: the to-be-kicked thread
 *
 * Cause a process which is running on another CPU to enter
 * kernel-mode, without any delay. (to get signals handled.)
 *
 * NOTE: this function doesn't have to take the runqueue lock,
 * because all it wants to ensure is that the remote task enters
 * the kernel. If the IPI races and the task has been migrated
 * to another CPU then no harm is done and the purpose has been
 * achieved as well.
 */
void kick_process(struct task_struct *p)
{
	int cpu;

	preempt_disable();
	cpu = task_cpu(p);
	if ((cpu != smp_processor_id()) && task_curr(p))
		smp_send_reschedule(cpu);
	preempt_enable();
}
EXPORT_SYMBOL_GPL(kick_process);
#endif /* CONFIG_SMP */

#ifdef CONFIG_SMP
/*
 * ->cpus_allowed is protected by both rq->lock and p->pi_lock
 */
static int select_fallback_rq(int cpu, struct task_struct *p)
{
	int dest_cpu;
	const struct cpumask *nodemask = cpumask_of_node(cpu_to_node(cpu));

	/* Look for allowed, online CPU in same node. */
	for_each_cpu_and(dest_cpu, nodemask, cpu_active_mask)
		if (cpumask_test_cpu(dest_cpu, tsk_cpus_allowed(p)))
			return dest_cpu;

	/* Any allowed, online CPU? */
	dest_cpu = cpumask_any_and(tsk_cpus_allowed(p), cpu_active_mask);
	if (dest_cpu < nr_cpu_ids)
		return dest_cpu;

	/* No more Mr. Nice Guy. */
	dest_cpu = cpuset_cpus_allowed_fallback(p);
	/*
	 * Don't tell them about moving exiting tasks or
	 * kernel threads (both mm NULL), since they never
	 * leave kernel.
	 */
	if (p->mm && printk_ratelimit()) {
		printk(KERN_INFO "process %d (%s) no longer affine to cpu%d\n",
				task_pid_nr(p), p->comm, cpu);
	}

	return dest_cpu;
}

/*
 * The caller (fork, wakeup) owns p->pi_lock, ->cpus_allowed is stable.
 */
static inline
int select_task_rq(struct task_struct *p, int sd_flags, int wake_flags)
{
	int cpu = p->sched_class->select_task_rq(p, sd_flags, wake_flags);

	/*
	 * In order not to call set_task_cpu() on a blocking task we need
	 * to rely on ttwu() to place the task on a valid ->cpus_allowed
	 * cpu.
	 *
	 * Since this is common to all placement strategies, this lives here.
	 *
	 * [ this allows ->select_task() to simply return task_cpu(p) and
	 *   not worry about this generic constraint ]
	 */
	if (unlikely(!cpumask_test_cpu(cpu, tsk_cpus_allowed(p)) ||
		     !cpu_online(cpu)))
		cpu = select_fallback_rq(task_cpu(p), p);

	return cpu;
}

static void update_avg(u64 *avg, u64 sample)
{
	s64 diff = sample - *avg;
	*avg += diff >> 3;
}
#endif

static void
ttwu_stat(struct task_struct *p, int cpu, int wake_flags)
{
#ifdef CONFIG_SCHEDSTATS
	struct rq *rq = this_rq();

#ifdef CONFIG_SMP
	int this_cpu = smp_processor_id();

	if (cpu == this_cpu) {
		schedstat_inc(rq, ttwu_local);
		schedstat_inc(p, se.statistics.nr_wakeups_local);
	} else {
		struct sched_domain *sd;

		schedstat_inc(p, se.statistics.nr_wakeups_remote);
		rcu_read_lock();
		for_each_domain(this_cpu, sd) {
			if (cpumask_test_cpu(cpu, sched_domain_span(sd))) {
				schedstat_inc(sd, ttwu_wake_remote);
				break;
			}
		}
		rcu_read_unlock();
	}

	if (wake_flags & WF_MIGRATED)
		schedstat_inc(p, se.statistics.nr_wakeups_migrate);

#endif /* CONFIG_SMP */

	schedstat_inc(rq, ttwu_count);
	schedstat_inc(p, se.statistics.nr_wakeups);

	if (wake_flags & WF_SYNC)
		schedstat_inc(p, se.statistics.nr_wakeups_sync);

#endif /* CONFIG_SCHEDSTATS */
}

static void ttwu_activate(struct rq *rq, struct task_struct *p, int en_flags)
{
	activate_task(rq, p, en_flags);
	p->on_rq = 1;
}

/*
 * Mark the task runnable and perform wakeup-preemption.
 */
static void
ttwu_do_wakeup(struct rq *rq, struct task_struct *p, int wake_flags)
{
	trace_sched_wakeup(p, true);
	check_preempt_curr(rq, p, wake_flags);

	p->state = TASK_RUNNING;
#ifdef CONFIG_SMP
	if (p->sched_class->task_woken)
		p->sched_class->task_woken(rq, p);

	if (unlikely(rq->idle_stamp)) {
		u64 delta = rq->clock - rq->idle_stamp;
		u64 max = 2*sysctl_sched_migration_cost;

		if (delta > max)
			rq->avg_idle = max;
		else
			update_avg(&rq->avg_idle, delta);
		rq->idle_stamp = 0;
	}
#endif
}

static void
ttwu_do_activate(struct rq *rq, struct task_struct *p, int wake_flags)
{
#ifdef CONFIG_SMP
	if (p->sched_contributes_to_load)
		rq->nr_uninterruptible--;
#endif

	ttwu_activate(rq, p, ENQUEUE_WAKEUP | ENQUEUE_WAKING);
	ttwu_do_wakeup(rq, p, wake_flags);
}

/*
 * Called in case the task @p isn't fully descheduled from its runqueue,
 * in this case we must do a remote wakeup. Its a 'light' wakeup though,
 * since all we need to do is flip p->state to TASK_RUNNING, since
 * the task is still ->on_rq.
 */
static int ttwu_remote(struct task_struct *p, int wake_flags)
{
	struct rq *rq;
	int ret = 0;

	rq = __task_rq_lock(p);
	if (p->on_rq) {
		ttwu_do_wakeup(rq, p, wake_flags);
		ret = 1;
	}
	__task_rq_unlock(rq);

	return ret;
}

#ifdef CONFIG_SMP
static void sched_ttwu_do_pending(struct task_struct *list)
{
	struct rq *rq = this_rq();

	raw_spin_lock(&rq->lock);

	while (list) {
		struct task_struct *p = list;
		list = list->wake_entry;
		ttwu_do_activate(rq, p, 0);
	}

	raw_spin_unlock(&rq->lock);
}

#ifdef CONFIG_HOTPLUG_CPU

static void sched_ttwu_pending(void)
{
	struct rq *rq = this_rq();
	struct task_struct *list = xchg(&rq->wake_list, NULL);

	if (!list)
		return;

	sched_ttwu_do_pending(list);
}

#endif /* CONFIG_HOTPLUG_CPU */

void scheduler_ipi(void)
{
	struct rq *rq = this_rq();
	struct task_struct *list = xchg(&rq->wake_list, NULL);

	if (!list)
		return;

	/*
	 * Not all reschedule IPI handlers call irq_enter/irq_exit, since
	 * traditionally all their work was done from the interrupt return
	 * path. Now that we actually do some work, we need to make sure
	 * we do call them.
	 *
	 * Some archs already do call them, luckily irq_enter/exit nest
	 * properly.
	 *
	 * Arguably we should visit all archs and update all handlers,
	 * however a fair share of IPIs are still resched only so this would
	 * somewhat pessimize the simple resched case.
	 */
	irq_enter();
	sched_ttwu_do_pending(list);
	irq_exit();
}

static void ttwu_queue_remote(struct task_struct *p, int cpu)
{
	struct rq *rq = cpu_rq(cpu);
	struct task_struct *next = rq->wake_list;

	for (;;) {
		struct task_struct *old = next;

		p->wake_entry = next;
		next = cmpxchg(&rq->wake_list, old, p);
		if (next == old)
			break;
	}

	if (!next)
		smp_send_reschedule(cpu);
}

#ifdef __ARCH_WANT_INTERRUPTS_ON_CTXSW
static int ttwu_activate_remote(struct task_struct *p, int wake_flags)
{
	struct rq *rq;
	int ret = 0;

	rq = __task_rq_lock(p);
	if (p->on_cpu) {
		ttwu_activate(rq, p, ENQUEUE_WAKEUP);
		ttwu_do_wakeup(rq, p, wake_flags);
		ret = 1;
	}
	__task_rq_unlock(rq);

	return ret;

}
#endif /* __ARCH_WANT_INTERRUPTS_ON_CTXSW */
#endif /* CONFIG_SMP */

static void ttwu_queue(struct task_struct *p, int cpu)
{
	struct rq *rq = cpu_rq(cpu);

#if defined(CONFIG_SMP)
	if (sched_feat(TTWU_QUEUE) && cpu != smp_processor_id()) {
		sched_clock_cpu(cpu); /* sync clocks x-cpu */
		ttwu_queue_remote(p, cpu);
		return;
	}
#endif

	raw_spin_lock(&rq->lock);
	ttwu_do_activate(rq, p, 0);
	raw_spin_unlock(&rq->lock);
}

/**
 * try_to_wake_up - wake up a thread
 * @p: the thread to be awakened
 * @state: the mask of task states that can be woken
 * @wake_flags: wake modifier flags (WF_*)
 *
 * Put it on the run-queue if it's not already there. The "current"
 * thread is always on the run-queue (except when the actual
 * re-schedule is in progress), and as such you're allowed to do
 * the simpler "current->state = TASK_RUNNING" to mark yourself
 * runnable without the overhead of this.
 *
 * Returns %true if @p was woken up, %false if it was already running
 * or @state didn't match @p's state.
 */
static int
try_to_wake_up(struct task_struct *p, unsigned int state, int wake_flags)
{
	unsigned long flags;
	int cpu, success = 0;

	smp_wmb();
	raw_spin_lock_irqsave(&p->pi_lock, flags);
	if (!(p->state & state)) {
		/*
		 * The task might be running due to a spinlock sleeper
		 * wakeup. Check the saved state and set it to running
		 * if the wakeup condition is true.
		 */
		if (!(wake_flags & WF_LOCK_SLEEPER)) {
			if (p->saved_state & state)
				p->saved_state = TASK_RUNNING;
		}
		goto out;
	}

	/*
	 * If this is a regular wakeup, then we can unconditionally
	 * clear the saved state of a "lock sleeper".
	 */
	if (!(wake_flags & WF_LOCK_SLEEPER))
		p->saved_state = TASK_RUNNING;

	success = 1; /* we're going to change ->state */
	cpu = task_cpu(p);

	if (p->on_rq && ttwu_remote(p, wake_flags))
		goto stat;

#ifdef CONFIG_SMP
	/*
	 * If the owning (remote) cpu is still in the middle of schedule() with
	 * this task as prev, wait until its done referencing the task.
	 */
	while (p->on_cpu) {
#ifdef __ARCH_WANT_INTERRUPTS_ON_CTXSW
		/*
		 * In case the architecture enables interrupts in
		 * context_switch(), we cannot busy wait, since that
		 * would lead to deadlocks when an interrupt hits and
		 * tries to wake up @prev. So bail and do a complete
		 * remote wakeup.
		 */
		if (ttwu_activate_remote(p, wake_flags))
			goto stat;
#else
		cpu_relax();
#endif
	}
	/*
	 * Pairs with the smp_wmb() in finish_lock_switch().
	 */
	smp_rmb();

	p->sched_contributes_to_load = !!task_contributes_to_load(p);
	p->state = TASK_WAKING;

	if (p->sched_class->task_waking)
		p->sched_class->task_waking(p);

	cpu = select_task_rq(p, SD_BALANCE_WAKE, wake_flags);
	if (task_cpu(p) != cpu) {
		wake_flags |= WF_MIGRATED;
		set_task_cpu(p, cpu);
	}
#endif /* CONFIG_SMP */

	ttwu_queue(p, cpu);
stat:
	ttwu_stat(p, cpu, wake_flags);
out:
	raw_spin_unlock_irqrestore(&p->pi_lock, flags);

	return success;
}

/**
 * wake_up_process - Wake up a specific process
 * @p: The process to be woken up.
 *
 * Attempt to wake up the nominated process and move it to the set of runnable
 * processes.  Returns 1 if the process was woken up, 0 if it was already
 * running.
 *
 * It may be assumed that this function implies a write memory barrier before
 * changing the task state if and only if any tasks are woken up.
 */
int wake_up_process(struct task_struct *p)
{
	return try_to_wake_up(p, TASK_ALL, 0);
}
EXPORT_SYMBOL(wake_up_process);

/**
 * wake_up_lock_sleeper - Wake up a specific process blocked on a "sleeping lock"
 * @p: The process to be woken up.
 *
 * Same as wake_up_process() above, but wake_flags=WF_LOCK_SLEEPER to indicate
 * the nature of the wakeup.
 */
int wake_up_lock_sleeper(struct task_struct *p)
{
	return try_to_wake_up(p, TASK_ALL, WF_LOCK_SLEEPER);
}

int wake_up_state(struct task_struct *p, unsigned int state)
{
	return try_to_wake_up(p, state, 0);
}

/*
 * Perform scheduler related setup for a newly forked process p.
 * p is forked by current.
 *
 * __sched_fork() is basic setup used by init_idle() too:
 */
static void __sched_fork(struct task_struct *p)
{
	p->on_rq			= 0;

	p->se.on_rq			= 0;
	p->se.exec_start		= 0;
	p->se.sum_exec_runtime		= 0;
	p->se.prev_sum_exec_runtime	= 0;
	p->se.nr_migrations		= 0;
	p->se.vruntime			= 0;
	INIT_LIST_HEAD(&p->se.group_node);

#ifdef CONFIG_SCHEDSTATS
	memset(&p->se.statistics, 0, sizeof(p->se.statistics));
#endif

	INIT_LIST_HEAD(&p->rt.run_list);

#ifdef CONFIG_PREEMPT_NOTIFIERS
	INIT_HLIST_HEAD(&p->preempt_notifiers);
#endif
}

/*
 * fork()/clone()-time setup:
 */
void sched_fork(struct task_struct *p)
{
	unsigned long flags;
	int cpu;

	__sched_fork(p);
	/*
	 * We mark the process as running here. This guarantees that
	 * nobody will actually run it, and a signal or other external
	 * event cannot wake it up and insert it on the runqueue either.
	 */
	p->state = TASK_RUNNING;

	/*
	 * Revert to default priority/policy on fork if requested.
	 */
	if (unlikely(p->sched_reset_on_fork)) {
		if (p->policy == SCHED_FIFO || p->policy == SCHED_RR) {
			p->policy = SCHED_NORMAL;
			p->normal_prio = p->static_prio;
		}

		if (PRIO_TO_NICE(p->static_prio) < 0) {
			p->static_prio = NICE_TO_PRIO(0);
			p->normal_prio = p->static_prio;
			set_load_weight(p);
		}

		/*
		 * We don't need the reset flag anymore after the fork. It has
		 * fulfilled its duty:
		 */
		p->sched_reset_on_fork = 0;
	}

	/*
	 * Make sure we do not leak PI boosting priority to the child.
	 */
	p->prio = current->normal_prio;

	if (!rt_prio(p->prio))
		p->sched_class = &fair_sched_class;

	cpu = get_cpu();
	if (p->sched_class->task_fork)
		p->sched_class->task_fork(p);

	/*
	 * The child is not yet in the pid-hash so no cgroup attach races,
	 * and the cgroup is pinned to this child due to cgroup_fork()
	 * is ran before sched_fork().
	 *
	 * Silence PROVE_RCU.
	 */
	raw_spin_lock_irqsave(&p->pi_lock, flags);
	set_task_cpu(p, smp_processor_id());
	raw_spin_unlock_irqrestore(&p->pi_lock, flags);
	put_cpu();

#if defined(CONFIG_SCHEDSTATS) || defined(CONFIG_TASK_DELAY_ACCT)
	if (likely(sched_info_on()))
		memset(&p->sched_info, 0, sizeof(p->sched_info));
#endif
#if defined(CONFIG_SMP)
	p->on_cpu = 0;
#endif
#ifdef CONFIG_PREEMPT
	/* Want to start with kernel preemption disabled. */
	task_thread_info(p)->preempt_count = 1;
#endif
#ifdef CONFIG_SMP
	plist_node_init(&p->pushable_tasks, MAX_PRIO);
#endif
}

/*
 * wake_up_new_task - wake up a newly created task for the first time.
 *
 * This function will do some initial scheduler statistics housekeeping
 * that must be done for every newly created context, then puts the task
 * on the runqueue and wakes it.
 */
void wake_up_new_task(struct task_struct *p)
{
	unsigned long flags;
	struct rq *rq;

	raw_spin_lock_irqsave(&p->pi_lock, flags);
#ifdef CONFIG_SMP
	/*
	 * Fork balancing, do it here and not earlier because:
	 *  - cpus_allowed can change in the fork path
	 *  - any previously selected cpu might disappear through hotplug
	 */
	set_task_cpu(p, select_task_rq(p, SD_BALANCE_FORK, 0));
#endif

	rq = __task_rq_lock(p);
	activate_task(rq, p, 0);
	p->on_rq = 1;
	trace_sched_wakeup_new(p, true);
	check_preempt_curr(rq, p, WF_FORK);
#ifdef CONFIG_SMP
	if (p->sched_class->task_woken)
		p->sched_class->task_woken(rq, p);
#endif
	task_rq_unlock(rq, p, &flags);
}

#ifdef CONFIG_PREEMPT_NOTIFIERS

/**
 * preempt_notifier_register - tell me when current is being preempted & rescheduled
 * @notifier: notifier struct to register
 */
void preempt_notifier_register(struct preempt_notifier *notifier)
{
	hlist_add_head(&notifier->link, &current->preempt_notifiers);
}
EXPORT_SYMBOL_GPL(preempt_notifier_register);

/**
 * preempt_notifier_unregister - no longer interested in preemption notifications
 * @notifier: notifier struct to unregister
 *
 * This is safe to call from within a preemption notifier.
 */
void preempt_notifier_unregister(struct preempt_notifier *notifier)
{
	hlist_del(&notifier->link);
}
EXPORT_SYMBOL_GPL(preempt_notifier_unregister);

static void fire_sched_in_preempt_notifiers(struct task_struct *curr)
{
	struct preempt_notifier *notifier;
	struct hlist_node *node;

	hlist_for_each_entry(notifier, node, &curr->preempt_notifiers, link)
		notifier->ops->sched_in(notifier, raw_smp_processor_id());
}

static void
fire_sched_out_preempt_notifiers(struct task_struct *curr,
				 struct task_struct *next)
{
	struct preempt_notifier *notifier;
	struct hlist_node *node;

	hlist_for_each_entry(notifier, node, &curr->preempt_notifiers, link)
		notifier->ops->sched_out(notifier, next);
}

#else /* !CONFIG_PREEMPT_NOTIFIERS */

static void fire_sched_in_preempt_notifiers(struct task_struct *curr)
{
}

static void
fire_sched_out_preempt_notifiers(struct task_struct *curr,
				 struct task_struct *next)
{
}

#endif /* CONFIG_PREEMPT_NOTIFIERS */

/**
 * prepare_task_switch - prepare to switch tasks
 * @rq: the runqueue preparing to switch
 * @prev: the current task that is being switched out
 * @next: the task we are going to switch to.
 *
 * This is called with the rq lock held and interrupts off. It must
 * be paired with a subsequent finish_task_switch after the context
 * switch.
 *
 * prepare_task_switch sets up locking and calls architecture specific
 * hooks.
 */
static inline void
prepare_task_switch(struct rq *rq, struct task_struct *prev,
		    struct task_struct *next)
{
	sched_info_switch(prev, next);
	perf_event_task_sched_out(prev, next);
	fire_sched_out_preempt_notifiers(prev, next);
	prepare_lock_switch(rq, next);
	prepare_arch_switch(next);
	trace_sched_switch(prev, next);
}

/**
 * finish_task_switch - clean up after a task-switch
 * @rq: runqueue associated with task-switch
 * @prev: the thread we just switched away from.
 *
 * finish_task_switch must be called after the context switch, paired
 * with a prepare_task_switch call before the context switch.
 * finish_task_switch will reconcile locking set up by prepare_task_switch,
 * and do any other architecture-specific cleanup actions.
 *
 * Note that we may have delayed dropping an mm in context_switch(). If
 * so, we finish that here outside of the runqueue lock. (Doing it
 * with the lock held can cause deadlocks; see schedule() for
 * details.)
 */
static void finish_task_switch(struct rq *rq, struct task_struct *prev)
	__releases(rq->lock)
{
	struct mm_struct *mm = rq->prev_mm;
	long prev_state;

	rq->prev_mm = NULL;

	/*
	 * A task struct has one reference for the use as "current".
	 * If a task dies, then it sets TASK_DEAD in tsk->state and calls
	 * schedule one last time. The schedule call will never return, and
	 * the scheduled task must drop that reference.
	 * The test for TASK_DEAD must occur while the runqueue locks are
	 * still held, otherwise prev could be scheduled on another cpu, die
	 * there before we look at prev->state, and then the reference would
	 * be dropped twice.
	 *		Manfred Spraul <manfred@colorfullife.com>
	 */
	prev_state = prev->state;
	finish_arch_switch(prev);
#ifdef __ARCH_WANT_INTERRUPTS_ON_CTXSW
	local_irq_disable();
#endif /* __ARCH_WANT_INTERRUPTS_ON_CTXSW */
	perf_event_task_sched_in(current);
#ifdef __ARCH_WANT_INTERRUPTS_ON_CTXSW
	local_irq_enable();
#endif /* __ARCH_WANT_INTERRUPTS_ON_CTXSW */
	finish_lock_switch(rq, prev);

	fire_sched_in_preempt_notifiers(current);
	/*
	 * We use mmdrop_delayed() here so we don't have to do the
	 * full __mmdrop() when we are the last user.
	 */
	if (mm)
		mmdrop_delayed(mm);
	if (unlikely(prev_state == TASK_DEAD)) {
		/*
		 * Remove function-return probe instances associated with this
		 * task and put them back on the free list.
		 */
		kprobe_flush_task(prev);
		put_task_struct(prev);
	}
}

#ifdef CONFIG_SMP

/* assumes rq->lock is held */
static inline void pre_schedule(struct rq *rq, struct task_struct *prev)
{
	if (prev->sched_class->pre_schedule)
		prev->sched_class->pre_schedule(rq, prev);
}

/* rq->lock is NOT held, but preemption is disabled */
static inline void post_schedule(struct rq *rq)
{
	if (rq->post_schedule) {
		unsigned long flags;

		raw_spin_lock_irqsave(&rq->lock, flags);
		if (rq->curr->sched_class->post_schedule)
			rq->curr->sched_class->post_schedule(rq);
		raw_spin_unlock_irqrestore(&rq->lock, flags);

		rq->post_schedule = 0;
	}
}

#else

static inline void pre_schedule(struct rq *rq, struct task_struct *p)
{
}

static inline void post_schedule(struct rq *rq)
{
}

#endif

/**
 * schedule_tail - first thing a freshly forked thread must call.
 * @prev: the thread we just switched away from.
 */
asmlinkage void schedule_tail(struct task_struct *prev)
	__releases(rq->lock)
{
	struct rq *rq = this_rq();

	finish_task_switch(rq, prev);

	/*
	 * FIXME: do we need to worry about rq being invalidated by the
	 * task_switch?
	 */
	post_schedule(rq);

#ifdef __ARCH_WANT_UNLOCKED_CTXSW
	/* In this case, finish_task_switch does not reenable preemption */
	preempt_enable();
#endif
	if (current->set_child_tid)
		put_user(task_pid_vnr(current), current->set_child_tid);
}

/*
 * context_switch - switch to the new MM and the new
 * thread's register state.
 */
static inline void
context_switch(struct rq *rq, struct task_struct *prev,
	       struct task_struct *next)
{
	struct mm_struct *mm, *oldmm;

	prepare_task_switch(rq, prev, next);

	mm = next->mm;
	oldmm = prev->active_mm;
	/*
	 * For paravirt, this is coupled with an exit in switch_to to
	 * combine the page table reload and the switch backend into
	 * one hypercall.
	 */
	arch_start_context_switch(prev);

	if (!mm) {
		next->active_mm = oldmm;
		atomic_inc(&oldmm->mm_count);
		enter_lazy_tlb(oldmm, next);
	} else
		switch_mm(oldmm, mm, next);

	if (!prev->mm) {
		prev->active_mm = NULL;
		rq->prev_mm = oldmm;
	}
	/*
	 * Since the runqueue lock will be released by the next
	 * task (which is an invalid locking op but in the case
	 * of the scheduler it's an obvious special-case), so we
	 * do an early lockdep release here:
	 */
#ifndef __ARCH_WANT_UNLOCKED_CTXSW
	spin_release(&rq->lock.dep_map, 1, _THIS_IP_);
#endif

	/* Here we just switch the register state and the stack. */
	switch_to(prev, next, prev);

	barrier();
	/*
	 * this_rq must be evaluated again because prev may have moved
	 * CPUs since it called schedule(), thus the 'rq' on its stack
	 * frame will be invalid.
	 */
	finish_task_switch(this_rq(), prev);
}

/*
 * nr_running, nr_uninterruptible and nr_context_switches:
 *
 * externally visible scheduler statistics: current number of runnable
 * threads, current number of uninterruptible-sleeping threads, total
 * number of context switches performed since bootup.
 */
unsigned long nr_running(void)
{
	unsigned long i, sum = 0;

	for_each_online_cpu(i)
		sum += cpu_rq(i)->nr_running;

	return sum;
}

unsigned long nr_uninterruptible(void)
{
	unsigned long i, sum = 0;

	for_each_possible_cpu(i)
		sum += cpu_rq(i)->nr_uninterruptible;

	/*
	 * Since we read the counters lockless, it might be slightly
	 * inaccurate. Do not allow it to go below zero though:
	 */
	if (unlikely((long)sum < 0))
		sum = 0;

	return sum;
}

unsigned long long nr_context_switches(void)
{
	int i;
	unsigned long long sum = 0;

	for_each_possible_cpu(i)
		sum += cpu_rq(i)->nr_switches;

	return sum;
}

unsigned long nr_iowait(void)
{
	unsigned long i, sum = 0;

	for_each_possible_cpu(i)
		sum += atomic_read(&cpu_rq(i)->nr_iowait);

	return sum;
}

unsigned long nr_iowait_cpu(int cpu)
{
	struct rq *this = cpu_rq(cpu);
	return atomic_read(&this->nr_iowait);
}

unsigned long this_cpu_load(void)
{
	struct rq *this = this_rq();
	return this->cpu_load[0];
}


/* Variables and functions for calc_load */
static atomic_long_t calc_load_tasks;
static unsigned long calc_load_update;
unsigned long avenrun[3];
EXPORT_SYMBOL(avenrun);

static long calc_load_fold_active(struct rq *this_rq)
{
	long nr_active, delta = 0;

	nr_active = this_rq->nr_running;
	nr_active += (long) this_rq->nr_uninterruptible;

	if (nr_active != this_rq->calc_load_active) {
		delta = nr_active - this_rq->calc_load_active;
		this_rq->calc_load_active = nr_active;
	}

	return delta;
}

static unsigned long
calc_load(unsigned long load, unsigned long exp, unsigned long active)
{
	load *= exp;
	load += active * (FIXED_1 - exp);
	load += 1UL << (FSHIFT - 1);
	return load >> FSHIFT;
}

#ifdef CONFIG_NO_HZ
/*
 * For NO_HZ we delay the active fold to the next LOAD_FREQ update.
 *
 * When making the ILB scale, we should try to pull this in as well.
 */
static atomic_long_t calc_load_tasks_idle;

static void calc_load_account_idle(struct rq *this_rq)
{
	long delta;

	delta = calc_load_fold_active(this_rq);
	if (delta)
		atomic_long_add(delta, &calc_load_tasks_idle);
}

static long calc_load_fold_idle(void)
{
	long delta = 0;

	/*
	 * Its got a race, we don't care...
	 */
	if (atomic_long_read(&calc_load_tasks_idle))
		delta = atomic_long_xchg(&calc_load_tasks_idle, 0);

	return delta;
}

/**
 * fixed_power_int - compute: x^n, in O(log n) time
 *
 * @x:         base of the power
 * @frac_bits: fractional bits of @x
 * @n:         power to raise @x to.
 *
 * By exploiting the relation between the definition of the natural power
 * function: x^n := x*x*...*x (x multiplied by itself for n times), and
 * the binary encoding of numbers used by computers: n := \Sum n_i * 2^i,
 * (where: n_i \elem {0, 1}, the binary vector representing n),
 * we find: x^n := x^(\Sum n_i * 2^i) := \Prod x^(n_i * 2^i), which is
 * of course trivially computable in O(log_2 n), the length of our binary
 * vector.
 */
static unsigned long
fixed_power_int(unsigned long x, unsigned int frac_bits, unsigned int n)
{
	unsigned long result = 1UL << frac_bits;

	if (n) for (;;) {
		if (n & 1) {
			result *= x;
			result += 1UL << (frac_bits - 1);
			result >>= frac_bits;
		}
		n >>= 1;
		if (!n)
			break;
		x *= x;
		x += 1UL << (frac_bits - 1);
		x >>= frac_bits;
	}

	return result;
}

/*
 * a1 = a0 * e + a * (1 - e)
 *
 * a2 = a1 * e + a * (1 - e)
 *    = (a0 * e + a * (1 - e)) * e + a * (1 - e)
 *    = a0 * e^2 + a * (1 - e) * (1 + e)
 *
 * a3 = a2 * e + a * (1 - e)
 *    = (a0 * e^2 + a * (1 - e) * (1 + e)) * e + a * (1 - e)
 *    = a0 * e^3 + a * (1 - e) * (1 + e + e^2)
 *
 *  ...
 *
 * an = a0 * e^n + a * (1 - e) * (1 + e + ... + e^n-1) [1]
 *    = a0 * e^n + a * (1 - e) * (1 - e^n)/(1 - e)
 *    = a0 * e^n + a * (1 - e^n)
 *
 * [1] application of the geometric series:
 *
 *              n         1 - x^(n+1)
 *     S_n := \Sum x^i = -------------
 *             i=0          1 - x
 */
static unsigned long
calc_load_n(unsigned long load, unsigned long exp,
	    unsigned long active, unsigned int n)
{

	return calc_load(load, fixed_power_int(exp, FSHIFT, n), active);
}

/*
 * NO_HZ can leave us missing all per-cpu ticks calling
 * calc_load_account_active(), but since an idle CPU folds its delta into
 * calc_load_tasks_idle per calc_load_account_idle(), all we need to do is fold
 * in the pending idle delta if our idle period crossed a load cycle boundary.
 *
 * Once we've updated the global active value, we need to apply the exponential
 * weights adjusted to the number of cycles missed.
 */
static void calc_global_nohz(unsigned long ticks)
{
	long delta, active, n;

	if (time_before(jiffies, calc_load_update))
		return;

	/*
	 * If we crossed a calc_load_update boundary, make sure to fold
	 * any pending idle changes, the respective CPUs might have
	 * missed the tick driven calc_load_account_active() update
	 * due to NO_HZ.
	 */
	delta = calc_load_fold_idle();
	if (delta)
		atomic_long_add(delta, &calc_load_tasks);

	/*
	 * If we were idle for multiple load cycles, apply them.
	 */
	if (ticks >= LOAD_FREQ) {
		n = ticks / LOAD_FREQ;

		active = atomic_long_read(&calc_load_tasks);
		active = active > 0 ? active * FIXED_1 : 0;

		avenrun[0] = calc_load_n(avenrun[0], EXP_1, active, n);
		avenrun[1] = calc_load_n(avenrun[1], EXP_5, active, n);
		avenrun[2] = calc_load_n(avenrun[2], EXP_15, active, n);

		calc_load_update += n * LOAD_FREQ;
	}

	/*
	 * Its possible the remainder of the above division also crosses
	 * a LOAD_FREQ period, the regular check in calc_global_load()
	 * which comes after this will take care of that.
	 *
	 * Consider us being 11 ticks before a cycle completion, and us
	 * sleeping for 4*LOAD_FREQ + 22 ticks, then the above code will
	 * age us 4 cycles, and the test in calc_global_load() will
	 * pick up the final one.
	 */
}
#else
static void calc_load_account_idle(struct rq *this_rq)
{
}

static inline long calc_load_fold_idle(void)
{
	return 0;
}

static void calc_global_nohz(unsigned long ticks)
{
}
#endif

/**
 * get_avenrun - get the load average array
 * @loads:	pointer to dest load array
 * @offset:	offset to add
 * @shift:	shift count to shift the result left
 *
 * These values are estimates at best, so no need for locking.
 */
void get_avenrun(unsigned long *loads, unsigned long offset, int shift)
{
	loads[0] = (avenrun[0] + offset) << shift;
	loads[1] = (avenrun[1] + offset) << shift;
	loads[2] = (avenrun[2] + offset) << shift;
}

/*
 * calc_load - update the avenrun load estimates 10 ticks after the
 * CPUs have updated calc_load_tasks.
 */
void calc_global_load(unsigned long ticks)
{
	long active;

	calc_global_nohz(ticks);

	if (time_before(jiffies, calc_load_update + 10))
		return;

	active = atomic_long_read(&calc_load_tasks);
	active = active > 0 ? active * FIXED_1 : 0;

	avenrun[0] = calc_load(avenrun[0], EXP_1, active);
	avenrun[1] = calc_load(avenrun[1], EXP_5, active);
	avenrun[2] = calc_load(avenrun[2], EXP_15, active);

	calc_load_update += LOAD_FREQ;
}

/*
 * Called from update_cpu_load() to periodically update this CPU's
 * active count.
 */
static void calc_load_account_active(struct rq *this_rq)
{
	long delta;

	if (time_before(jiffies, this_rq->calc_load_update))
		return;

	delta  = calc_load_fold_active(this_rq);
	delta += calc_load_fold_idle();
	if (delta)
		atomic_long_add(delta, &calc_load_tasks);

	this_rq->calc_load_update += LOAD_FREQ;
}

/*
 * The exact cpuload at various idx values, calculated at every tick would be
 * load = (2^idx - 1) / 2^idx * load + 1 / 2^idx * cur_load
 *
 * If a cpu misses updates for n-1 ticks (as it was idle) and update gets called
 * on nth tick when cpu may be busy, then we have:
 * load = ((2^idx - 1) / 2^idx)^(n-1) * load
 * load = (2^idx - 1) / 2^idx) * load + 1 / 2^idx * cur_load
 *
 * decay_load_missed() below does efficient calculation of
 * load = ((2^idx - 1) / 2^idx)^(n-1) * load
 * avoiding 0..n-1 loop doing load = ((2^idx - 1) / 2^idx) * load
 *
 * The calculation is approximated on a 128 point scale.
 * degrade_zero_ticks is the number of ticks after which load at any
 * particular idx is approximated to be zero.
 * degrade_factor is a precomputed table, a row for each load idx.
 * Each column corresponds to degradation factor for a power of two ticks,
 * based on 128 point scale.
 * Example:
 * row 2, col 3 (=12) says that the degradation at load idx 2 after
 * 8 ticks is 12/128 (which is an approximation of exact factor 3^8/4^8).
 *
 * With this power of 2 load factors, we can degrade the load n times
 * by looking at 1 bits in n and doing as many mult/shift instead of
 * n mult/shifts needed by the exact degradation.
 */
#define DEGRADE_SHIFT		7
static const unsigned char
		degrade_zero_ticks[CPU_LOAD_IDX_MAX] = {0, 8, 32, 64, 128};
static const unsigned char
		degrade_factor[CPU_LOAD_IDX_MAX][DEGRADE_SHIFT + 1] = {
					{0, 0, 0, 0, 0, 0, 0, 0},
					{64, 32, 8, 0, 0, 0, 0, 0},
					{96, 72, 40, 12, 1, 0, 0},
					{112, 98, 75, 43, 15, 1, 0},
					{120, 112, 98, 76, 45, 16, 2} };

/*
 * Update cpu_load for any missed ticks, due to tickless idle. The backlog
 * would be when CPU is idle and so we just decay the old load without
 * adding any new load.
 */
static unsigned long
decay_load_missed(unsigned long load, unsigned long missed_updates, int idx)
{
	int j = 0;

	if (!missed_updates)
		return load;

	if (missed_updates >= degrade_zero_ticks[idx])
		return 0;

	if (idx == 1)
		return load >> missed_updates;

	while (missed_updates) {
		if (missed_updates % 2)
			load = (load * degrade_factor[idx][j]) >> DEGRADE_SHIFT;

		missed_updates >>= 1;
		j++;
	}
	return load;
}

/*
 * Update rq->cpu_load[] statistics. This function is usually called every
 * scheduler tick (TICK_NSEC). With tickless idle this will not be called
 * every tick. We fix it up based on jiffies.
 */
static void update_cpu_load(struct rq *this_rq)
{
	unsigned long this_load = this_rq->load.weight;
	unsigned long curr_jiffies = jiffies;
	unsigned long pending_updates;
	int i, scale;

	this_rq->nr_load_updates++;

	/* Avoid repeated calls on same jiffy, when moving in and out of idle */
	if (curr_jiffies == this_rq->last_load_update_tick)
		return;

	pending_updates = curr_jiffies - this_rq->last_load_update_tick;
	this_rq->last_load_update_tick = curr_jiffies;

	/* Update our load: */
	this_rq->cpu_load[0] = this_load; /* Fasttrack for idx 0 */
	for (i = 1, scale = 2; i < CPU_LOAD_IDX_MAX; i++, scale += scale) {
		unsigned long old_load, new_load;

		/* scale is effectively 1 << i now, and >> i divides by scale */

		old_load = this_rq->cpu_load[i];
		old_load = decay_load_missed(old_load, pending_updates - 1, i);
		new_load = this_load;
		/*
		 * Round up the averaging division if load is increasing. This
		 * prevents us from getting stuck on 9 if the load is 10, for
		 * example.
		 */
		if (new_load > old_load)
			new_load += scale - 1;

		this_rq->cpu_load[i] = (old_load * (scale - 1) + new_load) >> i;
	}

	sched_avg_update(this_rq);
}

static void update_cpu_load_active(struct rq *this_rq)
{
	update_cpu_load(this_rq);

	calc_load_account_active(this_rq);
}

#ifdef CONFIG_SMP

/*
 * sched_exec - execve() is a valuable balancing opportunity, because at
 * this point the task has the smallest effective memory and cache footprint.
 */
void sched_exec(void)
{
	struct task_struct *p = current;
	unsigned long flags;
	int dest_cpu;

	raw_spin_lock_irqsave(&p->pi_lock, flags);
	dest_cpu = p->sched_class->select_task_rq(p, SD_BALANCE_EXEC, 0);
	if (dest_cpu == smp_processor_id())
		goto unlock;

	if (likely(cpu_active(dest_cpu))) {
		struct migration_arg arg = { p, dest_cpu };

		raw_spin_unlock_irqrestore(&p->pi_lock, flags);
		stop_one_cpu(task_cpu(p), migration_cpu_stop, &arg);
		return;
	}
unlock:
	raw_spin_unlock_irqrestore(&p->pi_lock, flags);
}

#endif

DEFINE_PER_CPU(struct kernel_stat, kstat);

EXPORT_PER_CPU_SYMBOL(kstat);

/*
 * Return any ns on the sched_clock that have not yet been accounted in
 * @p in case that task is currently running.
 *
 * Called with task_rq_lock() held on @rq.
 */
static u64 do_task_delta_exec(struct task_struct *p, struct rq *rq)
{
	u64 ns = 0;

	if (task_current(rq, p)) {
		update_rq_clock(rq);
		ns = rq->clock_task - p->se.exec_start;
		if ((s64)ns < 0)
			ns = 0;
	}

	return ns;
}

unsigned long long task_delta_exec(struct task_struct *p)
{
	unsigned long flags;
	struct rq *rq;
	u64 ns = 0;

	rq = task_rq_lock(p, &flags);
	ns = do_task_delta_exec(p, rq);
	task_rq_unlock(rq, p, &flags);

	return ns;
}

/*
 * Return accounted runtime for the task.
 * In case the task is currently running, return the runtime plus current's
 * pending runtime that have not been accounted yet.
 */
unsigned long long task_sched_runtime(struct task_struct *p)
{
	unsigned long flags;
	struct rq *rq;
	u64 ns = 0;

	rq = task_rq_lock(p, &flags);
	ns = p->se.sum_exec_runtime + do_task_delta_exec(p, rq);
	task_rq_unlock(rq, p, &flags);

	return ns;
}

/*
 * Return sum_exec_runtime for the thread group.
 * In case the task is currently running, return the sum plus current's
 * pending runtime that have not been accounted yet.
 *
 * Note that the thread group might have other running tasks as well,
 * so the return value not includes other pending runtime that other
 * running tasks might have.
 */
unsigned long long thread_group_sched_runtime(struct task_struct *p)
{
	struct task_cputime totals;
	unsigned long flags;
	struct rq *rq;
	u64 ns;

	rq = task_rq_lock(p, &flags);
	thread_group_cputime(p, &totals);
	ns = totals.sum_exec_runtime + do_task_delta_exec(p, rq);
	task_rq_unlock(rq, p, &flags);

	return ns;
}

/*
 * Account user cpu time to a process.
 * @p: the process that the cpu time gets accounted to
 * @cputime: the cpu time spent in user space since the last update
 * @cputime_scaled: cputime scaled by cpu frequency
 */
void account_user_time(struct task_struct *p, cputime_t cputime,
		       cputime_t cputime_scaled)
{
	struct cpu_usage_stat *cpustat = &kstat_this_cpu.cpustat;
	cputime64_t tmp;

	/* Add user time to process. */
	p->utime = cputime_add(p->utime, cputime);
	p->utimescaled = cputime_add(p->utimescaled, cputime_scaled);
	account_group_user_time(p, cputime);

	/* Add user time to cpustat. */
	tmp = cputime_to_cputime64(cputime);
	if (TASK_NICE(p) > 0)
		cpustat->nice = cputime64_add(cpustat->nice, tmp);
	else
		cpustat->user = cputime64_add(cpustat->user, tmp);

	cpuacct_update_stats(p, CPUACCT_STAT_USER, cputime);
	/* Account for user time used */
	acct_update_integrals(p);
}

/*
 * Account guest cpu time to a process.
 * @p: the process that the cpu time gets accounted to
 * @cputime: the cpu time spent in virtual machine since the last update
 * @cputime_scaled: cputime scaled by cpu frequency
 */
static void account_guest_time(struct task_struct *p, cputime_t cputime,
			       cputime_t cputime_scaled)
{
	cputime64_t tmp;
	struct cpu_usage_stat *cpustat = &kstat_this_cpu.cpustat;

	tmp = cputime_to_cputime64(cputime);

	/* Add guest time to process. */
	p->utime = cputime_add(p->utime, cputime);
	p->utimescaled = cputime_add(p->utimescaled, cputime_scaled);
	account_group_user_time(p, cputime);
	p->gtime = cputime_add(p->gtime, cputime);

	/* Add guest time to cpustat. */
	if (TASK_NICE(p) > 0) {
		cpustat->nice = cputime64_add(cpustat->nice, tmp);
		cpustat->guest_nice = cputime64_add(cpustat->guest_nice, tmp);
	} else {
		cpustat->user = cputime64_add(cpustat->user, tmp);
		cpustat->guest = cputime64_add(cpustat->guest, tmp);
	}
}

/*
 * Account system cpu time to a process and desired cpustat field
 * @p: the process that the cpu time gets accounted to
 * @cputime: the cpu time spent in kernel space since the last update
 * @cputime_scaled: cputime scaled by cpu frequency
 * @target_cputime64: pointer to cpustat field that has to be updated
 */
static inline
void __account_system_time(struct task_struct *p, cputime_t cputime,
			cputime_t cputime_scaled, cputime64_t *target_cputime64)
{
	cputime64_t tmp = cputime_to_cputime64(cputime);

	/* Add system time to process. */
	p->stime = cputime_add(p->stime, cputime);
	p->stimescaled = cputime_add(p->stimescaled, cputime_scaled);
	account_group_system_time(p, cputime);

	/* Add system time to cpustat. */
	*target_cputime64 = cputime64_add(*target_cputime64, tmp);
	cpuacct_update_stats(p, CPUACCT_STAT_SYSTEM, cputime);

	/* Account for system time used */
	acct_update_integrals(p);
}

/*
 * Account system cpu time to a process.
 * @p: the process that the cpu time gets accounted to
 * @hardirq_offset: the offset to subtract from hardirq_count()
 * @cputime: the cpu time spent in kernel space since the last update
 * @cputime_scaled: cputime scaled by cpu frequency
 */
void account_system_time(struct task_struct *p, int hardirq_offset,
			 cputime_t cputime, cputime_t cputime_scaled)
{
	struct cpu_usage_stat *cpustat = &kstat_this_cpu.cpustat;
	cputime64_t *target_cputime64;

	if ((p->flags & PF_VCPU) && (irq_count() - hardirq_offset == 0)) {
		account_guest_time(p, cputime, cputime_scaled);
		return;
	}

	if (hardirq_count() - hardirq_offset)
		target_cputime64 = &cpustat->irq;
	else if (in_serving_softirq())
		target_cputime64 = &cpustat->softirq;
	else
		target_cputime64 = &cpustat->system;

	__account_system_time(p, cputime, cputime_scaled, target_cputime64);
}

/*
 * Account for involuntary wait time.
 * @cputime: the cpu time spent in involuntary wait
 */
void account_steal_time(cputime_t cputime)
{
	struct cpu_usage_stat *cpustat = &kstat_this_cpu.cpustat;
	cputime64_t cputime64 = cputime_to_cputime64(cputime);

	cpustat->steal = cputime64_add(cpustat->steal, cputime64);
}

/*
 * Account for idle time.
 * @cputime: the cpu time spent in idle wait
 */
void account_idle_time(cputime_t cputime)
{
	struct cpu_usage_stat *cpustat = &kstat_this_cpu.cpustat;
	cputime64_t cputime64 = cputime_to_cputime64(cputime);
	struct rq *rq = this_rq();

	if (atomic_read(&rq->nr_iowait) > 0)
		cpustat->iowait = cputime64_add(cpustat->iowait, cputime64);
	else
		cpustat->idle = cputime64_add(cpustat->idle, cputime64);
}

#ifndef CONFIG_VIRT_CPU_ACCOUNTING

#ifdef CONFIG_IRQ_TIME_ACCOUNTING
/*
 * Account a tick to a process and cpustat
 * @p: the process that the cpu time gets accounted to
 * @user_tick: is the tick from userspace
 * @rq: the pointer to rq
 *
 * Tick demultiplexing follows the order
 * - pending hardirq update
 * - pending softirq update
 * - user_time
 * - idle_time
 * - system time
 *   - check for guest_time
 *   - else account as system_time
 *
 * Check for hardirq is done both for system and user time as there is
 * no timer going off while we are on hardirq and hence we may never get an
 * opportunity to update it solely in system time.
 * p->stime and friends are only updated on system time and not on irq
 * softirq as those do not count in task exec_runtime any more.
 */
static void irqtime_account_process_tick(struct task_struct *p, int user_tick,
						struct rq *rq)
{
	cputime_t one_jiffy_scaled = cputime_to_scaled(cputime_one_jiffy);
	cputime64_t tmp = cputime_to_cputime64(cputime_one_jiffy);
	struct cpu_usage_stat *cpustat = &kstat_this_cpu.cpustat;

	if (irqtime_account_hi_update()) {
		cpustat->irq = cputime64_add(cpustat->irq, tmp);
	} else if (irqtime_account_si_update()) {
		cpustat->softirq = cputime64_add(cpustat->softirq, tmp);
	} else if (this_cpu_ksoftirqd() == p) {
		/*
		 * ksoftirqd time do not get accounted in cpu_softirq_time.
		 * So, we have to handle it separately here.
		 * Also, p->stime needs to be updated for ksoftirqd.
		 */
		__account_system_time(p, cputime_one_jiffy, one_jiffy_scaled,
					&cpustat->softirq);
	} else if (user_tick) {
		account_user_time(p, cputime_one_jiffy, one_jiffy_scaled);
	} else if (p == rq->idle) {
		account_idle_time(cputime_one_jiffy);
	} else if (p->flags & PF_VCPU) { /* System time or guest time */
		account_guest_time(p, cputime_one_jiffy, one_jiffy_scaled);
	} else {
		__account_system_time(p, cputime_one_jiffy, one_jiffy_scaled,
					&cpustat->system);
	}
}

static void irqtime_account_idle_ticks(int ticks)
{
	int i;
	struct rq *rq = this_rq();

	for (i = 0; i < ticks; i++)
		irqtime_account_process_tick(current, 0, rq);
}
#else /* CONFIG_IRQ_TIME_ACCOUNTING */
static void irqtime_account_idle_ticks(int ticks) {}
static void irqtime_account_process_tick(struct task_struct *p, int user_tick,
						struct rq *rq) {}
#endif /* CONFIG_IRQ_TIME_ACCOUNTING */

/*
 * Account a single tick of cpu time.
 * @p: the process that the cpu time gets accounted to
 * @user_tick: indicates if the tick is a user or a system tick
 */
void account_process_tick(struct task_struct *p, int user_tick)
{
	cputime_t one_jiffy_scaled = cputime_to_scaled(cputime_one_jiffy);
	struct rq *rq = this_rq();

	if (sched_clock_irqtime) {
		irqtime_account_process_tick(p, user_tick, rq);
		return;
	}

	if (user_tick)
		account_user_time(p, cputime_one_jiffy, one_jiffy_scaled);
	else if ((p != rq->idle) || (irq_count() != HARDIRQ_OFFSET))
		account_system_time(p, HARDIRQ_OFFSET, cputime_one_jiffy,
				    one_jiffy_scaled);
	else
		account_idle_time(cputime_one_jiffy);
}

/*
 * Account multiple ticks of steal time.
 * @p: the process from which the cpu time has been stolen
 * @ticks: number of stolen ticks
 */
void account_steal_ticks(unsigned long ticks)
{
	account_steal_time(jiffies_to_cputime(ticks));
}

/*
 * Account multiple ticks of idle time.
 * @ticks: number of stolen ticks
 */
void account_idle_ticks(unsigned long ticks)
{

	if (sched_clock_irqtime) {
		irqtime_account_idle_ticks(ticks);
		return;
	}

	account_idle_time(jiffies_to_cputime(ticks));
}

#endif

/*
 * Use precise platform statistics if available:
 */
#ifdef CONFIG_VIRT_CPU_ACCOUNTING
void task_times(struct task_struct *p, cputime_t *ut, cputime_t *st)
{
	*ut = p->utime;
	*st = p->stime;
}

void thread_group_times(struct task_struct *p, cputime_t *ut, cputime_t *st)
{
	struct task_cputime cputime;

	thread_group_cputime(p, &cputime);

	*ut = cputime.utime;
	*st = cputime.stime;
}
#else

#ifndef nsecs_to_cputime
# define nsecs_to_cputime(__nsecs)	nsecs_to_jiffies(__nsecs)
#endif

void task_times(struct task_struct *p, cputime_t *ut, cputime_t *st)
{
	cputime_t rtime, utime = p->utime, total = cputime_add(utime, p->stime);

	/*
	 * Use CFS's precise accounting:
	 */
	rtime = nsecs_to_cputime(p->se.sum_exec_runtime);

	if (total) {
		u64 temp = rtime;

		temp *= utime;
		do_div(temp, total);
		utime = (cputime_t)temp;
	} else
		utime = rtime;

	/*
	 * Compare with previous values, to keep monotonicity:
	 */
	p->prev_utime = max(p->prev_utime, utime);
	p->prev_stime = max(p->prev_stime, cputime_sub(rtime, p->prev_utime));

	*ut = p->prev_utime;
	*st = p->prev_stime;
}

/*
 * Must be called with siglock held.
 */
void thread_group_times(struct task_struct *p, cputime_t *ut, cputime_t *st)
{
	struct signal_struct *sig = p->signal;
	struct task_cputime cputime;
	cputime_t rtime, utime, total;

	thread_group_cputime(p, &cputime);

	total = cputime_add(cputime.utime, cputime.stime);
	rtime = nsecs_to_cputime(cputime.sum_exec_runtime);

	if (total) {
		u64 temp = rtime;

		temp *= cputime.utime;
		do_div(temp, total);
		utime = (cputime_t)temp;
	} else
		utime = rtime;

	sig->prev_utime = max(sig->prev_utime, utime);
	sig->prev_stime = max(sig->prev_stime,
			      cputime_sub(rtime, sig->prev_utime));

	*ut = sig->prev_utime;
	*st = sig->prev_stime;
}
#endif

/*
 * This function gets called by the timer code, with HZ frequency.
 * We call it with interrupts disabled.
 */
void scheduler_tick(void)
{
	int cpu = smp_processor_id();
	struct rq *rq = cpu_rq(cpu);
	struct task_struct *curr = rq->curr;

	sched_clock_tick();

	raw_spin_lock(&rq->lock);
	update_rq_clock(rq);
	update_cpu_load_active(rq);
	curr->sched_class->task_tick(rq, curr, 0);
	raw_spin_unlock(&rq->lock);

	perf_event_task_tick();

#ifdef CONFIG_SMP
	rq->idle_at_tick = idle_cpu(cpu);
	trigger_load_balance(rq, cpu);
#endif
}

notrace unsigned long get_parent_ip(unsigned long addr)
{
	if (in_lock_functions(addr)) {
		addr = CALLER_ADDR2;
		if (in_lock_functions(addr))
			addr = CALLER_ADDR3;
	}
	return addr;
}

#if defined(CONFIG_PREEMPT) && (defined(CONFIG_DEBUG_PREEMPT) || \
				defined(CONFIG_PREEMPT_TRACER))

void __kprobes add_preempt_count(int val)
{
#ifdef CONFIG_DEBUG_PREEMPT
	/*
	 * Underflow?
	 */
	if (DEBUG_LOCKS_WARN_ON((preempt_count() < 0)))
		return;
#endif
	preempt_count() += val;
#ifdef CONFIG_DEBUG_PREEMPT
	/*
	 * Spinlock count overflowing soon?
	 */
	DEBUG_LOCKS_WARN_ON((preempt_count() & PREEMPT_MASK) >=
				PREEMPT_MASK - 10);
#endif
	if (preempt_count() == val)
		trace_preempt_off(CALLER_ADDR0, get_parent_ip(CALLER_ADDR1));
}
EXPORT_SYMBOL(add_preempt_count);

void __kprobes sub_preempt_count(int val)
{
#ifdef CONFIG_DEBUG_PREEMPT
	/*
	 * Underflow?
	 */
	if (DEBUG_LOCKS_WARN_ON(val > preempt_count()))
		return;
	/*
	 * Is the spinlock portion underflowing?
	 */
	if (DEBUG_LOCKS_WARN_ON((val < PREEMPT_MASK) &&
			!(preempt_count() & PREEMPT_MASK)))
		return;
#endif

	if (preempt_count() == val)
		trace_preempt_on(CALLER_ADDR0, get_parent_ip(CALLER_ADDR1));
	preempt_count() -= val;
}
EXPORT_SYMBOL(sub_preempt_count);

#endif

/*
 * Print scheduling while atomic bug:
 */
static noinline void __schedule_bug(struct task_struct *prev)
{
	struct pt_regs *regs = get_irq_regs();

	printk(KERN_ERR "BUG: scheduling while atomic: %s/%d/0x%08x\n",
		prev->comm, prev->pid, preempt_count());

	debug_show_held_locks(prev);
	print_modules();
	if (irqs_disabled())
		print_irqtrace_events(prev);

	if (regs)
		show_regs(regs);
	else
		dump_stack();
}

/*
 * Various schedule()-time debugging checks and statistics:
 */
static inline void schedule_debug(struct task_struct *prev)
{
	/*
	 * Test if we are atomic. Since do_exit() needs to call into
	 * schedule() atomically, we ignore that path for now.
	 * Otherwise, whine if we are scheduling when we should not be.
	 */
	if (unlikely(in_atomic_preempt_off() && !prev->exit_state))
		__schedule_bug(prev);

	profile_hit(SCHED_PROFILING, __builtin_return_address(0));

	schedstat_inc(this_rq(), sched_count);
}

static void put_prev_task(struct rq *rq, struct task_struct *prev)
{
	if (prev->on_rq || rq->skip_clock_update < 0)
		update_rq_clock(rq);
	prev->sched_class->put_prev_task(rq, prev);
}

/*
 * Pick up the highest-prio task:
 */
static inline struct task_struct *
pick_next_task(struct rq *rq)
{
	const struct sched_class *class;
	struct task_struct *p;

	/*
	 * Optimization: we know that if all tasks are in
	 * the fair class we can call that function directly:
	 */
	if (likely(rq->nr_running == rq->cfs.nr_running)) {
		p = fair_sched_class.pick_next_task(rq);
		if (likely(p))
			return p;
	}

	for_each_class(class) {
		p = class->pick_next_task(rq);
		if (p)
			return p;
	}

	BUG(); /* the idle class will always have a runnable task */
}

/*
 * __schedule() is the main scheduler function.
 */
static void __sched __schedule(void)
{
	struct task_struct *prev, *next;
	unsigned long *switch_count;
	struct rq *rq;
	int cpu;

need_resched:
	preempt_disable();
	cpu = smp_processor_id();
	rq = cpu_rq(cpu);
	rcu_note_context_switch(cpu);
	prev = rq->curr;

	schedule_debug(prev);

	if (sched_feat(HRTICK))
		hrtick_clear(rq);

	raw_spin_lock_irq(&rq->lock);

	switch_count = &prev->nivcsw;
	if (prev->state && !(preempt_count() & PREEMPT_ACTIVE)) {
		if (unlikely(signal_pending_state(prev->state, prev))) {
			prev->state = TASK_RUNNING;
		} else {
			deactivate_task(rq, prev, DEQUEUE_SLEEP);
			prev->on_rq = 0;
		}
		switch_count = &prev->nvcsw;
	}

	pre_schedule(rq, prev);

	if (unlikely(!rq->nr_running))
		idle_balance(cpu, rq);

	put_prev_task(rq, prev);
	next = pick_next_task(rq);
	clear_tsk_need_resched(prev);
	rq->skip_clock_update = 0;

	if (likely(prev != next)) {
		rq->nr_switches++;
		rq->curr = next;
		++*switch_count;

		context_switch(rq, prev, next); /* unlocks the rq */
		/*
		 * The context switch have flipped the stack from under us
		 * and restored the local variables which were saved when
		 * this task called schedule() in the past. prev == current
		 * is still correct, but it can be moved to another cpu/rq.
		 */
		cpu = smp_processor_id();
		rq = cpu_rq(cpu);
	} else
		raw_spin_unlock_irq(&rq->lock);

	post_schedule(rq);

	__preempt_enable_no_resched();
	if (need_resched())
		goto need_resched;
}

static inline void sched_submit_work(struct task_struct *tsk)
{
	if (!tsk->state || tsk_is_pi_blocked(tsk))
		return;

	/*
	 * If a worker went to sleep, notify and ask workqueue whether
	 * it wants to wake up a task to maintain concurrency.
	 */
	if (tsk->flags & PF_WQ_WORKER)
		wq_worker_sleeping(tsk);

	/*
	 * If we are going to sleep and we have plugged IO queued,
	 * make sure to submit it to avoid deadlocks.
	 */
	if (blk_needs_flush_plug(tsk))
		blk_schedule_flush_plug(tsk);
}

static inline void sched_update_worker(struct task_struct *tsk)
{
	if (tsk_is_pi_blocked(tsk))
		return;

	if (tsk->flags & PF_WQ_WORKER)
		wq_worker_running(tsk);
}

asmlinkage void schedule(void)
{
	struct task_struct *tsk = current;

	sched_submit_work(tsk);
	__schedule();
	sched_update_worker(tsk);
}
EXPORT_SYMBOL(schedule);

/**
 * schedule_preempt_disabled - called with preemption disabled
 *
 * Returns with preemption disabled. Note: preempt_count must be 1
 */
void __sched schedule_preempt_disabled(void)
{
	__preempt_enable_no_resched();
	schedule();
	preempt_disable();
}

#ifdef CONFIG_MUTEX_SPIN_ON_OWNER

static inline bool owner_running(struct mutex *lock, struct task_struct *owner)
{
	bool ret = false;

	rcu_read_lock();
	if (lock->owner != owner)
		goto fail;

	/*
	 * Ensure we emit the owner->on_cpu, dereference _after_ checking
	 * lock->owner still matches owner, if that fails, owner might
	 * point to free()d memory, if it still matches, the rcu_read_lock()
	 * ensures the memory stays valid.
	 */
	barrier();

	ret = owner->on_cpu;
fail:
	rcu_read_unlock();

	return ret;
}

/*
 * Look out! "owner" is an entirely speculative pointer
 * access and not reliable.
 */
int mutex_spin_on_owner(struct mutex *lock, struct task_struct *owner)
{
	if (!sched_feat(OWNER_SPIN))
		return 0;

	while (owner_running(lock, owner)) {
		if (need_resched())
			return 0;

		arch_mutex_cpu_relax();
	}

	/*
	 * If the owner changed to another task there is likely
	 * heavy contention, stop spinning.
	 */
	if (lock->owner)
		return 0;

	return 1;
}
#endif

#ifdef CONFIG_PREEMPT
/*
 * this is the entry point to schedule() from in-kernel preemption
 * off of preempt_enable. Kernel preemptions off return from interrupt
 * occur there and call schedule directly.
 */
asmlinkage void __sched notrace preempt_schedule(void)
{
	struct thread_info *ti = current_thread_info();

	/*
	 * If there is a non-zero preempt_count or interrupts are disabled,
	 * we do not want to preempt the current task. Just return..
	 */
	if (likely(ti->preempt_count || irqs_disabled()))
		return;

	do {
		add_preempt_count_notrace(PREEMPT_ACTIVE);
		__schedule();
		sub_preempt_count_notrace(PREEMPT_ACTIVE);

		/*
		 * Check again in case we missed a preemption opportunity
		 * between schedule and now.
		 */
		barrier();
	} while (need_resched());
}
EXPORT_SYMBOL(preempt_schedule);

/*
 * this is the entry point to schedule() from kernel preemption
 * off of irq context.
 * Note, that this is called and return with irqs disabled. This will
 * protect us against recursive calling from irq.
 */
asmlinkage void __sched preempt_schedule_irq(void)
{
	struct thread_info *ti = current_thread_info();

	/* Catch callers which need to be fixed */
	BUG_ON(ti->preempt_count || !irqs_disabled());

	do {
		add_preempt_count(PREEMPT_ACTIVE);
		local_irq_enable();
		__schedule();
		local_irq_disable();
		sub_preempt_count(PREEMPT_ACTIVE);

		/*
		 * Check again in case we missed a preemption opportunity
		 * between schedule and now.
		 */
		barrier();
	} while (need_resched());
}

#endif /* CONFIG_PREEMPT */

int default_wake_function(wait_queue_t *curr, unsigned mode, int wake_flags,
			  void *key)
{
	return try_to_wake_up(curr->private, mode, wake_flags);
}
EXPORT_SYMBOL(default_wake_function);

/*
 * The core wakeup function. Non-exclusive wakeups (nr_exclusive == 0) just
 * wake everything up. If it's an exclusive wakeup (nr_exclusive == small +ve
 * number) then we wake all the non-exclusive tasks and one exclusive task.
 *
 * There are circumstances in which we can try to wake a task which has already
 * started to run but is not in state TASK_RUNNING. try_to_wake_up() returns
 * zero in this (rare) case, and we handle it by continuing to scan the queue.
 */
static void __wake_up_common(wait_queue_head_t *q, unsigned int mode,
			int nr_exclusive, int wake_flags, void *key)
{
	wait_queue_t *curr, *next;

	list_for_each_entry_safe(curr, next, &q->task_list, task_list) {
		unsigned flags = curr->flags;

		if (curr->func(curr, mode, wake_flags, key) &&
				(flags & WQ_FLAG_EXCLUSIVE) && !--nr_exclusive)
			break;
	}
}

/**
 * __wake_up - wake up threads blocked on a waitqueue.
 * @q: the waitqueue
 * @mode: which threads
 * @nr_exclusive: how many wake-one or wake-many threads to wake up
 * @key: is directly passed to the wakeup function
 *
 * It may be assumed that this function implies a write memory barrier before
 * changing the task state if and only if any tasks are woken up.
 */
void __wake_up(wait_queue_head_t *q, unsigned int mode,
			int nr_exclusive, void *key)
{
	unsigned long flags;

	spin_lock_irqsave(&q->lock, flags);
	__wake_up_common(q, mode, nr_exclusive, 0, key);
	spin_unlock_irqrestore(&q->lock, flags);
}
EXPORT_SYMBOL(__wake_up);

/*
 * Same as __wake_up but called with the spinlock in wait_queue_head_t held.
 */
void __wake_up_locked(wait_queue_head_t *q, unsigned int mode)
{
	__wake_up_common(q, mode, 1, 0, NULL);
}
EXPORT_SYMBOL_GPL(__wake_up_locked);

void __wake_up_locked_key(wait_queue_head_t *q, unsigned int mode, void *key)
{
	__wake_up_common(q, mode, 1, 0, key);
}
EXPORT_SYMBOL_GPL(__wake_up_locked_key);

/**
 * __wake_up_sync_key - wake up threads blocked on a waitqueue.
 * @q: the waitqueue
 * @mode: which threads
 * @nr_exclusive: how many wake-one or wake-many threads to wake up
 * @key: opaque value to be passed to wakeup targets
 *
 * The sync wakeup differs that the waker knows that it will schedule
 * away soon, so while the target thread will be woken up, it will not
 * be migrated to another CPU - ie. the two threads are 'synchronized'
 * with each other. This can prevent needless bouncing between CPUs.
 *
 * On UP it can prevent extra preemption.
 *
 * It may be assumed that this function implies a write memory barrier before
 * changing the task state if and only if any tasks are woken up.
 */
void __wake_up_sync_key(wait_queue_head_t *q, unsigned int mode,
			int nr_exclusive, void *key)
{
	unsigned long flags;
	int wake_flags = WF_SYNC;

	if (unlikely(!q))
		return;

	if (unlikely(!nr_exclusive))
		wake_flags = 0;

	spin_lock_irqsave(&q->lock, flags);
	__wake_up_common(q, mode, nr_exclusive, wake_flags, key);
	spin_unlock_irqrestore(&q->lock, flags);
}
EXPORT_SYMBOL_GPL(__wake_up_sync_key);

/*
 * __wake_up_sync - see __wake_up_sync_key()
 */
void __wake_up_sync(wait_queue_head_t *q, unsigned int mode, int nr_exclusive)
{
	__wake_up_sync_key(q, mode, nr_exclusive, NULL);
}
EXPORT_SYMBOL_GPL(__wake_up_sync);	/* For internal use only */

/**
 * complete: - signals a single thread waiting on this completion
 * @x:  holds the state of this particular completion
 *
 * This will wake up a single thread waiting on this completion. Threads will be
 * awakened in the same order in which they were queued.
 *
 * See also complete_all(), wait_for_completion() and related routines.
 *
 * It may be assumed that this function implies a write memory barrier before
 * changing the task state if and only if any tasks are woken up.
 */
void complete(struct completion *x)
{
	unsigned long flags;

	spin_lock_irqsave(&x->wait.lock, flags);
	x->done++;
	__wake_up_common(&x->wait, TASK_NORMAL, 1, 0, NULL);
	spin_unlock_irqrestore(&x->wait.lock, flags);
}
EXPORT_SYMBOL(complete);

/**
 * complete_all: - signals all threads waiting on this completion
 * @x:  holds the state of this particular completion
 *
 * This will wake up all threads waiting on this particular completion event.
 *
 * It may be assumed that this function implies a write memory barrier before
 * changing the task state if and only if any tasks are woken up.
 */
void complete_all(struct completion *x)
{
	unsigned long flags;

	spin_lock_irqsave(&x->wait.lock, flags);
	x->done += UINT_MAX/2;
	__wake_up_common(&x->wait, TASK_NORMAL, 0, 0, NULL);
	spin_unlock_irqrestore(&x->wait.lock, flags);
}
EXPORT_SYMBOL(complete_all);

static inline long __sched
do_wait_for_common(struct completion *x, long timeout, int state)
{
	if (!x->done) {
		DECLARE_WAITQUEUE(wait, current);

		__add_wait_queue_tail_exclusive(&x->wait, &wait);
		do {
			if (signal_pending_state(state, current)) {
				timeout = -ERESTARTSYS;
				break;
			}
			__set_current_state(state);
			spin_unlock_irq(&x->wait.lock);
			timeout = schedule_timeout(timeout);
			spin_lock_irq(&x->wait.lock);
		} while (!x->done && timeout);
		__remove_wait_queue(&x->wait, &wait);
		if (!x->done)
			return timeout;
	}
	x->done--;
	return timeout ?: 1;
}

static long __sched
wait_for_common(struct completion *x, long timeout, int state)
{
	might_sleep();

	spin_lock_irq(&x->wait.lock);
	timeout = do_wait_for_common(x, timeout, state);
	spin_unlock_irq(&x->wait.lock);
	return timeout;
}

/**
 * wait_for_completion: - waits for completion of a task
 * @x:  holds the state of this particular completion
 *
 * This waits to be signaled for completion of a specific task. It is NOT
 * interruptible and there is no timeout.
 *
 * See also similar routines (i.e. wait_for_completion_timeout()) with timeout
 * and interrupt capability. Also see complete().
 */
void __sched wait_for_completion(struct completion *x)
{
	wait_for_common(x, MAX_SCHEDULE_TIMEOUT, TASK_UNINTERRUPTIBLE);
}
EXPORT_SYMBOL(wait_for_completion);

/**
 * wait_for_completion_timeout: - waits for completion of a task (w/timeout)
 * @x:  holds the state of this particular completion
 * @timeout:  timeout value in jiffies
 *
 * This waits for either a completion of a specific task to be signaled or for a
 * specified timeout to expire. The timeout is in jiffies. It is not
 * interruptible.
 */
unsigned long __sched
wait_for_completion_timeout(struct completion *x, unsigned long timeout)
{
	return wait_for_common(x, timeout, TASK_UNINTERRUPTIBLE);
}
EXPORT_SYMBOL(wait_for_completion_timeout);

/**
 * wait_for_completion_interruptible: - waits for completion of a task (w/intr)
 * @x:  holds the state of this particular completion
 *
 * This waits for completion of a specific task to be signaled. It is
 * interruptible.
 */
int __sched wait_for_completion_interruptible(struct completion *x)
{
	long t = wait_for_common(x, MAX_SCHEDULE_TIMEOUT, TASK_INTERRUPTIBLE);
	if (t == -ERESTARTSYS)
		return t;
	return 0;
}
EXPORT_SYMBOL(wait_for_completion_interruptible);

/**
 * wait_for_completion_interruptible_timeout: - waits for completion (w/(to,intr))
 * @x:  holds the state of this particular completion
 * @timeout:  timeout value in jiffies
 *
 * This waits for either a completion of a specific task to be signaled or for a
 * specified timeout to expire. It is interruptible. The timeout is in jiffies.
 */
long __sched
wait_for_completion_interruptible_timeout(struct completion *x,
					  unsigned long timeout)
{
	return wait_for_common(x, timeout, TASK_INTERRUPTIBLE);
}
EXPORT_SYMBOL(wait_for_completion_interruptible_timeout);

/**
 * wait_for_completion_killable: - waits for completion of a task (killable)
 * @x:  holds the state of this particular completion
 *
 * This waits to be signaled for completion of a specific task. It can be
 * interrupted by a kill signal.
 */
int __sched wait_for_completion_killable(struct completion *x)
{
	long t = wait_for_common(x, MAX_SCHEDULE_TIMEOUT, TASK_KILLABLE);
	if (t == -ERESTARTSYS)
		return t;
	return 0;
}
EXPORT_SYMBOL(wait_for_completion_killable);

/**
 * wait_for_completion_killable_timeout: - waits for completion of a task (w/(to,killable))
 * @x:  holds the state of this particular completion
 * @timeout:  timeout value in jiffies
 *
 * This waits for either a completion of a specific task to be
 * signaled or for a specified timeout to expire. It can be
 * interrupted by a kill signal. The timeout is in jiffies.
 */
long __sched
wait_for_completion_killable_timeout(struct completion *x,
				     unsigned long timeout)
{
	return wait_for_common(x, timeout, TASK_KILLABLE);
}
EXPORT_SYMBOL(wait_for_completion_killable_timeout);

/**
 *	try_wait_for_completion - try to decrement a completion without blocking
 *	@x:	completion structure
 *
 *	Returns: 0 if a decrement cannot be done without blocking
 *		 1 if a decrement succeeded.
 *
 *	If a completion is being used as a counting completion,
 *	attempt to decrement the counter without blocking. This
 *	enables us to avoid waiting if the resource the completion
 *	is protecting is not available.
 */
bool try_wait_for_completion(struct completion *x)
{
	unsigned long flags;
	int ret = 1;

	spin_lock_irqsave(&x->wait.lock, flags);
	if (!x->done)
		ret = 0;
	else
		x->done--;
	spin_unlock_irqrestore(&x->wait.lock, flags);
	return ret;
}
EXPORT_SYMBOL(try_wait_for_completion);

/**
 *	completion_done - Test to see if a completion has any waiters
 *	@x:	completion structure
 *
 *	Returns: 0 if there are waiters (wait_for_completion() in progress)
 *		 1 if there are no waiters.
 *
 */
bool completion_done(struct completion *x)
{
	unsigned long flags;
	int ret = 1;

	spin_lock_irqsave(&x->wait.lock, flags);
	if (!x->done)
		ret = 0;
	spin_unlock_irqrestore(&x->wait.lock, flags);
	return ret;
}
EXPORT_SYMBOL(completion_done);

static long __sched
sleep_on_common(wait_queue_head_t *q, int state, long timeout)
{
	unsigned long flags;
	wait_queue_t wait;

	init_waitqueue_entry(&wait, current);

	__set_current_state(state);

	spin_lock_irqsave(&q->lock, flags);
	__add_wait_queue(q, &wait);
	spin_unlock(&q->lock);
	timeout = schedule_timeout(timeout);
	spin_lock_irq(&q->lock);
	__remove_wait_queue(q, &wait);
	spin_unlock_irqrestore(&q->lock, flags);

	return timeout;
}

void __sched interruptible_sleep_on(wait_queue_head_t *q)
{
	sleep_on_common(q, TASK_INTERRUPTIBLE, MAX_SCHEDULE_TIMEOUT);
}
EXPORT_SYMBOL(interruptible_sleep_on);

long __sched
interruptible_sleep_on_timeout(wait_queue_head_t *q, long timeout)
{
	return sleep_on_common(q, TASK_INTERRUPTIBLE, timeout);
}
EXPORT_SYMBOL(interruptible_sleep_on_timeout);

void __sched sleep_on(wait_queue_head_t *q)
{
	sleep_on_common(q, TASK_UNINTERRUPTIBLE, MAX_SCHEDULE_TIMEOUT);
}
EXPORT_SYMBOL(sleep_on);

long __sched sleep_on_timeout(wait_queue_head_t *q, long timeout)
{
	return sleep_on_common(q, TASK_UNINTERRUPTIBLE, timeout);
}
EXPORT_SYMBOL(sleep_on_timeout);

#ifdef CONFIG_RT_MUTEXES
/*
 * task_setprio - set the current priority of a task
 * @p: task
 * @prio: prio value (kernel-internal form)
 *
 * This function changes the 'effective' priority of a task. It does
 * not touch ->normal_prio like __setscheduler().
 *
 * Used by the rt_mutex code to implement priority inheritance logic.
 */
void task_setprio(struct task_struct *p, int prio)
{
	int oldprio, on_rq, running;
	struct rq *rq;
	const struct sched_class *prev_class;

	BUG_ON(prio < 0 || prio > MAX_PRIO);

	rq = __task_rq_lock(p);

	/*
	 * Idle task boosting is a nono in general. There is one
	 * exception, when PREEMPT_RT and NOHZ is active:
	 *
	 * The idle task calls get_next_timer_interrupt() and holds
	 * the timer wheel base->lock on the CPU and another CPU wants
	 * to access the timer (probably to cancel it). We can safely
	 * ignore the boosting request, as the idle CPU runs this code
	 * with interrupts disabled and will complete the lock
	 * protected section without being interrupted. So there is no
	 * real need to boost.
	 */
	if (unlikely(p == rq->idle)) {
		WARN_ON(p != rq->curr);
		WARN_ON(p->pi_blocked_on);
		goto out_unlock;
	}

	trace_sched_pi_setprio(p, prio);
	oldprio = p->prio;
	prev_class = p->sched_class;
	on_rq = p->on_rq;
	running = task_current(rq, p);
	if (on_rq)
		dequeue_task(rq, p, 0);
	if (running)
		p->sched_class->put_prev_task(rq, p);

	if (rt_prio(prio))
		p->sched_class = &rt_sched_class;
	else
		p->sched_class = &fair_sched_class;

	p->prio = prio;

	if (running)
		p->sched_class->set_curr_task(rq);
	if (on_rq)
		enqueue_task(rq, p, oldprio < prio ? ENQUEUE_HEAD : 0);

	check_class_changed(rq, p, prev_class, oldprio);
out_unlock:
	__task_rq_unlock(rq);
}
#endif

void set_user_nice(struct task_struct *p, long nice)
{
	int old_prio, delta, on_rq;
	unsigned long flags;
	struct rq *rq;

	if (TASK_NICE(p) == nice || nice < -20 || nice > 19)
		return;
	/*
	 * We have to be careful, if called from sys_setpriority(),
	 * the task might be in the middle of scheduling on another CPU.
	 */
	rq = task_rq_lock(p, &flags);
	/*
	 * The RT priorities are set via sched_setscheduler(), but we still
	 * allow the 'normal' nice value to be set - but as expected
	 * it wont have any effect on scheduling until the task is
	 * SCHED_FIFO/SCHED_RR:
	 */
	if (task_has_rt_policy(p)) {
		p->static_prio = NICE_TO_PRIO(nice);
		goto out_unlock;
	}
	on_rq = p->on_rq;
	if (on_rq)
		dequeue_task(rq, p, 0);

	p->static_prio = NICE_TO_PRIO(nice);
	set_load_weight(p);
	old_prio = p->prio;
	p->prio = effective_prio(p);
	delta = p->prio - old_prio;

	if (on_rq) {
		enqueue_task(rq, p, 0);
		/*
		 * If the task increased its priority or is running and
		 * lowered its priority, then reschedule its CPU:
		 */
		if (delta < 0 || (delta > 0 && task_running(rq, p)))
			resched_task(rq->curr);
	}
out_unlock:
	task_rq_unlock(rq, p, &flags);
}
EXPORT_SYMBOL(set_user_nice);

/*
 * can_nice - check if a task can reduce its nice value
 * @p: task
 * @nice: nice value
 */
int can_nice(const struct task_struct *p, const int nice)
{
	/* convert nice value [19,-20] to rlimit style value [1,40] */
	int nice_rlim = 20 - nice;

	return (nice_rlim <= task_rlimit(p, RLIMIT_NICE) ||
		capable(CAP_SYS_NICE));
}

#ifdef __ARCH_WANT_SYS_NICE

/*
 * sys_nice - change the priority of the current process.
 * @increment: priority increment
 *
 * sys_setpriority is a more generic, but much slower function that
 * does similar things.
 */
SYSCALL_DEFINE1(nice, int, increment)
{
	long nice, retval;

	/*
	 * Setpriority might change our priority at the same moment.
	 * We don't have to worry. Conceptually one call occurs first
	 * and we have a single winner.
	 */
	if (increment < -40)
		increment = -40;
	if (increment > 40)
		increment = 40;

	nice = TASK_NICE(current) + increment;
	if (nice < -20)
		nice = -20;
	if (nice > 19)
		nice = 19;

	if (increment < 0 && !can_nice(current, nice))
		return -EPERM;

	retval = security_task_setnice(current, nice);
	if (retval)
		return retval;

	set_user_nice(current, nice);
	return 0;
}

#endif

/**
 * task_prio - return the priority value of a given task.
 * @p: the task in question.
 *
 * This is the priority value as seen by users in /proc.
 * RT tasks are offset by -200. Normal tasks are centered
 * around 0, value goes from -16 to +15.
 */
int task_prio(const struct task_struct *p)
{
	return p->prio - MAX_RT_PRIO;
}

/**
 * task_nice - return the nice value of a given task.
 * @p: the task in question.
 */
int task_nice(const struct task_struct *p)
{
	return TASK_NICE(p);
}
EXPORT_SYMBOL(task_nice);

/**
 * idle_cpu - is a given cpu idle currently?
 * @cpu: the processor in question.
 */
int idle_cpu(int cpu)
{
	return cpu_curr(cpu) == cpu_rq(cpu)->idle;
}

/**
 * idle_task - return the idle task for a given cpu.
 * @cpu: the processor in question.
 */
struct task_struct *idle_task(int cpu)
{
	return cpu_rq(cpu)->idle;
}

/**
 * find_process_by_pid - find a process with a matching PID value.
 * @pid: the pid in question.
 */
static struct task_struct *find_process_by_pid(pid_t pid)
{
	return pid ? find_task_by_vpid(pid) : current;
}

/* Actually do priority change: must hold rq lock. */
static void
__setscheduler(struct rq *rq, struct task_struct *p, int policy, int prio)
{
	p->policy = policy;
	p->rt_priority = prio;
	p->normal_prio = normal_prio(p);
	/* we are holding p->pi_lock already */
	p->prio = rt_mutex_getprio(p);
	if (rt_prio(p->prio))
		p->sched_class = &rt_sched_class;
	else
		p->sched_class = &fair_sched_class;
	set_load_weight(p);
}

/*
 * check the target process has a UID that matches the current process's
 */
static bool check_same_owner(struct task_struct *p)
{
	const struct cred *cred = current_cred(), *pcred;
	bool match;

	rcu_read_lock();
	pcred = __task_cred(p);
	if (cred->user->user_ns == pcred->user->user_ns)
		match = (cred->euid == pcred->euid ||
			 cred->euid == pcred->uid);
	else
		match = false;
	rcu_read_unlock();
	return match;
}

static int __sched_setscheduler(struct task_struct *p, int policy,
				const struct sched_param *param, bool user)
{
	int retval, oldprio, oldpolicy = -1, on_rq, running;
	unsigned long flags;
	const struct sched_class *prev_class;
	struct rq *rq;
	int reset_on_fork;

	/* may grab non-irq protected spin_locks */
	BUG_ON(in_interrupt());
recheck:
	/* double check policy once rq lock held */
	if (policy < 0) {
		reset_on_fork = p->sched_reset_on_fork;
		policy = oldpolicy = p->policy;
	} else {
		reset_on_fork = !!(policy & SCHED_RESET_ON_FORK);
		policy &= ~SCHED_RESET_ON_FORK;

		if (policy != SCHED_FIFO && policy != SCHED_RR &&
				policy != SCHED_NORMAL && policy != SCHED_BATCH &&
				policy != SCHED_IDLE)
			return -EINVAL;
	}

	/*
	 * Valid priorities for SCHED_FIFO and SCHED_RR are
	 * 1..MAX_USER_RT_PRIO-1, valid priority for SCHED_NORMAL,
	 * SCHED_BATCH and SCHED_IDLE is 0.
	 */
	if (param->sched_priority < 0 ||
	    (p->mm && param->sched_priority > MAX_USER_RT_PRIO-1) ||
	    (!p->mm && param->sched_priority > MAX_RT_PRIO-1))
		return -EINVAL;
	if (rt_policy(policy) != (param->sched_priority != 0))
		return -EINVAL;

	/*
	 * Allow unprivileged RT tasks to decrease priority:
	 */
	if (user && !capable(CAP_SYS_NICE)) {
		if (rt_policy(policy)) {
			unsigned long rlim_rtprio =
					task_rlimit(p, RLIMIT_RTPRIO);

			/* can't set/change the rt policy */
			if (policy != p->policy && !rlim_rtprio)
				return -EPERM;

			/* can't increase priority */
			if (param->sched_priority > p->rt_priority &&
			    param->sched_priority > rlim_rtprio)
				return -EPERM;
		}

		/*
		 * Treat SCHED_IDLE as nice 20. Only allow a switch to
		 * SCHED_NORMAL if the RLIMIT_NICE would normally permit it.
		 */
		if (p->policy == SCHED_IDLE && policy != SCHED_IDLE) {
			if (!can_nice(p, TASK_NICE(p)))
				return -EPERM;
		}

		/* can't change other user's priorities */
		if (!check_same_owner(p))
			return -EPERM;

		/* Normal users shall not reset the sched_reset_on_fork flag */
		if (p->sched_reset_on_fork && !reset_on_fork)
			return -EPERM;
	}

	if (user) {
		retval = security_task_setscheduler(p);
		if (retval)
			return retval;
	}

	/*
	 * make sure no PI-waiters arrive (or leave) while we are
	 * changing the priority of the task:
	 *
	 * To be able to change p->policy safely, the appropriate
	 * runqueue lock must be held.
	 */
	rq = task_rq_lock(p, &flags);

	/*
	 * Changing the policy of the stop threads its a very bad idea
	 */
	if (p == rq->stop) {
		task_rq_unlock(rq, p, &flags);
		return -EINVAL;
	}

	/*
	 * If not changing anything there's no need to proceed further:
	 */
	if (unlikely(policy == p->policy && (!rt_policy(policy) ||
			param->sched_priority == p->rt_priority))) {

		__task_rq_unlock(rq);
		raw_spin_unlock_irqrestore(&p->pi_lock, flags);
		return 0;
	}

#ifdef CONFIG_RT_GROUP_SCHED
	if (user) {
		/*
		 * Do not allow realtime tasks into groups that have no runtime
		 * assigned.
		 */
		if (rt_bandwidth_enabled() && rt_policy(policy) &&
				task_group(p)->rt_bandwidth.rt_runtime == 0 &&
				!task_group_is_autogroup(task_group(p))) {
			task_rq_unlock(rq, p, &flags);
			return -EPERM;
		}
	}
#endif

	/* recheck policy now with rq lock held */
	if (unlikely(oldpolicy != -1 && oldpolicy != p->policy)) {
		policy = oldpolicy = -1;
		task_rq_unlock(rq, p, &flags);
		goto recheck;
	}
	on_rq = p->on_rq;
	running = task_current(rq, p);
	if (on_rq)
		deactivate_task(rq, p, 0);
	if (running)
		p->sched_class->put_prev_task(rq, p);

	p->sched_reset_on_fork = reset_on_fork;

	oldprio = p->prio;
	prev_class = p->sched_class;
	__setscheduler(rq, p, policy, param->sched_priority);

	if (running)
		p->sched_class->set_curr_task(rq);
	if (on_rq)
		activate_task(rq, p, 0);

	check_class_changed(rq, p, prev_class, oldprio);
	task_rq_unlock(rq, p, &flags);

	rt_mutex_adjust_pi(p);

	return 0;
}

/**
 * sched_setscheduler - change the scheduling policy and/or RT priority of a thread.
 * @p: the task in question.
 * @policy: new policy.
 * @param: structure containing the new RT priority.
 *
 * NOTE that the task may be already dead.
 */
int sched_setscheduler(struct task_struct *p, int policy,
		       const struct sched_param *param)
{
	return __sched_setscheduler(p, policy, param, true);
}
EXPORT_SYMBOL_GPL(sched_setscheduler);

/**
 * sched_setscheduler_nocheck - change the scheduling policy and/or RT priority of a thread from kernelspace.
 * @p: the task in question.
 * @policy: new policy.
 * @param: structure containing the new RT priority.
 *
 * Just like sched_setscheduler, only don't bother checking if the
 * current context has permission.  For example, this is needed in
 * stop_machine(): we create temporary high priority worker threads,
 * but our caller might not have that capability.
 */
int sched_setscheduler_nocheck(struct task_struct *p, int policy,
			       const struct sched_param *param)
{
	return __sched_setscheduler(p, policy, param, false);
}

static int
do_sched_setscheduler(pid_t pid, int policy, struct sched_param __user *param)
{
	struct sched_param lparam;
	struct task_struct *p;
	int retval;

	if (!param || pid < 0)
		return -EINVAL;
	if (copy_from_user(&lparam, param, sizeof(struct sched_param)))
		return -EFAULT;

	rcu_read_lock();
	retval = -ESRCH;
	p = find_process_by_pid(pid);
	if (p != NULL)
		retval = sched_setscheduler(p, policy, &lparam);
	rcu_read_unlock();

	return retval;
}

/**
 * sys_sched_setscheduler - set/change the scheduler policy and RT priority
 * @pid: the pid in question.
 * @policy: new policy.
 * @param: structure containing the new RT priority.
 */
SYSCALL_DEFINE3(sched_setscheduler, pid_t, pid, int, policy,
		struct sched_param __user *, param)
{
	/* negative values for policy are not valid */
	if (policy < 0)
		return -EINVAL;

	return do_sched_setscheduler(pid, policy, param);
}

/**
 * sys_sched_setparam - set/change the RT priority of a thread
 * @pid: the pid in question.
 * @param: structure containing the new RT priority.
 */
SYSCALL_DEFINE2(sched_setparam, pid_t, pid, struct sched_param __user *, param)
{
	return do_sched_setscheduler(pid, -1, param);
}

/**
 * sys_sched_getscheduler - get the policy (scheduling class) of a thread
 * @pid: the pid in question.
 */
SYSCALL_DEFINE1(sched_getscheduler, pid_t, pid)
{
	struct task_struct *p;
	int retval;

	if (pid < 0)
		return -EINVAL;

	retval = -ESRCH;
	rcu_read_lock();
	p = find_process_by_pid(pid);
	if (p) {
		retval = security_task_getscheduler(p);
		if (!retval)
			retval = p->policy
				| (p->sched_reset_on_fork ? SCHED_RESET_ON_FORK : 0);
	}
	rcu_read_unlock();
	return retval;
}

/**
 * sys_sched_getparam - get the RT priority of a thread
 * @pid: the pid in question.
 * @param: structure containing the RT priority.
 */
SYSCALL_DEFINE2(sched_getparam, pid_t, pid, struct sched_param __user *, param)
{
	struct sched_param lp;
	struct task_struct *p;
	int retval;

	if (!param || pid < 0)
		return -EINVAL;

	rcu_read_lock();
	p = find_process_by_pid(pid);
	retval = -ESRCH;
	if (!p)
		goto out_unlock;

	retval = security_task_getscheduler(p);
	if (retval)
		goto out_unlock;

	lp.sched_priority = p->rt_priority;
	rcu_read_unlock();

	/*
	 * This one might sleep, we cannot do it with a spinlock held ...
	 */
	retval = copy_to_user(param, &lp, sizeof(*param)) ? -EFAULT : 0;

	return retval;

out_unlock:
	rcu_read_unlock();
	return retval;
}

long sched_setaffinity(pid_t pid, const struct cpumask *in_mask)
{
	cpumask_var_t cpus_allowed, new_mask;
	struct task_struct *p;
	int retval;

	get_online_cpus();
	rcu_read_lock();

	p = find_process_by_pid(pid);
	if (!p) {
		rcu_read_unlock();
		put_online_cpus();
		return -ESRCH;
	}

	/* Prevent p going away */
	get_task_struct(p);
	rcu_read_unlock();

	if (!alloc_cpumask_var(&cpus_allowed, GFP_KERNEL)) {
		retval = -ENOMEM;
		goto out_put_task;
	}
	if (!alloc_cpumask_var(&new_mask, GFP_KERNEL)) {
		retval = -ENOMEM;
		goto out_free_cpus_allowed;
	}
	retval = -EPERM;
	if (!check_same_owner(p) && !task_ns_capable(p, CAP_SYS_NICE))
		goto out_unlock;

	retval = security_task_setscheduler(p);
	if (retval)
		goto out_unlock;

	cpuset_cpus_allowed(p, cpus_allowed);
	cpumask_and(new_mask, in_mask, cpus_allowed);
again:
	retval = set_cpus_allowed_ptr(p, new_mask);

	if (!retval) {
		cpuset_cpus_allowed(p, cpus_allowed);
		if (!cpumask_subset(new_mask, cpus_allowed)) {
			/*
			 * We must have raced with a concurrent cpuset
			 * update. Just reset the cpus_allowed to the
			 * cpuset's cpus_allowed
			 */
			cpumask_copy(new_mask, cpus_allowed);
			goto again;
		}
	}
out_unlock:
	free_cpumask_var(new_mask);
out_free_cpus_allowed:
	free_cpumask_var(cpus_allowed);
out_put_task:
	put_task_struct(p);
	put_online_cpus();
	return retval;
}

static int get_user_cpu_mask(unsigned long __user *user_mask_ptr, unsigned len,
			     struct cpumask *new_mask)
{
	if (len < cpumask_size())
		cpumask_clear(new_mask);
	else if (len > cpumask_size())
		len = cpumask_size();

	return copy_from_user(new_mask, user_mask_ptr, len) ? -EFAULT : 0;
}

/**
 * sys_sched_setaffinity - set the cpu affinity of a process
 * @pid: pid of the process
 * @len: length in bytes of the bitmask pointed to by user_mask_ptr
 * @user_mask_ptr: user-space pointer to the new cpu mask
 */
SYSCALL_DEFINE3(sched_setaffinity, pid_t, pid, unsigned int, len,
		unsigned long __user *, user_mask_ptr)
{
	cpumask_var_t new_mask;
	int retval;

	if (!alloc_cpumask_var(&new_mask, GFP_KERNEL))
		return -ENOMEM;

	retval = get_user_cpu_mask(user_mask_ptr, len, new_mask);
	if (retval == 0)
		retval = sched_setaffinity(pid, new_mask);
	free_cpumask_var(new_mask);
	return retval;
}

long sched_getaffinity(pid_t pid, struct cpumask *mask)
{
	struct task_struct *p;
	unsigned long flags;
	int retval;

	get_online_cpus();
	rcu_read_lock();

	retval = -ESRCH;
	p = find_process_by_pid(pid);
	if (!p)
		goto out_unlock;

	retval = security_task_getscheduler(p);
	if (retval)
		goto out_unlock;

	raw_spin_lock_irqsave(&p->pi_lock, flags);
	cpumask_and(mask, &p->cpus_allowed, cpu_online_mask);
	raw_spin_unlock_irqrestore(&p->pi_lock, flags);

out_unlock:
	rcu_read_unlock();
	put_online_cpus();

	return retval;
}

/**
 * sys_sched_getaffinity - get the cpu affinity of a process
 * @pid: pid of the process
 * @len: length in bytes of the bitmask pointed to by user_mask_ptr
 * @user_mask_ptr: user-space pointer to hold the current cpu mask
 */
SYSCALL_DEFINE3(sched_getaffinity, pid_t, pid, unsigned int, len,
		unsigned long __user *, user_mask_ptr)
{
	int ret;
	cpumask_var_t mask;

	if ((len * BITS_PER_BYTE) < nr_cpu_ids)
		return -EINVAL;
	if (len & (sizeof(unsigned long)-1))
		return -EINVAL;

	if (!alloc_cpumask_var(&mask, GFP_KERNEL))
		return -ENOMEM;

	ret = sched_getaffinity(pid, mask);
	if (ret == 0) {
		size_t retlen = min_t(size_t, len, cpumask_size());

		if (copy_to_user(user_mask_ptr, mask, retlen))
			ret = -EFAULT;
		else
			ret = retlen;
	}
	free_cpumask_var(mask);

	return ret;
}

/**
 * sys_sched_yield - yield the current processor to other threads.
 *
 * This function yields the current CPU to other tasks. If there are no
 * other threads running on this CPU then this function will return.
 */
SYSCALL_DEFINE0(sched_yield)
{
	struct rq *rq = this_rq_lock();

	schedstat_inc(rq, yld_count);
	current->sched_class->yield_task(rq);

	/*
	 * Since we are going to call schedule() anyway, there's
	 * no need to preempt or enable interrupts:
	 */
	__release(rq->lock);
	spin_release(&rq->lock.dep_map, 1, _THIS_IP_);
	do_raw_spin_unlock(&rq->lock);
	__preempt_enable_no_resched();

	schedule();

	return 0;
}

static inline int should_resched(void)
{
	return need_resched() && !(preempt_count() & PREEMPT_ACTIVE);
}

static void __cond_resched(void)
{
	do {
		add_preempt_count(PREEMPT_ACTIVE);
		__schedule();
		sub_preempt_count(PREEMPT_ACTIVE);
		/*
		 * Check again in case we missed a preemption
		 * opportunity between schedule and now.
		 */
		barrier();

	} while (need_resched());
}

int __sched _cond_resched(void)
{
	if (should_resched()) {
		__cond_resched();
		return 1;
	}
	return 0;
}
EXPORT_SYMBOL(_cond_resched);

/*
 * __cond_resched_lock() - if a reschedule is pending, drop the given lock,
 * call schedule, and on return reacquire the lock.
 *
 * This works OK both with and without CONFIG_PREEMPT. We do strange low-level
 * operations here to prevent schedule() from being called twice (once via
 * spin_unlock(), once by hand).
 */
int __cond_resched_lock(spinlock_t *lock)
{
	int resched = should_resched();
	int ret = 0;

	lockdep_assert_held(lock);

	if (spin_needbreak(lock) || resched) {
		spin_unlock(lock);
		if (resched)
			__cond_resched();
		else
			cpu_relax();
		ret = 1;
		spin_lock(lock);
	}
	return ret;
}
EXPORT_SYMBOL(__cond_resched_lock);

#ifndef CONFIG_PREEMPT_RT_FULL
int __sched __cond_resched_softirq(void)
{
	BUG_ON(!in_softirq());

	if (should_resched()) {
		local_bh_enable();
		__cond_resched();
		local_bh_disable();
		return 1;
	}
	return 0;
}
EXPORT_SYMBOL(__cond_resched_softirq);
#endif

/**
 * yield - yield the current processor to other threads.
 *
 * This is a shortcut for kernel-space yielding - it marks the
 * thread runnable and calls sys_sched_yield().
 */
void __sched yield(void)
{
	set_current_state(TASK_RUNNING);
	sys_sched_yield();
}
EXPORT_SYMBOL(yield);

/**
 * yield_to - yield the current processor to another thread in
 * your thread group, or accelerate that thread toward the
 * processor it's on.
 * @p: target task
 * @preempt: whether task preemption is allowed or not
 *
 * It's the caller's job to ensure that the target task struct
 * can't go away on us before we can do any checks.
 *
 * Returns true if we indeed boosted the target task.
 */
bool __sched yield_to(struct task_struct *p, bool preempt)
{
	struct task_struct *curr = current;
	struct rq *rq, *p_rq;
	unsigned long flags;
	bool yielded = 0;

	local_irq_save(flags);
	rq = this_rq();

again:
	p_rq = task_rq(p);
	double_rq_lock(rq, p_rq);
	while (task_rq(p) != p_rq) {
		double_rq_unlock(rq, p_rq);
		goto again;
	}

	if (!curr->sched_class->yield_to_task)
		goto out;

	if (curr->sched_class != p->sched_class)
		goto out;

	if (task_running(p_rq, p) || p->state)
		goto out;

	yielded = curr->sched_class->yield_to_task(rq, p, preempt);
	if (yielded) {
		schedstat_inc(rq, yld_count);
		/*
		 * Make p's CPU reschedule; pick_next_entity takes care of
		 * fairness.
		 */
		if (preempt && rq != p_rq)
			resched_task(p_rq->curr);
	}

out:
	double_rq_unlock(rq, p_rq);
	local_irq_restore(flags);

	if (yielded)
		schedule();

	return yielded;
}
EXPORT_SYMBOL_GPL(yield_to);

/*
 * This task is about to go to sleep on IO. Increment rq->nr_iowait so
 * that process accounting knows that this is a task in IO wait state.
 */
void __sched io_schedule(void)
{
	struct rq *rq = raw_rq();

	delayacct_blkio_start();
	atomic_inc(&rq->nr_iowait);
	blk_flush_plug(current);
	current->in_iowait = 1;
	schedule();
	current->in_iowait = 0;
	atomic_dec(&rq->nr_iowait);
	delayacct_blkio_end();
}
EXPORT_SYMBOL(io_schedule);

long __sched io_schedule_timeout(long timeout)
{
	struct rq *rq = raw_rq();
	long ret;

	delayacct_blkio_start();
	atomic_inc(&rq->nr_iowait);
	blk_flush_plug(current);
	current->in_iowait = 1;
	ret = schedule_timeout(timeout);
	current->in_iowait = 0;
	atomic_dec(&rq->nr_iowait);
	delayacct_blkio_end();
	return ret;
}

/**
 * sys_sched_get_priority_max - return maximum RT priority.
 * @policy: scheduling class.
 *
 * this syscall returns the maximum rt_priority that can be used
 * by a given scheduling class.
 */
SYSCALL_DEFINE1(sched_get_priority_max, int, policy)
{
	int ret = -EINVAL;

	switch (policy) {
	case SCHED_FIFO:
	case SCHED_RR:
		ret = MAX_USER_RT_PRIO-1;
		break;
	case SCHED_NORMAL:
	case SCHED_BATCH:
	case SCHED_IDLE:
		ret = 0;
		break;
	}
	return ret;
}

/**
 * sys_sched_get_priority_min - return minimum RT priority.
 * @policy: scheduling class.
 *
 * this syscall returns the minimum rt_priority that can be used
 * by a given scheduling class.
 */
SYSCALL_DEFINE1(sched_get_priority_min, int, policy)
{
	int ret = -EINVAL;

	switch (policy) {
	case SCHED_FIFO:
	case SCHED_RR:
		ret = 1;
		break;
	case SCHED_NORMAL:
	case SCHED_BATCH:
	case SCHED_IDLE:
		ret = 0;
	}
	return ret;
}

/**
 * sys_sched_rr_get_interval - return the default timeslice of a process.
 * @pid: pid of the process.
 * @interval: userspace pointer to the timeslice value.
 *
 * this syscall writes the default timeslice value of a given process
 * into the user-space timespec buffer. A value of '0' means infinity.
 */
SYSCALL_DEFINE2(sched_rr_get_interval, pid_t, pid,
		struct timespec __user *, interval)
{
	struct task_struct *p;
	unsigned int time_slice;
	unsigned long flags;
	struct rq *rq;
	int retval;
	struct timespec t;

	if (pid < 0)
		return -EINVAL;

	retval = -ESRCH;
	rcu_read_lock();
	p = find_process_by_pid(pid);
	if (!p)
		goto out_unlock;

	retval = security_task_getscheduler(p);
	if (retval)
		goto out_unlock;

	rq = task_rq_lock(p, &flags);
	time_slice = p->sched_class->get_rr_interval(rq, p);
	task_rq_unlock(rq, p, &flags);

	rcu_read_unlock();
	jiffies_to_timespec(time_slice, &t);
	retval = copy_to_user(interval, &t, sizeof(t)) ? -EFAULT : 0;
	return retval;

out_unlock:
	rcu_read_unlock();
	return retval;
}

static const char stat_nam[] = TASK_STATE_TO_CHAR_STR;

void sched_show_task(struct task_struct *p)
{
	unsigned long free = 0;
	unsigned state;

	state = p->state ? __ffs(p->state) + 1 : 0;
	printk(KERN_INFO "%-15.15s %c", p->comm,
		state < sizeof(stat_nam) - 1 ? stat_nam[state] : '?');
#if BITS_PER_LONG == 32
	if (state == TASK_RUNNING)
		printk(KERN_CONT " running  ");
	else
		printk(KERN_CONT " %08lx ", thread_saved_pc(p));
#else
	if (state == TASK_RUNNING)
		printk(KERN_CONT "  running task    ");
	else
		printk(KERN_CONT " %016lx ", thread_saved_pc(p));
#endif
#ifdef CONFIG_DEBUG_STACK_USAGE
	free = stack_not_used(p);
#endif
	printk(KERN_CONT "%5lu %5d %6d 0x%08lx\n", free,
		task_pid_nr(p), task_pid_nr(p->real_parent),
		(unsigned long)task_thread_info(p)->flags);

	show_stack(p, NULL);
}

void show_state_filter(unsigned long state_filter)
{
	struct task_struct *g, *p;

#if BITS_PER_LONG == 32
	printk(KERN_INFO
		"  task                PC stack   pid father\n");
#else
	printk(KERN_INFO
		"  task                        PC stack   pid father\n");
#endif
	rcu_read_lock();
	do_each_thread(g, p) {
		/*
		 * reset the NMI-timeout, listing all files on a slow
		 * console might take a lot of time:
		 */
		touch_nmi_watchdog();
		if (!state_filter || (p->state & state_filter))
			sched_show_task(p);
	} while_each_thread(g, p);

	touch_all_softlockup_watchdogs();

#ifdef CONFIG_SCHED_DEBUG
	sysrq_sched_debug_show();
#endif
	rcu_read_unlock();
	/*
	 * Only show locks if all tasks are dumped:
	 */
	if (!state_filter)
		debug_show_all_locks();
}

void __cpuinit init_idle_bootup_task(struct task_struct *idle)
{
	idle->sched_class = &idle_sched_class;
}

/**
 * init_idle - set up an idle thread for a given CPU
 * @idle: task in question
 * @cpu: cpu the idle task belongs to
 *
 * NOTE: this function does not set the idle thread's NEED_RESCHED
 * flag, to make booting more robust.
 */
void __cpuinit init_idle(struct task_struct *idle, int cpu)
{
	struct rq *rq = cpu_rq(cpu);
	unsigned long flags;

	raw_spin_lock_irqsave(&rq->lock, flags);

	__sched_fork(idle);
	idle->state = TASK_RUNNING;
	idle->se.exec_start = sched_clock();

	do_set_cpus_allowed(idle, cpumask_of(cpu));
	/*
	 * We're having a chicken and egg problem, even though we are
	 * holding rq->lock, the cpu isn't yet set to this cpu so the
	 * lockdep check in task_group() will fail.
	 *
	 * Similar case to sched_fork(). / Alternatively we could
	 * use task_rq_lock() here and obtain the other rq->lock.
	 *
	 * Silence PROVE_RCU
	 */
	rcu_read_lock();
	__set_task_cpu(idle, cpu);
	rcu_read_unlock();

	rq->curr = rq->idle = idle;
#if defined(CONFIG_SMP)
	idle->on_cpu = 1;
#endif
	raw_spin_unlock_irqrestore(&rq->lock, flags);

	/* Set the preempt count _outside_ the spinlocks! */
	task_thread_info(idle)->preempt_count = 0;

	/*
	 * The idle tasks have their own, simple scheduling class:
	 */
	idle->sched_class = &idle_sched_class;
	ftrace_graph_init_idle_task(idle, cpu);
}

/*
 * In a system that switches off the HZ timer nohz_cpu_mask
 * indicates which cpus entered this state. This is used
 * in the rcu update to wait only for active cpus. For system
 * which do not switch off the HZ timer nohz_cpu_mask should
 * always be CPU_BITS_NONE.
 */
cpumask_var_t nohz_cpu_mask;

/*
 * Increase the granularity value when there are more CPUs,
 * because with more CPUs the 'effective latency' as visible
 * to users decreases. But the relationship is not linear,
 * so pick a second-best guess by going with the log2 of the
 * number of CPUs.
 *
 * This idea comes from the SD scheduler of Con Kolivas:
 */
static int get_update_sysctl_factor(void)
{
	unsigned int cpus = min_t(int, num_online_cpus(), 8);
	unsigned int factor;

	switch (sysctl_sched_tunable_scaling) {
	case SCHED_TUNABLESCALING_NONE:
		factor = 1;
		break;
	case SCHED_TUNABLESCALING_LINEAR:
		factor = cpus;
		break;
	case SCHED_TUNABLESCALING_LOG:
	default:
		factor = 1 + ilog2(cpus);
		break;
	}

	return factor;
}

static void update_sysctl(void)
{
	unsigned int factor = get_update_sysctl_factor();

#define SET_SYSCTL(name) \
	(sysctl_##name = (factor) * normalized_sysctl_##name)
	SET_SYSCTL(sched_min_granularity);
	SET_SYSCTL(sched_latency);
	SET_SYSCTL(sched_wakeup_granularity);
#undef SET_SYSCTL
}

static inline void sched_init_granularity(void)
{
	update_sysctl();
}

#ifdef CONFIG_SMP
void do_set_cpus_allowed(struct task_struct *p, const struct cpumask *new_mask)
{
	if (!__migrate_disabled(p)) {
		if (p->sched_class && p->sched_class->set_cpus_allowed)
			p->sched_class->set_cpus_allowed(p, new_mask);
		p->rt.nr_cpus_allowed = cpumask_weight(new_mask);
	}
	cpumask_copy(&p->cpus_allowed, new_mask);
}

/*
 * This is how migration works:
 *
 * 1) we invoke migration_cpu_stop() on the target CPU using
 *    stop_one_cpu().
 * 2) stopper starts to run (implicitly forcing the migrated thread
 *    off the CPU)
 * 3) it checks whether the migrated task is still in the wrong runqueue.
 * 4) if it's in the wrong runqueue then the migration thread removes
 *    it and puts it into the right queue.
 * 5) stopper completes and stop_one_cpu() returns and the migration
 *    is done.
 */

/*
 * Change a given task's CPU affinity. Migrate the thread to a
 * proper CPU and schedule it away if the CPU it's executing on
 * is removed from the allowed bitmask.
 *
 * NOTE: the caller must have a valid reference to the task, the
 * task must not exit() & deallocate itself prematurely. The
 * call is not atomic; no spinlocks may be held.
 */
int set_cpus_allowed_ptr(struct task_struct *p, const struct cpumask *new_mask)
{
	unsigned long flags;
	struct rq *rq;
	unsigned int dest_cpu;
	int ret = 0;

	rq = task_rq_lock(p, &flags);

	if (cpumask_equal(&p->cpus_allowed, new_mask))
		goto out;

	if (!cpumask_intersects(new_mask, cpu_active_mask)) {
		ret = -EINVAL;
		goto out;
	}

	if (unlikely((p->flags & PF_THREAD_BOUND) && p != current)) {
		ret = -EINVAL;
		goto out;
	}

	do_set_cpus_allowed(p, new_mask);

	/* Can the task run on the task's current CPU? If so, we're done */
	if (cpumask_test_cpu(task_cpu(p), new_mask) || __migrate_disabled(p))
		goto out;

	dest_cpu = cpumask_any_and(cpu_active_mask, new_mask);
	if (p->on_rq) {
		struct migration_arg arg = { p, dest_cpu };
		/* Need help from migration thread: drop lock and wait. */
		task_rq_unlock(rq, p, &flags);
		stop_one_cpu(cpu_of(rq), migration_cpu_stop, &arg);
		tlb_migrate_finish(p->mm);
		return 0;
	}
out:
	task_rq_unlock(rq, p, &flags);

	return ret;
}
EXPORT_SYMBOL_GPL(set_cpus_allowed_ptr);

#ifdef CONFIG_PREEMPT_RT_FULL
void migrate_disable(void)
{
	struct task_struct *p = current;
	const struct cpumask *mask;
	unsigned long flags;
	struct rq *rq;

<<<<<<< HEAD
=======
	if (in_atomic()) {
#ifdef CONFIG_SCHED_DEBUG
		p->migrate_disable_atomic++;
#endif
		return;
	}

#ifdef CONFIG_SCHED_DEBUG
	WARN_ON_ONCE(p->migrate_disable_atomic);
#endif

>>>>>>> eacf2c16
	preempt_disable();
	if (p->migrate_disable) {
		p->migrate_disable++;
		preempt_enable();
		return;
	}

	pin_current_cpu();
	if (unlikely(!scheduler_running)) {
		p->migrate_disable = 1;
		preempt_enable();
		return;
	}

	/*
	 * Since this is always current we can get away with only locking
	 * rq->lock, the ->cpus_allowed value can normally only be changed
	 * while holding both p->pi_lock and rq->lock, but seeing that this
	 * it current, we cannot actually be waking up, so all code that
	 * relies on serialization against p->pi_lock is out of scope.
	 *
	 * Taking rq->lock serializes us against things like
	 * set_cpus_allowed_ptr() that can still happen concurrently.
	 */
	rq = this_rq();
	raw_spin_lock_irqsave(&rq->lock, flags);
	p->migrate_disable = 1;
	mask = tsk_cpus_allowed(p);

	WARN_ON(!cpumask_test_cpu(smp_processor_id(), mask));

	if (!cpumask_equal(&p->cpus_allowed, mask)) {
		if (p->sched_class->set_cpus_allowed)
			p->sched_class->set_cpus_allowed(p, mask);
		p->rt.nr_cpus_allowed = cpumask_weight(mask);
	}
	raw_spin_unlock_irqrestore(&rq->lock, flags);
	preempt_enable();
}
EXPORT_SYMBOL_GPL(migrate_disable);

void migrate_enable(void)
{
	struct task_struct *p = current;
	const struct cpumask *mask;
	unsigned long flags;
	struct rq *rq;

<<<<<<< HEAD
=======
	if (in_atomic()) {
#ifdef CONFIG_SCHED_DEBUG
		p->migrate_disable_atomic--;
#endif
		return;
	}

#ifdef CONFIG_SCHED_DEBUG
	WARN_ON_ONCE(p->migrate_disable_atomic);
#endif
>>>>>>> eacf2c16
	WARN_ON_ONCE(p->migrate_disable <= 0);

	preempt_disable();
	if (p->migrate_disable > 1) {
		p->migrate_disable--;
		preempt_enable();
		return;
	}

	if (unlikely(!scheduler_running)) {
		p->migrate_disable = 0;
		unpin_current_cpu();
		preempt_enable();
		return;
	}

	/*
	 * See comment in migrate_disable().
	 */
	rq = this_rq();
	raw_spin_lock_irqsave(&rq->lock, flags);
	mask = tsk_cpus_allowed(p);
	p->migrate_disable = 0;

	WARN_ON(!cpumask_test_cpu(smp_processor_id(), mask));

	if (!cpumask_equal(&p->cpus_allowed, mask)) {
		/* Get the mask now that migration is enabled */
		mask = tsk_cpus_allowed(p);
		if (p->sched_class->set_cpus_allowed)
			p->sched_class->set_cpus_allowed(p, mask);
		p->rt.nr_cpus_allowed = cpumask_weight(mask);
	}

	raw_spin_unlock_irqrestore(&rq->lock, flags);
	unpin_current_cpu();
	preempt_enable();
}
EXPORT_SYMBOL_GPL(migrate_enable);
#endif /* CONFIG_PREEMPT_RT_FULL */

/*
 * Move (not current) task off this cpu, onto dest cpu. We're doing
 * this because either it can't run here any more (set_cpus_allowed()
 * away from this CPU, or CPU going down), or because we're
 * attempting to rebalance this task on exec (sched_exec).
 *
 * So we race with normal scheduler movements, but that's OK, as long
 * as the task is no longer on this CPU.
 *
 * Returns non-zero if task was successfully migrated.
 */
static int __migrate_task(struct task_struct *p, int src_cpu, int dest_cpu)
{
	struct rq *rq_dest, *rq_src;
	int ret = 0;

	if (unlikely(!cpu_active(dest_cpu)))
		return ret;

	rq_src = cpu_rq(src_cpu);
	rq_dest = cpu_rq(dest_cpu);

	raw_spin_lock(&p->pi_lock);
	double_rq_lock(rq_src, rq_dest);
	/* Already moved. */
	if (task_cpu(p) != src_cpu)
		goto done;
	/* Affinity changed (again). */
	if (!cpumask_test_cpu(dest_cpu, tsk_cpus_allowed(p)))
		goto fail;

	/*
	 * If we're not on a rq, the next wake-up will ensure we're
	 * placed properly.
	 */
	if (p->on_rq) {
		deactivate_task(rq_src, p, 0);
		set_task_cpu(p, dest_cpu);
		activate_task(rq_dest, p, 0);
		check_preempt_curr(rq_dest, p, 0);
	}
done:
	ret = 1;
fail:
	double_rq_unlock(rq_src, rq_dest);
	raw_spin_unlock(&p->pi_lock);
	return ret;
}

/*
 * migration_cpu_stop - this will be executed by a highprio stopper thread
 * and performs thread migration by bumping thread off CPU then
 * 'pushing' onto another runqueue.
 */
static int migration_cpu_stop(void *data)
{
	struct migration_arg *arg = data;

	/*
	 * The original target cpu might have gone down and we might
	 * be on another cpu but it doesn't matter.
	 */
	local_irq_disable();
	__migrate_task(arg->task, raw_smp_processor_id(), arg->dest_cpu);
	local_irq_enable();
	return 0;
}

#ifdef CONFIG_HOTPLUG_CPU

static DEFINE_PER_CPU(struct mm_struct *, idle_last_mm);

/*
 * Ensures that the idle task is using init_mm right before its cpu goes
 * offline.
 */
void idle_task_exit(void)
{
	struct mm_struct *mm = current->active_mm;

	BUG_ON(cpu_online(smp_processor_id()));

	if (mm != &init_mm)
		switch_mm(mm, &init_mm, current);

	/*
	 * Defer the cleanup to an alive cpu. On RT we can neither
	 * call mmdrop() nor mmdrop_delayed() from here.
	 */
	per_cpu(idle_last_mm, smp_processor_id()) = mm;
}

/*
 * While a dead CPU has no uninterruptible tasks queued at this point,
 * it might still have a nonzero ->nr_uninterruptible counter, because
 * for performance reasons the counter is not stricly tracking tasks to
 * their home CPUs. So we just add the counter to another CPU's counter,
 * to keep the global sum constant after CPU-down:
 */
static void migrate_nr_uninterruptible(struct rq *rq_src)
{
	struct rq *rq_dest = cpu_rq(cpumask_any(cpu_active_mask));

	rq_dest->nr_uninterruptible += rq_src->nr_uninterruptible;
	rq_src->nr_uninterruptible = 0;
}

/*
 * remove the tasks which were accounted by rq from calc_load_tasks.
 */
static void calc_global_load_remove(struct rq *rq)
{
	atomic_long_sub(rq->calc_load_active, &calc_load_tasks);
	rq->calc_load_active = 0;
}

/*
 * Migrate all tasks from the rq, sleeping tasks will be migrated by
 * try_to_wake_up()->select_task_rq().
 *
 * Called with rq->lock held even though we'er in stop_machine() and
 * there's no concurrency possible, we hold the required locks anyway
 * because of lock validation efforts.
 */
static void migrate_tasks(unsigned int dead_cpu)
{
	struct rq *rq = cpu_rq(dead_cpu);
	struct task_struct *next, *stop = rq->stop;
	int dest_cpu;

	/*
	 * Fudge the rq selection such that the below task selection loop
	 * doesn't get stuck on the currently eligible stop task.
	 *
	 * We're currently inside stop_machine() and the rq is either stuck
	 * in the stop_machine_cpu_stop() loop, or we're executing this code,
	 * either way we should never end up calling schedule() until we're
	 * done here.
	 */
	rq->stop = NULL;

	for ( ; ; ) {
		/*
		 * There's this thread running, bail when that's the only
		 * remaining thread.
		 */
		if (rq->nr_running == 1)
			break;

		next = pick_next_task(rq);
		BUG_ON(!next);
		next->sched_class->put_prev_task(rq, next);

		/* Find suitable destination for @next, with force if needed. */
		dest_cpu = select_fallback_rq(dead_cpu, next);
		raw_spin_unlock(&rq->lock);

		__migrate_task(next, dead_cpu, dest_cpu);

		raw_spin_lock(&rq->lock);
	}

	rq->stop = stop;
}

#endif /* CONFIG_HOTPLUG_CPU */

#if defined(CONFIG_SCHED_DEBUG) && defined(CONFIG_SYSCTL)

static struct ctl_table sd_ctl_dir[] = {
	{
		.procname	= "sched_domain",
		.mode		= 0555,
	},
	{}
};

static struct ctl_table sd_ctl_root[] = {
	{
		.procname	= "kernel",
		.mode		= 0555,
		.child		= sd_ctl_dir,
	},
	{}
};

static struct ctl_table *sd_alloc_ctl_entry(int n)
{
	struct ctl_table *entry =
		kcalloc(n, sizeof(struct ctl_table), GFP_KERNEL);

	return entry;
}

static void sd_free_ctl_entry(struct ctl_table **tablep)
{
	struct ctl_table *entry;

	/*
	 * In the intermediate directories, both the child directory and
	 * procname are dynamically allocated and could fail but the mode
	 * will always be set. In the lowest directory the names are
	 * static strings and all have proc handlers.
	 */
	for (entry = *tablep; entry->mode; entry++) {
		if (entry->child)
			sd_free_ctl_entry(&entry->child);
		if (entry->proc_handler == NULL)
			kfree(entry->procname);
	}

	kfree(*tablep);
	*tablep = NULL;
}

static void
set_table_entry(struct ctl_table *entry,
		const char *procname, void *data, int maxlen,
		mode_t mode, proc_handler *proc_handler)
{
	entry->procname = procname;
	entry->data = data;
	entry->maxlen = maxlen;
	entry->mode = mode;
	entry->proc_handler = proc_handler;
}

static struct ctl_table *
sd_alloc_ctl_domain_table(struct sched_domain *sd)
{
	struct ctl_table *table = sd_alloc_ctl_entry(13);

	if (table == NULL)
		return NULL;

	set_table_entry(&table[0], "min_interval", &sd->min_interval,
		sizeof(long), 0644, proc_doulongvec_minmax);
	set_table_entry(&table[1], "max_interval", &sd->max_interval,
		sizeof(long), 0644, proc_doulongvec_minmax);
	set_table_entry(&table[2], "busy_idx", &sd->busy_idx,
		sizeof(int), 0644, proc_dointvec_minmax);
	set_table_entry(&table[3], "idle_idx", &sd->idle_idx,
		sizeof(int), 0644, proc_dointvec_minmax);
	set_table_entry(&table[4], "newidle_idx", &sd->newidle_idx,
		sizeof(int), 0644, proc_dointvec_minmax);
	set_table_entry(&table[5], "wake_idx", &sd->wake_idx,
		sizeof(int), 0644, proc_dointvec_minmax);
	set_table_entry(&table[6], "forkexec_idx", &sd->forkexec_idx,
		sizeof(int), 0644, proc_dointvec_minmax);
	set_table_entry(&table[7], "busy_factor", &sd->busy_factor,
		sizeof(int), 0644, proc_dointvec_minmax);
	set_table_entry(&table[8], "imbalance_pct", &sd->imbalance_pct,
		sizeof(int), 0644, proc_dointvec_minmax);
	set_table_entry(&table[9], "cache_nice_tries",
		&sd->cache_nice_tries,
		sizeof(int), 0644, proc_dointvec_minmax);
	set_table_entry(&table[10], "flags", &sd->flags,
		sizeof(int), 0644, proc_dointvec_minmax);
	set_table_entry(&table[11], "name", sd->name,
		CORENAME_MAX_SIZE, 0444, proc_dostring);
	/* &table[12] is terminator */

	return table;
}

static ctl_table *sd_alloc_ctl_cpu_table(int cpu)
{
	struct ctl_table *entry, *table;
	struct sched_domain *sd;
	int domain_num = 0, i;
	char buf[32];

	for_each_domain(cpu, sd)
		domain_num++;
	entry = table = sd_alloc_ctl_entry(domain_num + 1);
	if (table == NULL)
		return NULL;

	i = 0;
	for_each_domain(cpu, sd) {
		snprintf(buf, 32, "domain%d", i);
		entry->procname = kstrdup(buf, GFP_KERNEL);
		entry->mode = 0555;
		entry->child = sd_alloc_ctl_domain_table(sd);
		entry++;
		i++;
	}
	return table;
}

static struct ctl_table_header *sd_sysctl_header;
static void register_sched_domain_sysctl(void)
{
	int i, cpu_num = num_possible_cpus();
	struct ctl_table *entry = sd_alloc_ctl_entry(cpu_num + 1);
	char buf[32];

	WARN_ON(sd_ctl_dir[0].child);
	sd_ctl_dir[0].child = entry;

	if (entry == NULL)
		return;

	for_each_possible_cpu(i) {
		snprintf(buf, 32, "cpu%d", i);
		entry->procname = kstrdup(buf, GFP_KERNEL);
		entry->mode = 0555;
		entry->child = sd_alloc_ctl_cpu_table(i);
		entry++;
	}

	WARN_ON(sd_sysctl_header);
	sd_sysctl_header = register_sysctl_table(sd_ctl_root);
}

/* may be called multiple times per register */
static void unregister_sched_domain_sysctl(void)
{
	if (sd_sysctl_header)
		unregister_sysctl_table(sd_sysctl_header);
	sd_sysctl_header = NULL;
	if (sd_ctl_dir[0].child)
		sd_free_ctl_entry(&sd_ctl_dir[0].child);
}
#else
static void register_sched_domain_sysctl(void)
{
}
static void unregister_sched_domain_sysctl(void)
{
}
#endif

static void set_rq_online(struct rq *rq)
{
	if (!rq->online) {
		const struct sched_class *class;

		cpumask_set_cpu(rq->cpu, rq->rd->online);
		rq->online = 1;

		for_each_class(class) {
			if (class->rq_online)
				class->rq_online(rq);
		}
	}
}

static void set_rq_offline(struct rq *rq)
{
	if (rq->online) {
		const struct sched_class *class;

		for_each_class(class) {
			if (class->rq_offline)
				class->rq_offline(rq);
		}

		cpumask_clear_cpu(rq->cpu, rq->rd->online);
		rq->online = 0;
	}
}

/*
 * migration_call - callback that gets triggered when a CPU is added.
 * Here we can start up the necessary migration thread for the new CPU.
 */
static int __cpuinit
migration_call(struct notifier_block *nfb, unsigned long action, void *hcpu)
{
	int cpu = (long)hcpu;
	unsigned long flags;
	struct rq *rq = cpu_rq(cpu);

	switch (action & ~CPU_TASKS_FROZEN) {

	case CPU_UP_PREPARE:
		rq->calc_load_update = calc_load_update;
		break;

	case CPU_ONLINE:
		/* Update our root-domain */
		raw_spin_lock_irqsave(&rq->lock, flags);
		if (rq->rd) {
			BUG_ON(!cpumask_test_cpu(cpu, rq->rd->span));

			set_rq_online(rq);
		}
		raw_spin_unlock_irqrestore(&rq->lock, flags);
		break;

#ifdef CONFIG_HOTPLUG_CPU
	case CPU_DYING:
		sched_ttwu_pending();
		/* Update our root-domain */
		raw_spin_lock_irqsave(&rq->lock, flags);
		if (rq->rd) {
			BUG_ON(!cpumask_test_cpu(cpu, rq->rd->span));
			set_rq_offline(rq);
		}
		migrate_tasks(cpu);
		BUG_ON(rq->nr_running != 1); /* the migration thread */
		raw_spin_unlock_irqrestore(&rq->lock, flags);

		migrate_nr_uninterruptible(rq);
		calc_global_load_remove(rq);
		break;
	case CPU_DEAD:
		if (per_cpu(idle_last_mm, cpu)) {
			mmdrop(per_cpu(idle_last_mm, cpu));
			per_cpu(idle_last_mm, cpu) = NULL;
		}
		break;
#endif
	}

	update_max_interval();

	return NOTIFY_OK;
}

/*
 * Register at high priority so that task migration (migrate_all_tasks)
 * happens before everything else.  This has to be lower priority than
 * the notifier in the perf_event subsystem, though.
 */
static struct notifier_block __cpuinitdata migration_notifier = {
	.notifier_call = migration_call,
	.priority = CPU_PRI_MIGRATION,
};

static int __cpuinit sched_cpu_active(struct notifier_block *nfb,
				      unsigned long action, void *hcpu)
{
	switch (action & ~CPU_TASKS_FROZEN) {
	case CPU_ONLINE:
	case CPU_DOWN_FAILED:
		set_cpu_active((long)hcpu, true);
		return NOTIFY_OK;
	default:
		return NOTIFY_DONE;
	}
}

static int __cpuinit sched_cpu_inactive(struct notifier_block *nfb,
					unsigned long action, void *hcpu)
{
	switch (action & ~CPU_TASKS_FROZEN) {
	case CPU_DOWN_PREPARE:
		set_cpu_active((long)hcpu, false);
		return NOTIFY_OK;
	default:
		return NOTIFY_DONE;
	}
}

static int __init migration_init(void)
{
	void *cpu = (void *)(long)smp_processor_id();
	int err;

	/* Initialize migration for the boot CPU */
	err = migration_call(&migration_notifier, CPU_UP_PREPARE, cpu);
	BUG_ON(err == NOTIFY_BAD);
	migration_call(&migration_notifier, CPU_ONLINE, cpu);
	register_cpu_notifier(&migration_notifier);

	/* Register cpu active notifiers */
	cpu_notifier(sched_cpu_active, CPU_PRI_SCHED_ACTIVE);
	cpu_notifier(sched_cpu_inactive, CPU_PRI_SCHED_INACTIVE);

	return 0;
}
early_initcall(migration_init);
#endif

#ifdef CONFIG_SMP

static cpumask_var_t sched_domains_tmpmask; /* sched_domains_mutex */

#ifdef CONFIG_SCHED_DEBUG

static __read_mostly int sched_domain_debug_enabled;

static int __init sched_domain_debug_setup(char *str)
{
	sched_domain_debug_enabled = 1;

	return 0;
}
early_param("sched_debug", sched_domain_debug_setup);

static int sched_domain_debug_one(struct sched_domain *sd, int cpu, int level,
				  struct cpumask *groupmask)
{
	struct sched_group *group = sd->groups;
	char str[256];

	cpulist_scnprintf(str, sizeof(str), sched_domain_span(sd));
	cpumask_clear(groupmask);

	printk(KERN_DEBUG "%*s domain %d: ", level, "", level);

	if (!(sd->flags & SD_LOAD_BALANCE)) {
		printk("does not load-balance\n");
		if (sd->parent)
			printk(KERN_ERR "ERROR: !SD_LOAD_BALANCE domain"
					" has parent");
		return -1;
	}

	printk(KERN_CONT "span %s level %s\n", str, sd->name);

	if (!cpumask_test_cpu(cpu, sched_domain_span(sd))) {
		printk(KERN_ERR "ERROR: domain->span does not contain "
				"CPU%d\n", cpu);
	}
	if (!cpumask_test_cpu(cpu, sched_group_cpus(group))) {
		printk(KERN_ERR "ERROR: domain->groups does not contain"
				" CPU%d\n", cpu);
	}

	printk(KERN_DEBUG "%*s groups:", level + 1, "");
	do {
		if (!group) {
			printk("\n");
			printk(KERN_ERR "ERROR: group is NULL\n");
			break;
		}

		if (!group->sgp->power) {
			printk(KERN_CONT "\n");
			printk(KERN_ERR "ERROR: domain->cpu_power not "
					"set\n");
			break;
		}

		if (!cpumask_weight(sched_group_cpus(group))) {
			printk(KERN_CONT "\n");
			printk(KERN_ERR "ERROR: empty group\n");
			break;
		}

		if (cpumask_intersects(groupmask, sched_group_cpus(group))) {
			printk(KERN_CONT "\n");
			printk(KERN_ERR "ERROR: repeated CPUs\n");
			break;
		}

		cpumask_or(groupmask, groupmask, sched_group_cpus(group));

		cpulist_scnprintf(str, sizeof(str), sched_group_cpus(group));

		printk(KERN_CONT " %s", str);
		if (group->sgp->power != SCHED_POWER_SCALE) {
			printk(KERN_CONT " (cpu_power = %d)",
				group->sgp->power);
		}

		group = group->next;
	} while (group != sd->groups);
	printk(KERN_CONT "\n");

	if (!cpumask_equal(sched_domain_span(sd), groupmask))
		printk(KERN_ERR "ERROR: groups don't span domain->span\n");

	if (sd->parent &&
	    !cpumask_subset(groupmask, sched_domain_span(sd->parent)))
		printk(KERN_ERR "ERROR: parent span is not a superset "
			"of domain->span\n");
	return 0;
}

static void sched_domain_debug(struct sched_domain *sd, int cpu)
{
	int level = 0;

	if (!sched_domain_debug_enabled)
		return;

	if (!sd) {
		printk(KERN_DEBUG "CPU%d attaching NULL sched-domain.\n", cpu);
		return;
	}

	printk(KERN_DEBUG "CPU%d attaching sched-domain:\n", cpu);

	for (;;) {
		if (sched_domain_debug_one(sd, cpu, level, sched_domains_tmpmask))
			break;
		level++;
		sd = sd->parent;
		if (!sd)
			break;
	}
}
#else /* !CONFIG_SCHED_DEBUG */
# define sched_domain_debug(sd, cpu) do { } while (0)
#endif /* CONFIG_SCHED_DEBUG */

static int sd_degenerate(struct sched_domain *sd)
{
	if (cpumask_weight(sched_domain_span(sd)) == 1)
		return 1;

	/* Following flags need at least 2 groups */
	if (sd->flags & (SD_LOAD_BALANCE |
			 SD_BALANCE_NEWIDLE |
			 SD_BALANCE_FORK |
			 SD_BALANCE_EXEC |
			 SD_SHARE_CPUPOWER |
			 SD_SHARE_PKG_RESOURCES)) {
		if (sd->groups != sd->groups->next)
			return 0;
	}

	/* Following flags don't use groups */
	if (sd->flags & (SD_WAKE_AFFINE))
		return 0;

	return 1;
}

static int
sd_parent_degenerate(struct sched_domain *sd, struct sched_domain *parent)
{
	unsigned long cflags = sd->flags, pflags = parent->flags;

	if (sd_degenerate(parent))
		return 1;

	if (!cpumask_equal(sched_domain_span(sd), sched_domain_span(parent)))
		return 0;

	/* Flags needing groups don't count if only 1 group in parent */
	if (parent->groups == parent->groups->next) {
		pflags &= ~(SD_LOAD_BALANCE |
				SD_BALANCE_NEWIDLE |
				SD_BALANCE_FORK |
				SD_BALANCE_EXEC |
				SD_SHARE_CPUPOWER |
				SD_SHARE_PKG_RESOURCES);
		if (nr_node_ids == 1)
			pflags &= ~SD_SERIALIZE;
	}
	if (~cflags & pflags)
		return 0;

	return 1;
}

static void free_rootdomain(struct rcu_head *rcu)
{
	struct root_domain *rd = container_of(rcu, struct root_domain, rcu);

	cpupri_cleanup(&rd->cpupri);
	free_cpumask_var(rd->rto_mask);
	free_cpumask_var(rd->online);
	free_cpumask_var(rd->span);
	kfree(rd);
}

static void rq_attach_root(struct rq *rq, struct root_domain *rd)
{
	struct root_domain *old_rd = NULL;
	unsigned long flags;

	raw_spin_lock_irqsave(&rq->lock, flags);

	if (rq->rd) {
		old_rd = rq->rd;

		if (cpumask_test_cpu(rq->cpu, old_rd->online))
			set_rq_offline(rq);

		cpumask_clear_cpu(rq->cpu, old_rd->span);

		/*
		 * If we dont want to free the old_rt yet then
		 * set old_rd to NULL to skip the freeing later
		 * in this function:
		 */
		if (!atomic_dec_and_test(&old_rd->refcount))
			old_rd = NULL;
	}

	atomic_inc(&rd->refcount);
	rq->rd = rd;

	cpumask_set_cpu(rq->cpu, rd->span);
	if (cpumask_test_cpu(rq->cpu, cpu_active_mask))
		set_rq_online(rq);

	raw_spin_unlock_irqrestore(&rq->lock, flags);

	if (old_rd)
		call_rcu_sched(&old_rd->rcu, free_rootdomain);
}

static int init_rootdomain(struct root_domain *rd)
{
	memset(rd, 0, sizeof(*rd));

	if (!alloc_cpumask_var(&rd->span, GFP_KERNEL))
		goto out;
	if (!alloc_cpumask_var(&rd->online, GFP_KERNEL))
		goto free_span;
	if (!alloc_cpumask_var(&rd->rto_mask, GFP_KERNEL))
		goto free_online;

	if (cpupri_init(&rd->cpupri) != 0)
		goto free_rto_mask;
	return 0;

free_rto_mask:
	free_cpumask_var(rd->rto_mask);
free_online:
	free_cpumask_var(rd->online);
free_span:
	free_cpumask_var(rd->span);
out:
	return -ENOMEM;
}

static void init_defrootdomain(void)
{
	init_rootdomain(&def_root_domain);

	atomic_set(&def_root_domain.refcount, 1);
}

static struct root_domain *alloc_rootdomain(void)
{
	struct root_domain *rd;

	rd = kmalloc(sizeof(*rd), GFP_KERNEL);
	if (!rd)
		return NULL;

	if (init_rootdomain(rd) != 0) {
		kfree(rd);
		return NULL;
	}

	return rd;
}

static void free_sched_groups(struct sched_group *sg, int free_sgp)
{
	struct sched_group *tmp, *first;

	if (!sg)
		return;

	first = sg;
	do {
		tmp = sg->next;

		if (free_sgp && atomic_dec_and_test(&sg->sgp->ref))
			kfree(sg->sgp);

		kfree(sg);
		sg = tmp;
	} while (sg != first);
}

static void free_sched_domain(struct rcu_head *rcu)
{
	struct sched_domain *sd = container_of(rcu, struct sched_domain, rcu);

	/*
	 * If its an overlapping domain it has private groups, iterate and
	 * nuke them all.
	 */
	if (sd->flags & SD_OVERLAP) {
		free_sched_groups(sd->groups, 1);
	} else if (atomic_dec_and_test(&sd->groups->ref)) {
		kfree(sd->groups->sgp);
		kfree(sd->groups);
	}
	kfree(sd);
}

static void destroy_sched_domain(struct sched_domain *sd, int cpu)
{
	call_rcu(&sd->rcu, free_sched_domain);
}

static void destroy_sched_domains(struct sched_domain *sd, int cpu)
{
	for (; sd; sd = sd->parent)
		destroy_sched_domain(sd, cpu);
}

/*
 * Attach the domain 'sd' to 'cpu' as its base domain. Callers must
 * hold the hotplug lock.
 */
static void
cpu_attach_domain(struct sched_domain *sd, struct root_domain *rd, int cpu)
{
	struct rq *rq = cpu_rq(cpu);
	struct sched_domain *tmp;

	/* Remove the sched domains which do not contribute to scheduling. */
	for (tmp = sd; tmp; ) {
		struct sched_domain *parent = tmp->parent;
		if (!parent)
			break;

		if (sd_parent_degenerate(tmp, parent)) {
			tmp->parent = parent->parent;
			if (parent->parent)
				parent->parent->child = tmp;
			destroy_sched_domain(parent, cpu);
		} else
			tmp = tmp->parent;
	}

	if (sd && sd_degenerate(sd)) {
		tmp = sd;
		sd = sd->parent;
		destroy_sched_domain(tmp, cpu);
		if (sd)
			sd->child = NULL;
	}

	sched_domain_debug(sd, cpu);

	rq_attach_root(rq, rd);
	tmp = rq->sd;
	rcu_assign_pointer(rq->sd, sd);
	destroy_sched_domains(tmp, cpu);
}

/* cpus with isolated domains */
static cpumask_var_t cpu_isolated_map;

/* Setup the mask of cpus configured for isolated domains */
static int __init isolated_cpu_setup(char *str)
{
	alloc_bootmem_cpumask_var(&cpu_isolated_map);
	cpulist_parse(str, cpu_isolated_map);
	return 1;
}

__setup("isolcpus=", isolated_cpu_setup);

#define SD_NODES_PER_DOMAIN 16

#ifdef CONFIG_NUMA

/**
 * find_next_best_node - find the next node to include in a sched_domain
 * @node: node whose sched_domain we're building
 * @used_nodes: nodes already in the sched_domain
 *
 * Find the next node to include in a given scheduling domain. Simply
 * finds the closest node not already in the @used_nodes map.
 *
 * Should use nodemask_t.
 */
static int find_next_best_node(int node, nodemask_t *used_nodes)
{
	int i, n, val, min_val, best_node = -1;

	min_val = INT_MAX;

	for (i = 0; i < nr_node_ids; i++) {
		/* Start at @node */
		n = (node + i) % nr_node_ids;

		if (!nr_cpus_node(n))
			continue;

		/* Skip already used nodes */
		if (node_isset(n, *used_nodes))
			continue;

		/* Simple min distance search */
		val = node_distance(node, n);

		if (val < min_val) {
			min_val = val;
			best_node = n;
		}
	}

	if (best_node != -1)
		node_set(best_node, *used_nodes);
	return best_node;
}

/**
 * sched_domain_node_span - get a cpumask for a node's sched_domain
 * @node: node whose cpumask we're constructing
 * @span: resulting cpumask
 *
 * Given a node, construct a good cpumask for its sched_domain to span. It
 * should be one that prevents unnecessary balancing, but also spreads tasks
 * out optimally.
 */
static void sched_domain_node_span(int node, struct cpumask *span)
{
	nodemask_t used_nodes;
	int i;

	cpumask_clear(span);
	nodes_clear(used_nodes);

	cpumask_or(span, span, cpumask_of_node(node));
	node_set(node, used_nodes);

	for (i = 1; i < SD_NODES_PER_DOMAIN; i++) {
		int next_node = find_next_best_node(node, &used_nodes);
		if (next_node < 0)
			break;
		cpumask_or(span, span, cpumask_of_node(next_node));
	}
}

static const struct cpumask *cpu_node_mask(int cpu)
{
	lockdep_assert_held(&sched_domains_mutex);

	sched_domain_node_span(cpu_to_node(cpu), sched_domains_tmpmask);

	return sched_domains_tmpmask;
}

static const struct cpumask *cpu_allnodes_mask(int cpu)
{
	return cpu_possible_mask;
}
#endif /* CONFIG_NUMA */

static const struct cpumask *cpu_cpu_mask(int cpu)
{
	return cpumask_of_node(cpu_to_node(cpu));
}

int sched_smt_power_savings = 0, sched_mc_power_savings = 0;

struct sd_data {
	struct sched_domain **__percpu sd;
	struct sched_group **__percpu sg;
	struct sched_group_power **__percpu sgp;
};

struct s_data {
	struct sched_domain ** __percpu sd;
	struct root_domain	*rd;
};

enum s_alloc {
	sa_rootdomain,
	sa_sd,
	sa_sd_storage,
	sa_none,
};

struct sched_domain_topology_level;

typedef struct sched_domain *(*sched_domain_init_f)(struct sched_domain_topology_level *tl, int cpu);
typedef const struct cpumask *(*sched_domain_mask_f)(int cpu);

#define SDTL_OVERLAP	0x01

struct sched_domain_topology_level {
	sched_domain_init_f init;
	sched_domain_mask_f mask;
	int		    flags;
	struct sd_data      data;
};

static int
build_overlap_sched_groups(struct sched_domain *sd, int cpu)
{
	struct sched_group *first = NULL, *last = NULL, *groups = NULL, *sg;
	const struct cpumask *span = sched_domain_span(sd);
	struct cpumask *covered = sched_domains_tmpmask;
	struct sd_data *sdd = sd->private;
	struct sched_domain *child;
	int i;

	cpumask_clear(covered);

	for_each_cpu(i, span) {
		struct cpumask *sg_span;

		if (cpumask_test_cpu(i, covered))
			continue;

		sg = kzalloc_node(sizeof(struct sched_group) + cpumask_size(),
				GFP_KERNEL, cpu_to_node(i));

		if (!sg)
			goto fail;

		sg_span = sched_group_cpus(sg);

		child = *per_cpu_ptr(sdd->sd, i);
		if (child->child) {
			child = child->child;
			cpumask_copy(sg_span, sched_domain_span(child));
		} else
			cpumask_set_cpu(i, sg_span);

		cpumask_or(covered, covered, sg_span);

		sg->sgp = *per_cpu_ptr(sdd->sgp, cpumask_first(sg_span));
		atomic_inc(&sg->sgp->ref);

		if (cpumask_test_cpu(cpu, sg_span))
			groups = sg;

		if (!first)
			first = sg;
		if (last)
			last->next = sg;
		last = sg;
		last->next = first;
	}
	sd->groups = groups;

	return 0;

fail:
	free_sched_groups(first, 0);

	return -ENOMEM;
}

static int get_group(int cpu, struct sd_data *sdd, struct sched_group **sg)
{
	struct sched_domain *sd = *per_cpu_ptr(sdd->sd, cpu);
	struct sched_domain *child = sd->child;

	if (child)
		cpu = cpumask_first(sched_domain_span(child));

	if (sg) {
		*sg = *per_cpu_ptr(sdd->sg, cpu);
		(*sg)->sgp = *per_cpu_ptr(sdd->sgp, cpu);
		atomic_set(&(*sg)->sgp->ref, 1); /* for claim_allocations */
	}

	return cpu;
}

/*
 * build_sched_groups will build a circular linked list of the groups
 * covered by the given span, and will set each group's ->cpumask correctly,
 * and ->cpu_power to 0.
 *
 * Assumes the sched_domain tree is fully constructed
 */
static int
build_sched_groups(struct sched_domain *sd, int cpu)
{
	struct sched_group *first = NULL, *last = NULL;
	struct sd_data *sdd = sd->private;
	const struct cpumask *span = sched_domain_span(sd);
	struct cpumask *covered;
	int i;

	get_group(cpu, sdd, &sd->groups);
	atomic_inc(&sd->groups->ref);

	if (cpu != cpumask_first(sched_domain_span(sd)))
		return 0;

	lockdep_assert_held(&sched_domains_mutex);
	covered = sched_domains_tmpmask;

	cpumask_clear(covered);

	for_each_cpu(i, span) {
		struct sched_group *sg;
		int group = get_group(i, sdd, &sg);
		int j;

		if (cpumask_test_cpu(i, covered))
			continue;

		cpumask_clear(sched_group_cpus(sg));
		sg->sgp->power = 0;

		for_each_cpu(j, span) {
			if (get_group(j, sdd, NULL) != group)
				continue;

			cpumask_set_cpu(j, covered);
			cpumask_set_cpu(j, sched_group_cpus(sg));
		}

		if (!first)
			first = sg;
		if (last)
			last->next = sg;
		last = sg;
	}
	last->next = first;

	return 0;
}

/*
 * Initialize sched groups cpu_power.
 *
 * cpu_power indicates the capacity of sched group, which is used while
 * distributing the load between different sched groups in a sched domain.
 * Typically cpu_power for all the groups in a sched domain will be same unless
 * there are asymmetries in the topology. If there are asymmetries, group
 * having more cpu_power will pickup more load compared to the group having
 * less cpu_power.
 */
static void init_sched_groups_power(int cpu, struct sched_domain *sd)
{
	struct sched_group *sg = sd->groups;

	WARN_ON(!sd || !sg);

	do {
		sg->group_weight = cpumask_weight(sched_group_cpus(sg));
		sg = sg->next;
	} while (sg != sd->groups);

	if (cpu != group_first_cpu(sg))
		return;

	update_group_power(sd, cpu);
}

/*
 * Initializers for schedule domains
 * Non-inlined to reduce accumulated stack pressure in build_sched_domains()
 */

#ifdef CONFIG_SCHED_DEBUG
# define SD_INIT_NAME(sd, type)		sd->name = #type
#else
# define SD_INIT_NAME(sd, type)		do { } while (0)
#endif

#define SD_INIT_FUNC(type)						\
static noinline struct sched_domain *					\
sd_init_##type(struct sched_domain_topology_level *tl, int cpu) 	\
{									\
	struct sched_domain *sd = *per_cpu_ptr(tl->data.sd, cpu);	\
	*sd = SD_##type##_INIT;						\
	SD_INIT_NAME(sd, type);						\
	sd->private = &tl->data;					\
	return sd;							\
}

SD_INIT_FUNC(CPU)
#ifdef CONFIG_NUMA
 SD_INIT_FUNC(ALLNODES)
 SD_INIT_FUNC(NODE)
#endif
#ifdef CONFIG_SCHED_SMT
 SD_INIT_FUNC(SIBLING)
#endif
#ifdef CONFIG_SCHED_MC
 SD_INIT_FUNC(MC)
#endif
#ifdef CONFIG_SCHED_BOOK
 SD_INIT_FUNC(BOOK)
#endif

static int default_relax_domain_level = -1;
int sched_domain_level_max;

static int __init setup_relax_domain_level(char *str)
{
	unsigned long val;

	val = simple_strtoul(str, NULL, 0);
	if (val < sched_domain_level_max)
		default_relax_domain_level = val;

	return 1;
}
__setup("relax_domain_level=", setup_relax_domain_level);

static void set_domain_attribute(struct sched_domain *sd,
				 struct sched_domain_attr *attr)
{
	int request;

	if (!attr || attr->relax_domain_level < 0) {
		if (default_relax_domain_level < 0)
			return;
		else
			request = default_relax_domain_level;
	} else
		request = attr->relax_domain_level;
	if (request < sd->level) {
		/* turn off idle balance on this domain */
		sd->flags &= ~(SD_BALANCE_WAKE|SD_BALANCE_NEWIDLE);
	} else {
		/* turn on idle balance on this domain */
		sd->flags |= (SD_BALANCE_WAKE|SD_BALANCE_NEWIDLE);
	}
}

static void __sdt_free(const struct cpumask *cpu_map);
static int __sdt_alloc(const struct cpumask *cpu_map);

static void __free_domain_allocs(struct s_data *d, enum s_alloc what,
				 const struct cpumask *cpu_map)
{
	switch (what) {
	case sa_rootdomain:
		if (!atomic_read(&d->rd->refcount))
			free_rootdomain(&d->rd->rcu); /* fall through */
	case sa_sd:
		free_percpu(d->sd); /* fall through */
	case sa_sd_storage:
		__sdt_free(cpu_map); /* fall through */
	case sa_none:
		break;
	}
}

static enum s_alloc __visit_domain_allocation_hell(struct s_data *d,
						   const struct cpumask *cpu_map)
{
	memset(d, 0, sizeof(*d));

	if (__sdt_alloc(cpu_map))
		return sa_sd_storage;
	d->sd = alloc_percpu(struct sched_domain *);
	if (!d->sd)
		return sa_sd_storage;
	d->rd = alloc_rootdomain();
	if (!d->rd)
		return sa_sd;
	return sa_rootdomain;
}

/*
 * NULL the sd_data elements we've used to build the sched_domain and
 * sched_group structure so that the subsequent __free_domain_allocs()
 * will not free the data we're using.
 */
static void claim_allocations(int cpu, struct sched_domain *sd)
{
	struct sd_data *sdd = sd->private;

	WARN_ON_ONCE(*per_cpu_ptr(sdd->sd, cpu) != sd);
	*per_cpu_ptr(sdd->sd, cpu) = NULL;

	if (atomic_read(&(*per_cpu_ptr(sdd->sg, cpu))->ref))
		*per_cpu_ptr(sdd->sg, cpu) = NULL;

	if (atomic_read(&(*per_cpu_ptr(sdd->sgp, cpu))->ref))
		*per_cpu_ptr(sdd->sgp, cpu) = NULL;
}

#ifdef CONFIG_SCHED_SMT
static const struct cpumask *cpu_smt_mask(int cpu)
{
	return topology_thread_cpumask(cpu);
}
#endif

/*
 * Topology list, bottom-up.
 */
static struct sched_domain_topology_level default_topology[] = {
#ifdef CONFIG_SCHED_SMT
	{ sd_init_SIBLING, cpu_smt_mask, },
#endif
#ifdef CONFIG_SCHED_MC
	{ sd_init_MC, cpu_coregroup_mask, },
#endif
#ifdef CONFIG_SCHED_BOOK
	{ sd_init_BOOK, cpu_book_mask, },
#endif
	{ sd_init_CPU, cpu_cpu_mask, },
#ifdef CONFIG_NUMA
	{ sd_init_NODE, cpu_node_mask, SDTL_OVERLAP, },
	{ sd_init_ALLNODES, cpu_allnodes_mask, },
#endif
	{ NULL, },
};

static struct sched_domain_topology_level *sched_domain_topology = default_topology;

static int __sdt_alloc(const struct cpumask *cpu_map)
{
	struct sched_domain_topology_level *tl;
	int j;

	for (tl = sched_domain_topology; tl->init; tl++) {
		struct sd_data *sdd = &tl->data;

		sdd->sd = alloc_percpu(struct sched_domain *);
		if (!sdd->sd)
			return -ENOMEM;

		sdd->sg = alloc_percpu(struct sched_group *);
		if (!sdd->sg)
			return -ENOMEM;

		sdd->sgp = alloc_percpu(struct sched_group_power *);
		if (!sdd->sgp)
			return -ENOMEM;

		for_each_cpu(j, cpu_map) {
			struct sched_domain *sd;
			struct sched_group *sg;
			struct sched_group_power *sgp;

		       	sd = kzalloc_node(sizeof(struct sched_domain) + cpumask_size(),
					GFP_KERNEL, cpu_to_node(j));
			if (!sd)
				return -ENOMEM;

			*per_cpu_ptr(sdd->sd, j) = sd;

			sg = kzalloc_node(sizeof(struct sched_group) + cpumask_size(),
					GFP_KERNEL, cpu_to_node(j));
			if (!sg)
				return -ENOMEM;

			*per_cpu_ptr(sdd->sg, j) = sg;

			sgp = kzalloc_node(sizeof(struct sched_group_power),
					GFP_KERNEL, cpu_to_node(j));
			if (!sgp)
				return -ENOMEM;

			*per_cpu_ptr(sdd->sgp, j) = sgp;
		}
	}

	return 0;
}

static void __sdt_free(const struct cpumask *cpu_map)
{
	struct sched_domain_topology_level *tl;
	int j;

	for (tl = sched_domain_topology; tl->init; tl++) {
		struct sd_data *sdd = &tl->data;

		for_each_cpu(j, cpu_map) {
			struct sched_domain *sd = *per_cpu_ptr(sdd->sd, j);
			if (sd && (sd->flags & SD_OVERLAP))
				free_sched_groups(sd->groups, 0);
			kfree(*per_cpu_ptr(sdd->sg, j));
			kfree(*per_cpu_ptr(sdd->sgp, j));
		}
		free_percpu(sdd->sd);
		free_percpu(sdd->sg);
		free_percpu(sdd->sgp);
	}
}

struct sched_domain *build_sched_domain(struct sched_domain_topology_level *tl,
		struct s_data *d, const struct cpumask *cpu_map,
		struct sched_domain_attr *attr, struct sched_domain *child,
		int cpu)
{
	struct sched_domain *sd = tl->init(tl, cpu);
	if (!sd)
		return child;

	set_domain_attribute(sd, attr);
	cpumask_and(sched_domain_span(sd), cpu_map, tl->mask(cpu));
	if (child) {
		sd->level = child->level + 1;
		sched_domain_level_max = max(sched_domain_level_max, sd->level);
		child->parent = sd;
	}
	sd->child = child;

	return sd;
}

/*
 * Build sched domains for a given set of cpus and attach the sched domains
 * to the individual cpus
 */
static int build_sched_domains(const struct cpumask *cpu_map,
			       struct sched_domain_attr *attr)
{
	enum s_alloc alloc_state = sa_none;
	struct sched_domain *sd;
	struct s_data d;
	int i, ret = -ENOMEM;

	alloc_state = __visit_domain_allocation_hell(&d, cpu_map);
	if (alloc_state != sa_rootdomain)
		goto error;

	/* Set up domains for cpus specified by the cpu_map. */
	for_each_cpu(i, cpu_map) {
		struct sched_domain_topology_level *tl;

		sd = NULL;
		for (tl = sched_domain_topology; tl->init; tl++) {
			sd = build_sched_domain(tl, &d, cpu_map, attr, sd, i);
			if (tl->flags & SDTL_OVERLAP || sched_feat(FORCE_SD_OVERLAP))
				sd->flags |= SD_OVERLAP;
			if (cpumask_equal(cpu_map, sched_domain_span(sd)))
				break;
		}

		while (sd->child)
			sd = sd->child;

		*per_cpu_ptr(d.sd, i) = sd;
	}

	/* Build the groups for the domains */
	for_each_cpu(i, cpu_map) {
		for (sd = *per_cpu_ptr(d.sd, i); sd; sd = sd->parent) {
			sd->span_weight = cpumask_weight(sched_domain_span(sd));
			if (sd->flags & SD_OVERLAP) {
				if (build_overlap_sched_groups(sd, i))
					goto error;
			} else {
				if (build_sched_groups(sd, i))
					goto error;
			}
		}
	}

	/* Calculate CPU power for physical packages and nodes */
	for (i = nr_cpumask_bits-1; i >= 0; i--) {
		if (!cpumask_test_cpu(i, cpu_map))
			continue;

		for (sd = *per_cpu_ptr(d.sd, i); sd; sd = sd->parent) {
			claim_allocations(i, sd);
			init_sched_groups_power(i, sd);
		}
	}

	/* Attach the domains */
	rcu_read_lock();
	for_each_cpu(i, cpu_map) {
		sd = *per_cpu_ptr(d.sd, i);
		cpu_attach_domain(sd, d.rd, i);
	}
	rcu_read_unlock();

	ret = 0;
error:
	__free_domain_allocs(&d, alloc_state, cpu_map);
	return ret;
}

static cpumask_var_t *doms_cur;	/* current sched domains */
static int ndoms_cur;		/* number of sched domains in 'doms_cur' */
static struct sched_domain_attr *dattr_cur;
				/* attribues of custom domains in 'doms_cur' */

/*
 * Special case: If a kmalloc of a doms_cur partition (array of
 * cpumask) fails, then fallback to a single sched domain,
 * as determined by the single cpumask fallback_doms.
 */
static cpumask_var_t fallback_doms;

/*
 * arch_update_cpu_topology lets virtualized architectures update the
 * cpu core maps. It is supposed to return 1 if the topology changed
 * or 0 if it stayed the same.
 */
int __attribute__((weak)) arch_update_cpu_topology(void)
{
	return 0;
}

cpumask_var_t *alloc_sched_domains(unsigned int ndoms)
{
	int i;
	cpumask_var_t *doms;

	doms = kmalloc(sizeof(*doms) * ndoms, GFP_KERNEL);
	if (!doms)
		return NULL;
	for (i = 0; i < ndoms; i++) {
		if (!alloc_cpumask_var(&doms[i], GFP_KERNEL)) {
			free_sched_domains(doms, i);
			return NULL;
		}
	}
	return doms;
}

void free_sched_domains(cpumask_var_t doms[], unsigned int ndoms)
{
	unsigned int i;
	for (i = 0; i < ndoms; i++)
		free_cpumask_var(doms[i]);
	kfree(doms);
}

/*
 * Set up scheduler domains and groups. Callers must hold the hotplug lock.
 * For now this just excludes isolated cpus, but could be used to
 * exclude other special cases in the future.
 */
static int init_sched_domains(const struct cpumask *cpu_map)
{
	int err;

	arch_update_cpu_topology();
	ndoms_cur = 1;
	doms_cur = alloc_sched_domains(ndoms_cur);
	if (!doms_cur)
		doms_cur = &fallback_doms;
	cpumask_andnot(doms_cur[0], cpu_map, cpu_isolated_map);
	dattr_cur = NULL;
	err = build_sched_domains(doms_cur[0], NULL);
	register_sched_domain_sysctl();

	return err;
}

/*
 * Detach sched domains from a group of cpus specified in cpu_map
 * These cpus will now be attached to the NULL domain
 */
static void detach_destroy_domains(const struct cpumask *cpu_map)
{
	int i;

	rcu_read_lock();
	for_each_cpu(i, cpu_map)
		cpu_attach_domain(NULL, &def_root_domain, i);
	rcu_read_unlock();
}

/* handle null as "default" */
static int dattrs_equal(struct sched_domain_attr *cur, int idx_cur,
			struct sched_domain_attr *new, int idx_new)
{
	struct sched_domain_attr tmp;

	/* fast path */
	if (!new && !cur)
		return 1;

	tmp = SD_ATTR_INIT;
	return !memcmp(cur ? (cur + idx_cur) : &tmp,
			new ? (new + idx_new) : &tmp,
			sizeof(struct sched_domain_attr));
}

/*
 * Partition sched domains as specified by the 'ndoms_new'
 * cpumasks in the array doms_new[] of cpumasks. This compares
 * doms_new[] to the current sched domain partitioning, doms_cur[].
 * It destroys each deleted domain and builds each new domain.
 *
 * 'doms_new' is an array of cpumask_var_t's of length 'ndoms_new'.
 * The masks don't intersect (don't overlap.) We should setup one
 * sched domain for each mask. CPUs not in any of the cpumasks will
 * not be load balanced. If the same cpumask appears both in the
 * current 'doms_cur' domains and in the new 'doms_new', we can leave
 * it as it is.
 *
 * The passed in 'doms_new' should be allocated using
 * alloc_sched_domains.  This routine takes ownership of it and will
 * free_sched_domains it when done with it. If the caller failed the
 * alloc call, then it can pass in doms_new == NULL && ndoms_new == 1,
 * and partition_sched_domains() will fallback to the single partition
 * 'fallback_doms', it also forces the domains to be rebuilt.
 *
 * If doms_new == NULL it will be replaced with cpu_online_mask.
 * ndoms_new == 0 is a special case for destroying existing domains,
 * and it will not create the default domain.
 *
 * Call with hotplug lock held
 */
void partition_sched_domains(int ndoms_new, cpumask_var_t doms_new[],
			     struct sched_domain_attr *dattr_new)
{
	int i, j, n;
	int new_topology;

	mutex_lock(&sched_domains_mutex);

	/* always unregister in case we don't destroy any domains */
	unregister_sched_domain_sysctl();

	/* Let architecture update cpu core mappings. */
	new_topology = arch_update_cpu_topology();

	n = doms_new ? ndoms_new : 0;

	/* Destroy deleted domains */
	for (i = 0; i < ndoms_cur; i++) {
		for (j = 0; j < n && !new_topology; j++) {
			if (cpumask_equal(doms_cur[i], doms_new[j])
			    && dattrs_equal(dattr_cur, i, dattr_new, j))
				goto match1;
		}
		/* no match - a current sched domain not in new doms_new[] */
		detach_destroy_domains(doms_cur[i]);
match1:
		;
	}

	if (doms_new == NULL) {
		ndoms_cur = 0;
		doms_new = &fallback_doms;
		cpumask_andnot(doms_new[0], cpu_active_mask, cpu_isolated_map);
		WARN_ON_ONCE(dattr_new);
	}

	/* Build new domains */
	for (i = 0; i < ndoms_new; i++) {
		for (j = 0; j < ndoms_cur && !new_topology; j++) {
			if (cpumask_equal(doms_new[i], doms_cur[j])
			    && dattrs_equal(dattr_new, i, dattr_cur, j))
				goto match2;
		}
		/* no match - add a new doms_new */
		build_sched_domains(doms_new[i], dattr_new ? dattr_new + i : NULL);
match2:
		;
	}

	/* Remember the new sched domains */
	if (doms_cur != &fallback_doms)
		free_sched_domains(doms_cur, ndoms_cur);
	kfree(dattr_cur);	/* kfree(NULL) is safe */
	doms_cur = doms_new;
	dattr_cur = dattr_new;
	ndoms_cur = ndoms_new;

	register_sched_domain_sysctl();

	mutex_unlock(&sched_domains_mutex);
}

#if defined(CONFIG_SCHED_MC) || defined(CONFIG_SCHED_SMT)
static void reinit_sched_domains(void)
{
	get_online_cpus();

	/* Destroy domains first to force the rebuild */
	partition_sched_domains(0, NULL, NULL);

	rebuild_sched_domains();
	put_online_cpus();
}

static ssize_t sched_power_savings_store(const char *buf, size_t count, int smt)
{
	unsigned int level = 0;

	if (sscanf(buf, "%u", &level) != 1)
		return -EINVAL;

	/*
	 * level is always be positive so don't check for
	 * level < POWERSAVINGS_BALANCE_NONE which is 0
	 * What happens on 0 or 1 byte write,
	 * need to check for count as well?
	 */

	if (level >= MAX_POWERSAVINGS_BALANCE_LEVELS)
		return -EINVAL;

	if (smt)
		sched_smt_power_savings = level;
	else
		sched_mc_power_savings = level;

	reinit_sched_domains();

	return count;
}

#ifdef CONFIG_SCHED_MC
static ssize_t sched_mc_power_savings_show(struct sysdev_class *class,
					   struct sysdev_class_attribute *attr,
					   char *page)
{
	return sprintf(page, "%u\n", sched_mc_power_savings);
}
static ssize_t sched_mc_power_savings_store(struct sysdev_class *class,
					    struct sysdev_class_attribute *attr,
					    const char *buf, size_t count)
{
	return sched_power_savings_store(buf, count, 0);
}
static SYSDEV_CLASS_ATTR(sched_mc_power_savings, 0644,
			 sched_mc_power_savings_show,
			 sched_mc_power_savings_store);
#endif

#ifdef CONFIG_SCHED_SMT
static ssize_t sched_smt_power_savings_show(struct sysdev_class *dev,
					    struct sysdev_class_attribute *attr,
					    char *page)
{
	return sprintf(page, "%u\n", sched_smt_power_savings);
}
static ssize_t sched_smt_power_savings_store(struct sysdev_class *dev,
					     struct sysdev_class_attribute *attr,
					     const char *buf, size_t count)
{
	return sched_power_savings_store(buf, count, 1);
}
static SYSDEV_CLASS_ATTR(sched_smt_power_savings, 0644,
		   sched_smt_power_savings_show,
		   sched_smt_power_savings_store);
#endif

int __init sched_create_sysfs_power_savings_entries(struct sysdev_class *cls)
{
	int err = 0;

#ifdef CONFIG_SCHED_SMT
	if (smt_capable())
		err = sysfs_create_file(&cls->kset.kobj,
					&attr_sched_smt_power_savings.attr);
#endif
#ifdef CONFIG_SCHED_MC
	if (!err && mc_capable())
		err = sysfs_create_file(&cls->kset.kobj,
					&attr_sched_mc_power_savings.attr);
#endif
	return err;
}
#endif /* CONFIG_SCHED_MC || CONFIG_SCHED_SMT */

/*
 * Update cpusets according to cpu_active mask.  If cpusets are
 * disabled, cpuset_update_active_cpus() becomes a simple wrapper
 * around partition_sched_domains().
 */
static int cpuset_cpu_active(struct notifier_block *nfb, unsigned long action,
			     void *hcpu)
{
	switch (action & ~CPU_TASKS_FROZEN) {
	case CPU_ONLINE:
	case CPU_DOWN_FAILED:
		cpuset_update_active_cpus();
		return NOTIFY_OK;
	default:
		return NOTIFY_DONE;
	}
}

static int cpuset_cpu_inactive(struct notifier_block *nfb, unsigned long action,
			       void *hcpu)
{
	switch (action & ~CPU_TASKS_FROZEN) {
	case CPU_DOWN_PREPARE:
		cpuset_update_active_cpus();
		return NOTIFY_OK;
	default:
		return NOTIFY_DONE;
	}
}

static int update_runtime(struct notifier_block *nfb,
				unsigned long action, void *hcpu)
{
	int cpu = (int)(long)hcpu;

	switch (action) {
	case CPU_DOWN_PREPARE:
	case CPU_DOWN_PREPARE_FROZEN:
		disable_runtime(cpu_rq(cpu));
		return NOTIFY_OK;

	case CPU_DOWN_FAILED:
	case CPU_DOWN_FAILED_FROZEN:
	case CPU_ONLINE:
	case CPU_ONLINE_FROZEN:
		enable_runtime(cpu_rq(cpu));
		return NOTIFY_OK;

	default:
		return NOTIFY_DONE;
	}
}

void __init sched_init_smp(void)
{
	cpumask_var_t non_isolated_cpus;

	alloc_cpumask_var(&non_isolated_cpus, GFP_KERNEL);
	alloc_cpumask_var(&fallback_doms, GFP_KERNEL);

	get_online_cpus();
	mutex_lock(&sched_domains_mutex);
	init_sched_domains(cpu_active_mask);
	cpumask_andnot(non_isolated_cpus, cpu_possible_mask, cpu_isolated_map);
	if (cpumask_empty(non_isolated_cpus))
		cpumask_set_cpu(smp_processor_id(), non_isolated_cpus);
	mutex_unlock(&sched_domains_mutex);
	put_online_cpus();

	hotcpu_notifier(cpuset_cpu_active, CPU_PRI_CPUSET_ACTIVE);
	hotcpu_notifier(cpuset_cpu_inactive, CPU_PRI_CPUSET_INACTIVE);

	/* RT runtime code needs to handle some hotplug events */
	hotcpu_notifier(update_runtime, 0);

	init_hrtick();

	/* Move init over to a non-isolated CPU */
	if (set_cpus_allowed_ptr(current, non_isolated_cpus) < 0)
		BUG();
	sched_init_granularity();
	free_cpumask_var(non_isolated_cpus);

	init_sched_rt_class();
}
#else
void __init sched_init_smp(void)
{
	sched_init_granularity();
}
#endif /* CONFIG_SMP */

const_debug unsigned int sysctl_timer_migration = 1;

int in_sched_functions(unsigned long addr)
{
	return in_lock_functions(addr) ||
		(addr >= (unsigned long)__sched_text_start
		&& addr < (unsigned long)__sched_text_end);
}

static void init_cfs_rq(struct cfs_rq *cfs_rq, struct rq *rq)
{
	cfs_rq->tasks_timeline = RB_ROOT;
	INIT_LIST_HEAD(&cfs_rq->tasks);
#ifdef CONFIG_FAIR_GROUP_SCHED
	cfs_rq->rq = rq;
	/* allow initial update_cfs_load() to truncate */
#ifdef CONFIG_SMP
	cfs_rq->load_stamp = 1;
#endif
#endif
	cfs_rq->min_vruntime = (u64)(-(1LL << 20));
#ifndef CONFIG_64BIT
	cfs_rq->min_vruntime_copy = cfs_rq->min_vruntime;
#endif
}

static void init_rt_rq(struct rt_rq *rt_rq, struct rq *rq)
{
	struct rt_prio_array *array;
	int i;

	array = &rt_rq->active;
	for (i = 0; i < MAX_RT_PRIO; i++) {
		INIT_LIST_HEAD(array->queue + i);
		__clear_bit(i, array->bitmap);
	}
	/* delimiter for bitsearch: */
	__set_bit(MAX_RT_PRIO, array->bitmap);

#if defined CONFIG_SMP || defined CONFIG_RT_GROUP_SCHED
	rt_rq->highest_prio.curr = MAX_RT_PRIO;
#ifdef CONFIG_SMP
	rt_rq->highest_prio.next = MAX_RT_PRIO;
#endif
#endif
#ifdef CONFIG_SMP
	rt_rq->rt_nr_migratory = 0;
	rt_rq->overloaded = 0;
	plist_head_init_raw(&rt_rq->pushable_tasks, &rq->lock);
#endif

	rt_rq->rt_time = 0;
	rt_rq->rt_throttled = 0;
	rt_rq->rt_runtime = 0;
	raw_spin_lock_init(&rt_rq->rt_runtime_lock);

#ifdef CONFIG_RT_GROUP_SCHED
	rt_rq->rt_nr_boosted = 0;
	rt_rq->rq = rq;
#endif
}

#ifdef CONFIG_FAIR_GROUP_SCHED
static void init_tg_cfs_entry(struct task_group *tg, struct cfs_rq *cfs_rq,
				struct sched_entity *se, int cpu,
				struct sched_entity *parent)
{
	struct rq *rq = cpu_rq(cpu);
	tg->cfs_rq[cpu] = cfs_rq;
	init_cfs_rq(cfs_rq, rq);
	cfs_rq->tg = tg;

	tg->se[cpu] = se;
	/* se could be NULL for root_task_group */
	if (!se)
		return;

	if (!parent)
		se->cfs_rq = &rq->cfs;
	else
		se->cfs_rq = parent->my_q;

	se->my_q = cfs_rq;
	update_load_set(&se->load, 0);
	se->parent = parent;
}
#endif

#ifdef CONFIG_RT_GROUP_SCHED
static void init_tg_rt_entry(struct task_group *tg, struct rt_rq *rt_rq,
		struct sched_rt_entity *rt_se, int cpu,
		struct sched_rt_entity *parent)
{
	struct rq *rq = cpu_rq(cpu);

	tg->rt_rq[cpu] = rt_rq;
	init_rt_rq(rt_rq, rq);
	rt_rq->tg = tg;
	rt_rq->rt_runtime = tg->rt_bandwidth.rt_runtime;

	tg->rt_se[cpu] = rt_se;
	if (!rt_se)
		return;

	if (!parent)
		rt_se->rt_rq = &rq->rt;
	else
		rt_se->rt_rq = parent->my_q;

	rt_se->my_q = rt_rq;
	rt_se->parent = parent;
	INIT_LIST_HEAD(&rt_se->run_list);
}
#endif

void __init sched_init(void)
{
	int i, j;
	unsigned long alloc_size = 0, ptr;

#ifdef CONFIG_FAIR_GROUP_SCHED
	alloc_size += 2 * nr_cpu_ids * sizeof(void **);
#endif
#ifdef CONFIG_RT_GROUP_SCHED
	alloc_size += 2 * nr_cpu_ids * sizeof(void **);
#endif
#ifdef CONFIG_CPUMASK_OFFSTACK
	alloc_size += num_possible_cpus() * cpumask_size();
#endif
	if (alloc_size) {
		ptr = (unsigned long)kzalloc(alloc_size, GFP_NOWAIT);

#ifdef CONFIG_FAIR_GROUP_SCHED
		root_task_group.se = (struct sched_entity **)ptr;
		ptr += nr_cpu_ids * sizeof(void **);

		root_task_group.cfs_rq = (struct cfs_rq **)ptr;
		ptr += nr_cpu_ids * sizeof(void **);

#endif /* CONFIG_FAIR_GROUP_SCHED */
#ifdef CONFIG_RT_GROUP_SCHED
		root_task_group.rt_se = (struct sched_rt_entity **)ptr;
		ptr += nr_cpu_ids * sizeof(void **);

		root_task_group.rt_rq = (struct rt_rq **)ptr;
		ptr += nr_cpu_ids * sizeof(void **);

#endif /* CONFIG_RT_GROUP_SCHED */
#ifdef CONFIG_CPUMASK_OFFSTACK
		for_each_possible_cpu(i) {
			per_cpu(load_balance_tmpmask, i) = (void *)ptr;
			ptr += cpumask_size();
		}
#endif /* CONFIG_CPUMASK_OFFSTACK */
	}

#ifdef CONFIG_SMP
	init_defrootdomain();
#endif

	init_rt_bandwidth(&def_rt_bandwidth,
			global_rt_period(), global_rt_runtime());

#ifdef CONFIG_RT_GROUP_SCHED
	init_rt_bandwidth(&root_task_group.rt_bandwidth,
			global_rt_period(), global_rt_runtime());
#endif /* CONFIG_RT_GROUP_SCHED */

#ifdef CONFIG_CGROUP_SCHED
	list_add(&root_task_group.list, &task_groups);
	INIT_LIST_HEAD(&root_task_group.children);
	autogroup_init(&init_task);
#endif /* CONFIG_CGROUP_SCHED */

	for_each_possible_cpu(i) {
		struct rq *rq;

		rq = cpu_rq(i);
		raw_spin_lock_init(&rq->lock);
		rq->nr_running = 0;
		rq->calc_load_active = 0;
		rq->calc_load_update = jiffies + LOAD_FREQ;
		init_cfs_rq(&rq->cfs, rq);
		init_rt_rq(&rq->rt, rq);
#ifdef CONFIG_FAIR_GROUP_SCHED
		root_task_group.shares = root_task_group_load;
		INIT_LIST_HEAD(&rq->leaf_cfs_rq_list);
		/*
		 * How much cpu bandwidth does root_task_group get?
		 *
		 * In case of task-groups formed thr' the cgroup filesystem, it
		 * gets 100% of the cpu resources in the system. This overall
		 * system cpu resource is divided among the tasks of
		 * root_task_group and its child task-groups in a fair manner,
		 * based on each entity's (task or task-group's) weight
		 * (se->load.weight).
		 *
		 * In other words, if root_task_group has 10 tasks of weight
		 * 1024) and two child groups A0 and A1 (of weight 1024 each),
		 * then A0's share of the cpu resource is:
		 *
		 *	A0's bandwidth = 1024 / (10*1024 + 1024 + 1024) = 8.33%
		 *
		 * We achieve this by letting root_task_group's tasks sit
		 * directly in rq->cfs (i.e root_task_group->se[] = NULL).
		 */
		init_tg_cfs_entry(&root_task_group, &rq->cfs, NULL, i, NULL);
#endif /* CONFIG_FAIR_GROUP_SCHED */

		rq->rt.rt_runtime = def_rt_bandwidth.rt_runtime;
#ifdef CONFIG_RT_GROUP_SCHED
		INIT_LIST_HEAD(&rq->leaf_rt_rq_list);
		init_tg_rt_entry(&root_task_group, &rq->rt, NULL, i, NULL);
#endif

		for (j = 0; j < CPU_LOAD_IDX_MAX; j++)
			rq->cpu_load[j] = 0;

		rq->last_load_update_tick = jiffies;

#ifdef CONFIG_SMP
		rq->sd = NULL;
		rq->rd = NULL;
		rq->cpu_power = SCHED_POWER_SCALE;
		rq->post_schedule = 0;
		rq->active_balance = 0;
		rq->next_balance = jiffies;
		rq->push_cpu = 0;
		rq->cpu = i;
		rq->online = 0;
		rq->idle_stamp = 0;
		rq->avg_idle = 2*sysctl_sched_migration_cost;
		rq_attach_root(rq, &def_root_domain);
#ifdef CONFIG_NO_HZ
		rq->nohz_balance_kick = 0;
		init_sched_softirq_csd(&per_cpu(remote_sched_softirq_cb, i));
#endif
#endif
		init_rq_hrtick(rq);
		atomic_set(&rq->nr_iowait, 0);
	}

	set_load_weight(&init_task);

#ifdef CONFIG_PREEMPT_NOTIFIERS
	INIT_HLIST_HEAD(&init_task.preempt_notifiers);
#endif

#ifdef CONFIG_SMP
	open_softirq(SCHED_SOFTIRQ, run_rebalance_domains);
#endif

#ifdef CONFIG_RT_MUTEXES
	plist_head_init_raw(&init_task.pi_waiters, &init_task.pi_lock);
#endif

	/*
	 * The boot idle thread does lazy MMU switching as well:
	 */
	atomic_inc(&init_mm.mm_count);
	enter_lazy_tlb(&init_mm, current);

	/*
	 * Make us the idle thread. Technically, schedule() should not be
	 * called from this thread, however somewhere below it might be,
	 * but because we are the idle thread, we just pick up running again
	 * when this runqueue becomes "idle".
	 */
	init_idle(current, smp_processor_id());

	calc_load_update = jiffies + LOAD_FREQ;

	/*
	 * During early bootup we pretend to be a normal task:
	 */
	current->sched_class = &fair_sched_class;

	/* Allocate the nohz_cpu_mask if CONFIG_CPUMASK_OFFSTACK */
	zalloc_cpumask_var(&nohz_cpu_mask, GFP_NOWAIT);
#ifdef CONFIG_SMP
	zalloc_cpumask_var(&sched_domains_tmpmask, GFP_NOWAIT);
#ifdef CONFIG_NO_HZ
	zalloc_cpumask_var(&nohz.idle_cpus_mask, GFP_NOWAIT);
	alloc_cpumask_var(&nohz.grp_idle_mask, GFP_NOWAIT);
	atomic_set(&nohz.load_balancer, nr_cpu_ids);
	atomic_set(&nohz.first_pick_cpu, nr_cpu_ids);
	atomic_set(&nohz.second_pick_cpu, nr_cpu_ids);
#endif
	/* May be allocated at isolcpus cmdline parse time */
	if (cpu_isolated_map == NULL)
		zalloc_cpumask_var(&cpu_isolated_map, GFP_NOWAIT);
#endif /* SMP */

	scheduler_running = 1;
}

#ifdef CONFIG_DEBUG_SPINLOCK_SLEEP
static inline int preempt_count_equals(int preempt_offset)
{
	int nested = (preempt_count() & ~PREEMPT_ACTIVE) +
		sched_rcu_preempt_depth();

	return (nested == preempt_offset);
}

void __might_sleep(const char *file, int line, int preempt_offset)
{
#ifdef in_atomic
	static unsigned long prev_jiffy;	/* ratelimiting */

	if ((preempt_count_equals(preempt_offset) && !irqs_disabled()) ||
	    system_state != SYSTEM_RUNNING || oops_in_progress)
		return;
	if (time_before(jiffies, prev_jiffy + HZ) && prev_jiffy)
		return;
	prev_jiffy = jiffies;

	printk(KERN_ERR
		"BUG: sleeping function called from invalid context at %s:%d\n",
			file, line);
	printk(KERN_ERR
		"in_atomic(): %d, irqs_disabled(): %d, pid: %d, name: %s\n",
			in_atomic(), irqs_disabled(),
			current->pid, current->comm);

	debug_show_held_locks(current);
	if (irqs_disabled())
		print_irqtrace_events(current);
	dump_stack();
#endif
}
EXPORT_SYMBOL(__might_sleep);
#endif

#ifdef CONFIG_MAGIC_SYSRQ
static void normalize_task(struct rq *rq, struct task_struct *p)
{
	const struct sched_class *prev_class = p->sched_class;
	int old_prio = p->prio;
	int on_rq;

	on_rq = p->on_rq;
	if (on_rq)
		deactivate_task(rq, p, 0);
	__setscheduler(rq, p, SCHED_NORMAL, 0);
	if (on_rq) {
		activate_task(rq, p, 0);
		resched_task(rq->curr);
	}

	check_class_changed(rq, p, prev_class, old_prio);
}

void normalize_rt_tasks(void)
{
	struct task_struct *g, *p;
	unsigned long flags;
	struct rq *rq;

	read_lock_irqsave(&tasklist_lock, flags);
	do_each_thread(g, p) {
		/*
		 * Only normalize user tasks:
		 */
		if (!p->mm)
			continue;

		p->se.exec_start		= 0;
#ifdef CONFIG_SCHEDSTATS
		p->se.statistics.wait_start	= 0;
		p->se.statistics.sleep_start	= 0;
		p->se.statistics.block_start	= 0;
#endif

		if (!rt_task(p)) {
			/*
			 * Renice negative nice level userspace
			 * tasks back to 0:
			 */
			if (TASK_NICE(p) < 0 && p->mm)
				set_user_nice(p, 0);
			continue;
		}

		raw_spin_lock(&p->pi_lock);
		rq = __task_rq_lock(p);

		normalize_task(rq, p);

		__task_rq_unlock(rq);
		raw_spin_unlock(&p->pi_lock);
	} while_each_thread(g, p);

	read_unlock_irqrestore(&tasklist_lock, flags);
}

#endif /* CONFIG_MAGIC_SYSRQ */

#if defined(CONFIG_IA64) || defined(CONFIG_KGDB_KDB)
/*
 * These functions are only useful for the IA64 MCA handling, or kdb.
 *
 * They can only be called when the whole system has been
 * stopped - every CPU needs to be quiescent, and no scheduling
 * activity can take place. Using them for anything else would
 * be a serious bug, and as a result, they aren't even visible
 * under any other configuration.
 */

/**
 * curr_task - return the current task for a given cpu.
 * @cpu: the processor in question.
 *
 * ONLY VALID WHEN THE WHOLE SYSTEM IS STOPPED!
 */
struct task_struct *curr_task(int cpu)
{
	return cpu_curr(cpu);
}

#endif /* defined(CONFIG_IA64) || defined(CONFIG_KGDB_KDB) */

#ifdef CONFIG_IA64
/**
 * set_curr_task - set the current task for a given cpu.
 * @cpu: the processor in question.
 * @p: the task pointer to set.
 *
 * Description: This function must only be used when non-maskable interrupts
 * are serviced on a separate stack. It allows the architecture to switch the
 * notion of the current task on a cpu in a non-blocking manner. This function
 * must be called with all CPU's synchronized, and interrupts disabled, the
 * and caller must save the original value of the current task (see
 * curr_task() above) and restore that value before reenabling interrupts and
 * re-starting the system.
 *
 * ONLY VALID WHEN THE WHOLE SYSTEM IS STOPPED!
 */
void set_curr_task(int cpu, struct task_struct *p)
{
	cpu_curr(cpu) = p;
}

#endif

#ifdef CONFIG_FAIR_GROUP_SCHED
static void free_fair_sched_group(struct task_group *tg)
{
	int i;

	for_each_possible_cpu(i) {
		if (tg->cfs_rq)
			kfree(tg->cfs_rq[i]);
		if (tg->se)
			kfree(tg->se[i]);
	}

	kfree(tg->cfs_rq);
	kfree(tg->se);
}

static
int alloc_fair_sched_group(struct task_group *tg, struct task_group *parent)
{
	struct cfs_rq *cfs_rq;
	struct sched_entity *se;
	int i;

	tg->cfs_rq = kzalloc(sizeof(cfs_rq) * nr_cpu_ids, GFP_KERNEL);
	if (!tg->cfs_rq)
		goto err;
	tg->se = kzalloc(sizeof(se) * nr_cpu_ids, GFP_KERNEL);
	if (!tg->se)
		goto err;

	tg->shares = NICE_0_LOAD;

	for_each_possible_cpu(i) {
		cfs_rq = kzalloc_node(sizeof(struct cfs_rq),
				      GFP_KERNEL, cpu_to_node(i));
		if (!cfs_rq)
			goto err;

		se = kzalloc_node(sizeof(struct sched_entity),
				  GFP_KERNEL, cpu_to_node(i));
		if (!se)
			goto err_free_rq;

		init_tg_cfs_entry(tg, cfs_rq, se, i, parent->se[i]);
	}

	return 1;

err_free_rq:
	kfree(cfs_rq);
err:
	return 0;
}

static inline void unregister_fair_sched_group(struct task_group *tg, int cpu)
{
	struct rq *rq = cpu_rq(cpu);
	unsigned long flags;

	/*
	* Only empty task groups can be destroyed; so we can speculatively
	* check on_list without danger of it being re-added.
	*/
	if (!tg->cfs_rq[cpu]->on_list)
		return;

	raw_spin_lock_irqsave(&rq->lock, flags);
	list_del_leaf_cfs_rq(tg->cfs_rq[cpu]);
	raw_spin_unlock_irqrestore(&rq->lock, flags);
}
#else /* !CONFG_FAIR_GROUP_SCHED */
static inline void free_fair_sched_group(struct task_group *tg)
{
}

static inline
int alloc_fair_sched_group(struct task_group *tg, struct task_group *parent)
{
	return 1;
}

static inline void unregister_fair_sched_group(struct task_group *tg, int cpu)
{
}
#endif /* CONFIG_FAIR_GROUP_SCHED */

#ifdef CONFIG_RT_GROUP_SCHED
static void free_rt_sched_group(struct task_group *tg)
{
	int i;

	destroy_rt_bandwidth(&tg->rt_bandwidth);

	for_each_possible_cpu(i) {
		if (tg->rt_rq)
			kfree(tg->rt_rq[i]);
		if (tg->rt_se)
			kfree(tg->rt_se[i]);
	}

	kfree(tg->rt_rq);
	kfree(tg->rt_se);
}

static
int alloc_rt_sched_group(struct task_group *tg, struct task_group *parent)
{
	struct rt_rq *rt_rq;
	struct sched_rt_entity *rt_se;
	int i;

	tg->rt_rq = kzalloc(sizeof(rt_rq) * nr_cpu_ids, GFP_KERNEL);
	if (!tg->rt_rq)
		goto err;
	tg->rt_se = kzalloc(sizeof(rt_se) * nr_cpu_ids, GFP_KERNEL);
	if (!tg->rt_se)
		goto err;

	init_rt_bandwidth(&tg->rt_bandwidth,
			ktime_to_ns(def_rt_bandwidth.rt_period), 0);

	for_each_possible_cpu(i) {
		rt_rq = kzalloc_node(sizeof(struct rt_rq),
				     GFP_KERNEL, cpu_to_node(i));
		if (!rt_rq)
			goto err;

		rt_se = kzalloc_node(sizeof(struct sched_rt_entity),
				     GFP_KERNEL, cpu_to_node(i));
		if (!rt_se)
			goto err_free_rq;

		init_tg_rt_entry(tg, rt_rq, rt_se, i, parent->rt_se[i]);
	}

	return 1;

err_free_rq:
	kfree(rt_rq);
err:
	return 0;
}
#else /* !CONFIG_RT_GROUP_SCHED */
static inline void free_rt_sched_group(struct task_group *tg)
{
}

static inline
int alloc_rt_sched_group(struct task_group *tg, struct task_group *parent)
{
	return 1;
}
#endif /* CONFIG_RT_GROUP_SCHED */

#ifdef CONFIG_CGROUP_SCHED
static void free_sched_group(struct task_group *tg)
{
	free_fair_sched_group(tg);
	free_rt_sched_group(tg);
	autogroup_free(tg);
	kfree(tg);
}

/* allocate runqueue etc for a new task group */
struct task_group *sched_create_group(struct task_group *parent)
{
	struct task_group *tg;
	unsigned long flags;

	tg = kzalloc(sizeof(*tg), GFP_KERNEL);
	if (!tg)
		return ERR_PTR(-ENOMEM);

	if (!alloc_fair_sched_group(tg, parent))
		goto err;

	if (!alloc_rt_sched_group(tg, parent))
		goto err;

	spin_lock_irqsave(&task_group_lock, flags);
	list_add_rcu(&tg->list, &task_groups);

	WARN_ON(!parent); /* root should already exist */

	tg->parent = parent;
	INIT_LIST_HEAD(&tg->children);
	list_add_rcu(&tg->siblings, &parent->children);
	spin_unlock_irqrestore(&task_group_lock, flags);

	return tg;

err:
	free_sched_group(tg);
	return ERR_PTR(-ENOMEM);
}

/* rcu callback to free various structures associated with a task group */
static void free_sched_group_rcu(struct rcu_head *rhp)
{
	/* now it should be safe to free those cfs_rqs */
	free_sched_group(container_of(rhp, struct task_group, rcu));
}

/* Destroy runqueue etc associated with a task group */
void sched_destroy_group(struct task_group *tg)
{
	unsigned long flags;
	int i;

	/* end participation in shares distribution */
	for_each_possible_cpu(i)
		unregister_fair_sched_group(tg, i);

	spin_lock_irqsave(&task_group_lock, flags);
	list_del_rcu(&tg->list);
	list_del_rcu(&tg->siblings);
	spin_unlock_irqrestore(&task_group_lock, flags);

	/* wait for possible concurrent references to cfs_rqs complete */
	call_rcu(&tg->rcu, free_sched_group_rcu);
}

/* change task's runqueue when it moves between groups.
 *	The caller of this function should have put the task in its new group
 *	by now. This function just updates tsk->se.cfs_rq and tsk->se.parent to
 *	reflect its new group.
 */
void sched_move_task(struct task_struct *tsk)
{
	int on_rq, running;
	unsigned long flags;
	struct rq *rq;

	rq = task_rq_lock(tsk, &flags);

	running = task_current(rq, tsk);
	on_rq = tsk->on_rq;

	if (on_rq)
		dequeue_task(rq, tsk, 0);
	if (unlikely(running))
		tsk->sched_class->put_prev_task(rq, tsk);

#ifdef CONFIG_FAIR_GROUP_SCHED
	if (tsk->sched_class->task_move_group)
		tsk->sched_class->task_move_group(tsk, on_rq);
	else
#endif
		set_task_rq(tsk, task_cpu(tsk));

	if (unlikely(running))
		tsk->sched_class->set_curr_task(rq);
	if (on_rq)
		enqueue_task(rq, tsk, 0);

	task_rq_unlock(rq, tsk, &flags);
}
#endif /* CONFIG_CGROUP_SCHED */

#ifdef CONFIG_FAIR_GROUP_SCHED
static DEFINE_MUTEX(shares_mutex);

int sched_group_set_shares(struct task_group *tg, unsigned long shares)
{
	int i;
	unsigned long flags;

	/*
	 * We can't change the weight of the root cgroup.
	 */
	if (!tg->se[0])
		return -EINVAL;

	shares = clamp(shares, scale_load(MIN_SHARES), scale_load(MAX_SHARES));

	mutex_lock(&shares_mutex);
	if (tg->shares == shares)
		goto done;

	tg->shares = shares;
	for_each_possible_cpu(i) {
		struct rq *rq = cpu_rq(i);
		struct sched_entity *se;

		se = tg->se[i];
		/* Propagate contribution to hierarchy */
		raw_spin_lock_irqsave(&rq->lock, flags);
		for_each_sched_entity(se)
			update_cfs_shares(group_cfs_rq(se));
		raw_spin_unlock_irqrestore(&rq->lock, flags);
	}

done:
	mutex_unlock(&shares_mutex);
	return 0;
}

unsigned long sched_group_shares(struct task_group *tg)
{
	return tg->shares;
}
#endif

#ifdef CONFIG_RT_GROUP_SCHED
/*
 * Ensure that the real time constraints are schedulable.
 */
static DEFINE_MUTEX(rt_constraints_mutex);

static unsigned long to_ratio(u64 period, u64 runtime)
{
	if (runtime == RUNTIME_INF)
		return 1ULL << 20;

	return div64_u64(runtime << 20, period);
}

/* Must be called with tasklist_lock held */
static inline int tg_has_rt_tasks(struct task_group *tg)
{
	struct task_struct *g, *p;

	do_each_thread(g, p) {
		if (rt_task(p) && rt_rq_of_se(&p->rt)->tg == tg)
			return 1;
	} while_each_thread(g, p);

	return 0;
}

struct rt_schedulable_data {
	struct task_group *tg;
	u64 rt_period;
	u64 rt_runtime;
};

static int tg_schedulable(struct task_group *tg, void *data)
{
	struct rt_schedulable_data *d = data;
	struct task_group *child;
	unsigned long total, sum = 0;
	u64 period, runtime;

	period = ktime_to_ns(tg->rt_bandwidth.rt_period);
	runtime = tg->rt_bandwidth.rt_runtime;

	if (tg == d->tg) {
		period = d->rt_period;
		runtime = d->rt_runtime;
	}

	/*
	 * Cannot have more runtime than the period.
	 */
	if (runtime > period && runtime != RUNTIME_INF)
		return -EINVAL;

	/*
	 * Ensure we don't starve existing RT tasks.
	 */
	if (rt_bandwidth_enabled() && !runtime && tg_has_rt_tasks(tg))
		return -EBUSY;

	total = to_ratio(period, runtime);

	/*
	 * Nobody can have more than the global setting allows.
	 */
	if (total > to_ratio(global_rt_period(), global_rt_runtime()))
		return -EINVAL;

	/*
	 * The sum of our children's runtime should not exceed our own.
	 */
	list_for_each_entry_rcu(child, &tg->children, siblings) {
		period = ktime_to_ns(child->rt_bandwidth.rt_period);
		runtime = child->rt_bandwidth.rt_runtime;

		if (child == d->tg) {
			period = d->rt_period;
			runtime = d->rt_runtime;
		}

		sum += to_ratio(period, runtime);
	}

	if (sum > total)
		return -EINVAL;

	return 0;
}

static int __rt_schedulable(struct task_group *tg, u64 period, u64 runtime)
{
	struct rt_schedulable_data data = {
		.tg = tg,
		.rt_period = period,
		.rt_runtime = runtime,
	};

	return walk_tg_tree(tg_schedulable, tg_nop, &data);
}

static int tg_set_bandwidth(struct task_group *tg,
		u64 rt_period, u64 rt_runtime)
{
	int i, err = 0;

	mutex_lock(&rt_constraints_mutex);
	read_lock(&tasklist_lock);
	err = __rt_schedulable(tg, rt_period, rt_runtime);
	if (err)
		goto unlock;

	raw_spin_lock_irq(&tg->rt_bandwidth.rt_runtime_lock);
	tg->rt_bandwidth.rt_period = ns_to_ktime(rt_period);
	tg->rt_bandwidth.rt_runtime = rt_runtime;

	for_each_possible_cpu(i) {
		struct rt_rq *rt_rq = tg->rt_rq[i];

		raw_spin_lock(&rt_rq->rt_runtime_lock);
		rt_rq->rt_runtime = rt_runtime;
		raw_spin_unlock(&rt_rq->rt_runtime_lock);
	}
	raw_spin_unlock_irq(&tg->rt_bandwidth.rt_runtime_lock);
unlock:
	read_unlock(&tasklist_lock);
	mutex_unlock(&rt_constraints_mutex);

	return err;
}

int sched_group_set_rt_runtime(struct task_group *tg, long rt_runtime_us)
{
	u64 rt_runtime, rt_period;

	rt_period = ktime_to_ns(tg->rt_bandwidth.rt_period);
	rt_runtime = (u64)rt_runtime_us * NSEC_PER_USEC;
	if (rt_runtime_us < 0)
		rt_runtime = RUNTIME_INF;

	return tg_set_bandwidth(tg, rt_period, rt_runtime);
}

long sched_group_rt_runtime(struct task_group *tg)
{
	u64 rt_runtime_us;

	if (tg->rt_bandwidth.rt_runtime == RUNTIME_INF)
		return -1;

	rt_runtime_us = tg->rt_bandwidth.rt_runtime;
	do_div(rt_runtime_us, NSEC_PER_USEC);
	return rt_runtime_us;
}

int sched_group_set_rt_period(struct task_group *tg, long rt_period_us)
{
	u64 rt_runtime, rt_period;

	rt_period = (u64)rt_period_us * NSEC_PER_USEC;
	rt_runtime = tg->rt_bandwidth.rt_runtime;

	if (rt_period == 0)
		return -EINVAL;

	return tg_set_bandwidth(tg, rt_period, rt_runtime);
}

long sched_group_rt_period(struct task_group *tg)
{
	u64 rt_period_us;

	rt_period_us = ktime_to_ns(tg->rt_bandwidth.rt_period);
	do_div(rt_period_us, NSEC_PER_USEC);
	return rt_period_us;
}

static int sched_rt_global_constraints(void)
{
	u64 runtime, period;
	int ret = 0;

	if (sysctl_sched_rt_period <= 0)
		return -EINVAL;

	runtime = global_rt_runtime();
	period = global_rt_period();

	/*
	 * Sanity check on the sysctl variables.
	 */
	if (runtime > period && runtime != RUNTIME_INF)
		return -EINVAL;

	mutex_lock(&rt_constraints_mutex);
	read_lock(&tasklist_lock);
	ret = __rt_schedulable(NULL, 0, 0);
	read_unlock(&tasklist_lock);
	mutex_unlock(&rt_constraints_mutex);

	return ret;
}

int sched_rt_can_attach(struct task_group *tg, struct task_struct *tsk)
{
	/* Don't accept realtime tasks when there is no way for them to run */
	if (rt_task(tsk) && tg->rt_bandwidth.rt_runtime == 0)
		return 0;

	return 1;
}

#else /* !CONFIG_RT_GROUP_SCHED */
static int sched_rt_global_constraints(void)
{
	unsigned long flags;
	int i;

	if (sysctl_sched_rt_period <= 0)
		return -EINVAL;

	/*
	 * There's always some RT tasks in the root group
	 * -- migration, kstopmachine etc..
	 */
	if (sysctl_sched_rt_runtime == 0)
		return -EBUSY;

	raw_spin_lock_irqsave(&def_rt_bandwidth.rt_runtime_lock, flags);
	for_each_possible_cpu(i) {
		struct rt_rq *rt_rq = &cpu_rq(i)->rt;

		raw_spin_lock(&rt_rq->rt_runtime_lock);
		rt_rq->rt_runtime = global_rt_runtime();
		raw_spin_unlock(&rt_rq->rt_runtime_lock);
	}
	raw_spin_unlock_irqrestore(&def_rt_bandwidth.rt_runtime_lock, flags);

	return 0;
}
#endif /* CONFIG_RT_GROUP_SCHED */

int sched_rt_handler(struct ctl_table *table, int write,
		void __user *buffer, size_t *lenp,
		loff_t *ppos)
{
	int ret;
	int old_period, old_runtime;
	static DEFINE_MUTEX(mutex);

	mutex_lock(&mutex);
	old_period = sysctl_sched_rt_period;
	old_runtime = sysctl_sched_rt_runtime;

	ret = proc_dointvec(table, write, buffer, lenp, ppos);

	if (!ret && write) {
		ret = sched_rt_global_constraints();
		if (ret) {
			sysctl_sched_rt_period = old_period;
			sysctl_sched_rt_runtime = old_runtime;
		} else {
			def_rt_bandwidth.rt_runtime = global_rt_runtime();
			def_rt_bandwidth.rt_period =
				ns_to_ktime(global_rt_period());
		}
	}
	mutex_unlock(&mutex);

	return ret;
}

#ifdef CONFIG_CGROUP_SCHED

/* return corresponding task_group object of a cgroup */
static inline struct task_group *cgroup_tg(struct cgroup *cgrp)
{
	return container_of(cgroup_subsys_state(cgrp, cpu_cgroup_subsys_id),
			    struct task_group, css);
}

static struct cgroup_subsys_state *
cpu_cgroup_create(struct cgroup_subsys *ss, struct cgroup *cgrp)
{
	struct task_group *tg, *parent;

	if (!cgrp->parent) {
		/* This is early initialization for the top cgroup */
		return &root_task_group.css;
	}

	parent = cgroup_tg(cgrp->parent);
	tg = sched_create_group(parent);
	if (IS_ERR(tg))
		return ERR_PTR(-ENOMEM);

	return &tg->css;
}

static void
cpu_cgroup_destroy(struct cgroup_subsys *ss, struct cgroup *cgrp)
{
	struct task_group *tg = cgroup_tg(cgrp);

	sched_destroy_group(tg);
}

static int
cpu_cgroup_can_attach_task(struct cgroup *cgrp, struct task_struct *tsk)
{
#ifdef CONFIG_RT_GROUP_SCHED
	if (!sched_rt_can_attach(cgroup_tg(cgrp), tsk))
		return -EINVAL;
#else
	/* We don't support RT-tasks being in separate groups */
	if (tsk->sched_class != &fair_sched_class)
		return -EINVAL;
#endif
	return 0;
}

static void
cpu_cgroup_attach_task(struct cgroup *cgrp, struct task_struct *tsk)
{
	sched_move_task(tsk);
}

static void
cpu_cgroup_exit(struct cgroup_subsys *ss, struct cgroup *cgrp,
		struct cgroup *old_cgrp, struct task_struct *task)
{
	/*
	 * cgroup_exit() is called in the copy_process() failure path.
	 * Ignore this case since the task hasn't ran yet, this avoids
	 * trying to poke a half freed task state from generic code.
	 */
	if (!(task->flags & PF_EXITING))
		return;

	sched_move_task(task);
}

#ifdef CONFIG_FAIR_GROUP_SCHED
static int cpu_shares_write_u64(struct cgroup *cgrp, struct cftype *cftype,
				u64 shareval)
{
	return sched_group_set_shares(cgroup_tg(cgrp), scale_load(shareval));
}

static u64 cpu_shares_read_u64(struct cgroup *cgrp, struct cftype *cft)
{
	struct task_group *tg = cgroup_tg(cgrp);

	return (u64) scale_load_down(tg->shares);
}
#endif /* CONFIG_FAIR_GROUP_SCHED */

#ifdef CONFIG_RT_GROUP_SCHED
static int cpu_rt_runtime_write(struct cgroup *cgrp, struct cftype *cft,
				s64 val)
{
	return sched_group_set_rt_runtime(cgroup_tg(cgrp), val);
}

static s64 cpu_rt_runtime_read(struct cgroup *cgrp, struct cftype *cft)
{
	return sched_group_rt_runtime(cgroup_tg(cgrp));
}

static int cpu_rt_period_write_uint(struct cgroup *cgrp, struct cftype *cftype,
		u64 rt_period_us)
{
	return sched_group_set_rt_period(cgroup_tg(cgrp), rt_period_us);
}

static u64 cpu_rt_period_read_uint(struct cgroup *cgrp, struct cftype *cft)
{
	return sched_group_rt_period(cgroup_tg(cgrp));
}
#endif /* CONFIG_RT_GROUP_SCHED */

static struct cftype cpu_files[] = {
#ifdef CONFIG_FAIR_GROUP_SCHED
	{
		.name = "shares",
		.read_u64 = cpu_shares_read_u64,
		.write_u64 = cpu_shares_write_u64,
	},
#endif
#ifdef CONFIG_RT_GROUP_SCHED
	{
		.name = "rt_runtime_us",
		.read_s64 = cpu_rt_runtime_read,
		.write_s64 = cpu_rt_runtime_write,
	},
	{
		.name = "rt_period_us",
		.read_u64 = cpu_rt_period_read_uint,
		.write_u64 = cpu_rt_period_write_uint,
	},
#endif
};

static int cpu_cgroup_populate(struct cgroup_subsys *ss, struct cgroup *cont)
{
	return cgroup_add_files(cont, ss, cpu_files, ARRAY_SIZE(cpu_files));
}

struct cgroup_subsys cpu_cgroup_subsys = {
	.name		= "cpu",
	.create		= cpu_cgroup_create,
	.destroy	= cpu_cgroup_destroy,
	.can_attach_task = cpu_cgroup_can_attach_task,
	.attach_task	= cpu_cgroup_attach_task,
	.exit		= cpu_cgroup_exit,
	.populate	= cpu_cgroup_populate,
	.subsys_id	= cpu_cgroup_subsys_id,
	.early_init	= 1,
};

#endif	/* CONFIG_CGROUP_SCHED */

#ifdef CONFIG_CGROUP_CPUACCT

/*
 * CPU accounting code for task groups.
 *
 * Based on the work by Paul Menage (menage@google.com) and Balbir Singh
 * (balbir@in.ibm.com).
 */

/* track cpu usage of a group of tasks and its child groups */
struct cpuacct {
	struct cgroup_subsys_state css;
	/* cpuusage holds pointer to a u64-type object on every cpu */
	u64 __percpu *cpuusage;
	struct percpu_counter cpustat[CPUACCT_STAT_NSTATS];
	struct cpuacct *parent;
};

struct cgroup_subsys cpuacct_subsys;

/* return cpu accounting group corresponding to this container */
static inline struct cpuacct *cgroup_ca(struct cgroup *cgrp)
{
	return container_of(cgroup_subsys_state(cgrp, cpuacct_subsys_id),
			    struct cpuacct, css);
}

/* return cpu accounting group to which this task belongs */
static inline struct cpuacct *task_ca(struct task_struct *tsk)
{
	return container_of(task_subsys_state(tsk, cpuacct_subsys_id),
			    struct cpuacct, css);
}

/* create a new cpu accounting group */
static struct cgroup_subsys_state *cpuacct_create(
	struct cgroup_subsys *ss, struct cgroup *cgrp)
{
	struct cpuacct *ca = kzalloc(sizeof(*ca), GFP_KERNEL);
	int i;

	if (!ca)
		goto out;

	ca->cpuusage = alloc_percpu(u64);
	if (!ca->cpuusage)
		goto out_free_ca;

	for (i = 0; i < CPUACCT_STAT_NSTATS; i++)
		if (percpu_counter_init(&ca->cpustat[i], 0))
			goto out_free_counters;

	if (cgrp->parent)
		ca->parent = cgroup_ca(cgrp->parent);

	return &ca->css;

out_free_counters:
	while (--i >= 0)
		percpu_counter_destroy(&ca->cpustat[i]);
	free_percpu(ca->cpuusage);
out_free_ca:
	kfree(ca);
out:
	return ERR_PTR(-ENOMEM);
}

/* destroy an existing cpu accounting group */
static void
cpuacct_destroy(struct cgroup_subsys *ss, struct cgroup *cgrp)
{
	struct cpuacct *ca = cgroup_ca(cgrp);
	int i;

	for (i = 0; i < CPUACCT_STAT_NSTATS; i++)
		percpu_counter_destroy(&ca->cpustat[i]);
	free_percpu(ca->cpuusage);
	kfree(ca);
}

static u64 cpuacct_cpuusage_read(struct cpuacct *ca, int cpu)
{
	u64 *cpuusage = per_cpu_ptr(ca->cpuusage, cpu);
	u64 data;

#ifndef CONFIG_64BIT
	/*
	 * Take rq->lock to make 64-bit read safe on 32-bit platforms.
	 */
	raw_spin_lock_irq(&cpu_rq(cpu)->lock);
	data = *cpuusage;
	raw_spin_unlock_irq(&cpu_rq(cpu)->lock);
#else
	data = *cpuusage;
#endif

	return data;
}

static void cpuacct_cpuusage_write(struct cpuacct *ca, int cpu, u64 val)
{
	u64 *cpuusage = per_cpu_ptr(ca->cpuusage, cpu);

#ifndef CONFIG_64BIT
	/*
	 * Take rq->lock to make 64-bit write safe on 32-bit platforms.
	 */
	raw_spin_lock_irq(&cpu_rq(cpu)->lock);
	*cpuusage = val;
	raw_spin_unlock_irq(&cpu_rq(cpu)->lock);
#else
	*cpuusage = val;
#endif
}

/* return total cpu usage (in nanoseconds) of a group */
static u64 cpuusage_read(struct cgroup *cgrp, struct cftype *cft)
{
	struct cpuacct *ca = cgroup_ca(cgrp);
	u64 totalcpuusage = 0;
	int i;

	for_each_present_cpu(i)
		totalcpuusage += cpuacct_cpuusage_read(ca, i);

	return totalcpuusage;
}

static int cpuusage_write(struct cgroup *cgrp, struct cftype *cftype,
								u64 reset)
{
	struct cpuacct *ca = cgroup_ca(cgrp);
	int err = 0;
	int i;

	if (reset) {
		err = -EINVAL;
		goto out;
	}

	for_each_present_cpu(i)
		cpuacct_cpuusage_write(ca, i, 0);

out:
	return err;
}

static int cpuacct_percpu_seq_read(struct cgroup *cgroup, struct cftype *cft,
				   struct seq_file *m)
{
	struct cpuacct *ca = cgroup_ca(cgroup);
	u64 percpu;
	int i;

	for_each_present_cpu(i) {
		percpu = cpuacct_cpuusage_read(ca, i);
		seq_printf(m, "%llu ", (unsigned long long) percpu);
	}
	seq_printf(m, "\n");
	return 0;
}

static const char *cpuacct_stat_desc[] = {
	[CPUACCT_STAT_USER] = "user",
	[CPUACCT_STAT_SYSTEM] = "system",
};

static int cpuacct_stats_show(struct cgroup *cgrp, struct cftype *cft,
		struct cgroup_map_cb *cb)
{
	struct cpuacct *ca = cgroup_ca(cgrp);
	int i;

	for (i = 0; i < CPUACCT_STAT_NSTATS; i++) {
		s64 val = percpu_counter_read(&ca->cpustat[i]);
		val = cputime64_to_clock_t(val);
		cb->fill(cb, cpuacct_stat_desc[i], val);
	}
	return 0;
}

static struct cftype files[] = {
	{
		.name = "usage",
		.read_u64 = cpuusage_read,
		.write_u64 = cpuusage_write,
	},
	{
		.name = "usage_percpu",
		.read_seq_string = cpuacct_percpu_seq_read,
	},
	{
		.name = "stat",
		.read_map = cpuacct_stats_show,
	},
};

static int cpuacct_populate(struct cgroup_subsys *ss, struct cgroup *cgrp)
{
	return cgroup_add_files(cgrp, ss, files, ARRAY_SIZE(files));
}

/*
 * charge this task's execution time to its accounting group.
 *
 * called with rq->lock held.
 */
static void cpuacct_charge(struct task_struct *tsk, u64 cputime)
{
	struct cpuacct *ca;
	int cpu;

	if (unlikely(!cpuacct_subsys.active))
		return;

	cpu = task_cpu(tsk);

	rcu_read_lock();

	ca = task_ca(tsk);

	for (; ca; ca = ca->parent) {
		u64 *cpuusage = per_cpu_ptr(ca->cpuusage, cpu);
		*cpuusage += cputime;
	}

	rcu_read_unlock();
}

/*
 * When CONFIG_VIRT_CPU_ACCOUNTING is enabled one jiffy can be very large
 * in cputime_t units. As a result, cpuacct_update_stats calls
 * percpu_counter_add with values large enough to always overflow the
 * per cpu batch limit causing bad SMP scalability.
 *
 * To fix this we scale percpu_counter_batch by cputime_one_jiffy so we
 * batch the same amount of time with CONFIG_VIRT_CPU_ACCOUNTING disabled
 * and enabled. We cap it at INT_MAX which is the largest allowed batch value.
 */
#ifdef CONFIG_SMP
#define CPUACCT_BATCH	\
	min_t(long, percpu_counter_batch * cputime_one_jiffy, INT_MAX)
#else
#define CPUACCT_BATCH	0
#endif

/*
 * Charge the system/user time to the task's accounting group.
 */
static void cpuacct_update_stats(struct task_struct *tsk,
		enum cpuacct_stat_index idx, cputime_t val)
{
	struct cpuacct *ca;
	int batch = CPUACCT_BATCH;

	if (unlikely(!cpuacct_subsys.active))
		return;

	rcu_read_lock();
	ca = task_ca(tsk);

	do {
		__percpu_counter_add(&ca->cpustat[idx], val, batch);
		ca = ca->parent;
	} while (ca);
	rcu_read_unlock();
}

struct cgroup_subsys cpuacct_subsys = {
	.name = "cpuacct",
	.create = cpuacct_create,
	.destroy = cpuacct_destroy,
	.populate = cpuacct_populate,
	.subsys_id = cpuacct_subsys_id,
};
#endif	/* CONFIG_CGROUP_CPUACCT */
<|MERGE_RESOLUTION|>--- conflicted
+++ resolved
@@ -6135,8 +6135,6 @@
 	unsigned long flags;
 	struct rq *rq;
 
-<<<<<<< HEAD
-=======
 	if (in_atomic()) {
 #ifdef CONFIG_SCHED_DEBUG
 		p->migrate_disable_atomic++;
@@ -6148,7 +6146,6 @@
 	WARN_ON_ONCE(p->migrate_disable_atomic);
 #endif
 
->>>>>>> eacf2c16
 	preempt_disable();
 	if (p->migrate_disable) {
 		p->migrate_disable++;
@@ -6197,8 +6194,6 @@
 	unsigned long flags;
 	struct rq *rq;
 
-<<<<<<< HEAD
-=======
 	if (in_atomic()) {
 #ifdef CONFIG_SCHED_DEBUG
 		p->migrate_disable_atomic--;
@@ -6209,7 +6204,6 @@
 #ifdef CONFIG_SCHED_DEBUG
 	WARN_ON_ONCE(p->migrate_disable_atomic);
 #endif
->>>>>>> eacf2c16
 	WARN_ON_ONCE(p->migrate_disable <= 0);
 
 	preempt_disable();
