--- conflicted
+++ resolved
@@ -840,7 +840,6 @@
 		.child		= key_sysctls,
 	},
 #endif
-<<<<<<< HEAD
 #ifdef CONFIG_RCU_TORTURE_TEST
 	{
 		.ctl_name       = CTL_UNNUMBERED,
@@ -851,7 +850,6 @@
 		.proc_handler   = &proc_dointvec,
 	},
 #endif
-=======
 #ifdef CONFIG_KMEMCHECK
 	{
 		.ctl_name	= CTL_UNNUMBERED,
@@ -863,7 +861,6 @@
 	},
 #endif
 
->>>>>>> 3fef475e
 /*
  * NOTE: do not add new entries to this table unless you have read
  * Documentation/sysctl/ctl_unnumbered.txt
