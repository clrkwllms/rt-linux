--- conflicted
+++ resolved
@@ -128,11 +128,7 @@
 	 * until all the callbacks are queued.
 	 */
 	rcu_read_lock();
-<<<<<<< HEAD
-	on_each_cpu(rcu_barrier_func, (void *)type, 0, 1);
-=======
 	on_each_cpu(rcu_barrier_func, (void *)type, 1);
->>>>>>> 3a429b68
 	rcu_read_unlock();
 	wait_for_completion(&rcu_barrier_completion);
 	mutex_unlock(&rcu_barrier_mutex);
