--- conflicted
+++ resolved
@@ -549,19 +549,9 @@
 	}
 
 	if (!res) {
-<<<<<<< HEAD
-		printk(KERN_DEBUG "    __reserve_region_with_split: (%s) [%llx, %llx], res: (%s) [%llx, %llx]\n",
-			 conflict->name, conflict->start, conflict->end,
-			 name, start, end);
-
 		/* failed, split and try again */
 
-		/* conflict coverred whole area */
-=======
-		/* failed, split and try again */
-
 		/* conflict covered whole area */
->>>>>>> 84dd6f93
 		if (conflict->start <= start && conflict->end >= end)
 			return;
 
