/*
 * kernel/power/main.c - PM subsystem core functionality.
 *
 * Copyright (c) 2003 Patrick Mochel
 * Copyright (c) 2003 Open Source Development Lab
 * 
 * This file is released under the GPLv2
 *
 */

#include <linux/module.h>
#include <linux/suspend.h>
#include <linux/kobject.h>
#include <linux/string.h>
#include <linux/delay.h>
#include <linux/errno.h>
#include <linux/init.h>
#include <linux/console.h>
#include <linux/cpu.h>
#include <linux/resume-trace.h>
#include <linux/freezer.h>
#include <linux/vmstat.h>
#include <linux/syscalls.h>

#include "power.h"

DEFINE_MUTEX(pm_mutex);

unsigned int pm_flags;
EXPORT_SYMBOL(pm_flags);

#ifdef CONFIG_PM_SLEEP

/* Routines for PM-transition notifications */

static BLOCKING_NOTIFIER_HEAD(pm_chain_head);

int register_pm_notifier(struct notifier_block *nb)
{
	return blocking_notifier_chain_register(&pm_chain_head, nb);
}
EXPORT_SYMBOL_GPL(register_pm_notifier);

int unregister_pm_notifier(struct notifier_block *nb)
{
	return blocking_notifier_chain_unregister(&pm_chain_head, nb);
}
EXPORT_SYMBOL_GPL(unregister_pm_notifier);

int pm_notifier_call_chain(unsigned long val)
{
	return (blocking_notifier_call_chain(&pm_chain_head, val, NULL)
			== NOTIFY_BAD) ? -EINVAL : 0;
}

#ifdef CONFIG_PM_DEBUG
int pm_test_level = TEST_NONE;

static int suspend_test(int level)
{
	if (pm_test_level == level) {
		printk(KERN_INFO "suspend debug: Waiting for 5 seconds.\n");
		mdelay(5000);
		return 1;
	}
	return 0;
}

static const char * const pm_tests[__TEST_AFTER_LAST] = {
	[TEST_NONE] = "none",
	[TEST_CORE] = "core",
	[TEST_CPUS] = "processors",
	[TEST_PLATFORM] = "platform",
	[TEST_DEVICES] = "devices",
	[TEST_FREEZER] = "freezer",
};

static ssize_t pm_test_show(struct kobject *kobj, struct kobj_attribute *attr,
				char *buf)
{
	char *s = buf;
	int level;

	for (level = TEST_FIRST; level <= TEST_MAX; level++)
		if (pm_tests[level]) {
			if (level == pm_test_level)
				s += sprintf(s, "[%s] ", pm_tests[level]);
			else
				s += sprintf(s, "%s ", pm_tests[level]);
		}

	if (s != buf)
		/* convert the last space to a newline */
		*(s-1) = '\n';

	return (s - buf);
}

static ssize_t pm_test_store(struct kobject *kobj, struct kobj_attribute *attr,
				const char *buf, size_t n)
{
	const char * const *s;
	int level;
	char *p;
	int len;
	int error = -EINVAL;

	p = memchr(buf, '\n', n);
	len = p ? p - buf : n;

	mutex_lock(&pm_mutex);

	level = TEST_FIRST;
	for (s = &pm_tests[level]; level <= TEST_MAX; s++, level++)
		if (*s && len == strlen(*s) && !strncmp(buf, *s, len)) {
			pm_test_level = level;
			error = 0;
			break;
		}

	mutex_unlock(&pm_mutex);

	return error ? error : n;
}

power_attr(pm_test);
#else /* !CONFIG_PM_DEBUG */
static inline int suspend_test(int level) { return 0; }
#endif /* !CONFIG_PM_DEBUG */

#endif /* CONFIG_PM_SLEEP */

#ifdef CONFIG_SUSPEND

#ifdef CONFIG_PM_TEST_SUSPEND

/*
 * We test the system suspend code by setting an RTC wakealarm a short
 * time in the future, then suspending.  Suspending the devices won't
 * normally take long ... some systems only need a few milliseconds.
 *
 * The time it takes is system-specific though, so when we test this
 * during system bootup we allow a LOT of time.
 */
#define TEST_SUSPEND_SECONDS	5

static unsigned long suspend_test_start_time;

static void suspend_test_start(void)
{
	/* FIXME Use better timebase than "jiffies", ideally a clocksource.
	 * What we want is a hardware counter that will work correctly even
	 * during the irqs-are-off stages of the suspend/resume cycle...
	 */
	suspend_test_start_time = jiffies;
}

static void suspend_test_finish(const char *label)
{
	long nj = jiffies - suspend_test_start_time;
	unsigned msec;

	msec = jiffies_to_msecs((nj >= 0) ? nj : -nj);
	pr_info("PM: %s took %d.%03d seconds\n", label,
			msec / 1000, msec % 1000);
	WARN_ON_ONCE(msec > ((TEST_SUSPEND_SECONDS+5) * 1000));
}

#else

static void suspend_test_start(void)
{
}

static void suspend_test_finish(const char *label)
{
}

#endif

/* This is just an arbitrary number */
#define FREE_PAGE_NUMBER (100)

static struct platform_suspend_ops *suspend_ops;

/**
 *	suspend_set_ops - Set the global suspend method table.
 *	@ops:	Pointer to ops structure.
 */

void suspend_set_ops(struct platform_suspend_ops *ops)
{
	mutex_lock(&pm_mutex);
	suspend_ops = ops;
	mutex_unlock(&pm_mutex);
}

/**
 * suspend_valid_only_mem - generic memory-only valid callback
 *
 * Platform drivers that implement mem suspend only and only need
 * to check for that in their .valid callback can use this instead
 * of rolling their own .valid callback.
 */
int suspend_valid_only_mem(suspend_state_t state)
{
	return state == PM_SUSPEND_MEM;
}

/**
 *	suspend_prepare - Do prep work before entering low-power state.
 *
 *	This is common code that is called for each state that we're entering.
 *	Run suspend notifiers, allocate a console and stop all processes.
 */
static int suspend_prepare(void)
{
	int error;
	unsigned int free_pages;

	if (!suspend_ops || !suspend_ops->enter)
		return -EPERM;

	pm_prepare_console();

	error = pm_notifier_call_chain(PM_SUSPEND_PREPARE);
	if (error)
		goto Finish;

	if (suspend_freeze_processes()) {
		error = -EAGAIN;
		goto Thaw;
	}

	free_pages = global_page_state(NR_FREE_PAGES);
	if (free_pages < FREE_PAGE_NUMBER) {
		pr_debug("PM: free some memory\n");
		shrink_all_memory(FREE_PAGE_NUMBER - free_pages);
		if (nr_free_pages() < FREE_PAGE_NUMBER) {
			error = -ENOMEM;
			printk(KERN_ERR "PM: No enough memory\n");
		}
	}
	if (!error)
		return 0;

 Thaw:
	suspend_thaw_processes();
 Finish:
	pm_notifier_call_chain(PM_POST_SUSPEND);
	pm_restore_console();
	return error;
}

/* default implementation */
void __attribute__ ((weak)) arch_suspend_disable_irqs(void)
{
	local_irq_disable();
}

/* default implementation */
void __attribute__ ((weak)) arch_suspend_enable_irqs(void)
{
	local_irq_enable();
}

/**
 *	suspend_enter - enter the desired system sleep state.
 *	@state:		state to enter
 *
 *	This function should be called after devices have been suspended.
 */
static int suspend_enter(suspend_state_t state)
{
	int error = 0;

	device_pm_lock();
	arch_suspend_disable_irqs();
	BUG_ON(!irqs_disabled());

	if ((error = device_power_down(PMSG_SUSPEND))) {
		printk(KERN_ERR "PM: Some devices failed to power down\n");
		goto Done;
	}

	if (!suspend_test(TEST_CORE))
		error = suspend_ops->enter(state);

	device_power_up(PMSG_RESUME);
 Done:
	arch_suspend_enable_irqs();
	BUG_ON(irqs_disabled());
	device_pm_unlock();
	return error;
}

/**
 *	suspend_devices_and_enter - suspend devices and enter the desired system
 *				    sleep state.
 *	@state:		  state to enter
 */
int suspend_devices_and_enter(suspend_state_t state)
{
	int error;

	if (!suspend_ops)
		return -ENOSYS;

	if (suspend_ops->begin) {
		error = suspend_ops->begin(state);
		if (error)
			goto Close;
	}
	suspend_console();

	suspend_test_start();
	error = device_suspend(PMSG_SUSPEND);
	if (error) {
		printk(KERN_ERR "PM: Some devices failed to suspend\n");
		goto Recover_platform;
	}
	suspend_test_finish("suspend devices");

	if (suspend_test(TEST_DEVICES))
		goto Recover_platform;

	if (suspend_ops->prepare) {
		error = suspend_ops->prepare();
		if (error)
			goto Resume_devices;
	}

	if (suspend_test(TEST_PLATFORM))
		goto Finish;

	error = disable_nonboot_cpus();
	if (!error && !suspend_test(TEST_CPUS))
		suspend_enter(state);

	enable_nonboot_cpus();
 Finish:
	if (suspend_ops->finish)
		suspend_ops->finish();
 Resume_devices:
<<<<<<< HEAD
	suspend_test_start();
	device_resume();
	suspend_test_finish("resume devices");
 Resume_console:
=======
	device_resume(PMSG_RESUME);
>>>>>>> 5b664cb2
	resume_console();
 Close:
	if (suspend_ops->end)
		suspend_ops->end();
	return error;

 Recover_platform:
	if (suspend_ops->recover)
		suspend_ops->recover();
	goto Resume_devices;
}

/**
 *	suspend_finish - Do final work before exiting suspend sequence.
 *
 *	Call platform code to clean up, restart processes, and free the 
 *	console that we've allocated. This is not called for suspend-to-disk.
 */
static void suspend_finish(void)
{
	suspend_thaw_processes();
	pm_notifier_call_chain(PM_POST_SUSPEND);
	pm_restore_console();
}




static const char * const pm_states[PM_SUSPEND_MAX] = {
	[PM_SUSPEND_STANDBY]	= "standby",
	[PM_SUSPEND_MEM]	= "mem",
};

static inline int valid_state(suspend_state_t state)
{
	/* All states need lowlevel support and need to be valid
	 * to the lowlevel implementation, no valid callback
	 * implies that none are valid. */
	if (!suspend_ops || !suspend_ops->valid || !suspend_ops->valid(state))
		return 0;
	return 1;
}


/**
 *	enter_state - Do common work of entering low-power state.
 *	@state:		pm_state structure for state we're entering.
 *
 *	Make sure we're the only ones trying to enter a sleep state. Fail
 *	if someone has beat us to it, since we don't want anything weird to
 *	happen when we wake up.
 *	Then, do the setup for suspend, enter the state, and cleaup (after
 *	we've woken up).
 */
static int enter_state(suspend_state_t state)
{
	int error;

	if (!valid_state(state))
		return -ENODEV;

	if (!mutex_trylock(&pm_mutex))
		return -EBUSY;

	printk(KERN_INFO "PM: Syncing filesystems ... ");
	sys_sync();
	printk("done.\n");

	pr_debug("PM: Preparing system for %s sleep\n", pm_states[state]);
	error = suspend_prepare();
	if (error)
		goto Unlock;

	if (suspend_test(TEST_FREEZER))
		goto Finish;

	pr_debug("PM: Entering %s sleep\n", pm_states[state]);
	error = suspend_devices_and_enter(state);

 Finish:
	pr_debug("PM: Finishing wakeup.\n");
	suspend_finish();
 Unlock:
	mutex_unlock(&pm_mutex);
	return error;
}


/**
 *	pm_suspend - Externally visible function for suspending system.
 *	@state:		Enumerated value of state to enter.
 *
 *	Determine whether or not value is within range, get state 
 *	structure, and enter (above).
 */

int pm_suspend(suspend_state_t state)
{
	if (state > PM_SUSPEND_ON && state <= PM_SUSPEND_MAX)
		return enter_state(state);
	return -EINVAL;
}

EXPORT_SYMBOL(pm_suspend);

#endif /* CONFIG_SUSPEND */

struct kobject *power_kobj;

/**
 *	state - control system power state.
 *
 *	show() returns what states are supported, which is hard-coded to
 *	'standby' (Power-On Suspend), 'mem' (Suspend-to-RAM), and
 *	'disk' (Suspend-to-Disk).
 *
 *	store() accepts one of those strings, translates it into the 
 *	proper enumerated value, and initiates a suspend transition.
 */

static ssize_t state_show(struct kobject *kobj, struct kobj_attribute *attr,
			  char *buf)
{
	char *s = buf;
#ifdef CONFIG_SUSPEND
	int i;

	for (i = 0; i < PM_SUSPEND_MAX; i++) {
		if (pm_states[i] && valid_state(i))
			s += sprintf(s,"%s ", pm_states[i]);
	}
#endif
#ifdef CONFIG_HIBERNATION
	s += sprintf(s, "%s\n", "disk");
#else
	if (s != buf)
		/* convert the last space to a newline */
		*(s-1) = '\n';
#endif
	return (s - buf);
}

static ssize_t state_store(struct kobject *kobj, struct kobj_attribute *attr,
			   const char *buf, size_t n)
{
#ifdef CONFIG_SUSPEND
	suspend_state_t state = PM_SUSPEND_STANDBY;
	const char * const *s;
#endif
	char *p;
	int len;
	int error = -EINVAL;

	p = memchr(buf, '\n', n);
	len = p ? p - buf : n;

	/* First, check if we are requested to hibernate */
	if (len == 4 && !strncmp(buf, "disk", len)) {
		error = hibernate();
  goto Exit;
	}

#ifdef CONFIG_SUSPEND
	for (s = &pm_states[state]; state < PM_SUSPEND_MAX; s++, state++) {
		if (*s && len == strlen(*s) && !strncmp(buf, *s, len))
			break;
	}
	if (state < PM_SUSPEND_MAX && *s)
		error = enter_state(state);
#endif

 Exit:
	return error ? error : n;
}

power_attr(state);

#ifdef CONFIG_PM_TRACE
int pm_trace_enabled;

static ssize_t pm_trace_show(struct kobject *kobj, struct kobj_attribute *attr,
			     char *buf)
{
	return sprintf(buf, "%d\n", pm_trace_enabled);
}

static ssize_t
pm_trace_store(struct kobject *kobj, struct kobj_attribute *attr,
	       const char *buf, size_t n)
{
	int val;

	if (sscanf(buf, "%d", &val) == 1) {
		pm_trace_enabled = !!val;
		return n;
	}
	return -EINVAL;
}

power_attr(pm_trace);
#endif /* CONFIG_PM_TRACE */

static struct attribute * g[] = {
	&state_attr.attr,
#ifdef CONFIG_PM_TRACE
	&pm_trace_attr.attr,
#endif
#if defined(CONFIG_PM_SLEEP) && defined(CONFIG_PM_DEBUG)
	&pm_test_attr.attr,
#endif
	NULL,
};

static struct attribute_group attr_group = {
	.attrs = g,
};


static int __init pm_init(void)
{
	power_kobj = kobject_create_and_add("power", NULL);
	if (!power_kobj)
		return -ENOMEM;
	return sysfs_create_group(power_kobj, &attr_group);
}

core_initcall(pm_init);


#ifdef CONFIG_PM_TEST_SUSPEND

#include <linux/rtc.h>

/*
 * To test system suspend, we need a hands-off mechanism to resume the
 * system.  RTCs with wakeup alarms are the the most common mechanism
 * that's self-contained.
 */

static void __init test_wakealarm(struct rtc_device *rtc, suspend_state_t state)
{
	static char	err_readtime [] __initdata =
		KERN_ERR "PM: can't read %s time, err %d\n";
	static char	err_wakealarm [] __initdata =
		KERN_ERR "PM: can't set %s wakealarm, err %d\n";
	static char	err_suspend [] __initdata =
		KERN_ERR "PM: suspend test failed, error %d\n";
	static char	info_test [] __initdata =
		KERN_INFO "PM: test RTC wakeup from '%s' suspend\n";

	unsigned long		now;
	struct rtc_wkalrm	alm;
	int			status;

	/* this may fail if the RTC hasn't been initialized */
	status = rtc_read_time(rtc, &alm.time);
	if (status < 0) {
		printk(err_readtime, rtc->dev.bus_id, status);
		return;
	}
	rtc_tm_to_time(&alm.time, &now);

	memset(&alm, 0, sizeof alm);
	rtc_time_to_tm(now + TEST_SUSPEND_SECONDS, &alm.time);
	alm.enabled = true;

	status = rtc_set_alarm(rtc, &alm);
	if (status < 0) {
		printk(err_wakealarm, rtc->dev.bus_id, status);
		return;
	}

	if (state == PM_SUSPEND_MEM) {
		printk(info_test, pm_states[state]);
		status = pm_suspend(state);
		if (status == -ENODEV)
			state = PM_SUSPEND_STANDBY;
	}
	if (state == PM_SUSPEND_STANDBY) {
		printk(info_test, pm_states[state]);
		status = pm_suspend(state);
	}
	if (status < 0)
		printk(err_suspend, status);
}

static int __init has_wakealarm(struct device *dev, void *name_ptr)
{
	struct rtc_device *candidate = to_rtc_device(dev);

	if (!candidate->ops->set_alarm)
		return 0;
	if (!device_may_wakeup(candidate->dev.parent))
		return 0;

	*(char **)name_ptr = dev->bus_id;
	return 1;
}

/*
 * We normally test Suspend-to-RAM, with standby as a backup when
 * the system doesn't support that state.  But we also need to be
 * able to disable the powerup test, and tell it to ignore STR since
 * the RTC may not work then.
 */
static suspend_state_t test_state __initdata = PM_SUSPEND_MEM;

static int __init setup_test_suspend(char *value)
{
	/* FIXME accept "standby", etc */
	test_state = PM_SUSPEND_ON;
	return 0;
}
__setup("test_suspend", setup_test_suspend);

static int __init test_suspend(void)
{
	static char	warn_no_rtc[] __initdata =
		KERN_WARNING "PM: no wakealarm-capable RTC driver is ready\n";

	char			*pony = NULL;
	struct rtc_device	*rtc = NULL;

	class_find_device(rtc_class, &pony, has_wakealarm);
	if (pony)
		rtc = rtc_class_open(pony);

	if (rtc) {
		if (test_state != PM_SUSPEND_ON)
			test_wakealarm(rtc, test_state);
		rtc_class_close(rtc);
	} else
		printk(warn_no_rtc);

	return 0;
}
late_initcall(test_suspend);

#endif /* CONFIG_PM_TEST_SUSPEND */<|MERGE_RESOLUTION|>--- conflicted
+++ resolved
@@ -342,14 +342,9 @@
 	if (suspend_ops->finish)
 		suspend_ops->finish();
  Resume_devices:
-<<<<<<< HEAD
 	suspend_test_start();
-	device_resume();
+	device_resume(PMSG_RESUME);
 	suspend_test_finish("resume devices");
- Resume_console:
-=======
-	device_resume(PMSG_RESUME);
->>>>>>> 5b664cb2
 	resume_console();
  Close:
 	if (suspend_ops->end)
