// TODO VM_EXEC flag work-around, cache aliasing
/*
 * arch/xtensa/mm/fault.c
 *
 * This file is subject to the terms and conditions of the GNU General Public
 * License.  See the file "COPYING" in the main directory of this archive
 * for more details.
 *
 * Copyright (C) 2001 - 2005 Tensilica Inc.
 *
 * Chris Zankel <chris@zankel.net>
 * Joe Taylor	<joe@tensilica.com, joetylr@yahoo.com>
 */

#include <linux/mm.h>
#include <linux/module.h>
#include <linux/hardirq.h>
#include <asm/mmu_context.h>
#include <asm/cacheflush.h>
#include <asm/hardirq.h>
#include <asm/uaccess.h>
#include <asm/system.h>
#include <asm/pgalloc.h>

unsigned long asid_cache = ASID_USER_FIRST;
void bad_page_fault(struct pt_regs*, unsigned long, int);

#undef DEBUG_PAGE_FAULT

/*
 * This routine handles page faults.  It determines the address,
 * and the problem, and then passes it off to one of the appropriate
 * routines.
 *
 * Note: does not handle Miss and MultiHit.
 */

void do_page_fault(struct pt_regs *regs)
{
	struct vm_area_struct * vma;
	struct mm_struct *mm = current->mm;
	unsigned int exccause = regs->exccause;
	unsigned int address = regs->excvaddr;
	siginfo_t info;

	int is_write, is_exec;
	int fault;

	info.si_code = SEGV_MAPERR;

	/* We fault-in kernel-space virtual memory on-demand. The
	 * 'reference' page table is init_mm.pgd.
	 */
	if (address >= TASK_SIZE && !user_mode(regs))
		goto vmalloc_fault;

	/* If we're in an interrupt or have no user
	 * context, we must not take the fault..
	 */
<<<<<<< HEAD
	if (in_atomic() || !mm || current->pagefault_disabled) {
=======
	if (!mm || pagefault_disabled()) {
>>>>>>> f0b62f18
		bad_page_fault(regs, address, SIGSEGV);
		return;
	}

	is_write = (exccause == EXCCAUSE_STORE_CACHE_ATTRIBUTE) ? 1 : 0;
	is_exec =  (exccause == EXCCAUSE_ITLB_PRIVILEGE ||
		    exccause == EXCCAUSE_ITLB_MISS ||
		    exccause == EXCCAUSE_FETCH_CACHE_ATTRIBUTE) ? 1 : 0;

#ifdef DEBUG_PAGE_FAULT
	printk("[%s:%d:%08x:%d:%08x:%s%s]\n", current->comm, current->pid,
	       address, exccause, regs->pc, is_write? "w":"", is_exec? "x":"");
#endif

	down_read(&mm->mmap_sem);
	vma = find_vma(mm, address);

	if (!vma)
		goto bad_area;
	if (vma->vm_start <= address)
		goto good_area;
	if (!(vma->vm_flags & VM_GROWSDOWN))
		goto bad_area;
	if (expand_stack(vma, address))
		goto bad_area;

	/* Ok, we have a good vm_area for this memory access, so
	 * we can handle it..
	 */

good_area:
	info.si_code = SEGV_ACCERR;

	if (is_write) {
		if (!(vma->vm_flags & VM_WRITE))
			goto bad_area;
	} else if (is_exec) {
		if (!(vma->vm_flags & VM_EXEC))
			goto bad_area;
	} else	/* Allow read even from write-only pages. */
		if (!(vma->vm_flags & (VM_READ | VM_WRITE)))
			goto bad_area;

	/* If for any reason at all we couldn't handle the fault,
	 * make sure we exit gracefully rather than endlessly redo
	 * the fault.
	 */
	fault = handle_mm_fault(mm, vma, address, is_write ? FAULT_FLAG_WRITE : 0);
	if (unlikely(fault & VM_FAULT_ERROR)) {
		if (fault & VM_FAULT_OOM)
			goto out_of_memory;
		else if (fault & VM_FAULT_SIGBUS)
			goto do_sigbus;
		BUG();
	}
	if (fault & VM_FAULT_MAJOR)
		current->maj_flt++;
	else
		current->min_flt++;

	up_read(&mm->mmap_sem);
	return;

	/* Something tried to access memory that isn't in our memory map..
	 * Fix it, but check if it's kernel or user first..
	 */
bad_area:
	up_read(&mm->mmap_sem);
	if (user_mode(regs)) {
		current->thread.bad_vaddr = address;
		current->thread.error_code = is_write;
		info.si_signo = SIGSEGV;
		info.si_errno = 0;
		/* info.si_code has been set above */
		info.si_addr = (void *) address;
		force_sig_info(SIGSEGV, &info, current);
		return;
	}
	bad_page_fault(regs, address, SIGSEGV);
	return;


	/* We ran out of memory, or some other thing happened to us that made
	 * us unable to handle the page fault gracefully.
	 */
out_of_memory:
	up_read(&mm->mmap_sem);
	if (!user_mode(regs))
		bad_page_fault(regs, address, SIGKILL);
	else
		pagefault_out_of_memory();
	return;

do_sigbus:
	up_read(&mm->mmap_sem);

	/* Send a sigbus, regardless of whether we were in kernel
	 * or user mode.
	 */
	current->thread.bad_vaddr = address;
	info.si_code = SIGBUS;
	info.si_errno = 0;
	info.si_code = BUS_ADRERR;
	info.si_addr = (void *) address;
	force_sig_info(SIGBUS, &info, current);

	/* Kernel mode? Handle exceptions or die */
	if (!user_mode(regs))
		bad_page_fault(regs, address, SIGBUS);

vmalloc_fault:
	{
		/* Synchronize this task's top level page-table
		 * with the 'reference' page table.
		 */
		struct mm_struct *act_mm = current->active_mm;
		int index = pgd_index(address);
		pgd_t *pgd, *pgd_k;
		pmd_t *pmd, *pmd_k;
		pte_t *pte_k;

		if (act_mm == NULL)
			goto bad_page_fault;

		pgd = act_mm->pgd + index;
		pgd_k = init_mm.pgd + index;

		if (!pgd_present(*pgd_k))
			goto bad_page_fault;

		pgd_val(*pgd) = pgd_val(*pgd_k);

		pmd = pmd_offset(pgd, address);
		pmd_k = pmd_offset(pgd_k, address);
		if (!pmd_present(*pmd) || !pmd_present(*pmd_k))
			goto bad_page_fault;

		pmd_val(*pmd) = pmd_val(*pmd_k);
		pte_k = pte_offset_kernel(pmd_k, address);

		if (!pte_present(*pte_k))
			goto bad_page_fault;
		return;
	}
bad_page_fault:
	bad_page_fault(regs, address, SIGKILL);
	return;
}


void
bad_page_fault(struct pt_regs *regs, unsigned long address, int sig)
{
	extern void die(const char*, struct pt_regs*, long);
	const struct exception_table_entry *entry;

	/* Are we prepared to handle this kernel fault?  */
	if ((entry = search_exception_tables(regs->pc)) != NULL) {
#ifdef DEBUG_PAGE_FAULT
		printk(KERN_DEBUG "%s: Exception at pc=%#010lx (%lx)\n",
				current->comm, regs->pc, entry->fixup);
#endif
		current->thread.bad_uaddr = address;
		regs->pc = entry->fixup;
		return;
	}

	/* Oops. The kernel tried to access some bad page. We'll have to
	 * terminate things with extreme prejudice.
	 */
	printk(KERN_ALERT "Unable to handle kernel paging request at virtual "
	       "address %08lx\n pc = %08lx, ra = %08lx\n",
	       address, regs->pc, regs->areg[0]);
	die("Oops", regs, sig);
	do_exit(sig);
}
<|MERGE_RESOLUTION|>--- conflicted
+++ resolved
@@ -57,11 +57,7 @@
 	/* If we're in an interrupt or have no user
 	 * context, we must not take the fault..
 	 */
-<<<<<<< HEAD
-	if (in_atomic() || !mm || current->pagefault_disabled) {
-=======
 	if (!mm || pagefault_disabled()) {
->>>>>>> f0b62f18
 		bad_page_fault(regs, address, SIGSEGV);
 		return;
 	}
