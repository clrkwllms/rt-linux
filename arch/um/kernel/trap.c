--- conflicted
+++ resolved
@@ -37,11 +37,7 @@
 	 * If the fault was during atomic operation, don't take the fault, just
 	 * fail.
 	 */
-<<<<<<< HEAD
-	if (in_atomic() || !mm || current->pagefault_disabled)
-=======
 	if (!mm || pagefault_disabled())
->>>>>>> f0b62f18
 		goto out_nosemaphore;
 
 	down_read(&mm->mmap_sem);
