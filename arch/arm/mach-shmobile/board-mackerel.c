/*
 * mackerel board support
 *
 * Copyright (C) 2010 Renesas Solutions Corp.
 * Kuninori Morimoto <kuninori.morimoto.gx@renesas.com>
 *
 * based on ap4evb
 * Copyright (C) 2010  Magnus Damm
 * Copyright (C) 2008  Yoshihiro Shimoda
 *
 * This program is free software; you can redistribute it and/or modify
 * it under the terms of the GNU General Public License as published by
 * the Free Software Foundation; version 2 of the License.
 *
 * This program is distributed in the hope that it will be useful,
 * but WITHOUT ANY WARRANTY; without even the implied warranty of
 * MERCHANTABILITY or FITNESS FOR A PARTICULAR PURPOSE.  See the
 * GNU General Public License for more details.
 *
 * You should have received a copy of the GNU General Public License
 * along with this program; if not, write to the Free Software
 * Foundation, Inc., 51 Franklin St, Fifth Floor, Boston, MA  02110-1301  USA
 */
#include <linux/delay.h>
#include <linux/kernel.h>
#include <linux/init.h>
#include <linux/interrupt.h>
#include <linux/irq.h>
#include <linux/platform_device.h>
#include <linux/gpio.h>
#include <linux/input.h>
#include <linux/io.h>
#include <linux/i2c.h>
#include <linux/leds.h>
#include <linux/mfd/tmio.h>
#include <linux/mmc/host.h>
#include <linux/mmc/sh_mmcif.h>
#include <linux/mmc/sh_mobile_sdhi.h>
#include <linux/mtd/mtd.h>
#include <linux/mtd/partitions.h>
#include <linux/mtd/physmap.h>
#include <linux/mtd/sh_flctl.h>
#include <linux/pm_clock.h>
#include <linux/regulator/fixed.h>
#include <linux/regulator/machine.h>
#include <linux/smsc911x.h>
#include <linux/sh_intc.h>
#include <linux/tca6416_keypad.h>
#include <linux/usb/renesas_usbhs.h>
#include <linux/dma-mapping.h>

#include <video/sh_mobile_hdmi.h>
#include <video/sh_mobile_lcdc.h>
#include <media/sh_mobile_ceu.h>
#include <media/soc_camera.h>
#include <media/soc_camera_platform.h>
#include <sound/sh_fsi.h>
#include <sound/simple_card.h>

#include <mach/common.h>
#include <mach/irqs.h>
#include <mach/sh7372.h>

#include <asm/mach/arch.h>
#include <asm/mach-types.h>

#include "sh-gpio.h"

/*
 * Address	Interface		BusWidth	note
 * ------------------------------------------------------------------
 * 0x0000_0000	NOR Flash ROM (MCP)	16bit		SW7 : bit1 = ON
 * 0x0800_0000	user area		-
 * 0x1000_0000	NOR Flash ROM (MCP)	16bit		SW7 : bit1 = OFF
 * 0x1400_0000	Ether (LAN9220)		16bit
 * 0x1600_0000	user area		-		cannot use with NAND
 * 0x1800_0000	user area		-
 * 0x1A00_0000	-
 * 0x4000_0000	LPDDR2-SDRAM (POP)	32bit
 */

/*
 * CPU mode
 *
 * SW4                                     | Boot Area| Master   | Remarks
 *  1  | 2   | 3   | 4   | 5   | 6   | 8   |          | Processor|
 * ----+-----+-----+-----+-----+-----+-----+----------+----------+--------------
 * ON  | ON  | OFF | ON  | ON  | OFF | OFF | External | System   | External ROM
 * ON  | ON  | ON  | ON  | ON  | OFF | OFF | External | System   | ROM Debug
 * ON  | ON  | X   | ON  | OFF | OFF | OFF | Built-in | System   | ROM Debug
 * X   | OFF | X   | X   | X   | X   | OFF | Built-in | System   | MaskROM
 * OFF | X   | X   | X   | X   | X   | OFF | Built-in | System   | MaskROM
 * X   | X   | X   | OFF | X   | X   | OFF | Built-in | System   | MaskROM
 * OFF | ON  | OFF | X   | X   | OFF | ON  | External | System   | Standalone
 * ON  | OFF | OFF | X   | X   | OFF | ON  | External | Realtime | Standalone
*/

/*
 * NOR Flash ROM
 *
 *  SW1  |     SW2    | SW7  | NOR Flash ROM
 *  bit1 | bit1  bit2 | bit1 | Memory allocation
 * ------+------------+------+------------------
 *  OFF  | ON     OFF | ON   |    Area 0
 *  OFF  | ON     OFF | OFF  |    Area 4
 */

/*
 * SMSC 9220
 *
 *  SW1		SMSC 9220
 * -----------------------
 *  ON		access disable
 *  OFF		access enable
 */

/*
 * NAND Flash ROM
 *
 *  SW1  |     SW2    | SW7  | NAND Flash ROM
 *  bit1 | bit1  bit2 | bit2 | Memory allocation
 * ------+------------+------+------------------
 *  OFF  | ON     OFF | ON   |    FCE 0
 *  OFF  | ON     OFF | OFF  |    FCE 1
 */

/*
 * External interrupt pin settings
 *
 * IRQX  | pin setting        | device             | level
 * ------+--------------------+--------------------+-------
 * IRQ0  | ICR1A.IRQ0SA=0010  | SDHI2 card detect  | Low
 * IRQ6  | ICR1A.IRQ6SA=0011  | Ether(LAN9220)     | High
 * IRQ7  | ICR1A.IRQ7SA=0010  | LCD Touch Panel    | Low
 * IRQ8  | ICR2A.IRQ8SA=0010  | MMC/SD card detect | Low
 * IRQ9  | ICR2A.IRQ9SA=0010  | KEY(TCA6408)       | Low
 * IRQ21 | ICR4A.IRQ21SA=0011 | Sensor(ADXL345)    | High
 * IRQ22 | ICR4A.IRQ22SA=0011 | Sensor(AK8975)     | High
 */

/*
 * USB
 *
 * USB0 : CN22 : Function
 * USB1 : CN31 : Function/Host *1
 *
 * J30 (for CN31) *1
 * ----------+---------------+-------------
 * 1-2 short | VBUS 5V       | Host
 * open      | external VBUS | Function
 *
 * CAUTION
 *
 * renesas_usbhs driver can use external interrupt mode
 * (which come from USB-PHY) or autonomy mode (it use own interrupt)
 * for detecting connection/disconnection when Function.
 * USB will be power OFF while it has been disconnecting
 * if external interrupt mode, and it is always power ON if autonomy mode,
 *
 * mackerel can not use external interrupt (IRQ7-PORT167) mode on "USB0",
 * because Touchscreen is using IRQ7-PORT40.
 * It is impossible to use IRQ7 demux on this board.
 */

/*
 * SDHI0 (CN12)
 *
 * SW56 : OFF
 *
 */

/* MMC /SDHI1 (CN7)
 *
 * I/O voltage : 1.8v
 *
 * Power voltage : 1.8v or 3.3v
 *  J22 : select power voltage *1
 *	1-2 pin : 1.8v
 *	2-3 pin : 3.3v
 *
 * *1
 * Please change J22 depends the card to be used.
 * MMC's OCR field set to support either voltage for the card inserted.
 *
 *	SW1	|	SW33
 *		| bit1 | bit2 | bit3 | bit4
 * -------------+------+------+------+-------
 * MMC0   OFF	|  OFF |   X  |  ON  |  X       (Use MMCIF)
 * SDHI1  OFF	|  ON  |   X  |  OFF |  X       (Use MFD_SH_MOBILE_SDHI)
 *
 */

/*
 * SDHI2 (CN23)
 *
 * microSD card sloct
 *
 */

/*
 * FSI - AK4642
 *
 * it needs amixer settings for playing
 *
 * amixer set "Headphone" on
 * amixer set "HPOUTL Mixer DACH" on
 * amixer set "HPOUTR Mixer DACH" on
 */

/* Fixed 3.3V and 1.8V regulators to be used by multiple devices */
static struct regulator_consumer_supply fixed1v8_power_consumers[] =
{
	/*
	 * J22 on mackerel switches mmcif.0 and sdhi.1 between 1.8V and 3.3V
	 * Since we cannot support both voltages, we support the default 1.8V
	 */
	REGULATOR_SUPPLY("vmmc", "sh_mobile_sdhi.1"),
	REGULATOR_SUPPLY("vqmmc", "sh_mobile_sdhi.1"),
	REGULATOR_SUPPLY("vmmc", "sh_mmcif.0"),
	REGULATOR_SUPPLY("vqmmc", "sh_mmcif.0"),
};

static struct regulator_consumer_supply fixed3v3_power_consumers[] =
{
	REGULATOR_SUPPLY("vmmc", "sh_mobile_sdhi.0"),
	REGULATOR_SUPPLY("vqmmc", "sh_mobile_sdhi.0"),
	REGULATOR_SUPPLY("vmmc", "sh_mobile_sdhi.2"),
	REGULATOR_SUPPLY("vqmmc", "sh_mobile_sdhi.2"),
};

/* Dummy supplies, where voltage doesn't matter */
static struct regulator_consumer_supply dummy_supplies[] = {
	REGULATOR_SUPPLY("vddvario", "smsc911x"),
	REGULATOR_SUPPLY("vdd33a", "smsc911x"),
};

/* MTD */
static struct mtd_partition nor_flash_partitions[] = {
	{
		.name		= "loader",
		.offset		= 0x00000000,
		.size		= 512 * 1024,
		.mask_flags	= MTD_WRITEABLE,
	},
	{
		.name		= "bootenv",
		.offset		= MTDPART_OFS_APPEND,
		.size		= 512 * 1024,
		.mask_flags	= MTD_WRITEABLE,
	},
	{
		.name		= "kernel_ro",
		.offset		= MTDPART_OFS_APPEND,
		.size		= 8 * 1024 * 1024,
		.mask_flags	= MTD_WRITEABLE,
	},
	{
		.name		= "kernel",
		.offset		= MTDPART_OFS_APPEND,
		.size		= 8 * 1024 * 1024,
	},
	{
		.name		= "data",
		.offset		= MTDPART_OFS_APPEND,
		.size		= MTDPART_SIZ_FULL,
	},
};

static struct physmap_flash_data nor_flash_data = {
	.width		= 2,
	.parts		= nor_flash_partitions,
	.nr_parts	= ARRAY_SIZE(nor_flash_partitions),
};

static struct resource nor_flash_resources[] = {
	[0]	= {
		.start	= 0x20000000, /* CS0 shadow instead of regular CS0 */
		.end	= 0x28000000 - 1, /* needed by USB MASK ROM boot */
		.flags	= IORESOURCE_MEM,
	}
};

static struct platform_device nor_flash_device = {
	.name		= "physmap-flash",
	.dev		= {
		.platform_data	= &nor_flash_data,
	},
	.num_resources	= ARRAY_SIZE(nor_flash_resources),
	.resource	= nor_flash_resources,
};

/* SMSC */
static struct resource smc911x_resources[] = {
	{
		.start	= 0x14000000,
		.end	= 0x16000000 - 1,
		.flags	= IORESOURCE_MEM,
	}, {
		.start	= evt2irq(0x02c0) /* IRQ6A */,
		.flags	= IORESOURCE_IRQ | IORESOURCE_IRQ_LOWLEVEL,
	},
};

static struct smsc911x_platform_config smsc911x_info = {
	.flags		= SMSC911X_USE_16BIT | SMSC911X_SAVE_MAC_ADDRESS,
	.irq_polarity   = SMSC911X_IRQ_POLARITY_ACTIVE_LOW,
	.irq_type       = SMSC911X_IRQ_TYPE_PUSH_PULL,
};

static struct platform_device smc911x_device = {
	.name           = "smsc911x",
	.id             = -1,
	.num_resources  = ARRAY_SIZE(smc911x_resources),
	.resource       = smc911x_resources,
	.dev            = {
		.platform_data = &smsc911x_info,
	},
};

/* MERAM */
static struct sh_mobile_meram_info mackerel_meram_info = {
	.addr_mode	= SH_MOBILE_MERAM_MODE1,
};

static struct resource meram_resources[] = {
	[0] = {
		.name	= "regs",
		.start	= 0xe8000000,
		.end	= 0xe807ffff,
		.flags	= IORESOURCE_MEM,
	},
	[1] = {
		.name	= "meram",
		.start	= 0xe8080000,
		.end	= 0xe81fffff,
		.flags	= IORESOURCE_MEM,
	},
};

static struct platform_device meram_device = {
	.name		= "sh_mobile_meram",
	.id		= 0,
	.num_resources	= ARRAY_SIZE(meram_resources),
	.resource	= meram_resources,
	.dev		= {
		.platform_data = &mackerel_meram_info,
	},
};

/* LCDC */
static struct fb_videomode mackerel_lcdc_modes[] = {
	{
		.name		= "WVGA Panel",
		.xres		= 800,
		.yres		= 480,
		.left_margin	= 220,
		.right_margin	= 110,
		.hsync_len	= 70,
		.upper_margin	= 20,
		.lower_margin	= 5,
		.vsync_len	= 5,
		.sync		= 0,
	},
};

static int mackerel_set_brightness(int brightness)
{
	gpio_set_value(GPIO_PORT31, brightness);

	return 0;
}

static int mackerel_get_brightness(void)
{
	return gpio_get_value(GPIO_PORT31);
}

static const struct sh_mobile_meram_cfg lcd_meram_cfg = {
	.icb[0] = {
		.meram_size     = 0x40,
	},
	.icb[1] = {
		.meram_size     = 0x40,
	},
};

static struct sh_mobile_lcdc_info lcdc_info = {
	.meram_dev = &mackerel_meram_info,
	.clock_source = LCDC_CLK_BUS,
	.ch[0] = {
		.chan = LCDC_CHAN_MAINLCD,
		.fourcc = V4L2_PIX_FMT_RGB565,
		.lcd_modes = mackerel_lcdc_modes,
		.num_modes = ARRAY_SIZE(mackerel_lcdc_modes),
		.interface_type		= RGB24,
		.clock_divider		= 3,
		.flags			= 0,
		.panel_cfg = {
			.width		= 152,
			.height		= 91,
		},
		.bl_info = {
			.name = "sh_mobile_lcdc_bl",
			.max_brightness = 1,
			.set_brightness = mackerel_set_brightness,
			.get_brightness = mackerel_get_brightness,
		},
		.meram_cfg = &lcd_meram_cfg,
	}
};

static struct resource lcdc_resources[] = {
	[0] = {
		.name	= "LCDC",
		.start	= 0xfe940000,
		.end	= 0xfe943fff,
		.flags	= IORESOURCE_MEM,
	},
	[1] = {
		.start	= intcs_evt2irq(0x580),
		.flags	= IORESOURCE_IRQ,
	},
};

static struct platform_device lcdc_device = {
	.name		= "sh_mobile_lcdc_fb",
	.num_resources	= ARRAY_SIZE(lcdc_resources),
	.resource	= lcdc_resources,
	.dev	= {
		.platform_data	= &lcdc_info,
		.coherent_dma_mask = ~0,
	},
};

/* HDMI */
static struct sh_mobile_hdmi_info hdmi_info = {
	.flags		= HDMI_SND_SRC_SPDIF,
};

static struct resource hdmi_resources[] = {
	[0] = {
		.name	= "HDMI",
		.start	= 0xe6be0000,
		.end	= 0xe6be00ff,
		.flags	= IORESOURCE_MEM,
	},
	[1] = {
		/* There's also an HDMI interrupt on INTCS @ 0x18e0 */
		.start	= evt2irq(0x17e0),
		.flags	= IORESOURCE_IRQ,
	},
};

static struct platform_device hdmi_device = {
	.name		= "sh-mobile-hdmi",
	.num_resources	= ARRAY_SIZE(hdmi_resources),
	.resource	= hdmi_resources,
	.id             = -1,
	.dev	= {
		.platform_data	= &hdmi_info,
	},
};

static const struct sh_mobile_meram_cfg hdmi_meram_cfg = {
	.icb[0] = {
		.meram_size     = 0x100,
	},
	.icb[1] = {
		.meram_size     = 0x100,
	},
};

static struct sh_mobile_lcdc_info hdmi_lcdc_info = {
	.meram_dev = &mackerel_meram_info,
	.clock_source = LCDC_CLK_EXTERNAL,
	.ch[0] = {
		.chan = LCDC_CHAN_MAINLCD,
		.fourcc = V4L2_PIX_FMT_RGB565,
		.interface_type = RGB24,
		.clock_divider = 1,
		.flags = LCDC_FLAGS_DWPOL,
		.meram_cfg = &hdmi_meram_cfg,
		.tx_dev = &hdmi_device,
	}
};

static struct resource hdmi_lcdc_resources[] = {
	[0] = {
		.name	= "LCDC1",
		.start	= 0xfe944000,
		.end	= 0xfe947fff,
		.flags	= IORESOURCE_MEM,
	},
	[1] = {
		.start	= intcs_evt2irq(0x1780),
		.flags	= IORESOURCE_IRQ,
	},
};

static struct platform_device hdmi_lcdc_device = {
	.name		= "sh_mobile_lcdc_fb",
	.num_resources	= ARRAY_SIZE(hdmi_lcdc_resources),
	.resource	= hdmi_lcdc_resources,
	.id		= 1,
	.dev	= {
		.platform_data	= &hdmi_lcdc_info,
		.coherent_dma_mask = ~0,
	},
};

static struct asoc_simple_dai_init_info fsi2_hdmi_init_info = {
	.cpu_daifmt	= SND_SOC_DAIFMT_CBM_CFM,
};

static struct asoc_simple_card_info fsi2_hdmi_info = {
	.name		= "HDMI",
	.card		= "FSI2B-HDMI",
	.cpu_dai	= "fsib-dai",
	.codec		= "sh-mobile-hdmi",
	.platform	= "sh_fsi2",
	.codec_dai	= "sh_mobile_hdmi-hifi",
	.init		= &fsi2_hdmi_init_info,
};

static struct platform_device fsi_hdmi_device = {
	.name	= "asoc-simple-card",
	.id	= 1,
	.dev	= {
		.platform_data	= &fsi2_hdmi_info,
	},
};

static void __init hdmi_init_pm_clock(void)
{
	struct clk *hdmi_ick = clk_get(&hdmi_device.dev, "ick");
	int ret;
	long rate;

	if (IS_ERR(hdmi_ick)) {
		ret = PTR_ERR(hdmi_ick);
		pr_err("Cannot get HDMI ICK: %d\n", ret);
		goto out;
	}

	ret = clk_set_parent(&sh7372_pllc2_clk, &sh7372_dv_clki_div2_clk);
	if (ret < 0) {
		pr_err("Cannot set PLLC2 parent: %d, %d users\n",
		       ret, sh7372_pllc2_clk.usecount);
		goto out;
	}

	pr_debug("PLLC2 initial frequency %lu\n",
		 clk_get_rate(&sh7372_pllc2_clk));

	rate = clk_round_rate(&sh7372_pllc2_clk, 594000000);
	if (rate < 0) {
		pr_err("Cannot get suitable rate: %ld\n", rate);
		ret = rate;
		goto out;
	}

	ret = clk_set_rate(&sh7372_pllc2_clk, rate);
	if (ret < 0) {
		pr_err("Cannot set rate %ld: %d\n", rate, ret);
		goto out;
	}

	pr_debug("PLLC2 set frequency %lu\n", rate);

	ret = clk_set_parent(hdmi_ick, &sh7372_pllc2_clk);
	if (ret < 0)
		pr_err("Cannot set HDMI parent: %d\n", ret);

out:
	if (!IS_ERR(hdmi_ick))
		clk_put(hdmi_ick);
}

/* USBHS0 is connected to CN22 which takes a USB Mini-B plug
 *
 * The sh7372 SoC has IRQ7 set aside for USBHS0 hotplug,
 * but on this particular board IRQ7 is already used by
 * the touch screen. This leaves us with software polling.
 */
#define USBHS0_POLL_INTERVAL (HZ * 5)

struct usbhs_private {
	void __iomem *usbphyaddr;
	void __iomem *usbcrcaddr;
	struct renesas_usbhs_platform_info info;
	struct delayed_work work;
	struct platform_device *pdev;
};

#define usbhs_get_priv(pdev)				\
	container_of(renesas_usbhs_get_info(pdev),	\
		     struct usbhs_private, info)

#define usbhs_is_connected(priv)			\
	(!((1 << 7) & __raw_readw(priv->usbcrcaddr)))

static int usbhs_get_vbus(struct platform_device *pdev)
{
	return usbhs_is_connected(usbhs_get_priv(pdev));
}

static void usbhs_phy_reset(struct platform_device *pdev)
{
	struct usbhs_private *priv = usbhs_get_priv(pdev);

	/* init phy */
	__raw_writew(0x8a0a, priv->usbcrcaddr);
}

static int usbhs0_get_id(struct platform_device *pdev)
{
	return USBHS_GADGET;
}

static void usbhs0_work_function(struct work_struct *work)
{
	struct usbhs_private *priv = container_of(work, struct usbhs_private,
						  work.work);

	renesas_usbhs_call_notify_hotplug(priv->pdev);
	schedule_delayed_work(&priv->work, USBHS0_POLL_INTERVAL);
}

static int usbhs0_hardware_init(struct platform_device *pdev)
{
	struct usbhs_private *priv = usbhs_get_priv(pdev);

	priv->pdev = pdev;
	INIT_DELAYED_WORK(&priv->work, usbhs0_work_function);
	schedule_delayed_work(&priv->work, USBHS0_POLL_INTERVAL);
	return 0;
}

static void usbhs0_hardware_exit(struct platform_device *pdev)
{
	struct usbhs_private *priv = usbhs_get_priv(pdev);

	cancel_delayed_work_sync(&priv->work);
}

static struct usbhs_private usbhs0_private = {
	.usbcrcaddr	= IOMEM(0xe605810c),		/* USBCR2 */
	.info = {
		.platform_callback = {
			.hardware_init	= usbhs0_hardware_init,
			.hardware_exit	= usbhs0_hardware_exit,
			.phy_reset	= usbhs_phy_reset,
			.get_id		= usbhs0_get_id,
			.get_vbus	= usbhs_get_vbus,
		},
		.driver_param = {
			.buswait_bwait	= 4,
			.d0_tx_id	= SHDMA_SLAVE_USB0_TX,
			.d1_rx_id	= SHDMA_SLAVE_USB0_RX,
		},
	},
};

static struct resource usbhs0_resources[] = {
	[0] = {
		.name	= "USBHS0",
		.start	= 0xe6890000,
		.end	= 0xe68900e6 - 1,
		.flags	= IORESOURCE_MEM,
	},
	[1] = {
		.start	= evt2irq(0x1ca0) /* USB0_USB0I0 */,
		.flags	= IORESOURCE_IRQ,
	},
};

static struct platform_device usbhs0_device = {
	.name	= "renesas_usbhs",
	.id	= 0,
	.dev = {
		.platform_data		= &usbhs0_private.info,
	},
	.num_resources	= ARRAY_SIZE(usbhs0_resources),
	.resource	= usbhs0_resources,
};

/* USBHS1 is connected to CN31 which takes a USB Mini-AB plug
 *
 * Use J30 to select between Host and Function. This setting
 * can however not be detected by software. Hotplug of USBHS1
 * is provided via IRQ8.
 *
 * Current USB1 works as "USB Host".
 *  - set J30 "short"
 *
 * If you want to use it as "USB gadget",
 *  - J30 "open"
 *  - modify usbhs1_get_id() USBHS_HOST -> USBHS_GADGET
 *  - add .get_vbus = usbhs_get_vbus in usbhs1_private
 *  - check usbhs0_device(pio)/usbhs1_device(irq) order in mackerel_devices.
 */
#define IRQ8 evt2irq(0x0300)
#define USB_PHY_MODE		(1 << 4)
#define USB_PHY_INT_EN		((1 << 3) | (1 << 2))
#define USB_PHY_ON		(1 << 1)
#define USB_PHY_OFF		(1 << 0)
#define USB_PHY_INT_CLR		(USB_PHY_ON | USB_PHY_OFF)

static irqreturn_t usbhs1_interrupt(int irq, void *data)
{
	struct platform_device *pdev = data;
	struct usbhs_private *priv = usbhs_get_priv(pdev);

	dev_dbg(&pdev->dev, "%s\n", __func__);

	renesas_usbhs_call_notify_hotplug(pdev);

	/* clear status */
	__raw_writew(__raw_readw(priv->usbphyaddr) | USB_PHY_INT_CLR,
		     priv->usbphyaddr);

	return IRQ_HANDLED;
}

static int usbhs1_hardware_init(struct platform_device *pdev)
{
	struct usbhs_private *priv = usbhs_get_priv(pdev);
	int ret;

	/* clear interrupt status */
	__raw_writew(USB_PHY_MODE | USB_PHY_INT_CLR, priv->usbphyaddr);

	ret = request_irq(IRQ8, usbhs1_interrupt, IRQF_TRIGGER_HIGH,
			  dev_name(&pdev->dev), pdev);
	if (ret) {
		dev_err(&pdev->dev, "request_irq err\n");
		return ret;
	}

	/* enable USB phy interrupt */
	__raw_writew(USB_PHY_MODE | USB_PHY_INT_EN, priv->usbphyaddr);

	return 0;
}

static void usbhs1_hardware_exit(struct platform_device *pdev)
{
	struct usbhs_private *priv = usbhs_get_priv(pdev);

	/* clear interrupt status */
	__raw_writew(USB_PHY_MODE | USB_PHY_INT_CLR, priv->usbphyaddr);

	free_irq(IRQ8, pdev);
}

static int usbhs1_get_id(struct platform_device *pdev)
{
	return USBHS_HOST;
}

static u32 usbhs1_pipe_cfg[] = {
	USB_ENDPOINT_XFER_CONTROL,
	USB_ENDPOINT_XFER_ISOC,
	USB_ENDPOINT_XFER_ISOC,
	USB_ENDPOINT_XFER_BULK,
	USB_ENDPOINT_XFER_BULK,
	USB_ENDPOINT_XFER_BULK,
	USB_ENDPOINT_XFER_INT,
	USB_ENDPOINT_XFER_INT,
	USB_ENDPOINT_XFER_INT,
	USB_ENDPOINT_XFER_BULK,
	USB_ENDPOINT_XFER_BULK,
	USB_ENDPOINT_XFER_BULK,
	USB_ENDPOINT_XFER_BULK,
	USB_ENDPOINT_XFER_BULK,
	USB_ENDPOINT_XFER_BULK,
	USB_ENDPOINT_XFER_BULK,
};

static struct usbhs_private usbhs1_private = {
	.usbphyaddr	= IOMEM(0xe60581e2),	/* USBPHY1INTAP */
	.usbcrcaddr	= IOMEM(0xe6058130),	/* USBCR4 */
	.info = {
		.platform_callback = {
			.hardware_init	= usbhs1_hardware_init,
			.hardware_exit	= usbhs1_hardware_exit,
			.get_id		= usbhs1_get_id,
			.phy_reset	= usbhs_phy_reset,
		},
		.driver_param = {
			.buswait_bwait	= 4,
			.has_otg	= 1,
			.pipe_type	= usbhs1_pipe_cfg,
			.pipe_size	= ARRAY_SIZE(usbhs1_pipe_cfg),
			.d0_tx_id	= SHDMA_SLAVE_USB1_TX,
			.d1_rx_id	= SHDMA_SLAVE_USB1_RX,
		},
	},
};

static struct resource usbhs1_resources[] = {
	[0] = {
		.name	= "USBHS1",
		.start	= 0xe68b0000,
		.end	= 0xe68b00e6 - 1,
		.flags	= IORESOURCE_MEM,
	},
	[1] = {
		.start	= evt2irq(0x1ce0) /* USB1_USB1I0 */,
		.flags	= IORESOURCE_IRQ,
	},
};

static struct platform_device usbhs1_device = {
	.name	= "renesas_usbhs",
	.id	= 1,
	.dev = {
		.platform_data		= &usbhs1_private.info,
		.dma_mask		= &usbhs1_device.dev.coherent_dma_mask,
		.coherent_dma_mask	= DMA_BIT_MASK(32),
	},
	.num_resources	= ARRAY_SIZE(usbhs1_resources),
	.resource	= usbhs1_resources,
};

/* LED */
static struct gpio_led mackerel_leds[] = {
	{
		.name		= "led0",
		.gpio		= GPIO_PORT0,
		.default_state	= LEDS_GPIO_DEFSTATE_ON,
	},
	{
		.name		= "led1",
		.gpio		= GPIO_PORT1,
		.default_state	= LEDS_GPIO_DEFSTATE_ON,
	},
	{
		.name		= "led2",
		.gpio		= GPIO_PORT2,
		.default_state	= LEDS_GPIO_DEFSTATE_ON,
	},
	{
		.name		= "led3",
		.gpio		= GPIO_PORT159,
		.default_state	= LEDS_GPIO_DEFSTATE_ON,
	}
};

static struct gpio_led_platform_data mackerel_leds_pdata = {
	.leds = mackerel_leds,
	.num_leds = ARRAY_SIZE(mackerel_leds),
};

static struct platform_device leds_device = {
	.name = "leds-gpio",
	.id = 0,
	.dev = {
		.platform_data  = &mackerel_leds_pdata,
	},
};

/* FSI */
#define IRQ_FSI evt2irq(0x1840)
<<<<<<< HEAD
static int __fsi_set_round_rate(struct clk *clk, long rate, int enable)
{
	int ret;

	if (rate <= 0)
		return 0;

	if (!enable) {
		clk_disable(clk);
		return 0;
	}

	ret = clk_set_rate(clk, clk_round_rate(clk, rate));
	if (ret < 0)
		return ret;

	return clk_enable(clk);
}

static int fsi_b_set_rate(struct device *dev, int rate, int enable)
{
	struct clk *fsib_clk;
	struct clk *fdiv_clk = clk_get(NULL, "fsidivb");
	long fsib_rate = 0;
	long fdiv_rate = 0;
	int ackmd_bpfmd;
	int ret;

	/* clock start */
	switch (rate) {
	case 44100:
		fsib_rate	= rate * 256;
		ackmd_bpfmd	= SH_FSI_ACKMD_256 | SH_FSI_BPFMD_64;
		break;
	case 48000:
		fsib_rate	= 85428000; /* around 48kHz x 256 x 7 */
		fdiv_rate	= rate * 256;
		ackmd_bpfmd	= SH_FSI_ACKMD_256 | SH_FSI_BPFMD_64;
		break;
	default:
		pr_err("unsupported rate in FSI2 port B\n");
		return -EINVAL;
	}

	/* FSI B setting */
	fsib_clk = clk_get(dev, "ickb");
	if (IS_ERR(fsib_clk))
		return -EIO;

	/* fsib */
	ret = __fsi_set_round_rate(fsib_clk, fsib_rate, enable);
	if (ret < 0)
		goto fsi_set_rate_end;

	/* FSI DIV */
	ret = __fsi_set_round_rate(fdiv_clk, fdiv_rate, enable);
	if (ret < 0) {
		/* disable FSI B */
		if (enable)
			__fsi_set_round_rate(fsib_clk, fsib_rate, 0);
		goto fsi_set_rate_end;
	}

	ret = ackmd_bpfmd;

fsi_set_rate_end:
	clk_put(fsib_clk);
	return ret;
}

=======
>>>>>>> d7460f4a
static struct sh_fsi_platform_info fsi_info = {
	.port_a = {
		.flags = SH_FSI_BRS_INV,
		.tx_id = SHDMA_SLAVE_FSIA_TX,
		.rx_id = SHDMA_SLAVE_FSIA_RX,
	},
	.port_b = {
		.flags = SH_FSI_BRS_INV	|
			SH_FSI_BRM_INV	|
			SH_FSI_LRS_INV	|
			SH_FSI_CLK_CPG	|
			SH_FSI_FMT_SPDIF,
	}
};

static struct resource fsi_resources[] = {
	[0] = {
		/* we need 0xFE1F0000 to access DMA
		 * instead of 0xFE3C0000 */
		.name	= "FSI",
		.start  = 0xFE1F0000,
		.end    = 0xFE1F0400 - 1,
		.flags	= IORESOURCE_MEM,
	},
	[1] = {
		.start  = IRQ_FSI,
		.flags  = IORESOURCE_IRQ,
	},
};

static struct platform_device fsi_device = {
	.name		= "sh_fsi2",
	.id		= -1,
	.num_resources	= ARRAY_SIZE(fsi_resources),
	.resource	= fsi_resources,
	.dev	= {
		.platform_data	= &fsi_info,
	},
};

static struct asoc_simple_dai_init_info fsi2_ak4643_init_info = {
	.fmt		= SND_SOC_DAIFMT_LEFT_J,
	.codec_daifmt	= SND_SOC_DAIFMT_CBM_CFM,
	.cpu_daifmt	= SND_SOC_DAIFMT_CBS_CFS,
	.sysclk		= 11289600,
};

static struct asoc_simple_card_info fsi2_ak4643_info = {
	.name		= "AK4643",
	.card		= "FSI2A-AK4643",
	.cpu_dai	= "fsia-dai",
	.codec		= "ak4642-codec.0-0013",
	.platform	= "sh_fsi2",
	.codec_dai	= "ak4642-hifi",
	.init		= &fsi2_ak4643_init_info,
};

static struct platform_device fsi_ak4643_device = {
	.name	= "asoc-simple-card",
	.dev	= {
		.platform_data	= &fsi2_ak4643_info,
	},
};

/* FLCTL */
static struct mtd_partition nand_partition_info[] = {
	{
		.name	= "system",
		.offset	= 0,
		.size	= 128 * 1024 * 1024,
	},
	{
		.name	= "userdata",
		.offset	= MTDPART_OFS_APPEND,
		.size	= 256 * 1024 * 1024,
	},
	{
		.name	= "cache",
		.offset	= MTDPART_OFS_APPEND,
		.size	= 128 * 1024 * 1024,
	},
};

static struct resource nand_flash_resources[] = {
	[0] = {
		.start	= 0xe6a30000,
		.end	= 0xe6a3009b,
		.flags	= IORESOURCE_MEM,
	},
	[1] = {
		.start	= evt2irq(0x0d80), /* flstei: status error irq */
		.flags	= IORESOURCE_IRQ,
	},
};

static struct sh_flctl_platform_data nand_flash_data = {
	.parts		= nand_partition_info,
	.nr_parts	= ARRAY_SIZE(nand_partition_info),
	.flcmncr_val	= CLK_16B_12L_4H | TYPESEL_SET
			| SHBUSSEL | SEL_16BIT | SNAND_E,
	.use_holden	= 1,
};

static struct platform_device nand_flash_device = {
	.name		= "sh_flctl",
	.resource	= nand_flash_resources,
	.num_resources	= ARRAY_SIZE(nand_flash_resources),
	.dev		= {
		.platform_data = &nand_flash_data,
	},
};

/*
 * The card detect pin of the top SD/MMC slot (CN7) is active low and is
 * connected to GPIO A22 of SH7372 (GPIO_PORT41).
 */
static int slot_cn7_get_cd(struct platform_device *pdev)
{
	return !gpio_get_value(GPIO_PORT41);
}

/* SDHI0 */
static struct sh_mobile_sdhi_info sdhi0_info = {
	.dma_slave_tx	= SHDMA_SLAVE_SDHI0_TX,
	.dma_slave_rx	= SHDMA_SLAVE_SDHI0_RX,
	.tmio_flags	= TMIO_MMC_USE_GPIO_CD,
	.tmio_caps	= MMC_CAP_SD_HIGHSPEED | MMC_CAP_SDIO_IRQ,
	.cd_gpio	= GPIO_PORT172,
};

static struct resource sdhi0_resources[] = {
	[0] = {
		.name	= "SDHI0",
		.start	= 0xe6850000,
		.end	= 0xe68500ff,
		.flags	= IORESOURCE_MEM,
	},
	[1] = {
		.start	= evt2irq(0x0e00) /* SDHI0_SDHI0I0 */,
		.flags	= IORESOURCE_IRQ,
	},
	[2] = {
		.start	= evt2irq(0x0e20) /* SDHI0_SDHI0I1 */,
		.flags	= IORESOURCE_IRQ,
	},
	[3] = {
		.start	= evt2irq(0x0e40) /* SDHI0_SDHI0I2 */,
		.flags	= IORESOURCE_IRQ,
	},
};

static struct platform_device sdhi0_device = {
	.name		= "sh_mobile_sdhi",
	.num_resources	= ARRAY_SIZE(sdhi0_resources),
	.resource	= sdhi0_resources,
	.id		= 0,
	.dev	= {
		.platform_data	= &sdhi0_info,
	},
};

#if !defined(CONFIG_MMC_SH_MMCIF) && !defined(CONFIG_MMC_SH_MMCIF_MODULE)
/* SDHI1 */
static struct sh_mobile_sdhi_info sdhi1_info = {
	.dma_slave_tx	= SHDMA_SLAVE_SDHI1_TX,
	.dma_slave_rx	= SHDMA_SLAVE_SDHI1_RX,
	.tmio_ocr_mask	= MMC_VDD_165_195,
	.tmio_flags	= TMIO_MMC_WRPROTECT_DISABLE,
	.tmio_caps	= MMC_CAP_SD_HIGHSPEED | MMC_CAP_SDIO_IRQ |
			  MMC_CAP_NEEDS_POLL,
	.get_cd		= slot_cn7_get_cd,
};

static struct resource sdhi1_resources[] = {
	[0] = {
		.name	= "SDHI1",
		.start	= 0xe6860000,
		.end	= 0xe68600ff,
		.flags	= IORESOURCE_MEM,
	},
	[1] = {
		.name	= SH_MOBILE_SDHI_IRQ_CARD_DETECT,
		.start	= evt2irq(0x0e80), /* SDHI1_SDHI1I0 */
		.flags	= IORESOURCE_IRQ,
	},
	[2] = {
		.name	= SH_MOBILE_SDHI_IRQ_SDCARD,
		.start	= evt2irq(0x0ea0), /* SDHI1_SDHI1I1 */
		.flags	= IORESOURCE_IRQ,
	},
	[3] = {
		.name	= SH_MOBILE_SDHI_IRQ_SDIO,
		.start	= evt2irq(0x0ec0), /* SDHI1_SDHI1I2 */
		.flags	= IORESOURCE_IRQ,
	},
};

static struct platform_device sdhi1_device = {
	.name		= "sh_mobile_sdhi",
	.num_resources	= ARRAY_SIZE(sdhi1_resources),
	.resource	= sdhi1_resources,
	.id		= 1,
	.dev	= {
		.platform_data	= &sdhi1_info,
	},
};
#endif

/*
 * The card detect pin of the top SD/MMC slot (CN23) is active low and is
 * connected to GPIO SCIFB_SCK of SH7372 (GPIO_PORT162).
 */
static int slot_cn23_get_cd(struct platform_device *pdev)
{
	return !gpio_get_value(GPIO_PORT162);
}

/* SDHI2 */
static struct sh_mobile_sdhi_info sdhi2_info = {
	.dma_slave_tx	= SHDMA_SLAVE_SDHI2_TX,
	.dma_slave_rx	= SHDMA_SLAVE_SDHI2_RX,
	.tmio_flags	= TMIO_MMC_WRPROTECT_DISABLE,
	.tmio_caps	= MMC_CAP_SD_HIGHSPEED | MMC_CAP_SDIO_IRQ |
			  MMC_CAP_NEEDS_POLL,
	.get_cd		= slot_cn23_get_cd,
};

static struct resource sdhi2_resources[] = {
	[0] = {
		.name	= "SDHI2",
		.start	= 0xe6870000,
		.end	= 0xe68700ff,
		.flags	= IORESOURCE_MEM,
	},
	[1] = {
		.name	= SH_MOBILE_SDHI_IRQ_CARD_DETECT,
		.start	= evt2irq(0x1200), /* SDHI2_SDHI2I0 */
		.flags	= IORESOURCE_IRQ,
	},
	[2] = {
		.name	= SH_MOBILE_SDHI_IRQ_SDCARD,
		.start	= evt2irq(0x1220), /* SDHI2_SDHI2I1 */
		.flags	= IORESOURCE_IRQ,
	},
	[3] = {
		.name	= SH_MOBILE_SDHI_IRQ_SDIO,
		.start	= evt2irq(0x1240), /* SDHI2_SDHI2I2 */
		.flags	= IORESOURCE_IRQ,
	},
};

static struct platform_device sdhi2_device = {
	.name	= "sh_mobile_sdhi",
	.num_resources	= ARRAY_SIZE(sdhi2_resources),
	.resource	= sdhi2_resources,
	.id		= 2,
	.dev	= {
		.platform_data	= &sdhi2_info,
	},
};

/* SH_MMCIF */
static struct resource sh_mmcif_resources[] = {
	[0] = {
		.name	= "MMCIF",
		.start	= 0xE6BD0000,
		.end	= 0xE6BD00FF,
		.flags	= IORESOURCE_MEM,
	},
	[1] = {
		/* MMC ERR */
		.start	= evt2irq(0x1ac0),
		.flags	= IORESOURCE_IRQ,
	},
	[2] = {
		/* MMC NOR */
		.start	= evt2irq(0x1ae0),
		.flags	= IORESOURCE_IRQ,
	},
};

static struct sh_mmcif_plat_data sh_mmcif_plat = {
	.sup_pclk	= 0,
	.ocr		= MMC_VDD_165_195 | MMC_VDD_32_33 | MMC_VDD_33_34,
	.caps		= MMC_CAP_4_BIT_DATA |
			  MMC_CAP_8_BIT_DATA |
			  MMC_CAP_NEEDS_POLL,
	.get_cd		= slot_cn7_get_cd,
	.slave_id_tx	= SHDMA_SLAVE_MMCIF_TX,
	.slave_id_rx	= SHDMA_SLAVE_MMCIF_RX,
};

static struct platform_device sh_mmcif_device = {
	.name		= "sh_mmcif",
	.id		= 0,
	.dev		= {
		.dma_mask		= NULL,
		.coherent_dma_mask	= 0xffffffff,
		.platform_data		= &sh_mmcif_plat,
	},
	.num_resources	= ARRAY_SIZE(sh_mmcif_resources),
	.resource	= sh_mmcif_resources,
};


static int mackerel_camera_add(struct soc_camera_device *icd);
static void mackerel_camera_del(struct soc_camera_device *icd);

static int camera_set_capture(struct soc_camera_platform_info *info,
			      int enable)
{
	return 0; /* camera sensor always enabled */
}

static struct soc_camera_platform_info camera_info = {
	.format_name = "UYVY",
	.format_depth = 16,
	.format = {
		.code = V4L2_MBUS_FMT_UYVY8_2X8,
		.colorspace = V4L2_COLORSPACE_SMPTE170M,
		.field = V4L2_FIELD_NONE,
		.width = 640,
		.height = 480,
	},
	.mbus_param = V4L2_MBUS_PCLK_SAMPLE_RISING | V4L2_MBUS_MASTER |
	V4L2_MBUS_VSYNC_ACTIVE_HIGH | V4L2_MBUS_HSYNC_ACTIVE_HIGH |
	V4L2_MBUS_DATA_ACTIVE_HIGH,
	.mbus_type = V4L2_MBUS_PARALLEL,
	.set_capture = camera_set_capture,
};

static struct soc_camera_link camera_link = {
	.bus_id		= 0,
	.add_device	= mackerel_camera_add,
	.del_device	= mackerel_camera_del,
	.module_name	= "soc_camera_platform",
	.priv		= &camera_info,
};

static struct platform_device *camera_device;

static void mackerel_camera_release(struct device *dev)
{
	soc_camera_platform_release(&camera_device);
}

static int mackerel_camera_add(struct soc_camera_device *icd)
{
	return soc_camera_platform_add(icd, &camera_device, &camera_link,
				       mackerel_camera_release, 0);
}

static void mackerel_camera_del(struct soc_camera_device *icd)
{
	soc_camera_platform_del(icd, camera_device, &camera_link);
}

static struct sh_mobile_ceu_info sh_mobile_ceu_info = {
	.flags = SH_CEU_FLAG_USE_8BIT_BUS,
	.max_width = 8188,
	.max_height = 8188,
};

static struct resource ceu_resources[] = {
	[0] = {
		.name	= "CEU",
		.start	= 0xfe910000,
		.end	= 0xfe91009f,
		.flags	= IORESOURCE_MEM,
	},
	[1] = {
		.start  = intcs_evt2irq(0x880),
		.flags  = IORESOURCE_IRQ,
	},
	[2] = {
		/* place holder for contiguous memory */
	},
};

static struct platform_device ceu_device = {
	.name		= "sh_mobile_ceu",
	.id             = 0, /* "ceu0" clock */
	.num_resources	= ARRAY_SIZE(ceu_resources),
	.resource	= ceu_resources,
	.dev		= {
		.platform_data		= &sh_mobile_ceu_info,
		.coherent_dma_mask	= 0xffffffff,
	},
};

static struct platform_device mackerel_camera = {
	.name	= "soc-camera-pdrv",
	.id	= 0,
	.dev	= {
		.platform_data = &camera_link,
	},
};

static struct platform_device *mackerel_devices[] __initdata = {
	&nor_flash_device,
	&smc911x_device,
	&lcdc_device,
	&usbhs0_device,
	&usbhs1_device,
	&leds_device,
	&fsi_device,
	&fsi_ak4643_device,
	&fsi_hdmi_device,
	&nand_flash_device,
	&sdhi0_device,
#if !defined(CONFIG_MMC_SH_MMCIF) && !defined(CONFIG_MMC_SH_MMCIF_MODULE)
	&sdhi1_device,
#endif
	&sdhi2_device,
	&sh_mmcif_device,
	&ceu_device,
	&mackerel_camera,
	&hdmi_device,
	&hdmi_lcdc_device,
	&meram_device,
};

/* Keypad Initialization */
#define KEYPAD_BUTTON(ev_type, ev_code, act_low) \
{								\
	.type		= ev_type,				\
	.code		= ev_code,				\
	.active_low	= act_low,				\
}

#define KEYPAD_BUTTON_LOW(event_code) KEYPAD_BUTTON(EV_KEY, event_code, 1)

static struct tca6416_button mackerel_gpio_keys[] = {
	KEYPAD_BUTTON_LOW(KEY_HOME),
	KEYPAD_BUTTON_LOW(KEY_MENU),
	KEYPAD_BUTTON_LOW(KEY_BACK),
	KEYPAD_BUTTON_LOW(KEY_POWER),
};

static struct tca6416_keys_platform_data mackerel_tca6416_keys_info = {
	.buttons	= mackerel_gpio_keys,
	.nbuttons	= ARRAY_SIZE(mackerel_gpio_keys),
	.rep		= 1,
	.use_polling	= 0,
	.pinmask	= 0x000F,
};

/* I2C */
#define IRQ7 evt2irq(0x02e0)
#define IRQ9 evt2irq(0x0320)

static struct i2c_board_info i2c0_devices[] = {
	{
		I2C_BOARD_INFO("ak4643", 0x13),
	},
	/* Keypad */
	{
		I2C_BOARD_INFO("tca6408-keys", 0x20),
		.platform_data = &mackerel_tca6416_keys_info,
		.irq = IRQ9,
	},
	/* Touchscreen */
	{
		I2C_BOARD_INFO("st1232-ts", 0x55),
		.irq = IRQ7,
	},
};

#define IRQ21 evt2irq(0x32a0)

static struct i2c_board_info i2c1_devices[] = {
	/* Accelerometer */
	{
		I2C_BOARD_INFO("adxl34x", 0x53),
		.irq = IRQ21,
	},
};

#define GPIO_PORT9CR	IOMEM(0xE6051009)
#define GPIO_PORT10CR	IOMEM(0xE605100A)
#define GPIO_PORT167CR	IOMEM(0xE60520A7)
#define GPIO_PORT168CR	IOMEM(0xE60520A8)
#define SRCR4		IOMEM(0xe61580bc)
#define USCCR1		IOMEM(0xE6058144)
static void __init mackerel_init(void)
{
	struct pm_domain_device domain_devices[] = {
		{ "A4LC", &lcdc_device, },
		{ "A4LC", &hdmi_lcdc_device, },
		{ "A4LC", &meram_device, },
		{ "A4MP", &fsi_device, },
		{ "A3SP", &usbhs0_device, },
		{ "A3SP", &usbhs1_device, },
		{ "A3SP", &nand_flash_device, },
		{ "A3SP", &sh_mmcif_device, },
		{ "A3SP", &sdhi0_device, },
#if !defined(CONFIG_MMC_SH_MMCIF) && !defined(CONFIG_MMC_SH_MMCIF_MODULE)
		{ "A3SP", &sdhi1_device, },
#endif
		{ "A3SP", &sdhi2_device, },
		{ "A4R", &ceu_device, },
	};
	u32 srcr4;
	struct clk *clk;

	regulator_register_always_on(0, "fixed-1.8V", fixed1v8_power_consumers,
				     ARRAY_SIZE(fixed1v8_power_consumers), 1800000);
	regulator_register_always_on(1, "fixed-3.3V", fixed3v3_power_consumers,
				     ARRAY_SIZE(fixed3v3_power_consumers), 3300000);
	regulator_register_fixed(2, dummy_supplies, ARRAY_SIZE(dummy_supplies));

	/* External clock source */
	clk_set_rate(&sh7372_dv_clki_clk, 27000000);

	sh7372_pinmux_init();

	/* enable SCIFA0 */
	gpio_request(GPIO_FN_SCIFA0_TXD, NULL);
	gpio_request(GPIO_FN_SCIFA0_RXD, NULL);

	/* enable SMSC911X */
	gpio_request(GPIO_FN_CS5A,	NULL);
	gpio_request(GPIO_FN_IRQ6_39,	NULL);

	/* LCDC */
	gpio_request(GPIO_FN_LCDD23,   NULL);
	gpio_request(GPIO_FN_LCDD22,   NULL);
	gpio_request(GPIO_FN_LCDD21,   NULL);
	gpio_request(GPIO_FN_LCDD20,   NULL);
	gpio_request(GPIO_FN_LCDD19,   NULL);
	gpio_request(GPIO_FN_LCDD18,   NULL);
	gpio_request(GPIO_FN_LCDD17,   NULL);
	gpio_request(GPIO_FN_LCDD16,   NULL);
	gpio_request(GPIO_FN_LCDD15,   NULL);
	gpio_request(GPIO_FN_LCDD14,   NULL);
	gpio_request(GPIO_FN_LCDD13,   NULL);
	gpio_request(GPIO_FN_LCDD12,   NULL);
	gpio_request(GPIO_FN_LCDD11,   NULL);
	gpio_request(GPIO_FN_LCDD10,   NULL);
	gpio_request(GPIO_FN_LCDD9,    NULL);
	gpio_request(GPIO_FN_LCDD8,    NULL);
	gpio_request(GPIO_FN_LCDD7,    NULL);
	gpio_request(GPIO_FN_LCDD6,    NULL);
	gpio_request(GPIO_FN_LCDD5,    NULL);
	gpio_request(GPIO_FN_LCDD4,    NULL);
	gpio_request(GPIO_FN_LCDD3,    NULL);
	gpio_request(GPIO_FN_LCDD2,    NULL);
	gpio_request(GPIO_FN_LCDD1,    NULL);
	gpio_request(GPIO_FN_LCDD0,    NULL);
	gpio_request(GPIO_FN_LCDDISP,  NULL);
	gpio_request(GPIO_FN_LCDDCK,   NULL);

	gpio_request(GPIO_PORT31, NULL); /* backlight */
	gpio_direction_output(GPIO_PORT31, 0); /* off by default */

	gpio_request(GPIO_PORT151, NULL); /* LCDDON */
	gpio_direction_output(GPIO_PORT151, 1);

	/* USBHS0 */
	gpio_request(GPIO_FN_VBUS0_0, NULL);
	gpio_request_pulldown(GPIO_PORT168CR); /* VBUS0_0 pull down */

	/* USBHS1 */
	gpio_request(GPIO_FN_VBUS0_1, NULL);
	gpio_request_pulldown(GPIO_PORT167CR); /* VBUS0_1 pull down */
	gpio_request(GPIO_FN_IDIN_1_113, NULL);

	/* enable FSI2 port A (ak4643) */
	gpio_request(GPIO_FN_FSIAIBT,	NULL);
	gpio_request(GPIO_FN_FSIAILR,	NULL);
	gpio_request(GPIO_FN_FSIAISLD,	NULL);
	gpio_request(GPIO_FN_FSIAOSLD,	NULL);
	gpio_request(GPIO_PORT161,	NULL);
	gpio_direction_output(GPIO_PORT161, 0); /* slave */

	gpio_request(GPIO_PORT9,  NULL);
	gpio_request(GPIO_PORT10, NULL);
	gpio_direction_none(GPIO_PORT9CR);  /* FSIAOBT needs no direction */
	gpio_direction_none(GPIO_PORT10CR); /* FSIAOLR needs no direction */

	intc_set_priority(IRQ_FSI, 3); /* irq priority FSI(3) > SMSC911X(2) */

	/* setup FSI2 port B (HDMI) */
	gpio_request(GPIO_FN_FSIBCK, NULL);
	__raw_writew(__raw_readw(USCCR1) & ~(1 << 6), USCCR1); /* use SPDIF */

	/* set SPU2 clock to 119.6 MHz */
	clk = clk_get(NULL, "spu_clk");
	if (!IS_ERR(clk)) {
		clk_set_rate(clk, clk_round_rate(clk, 119600000));
		clk_put(clk);
	}

	/* enable Keypad */
	gpio_request(GPIO_FN_IRQ9_42,	NULL);
	irq_set_irq_type(IRQ9, IRQ_TYPE_LEVEL_HIGH);

	/* enable Touchscreen */
	gpio_request(GPIO_FN_IRQ7_40,	NULL);
	irq_set_irq_type(IRQ7, IRQ_TYPE_LEVEL_LOW);

	/* enable Accelerometer */
	gpio_request(GPIO_FN_IRQ21,	NULL);
	irq_set_irq_type(IRQ21, IRQ_TYPE_LEVEL_HIGH);

	/* enable SDHI0 */
	gpio_request(GPIO_FN_SDHIWP0, NULL);
	gpio_request(GPIO_FN_SDHICMD0, NULL);
	gpio_request(GPIO_FN_SDHICLK0, NULL);
	gpio_request(GPIO_FN_SDHID0_3, NULL);
	gpio_request(GPIO_FN_SDHID0_2, NULL);
	gpio_request(GPIO_FN_SDHID0_1, NULL);
	gpio_request(GPIO_FN_SDHID0_0, NULL);

	/* SDHI0 PORT172 card-detect IRQ26 */
	gpio_request(GPIO_FN_IRQ26_172, NULL);

#if !defined(CONFIG_MMC_SH_MMCIF) && !defined(CONFIG_MMC_SH_MMCIF_MODULE)
	/* enable SDHI1 */
	gpio_request(GPIO_FN_SDHICMD1, NULL);
	gpio_request(GPIO_FN_SDHICLK1, NULL);
	gpio_request(GPIO_FN_SDHID1_3, NULL);
	gpio_request(GPIO_FN_SDHID1_2, NULL);
	gpio_request(GPIO_FN_SDHID1_1, NULL);
	gpio_request(GPIO_FN_SDHID1_0, NULL);
#endif
	/* card detect pin for MMC slot (CN7) */
	gpio_request(GPIO_PORT41, NULL);
	gpio_direction_input(GPIO_PORT41);

	/* enable SDHI2 */
	gpio_request(GPIO_FN_SDHICMD2, NULL);
	gpio_request(GPIO_FN_SDHICLK2, NULL);
	gpio_request(GPIO_FN_SDHID2_3, NULL);
	gpio_request(GPIO_FN_SDHID2_2, NULL);
	gpio_request(GPIO_FN_SDHID2_1, NULL);
	gpio_request(GPIO_FN_SDHID2_0, NULL);

	/* card detect pin for microSD slot (CN23) */
	gpio_request(GPIO_PORT162, NULL);
	gpio_direction_input(GPIO_PORT162);

	/* MMCIF */
	gpio_request(GPIO_FN_MMCD0_0, NULL);
	gpio_request(GPIO_FN_MMCD0_1, NULL);
	gpio_request(GPIO_FN_MMCD0_2, NULL);
	gpio_request(GPIO_FN_MMCD0_3, NULL);
	gpio_request(GPIO_FN_MMCD0_4, NULL);
	gpio_request(GPIO_FN_MMCD0_5, NULL);
	gpio_request(GPIO_FN_MMCD0_6, NULL);
	gpio_request(GPIO_FN_MMCD0_7, NULL);
	gpio_request(GPIO_FN_MMCCMD0, NULL);
	gpio_request(GPIO_FN_MMCCLK0, NULL);

	/* FLCTL */
	gpio_request(GPIO_FN_D0_NAF0, NULL);
	gpio_request(GPIO_FN_D1_NAF1, NULL);
	gpio_request(GPIO_FN_D2_NAF2, NULL);
	gpio_request(GPIO_FN_D3_NAF3, NULL);
	gpio_request(GPIO_FN_D4_NAF4, NULL);
	gpio_request(GPIO_FN_D5_NAF5, NULL);
	gpio_request(GPIO_FN_D6_NAF6, NULL);
	gpio_request(GPIO_FN_D7_NAF7, NULL);
	gpio_request(GPIO_FN_D8_NAF8, NULL);
	gpio_request(GPIO_FN_D9_NAF9, NULL);
	gpio_request(GPIO_FN_D10_NAF10, NULL);
	gpio_request(GPIO_FN_D11_NAF11, NULL);
	gpio_request(GPIO_FN_D12_NAF12, NULL);
	gpio_request(GPIO_FN_D13_NAF13, NULL);
	gpio_request(GPIO_FN_D14_NAF14, NULL);
	gpio_request(GPIO_FN_D15_NAF15, NULL);
	gpio_request(GPIO_FN_FCE0, NULL);
	gpio_request(GPIO_FN_WE0_FWE, NULL);
	gpio_request(GPIO_FN_FRB, NULL);
	gpio_request(GPIO_FN_A4_FOE, NULL);
	gpio_request(GPIO_FN_A5_FCDE, NULL);
	gpio_request(GPIO_FN_RD_FSC, NULL);

	/* enable GPS module (GT-720F) */
	gpio_request(GPIO_FN_SCIFA2_TXD1, NULL);
	gpio_request(GPIO_FN_SCIFA2_RXD1, NULL);

	/* CEU */
	gpio_request(GPIO_FN_VIO_CLK, NULL);
	gpio_request(GPIO_FN_VIO_VD, NULL);
	gpio_request(GPIO_FN_VIO_HD, NULL);
	gpio_request(GPIO_FN_VIO_FIELD, NULL);
	gpio_request(GPIO_FN_VIO_CKO, NULL);
	gpio_request(GPIO_FN_VIO_D7, NULL);
	gpio_request(GPIO_FN_VIO_D6, NULL);
	gpio_request(GPIO_FN_VIO_D5, NULL);
	gpio_request(GPIO_FN_VIO_D4, NULL);
	gpio_request(GPIO_FN_VIO_D3, NULL);
	gpio_request(GPIO_FN_VIO_D2, NULL);
	gpio_request(GPIO_FN_VIO_D1, NULL);
	gpio_request(GPIO_FN_VIO_D0, NULL);

	/* HDMI */
	gpio_request(GPIO_FN_HDMI_HPD, NULL);
	gpio_request(GPIO_FN_HDMI_CEC, NULL);

	/* Reset HDMI, must be held at least one EXTALR (32768Hz) period */
	srcr4 = __raw_readl(SRCR4);
	__raw_writel(srcr4 | (1 << 13), SRCR4);
	udelay(50);
	__raw_writel(srcr4 & ~(1 << 13), SRCR4);

	i2c_register_board_info(0, i2c0_devices,
				ARRAY_SIZE(i2c0_devices));
	i2c_register_board_info(1, i2c1_devices,
				ARRAY_SIZE(i2c1_devices));

	sh7372_add_standard_devices();

	platform_add_devices(mackerel_devices, ARRAY_SIZE(mackerel_devices));

	rmobile_add_devices_to_domains(domain_devices,
				       ARRAY_SIZE(domain_devices));

	hdmi_init_pm_clock();
	sh7372_pm_init();
	pm_clk_add(&fsi_device.dev, "spu2");
	pm_clk_add(&hdmi_lcdc_device.dev, "hdmi");
}

static const char *mackerel_boards_compat_dt[] __initdata = {
	"renesas,mackerel",
	NULL,
};

DT_MACHINE_START(MACKEREL_DT, "mackerel")
	.map_io		= sh7372_map_io,
	.init_early	= sh7372_add_early_devices,
	.init_irq	= sh7372_init_irq,
	.handle_irq	= shmobile_handle_irq_intc,
	.init_machine	= mackerel_init,
	.init_late	= sh7372_pm_init_late,
	.timer		= &shmobile_timer,
	.dt_compat  = mackerel_boards_compat_dt,
MACHINE_END<|MERGE_RESOLUTION|>--- conflicted
+++ resolved
@@ -862,79 +862,6 @@
 
 /* FSI */
 #define IRQ_FSI evt2irq(0x1840)
-<<<<<<< HEAD
-static int __fsi_set_round_rate(struct clk *clk, long rate, int enable)
-{
-	int ret;
-
-	if (rate <= 0)
-		return 0;
-
-	if (!enable) {
-		clk_disable(clk);
-		return 0;
-	}
-
-	ret = clk_set_rate(clk, clk_round_rate(clk, rate));
-	if (ret < 0)
-		return ret;
-
-	return clk_enable(clk);
-}
-
-static int fsi_b_set_rate(struct device *dev, int rate, int enable)
-{
-	struct clk *fsib_clk;
-	struct clk *fdiv_clk = clk_get(NULL, "fsidivb");
-	long fsib_rate = 0;
-	long fdiv_rate = 0;
-	int ackmd_bpfmd;
-	int ret;
-
-	/* clock start */
-	switch (rate) {
-	case 44100:
-		fsib_rate	= rate * 256;
-		ackmd_bpfmd	= SH_FSI_ACKMD_256 | SH_FSI_BPFMD_64;
-		break;
-	case 48000:
-		fsib_rate	= 85428000; /* around 48kHz x 256 x 7 */
-		fdiv_rate	= rate * 256;
-		ackmd_bpfmd	= SH_FSI_ACKMD_256 | SH_FSI_BPFMD_64;
-		break;
-	default:
-		pr_err("unsupported rate in FSI2 port B\n");
-		return -EINVAL;
-	}
-
-	/* FSI B setting */
-	fsib_clk = clk_get(dev, "ickb");
-	if (IS_ERR(fsib_clk))
-		return -EIO;
-
-	/* fsib */
-	ret = __fsi_set_round_rate(fsib_clk, fsib_rate, enable);
-	if (ret < 0)
-		goto fsi_set_rate_end;
-
-	/* FSI DIV */
-	ret = __fsi_set_round_rate(fdiv_clk, fdiv_rate, enable);
-	if (ret < 0) {
-		/* disable FSI B */
-		if (enable)
-			__fsi_set_round_rate(fsib_clk, fsib_rate, 0);
-		goto fsi_set_rate_end;
-	}
-
-	ret = ackmd_bpfmd;
-
-fsi_set_rate_end:
-	clk_put(fsib_clk);
-	return ret;
-}
-
-=======
->>>>>>> d7460f4a
 static struct sh_fsi_platform_info fsi_info = {
 	.port_a = {
 		.flags = SH_FSI_BRS_INV,
