--- conflicted
+++ resolved
@@ -26,24 +26,13 @@
 #define CACHE_LINE_SIZE		32
 
 static void __iomem *l2x0_base;
-static DEFINE_ATOMIC_SPINLOCK(l2x0_lock);
+static DEFINE_RAW_SPINLOCK(l2x0_lock);
 
 static inline void cache_wait(void __iomem *reg, unsigned long mask)
 {
-<<<<<<< HEAD
-	unsigned long flags;
-
-	atomic_spin_lock_irqsave(&l2x0_lock, flags);
-	writel(val, l2x0_base + reg);
-=======
->>>>>>> 4ec62b2b
 	/* wait for the operation to complete */
 	while (readl(reg) & mask)
 		;
-<<<<<<< HEAD
-	atomic_spin_unlock_irqrestore(&l2x0_lock, flags);
-=======
->>>>>>> 4ec62b2b
 }
 
 static inline void cache_sync(void)
@@ -58,11 +47,11 @@
 	unsigned long flags;
 
 	/* invalidate all ways */
-	spin_lock_irqsave(&l2x0_lock, flags);
+	raw_spin_lock_irqsave(&l2x0_lock, flags);
 	writel(0xff, l2x0_base + L2X0_INV_WAY);
 	cache_wait(l2x0_base + L2X0_INV_WAY, 0xff);
 	cache_sync();
-	spin_unlock_irqrestore(&l2x0_lock, flags);
+	raw_spin_unlock_irqrestore(&l2x0_lock, flags);
 }
 
 static void l2x0_inv_range(unsigned long start, unsigned long end)
@@ -70,7 +59,7 @@
 	void __iomem *base = l2x0_base;
 	unsigned long flags;
 
-	spin_lock_irqsave(&l2x0_lock, flags);
+	raw_spin_lock_irqsave(&l2x0_lock, flags);
 	if (start & (CACHE_LINE_SIZE - 1)) {
 		start &= ~(CACHE_LINE_SIZE - 1);
 		cache_wait(base + L2X0_CLEAN_INV_LINE_PA, 1);
@@ -94,13 +83,13 @@
 		}
 
 		if (blk_end < end) {
-			spin_unlock_irqrestore(&l2x0_lock, flags);
-			spin_lock_irqsave(&l2x0_lock, flags);
+			raw_spin_unlock_irqrestore(&l2x0_lock, flags);
+			raw_spin_lock_irqsave(&l2x0_lock, flags);
 		}
 	}
 	cache_wait(base + L2X0_INV_LINE_PA, 1);
 	cache_sync();
-	spin_unlock_irqrestore(&l2x0_lock, flags);
+	raw_spin_unlock_irqrestore(&l2x0_lock, flags);
 }
 
 static void l2x0_clean_range(unsigned long start, unsigned long end)
@@ -108,7 +97,7 @@
 	void __iomem *base = l2x0_base;
 	unsigned long flags;
 
-	spin_lock_irqsave(&l2x0_lock, flags);
+	raw_spin_lock_irqsave(&l2x0_lock, flags);
 	start &= ~(CACHE_LINE_SIZE - 1);
 	while (start < end) {
 		unsigned long blk_end = start + min(end - start, 4096UL);
@@ -120,13 +109,13 @@
 		}
 
 		if (blk_end < end) {
-			spin_unlock_irqrestore(&l2x0_lock, flags);
-			spin_lock_irqsave(&l2x0_lock, flags);
+			raw_spin_unlock_irqrestore(&l2x0_lock, flags);
+			raw_spin_lock_irqsave(&l2x0_lock, flags);
 		}
 	}
 	cache_wait(base + L2X0_CLEAN_LINE_PA, 1);
 	cache_sync();
-	spin_unlock_irqrestore(&l2x0_lock, flags);
+	raw_spin_unlock_irqrestore(&l2x0_lock, flags);
 }
 
 static void l2x0_flush_range(unsigned long start, unsigned long end)
@@ -134,7 +123,7 @@
 	void __iomem *base = l2x0_base;
 	unsigned long flags;
 
-	spin_lock_irqsave(&l2x0_lock, flags);
+	raw_spin_lock_irqsave(&l2x0_lock, flags);
 	start &= ~(CACHE_LINE_SIZE - 1);
 	while (start < end) {
 		unsigned long blk_end = start + min(end - start, 4096UL);
@@ -146,13 +135,13 @@
 		}
 
 		if (blk_end < end) {
-			spin_unlock_irqrestore(&l2x0_lock, flags);
-			spin_lock_irqsave(&l2x0_lock, flags);
+			raw_spin_unlock_irqrestore(&l2x0_lock, flags);
+			raw_spin_lock_irqsave(&l2x0_lock, flags);
 		}
 	}
 	cache_wait(base + L2X0_CLEAN_INV_LINE_PA, 1);
 	cache_sync();
-	spin_unlock_irqrestore(&l2x0_lock, flags);
+	raw_spin_unlock_irqrestore(&l2x0_lock, flags);
 }
 
 void __init l2x0_init(void __iomem *base, __u32 aux_val, __u32 aux_mask)
