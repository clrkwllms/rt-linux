--- conflicted
+++ resolved
@@ -107,11 +107,7 @@
 	if ((error_code & 0x13) == 0x13 || (error_code & 0x11) == 0x11)
 		is_write = 0;
 
-<<<<<<< HEAD
-	if (unlikely(in_atomic() || !mm || current->pagefault_disabled)) {
-=======
 	if (unlikely(!mm || pagefault_disabled())) {
->>>>>>> f0b62f18
 		if (kernel_mode(regs))
 			goto bad_area_nosemaphore;
 
