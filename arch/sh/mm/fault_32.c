/*
 * Page fault handler for SH with an MMU.
 *
 *  Copyright (C) 1999  Niibe Yutaka
 *  Copyright (C) 2003 - 2009  Paul Mundt
 *
 *  Based on linux/arch/i386/mm/fault.c:
 *   Copyright (C) 1995  Linus Torvalds
 *
 * This file is subject to the terms and conditions of the GNU General Public
 * License.  See the file "COPYING" in the main directory of this archive
 * for more details.
 */
#include <linux/kernel.h>
#include <linux/mm.h>
#include <linux/hardirq.h>
#include <linux/kprobes.h>
#include <linux/perf_event.h>
#include <asm/io_trapped.h>
#include <asm/system.h>
#include <asm/mmu_context.h>
#include <asm/tlbflush.h>

static inline int notify_page_fault(struct pt_regs *regs, int trap)
{
	int ret = 0;

	if (kprobes_built_in() && !user_mode(regs)) {
		preempt_disable();
		if (kprobe_running() && kprobe_fault_handler(regs, trap))
			ret = 1;
		preempt_enable();
	}

	return ret;
}

static inline pmd_t *vmalloc_sync_one(pgd_t *pgd, unsigned long address)
{
	unsigned index = pgd_index(address);
	pgd_t *pgd_k;
	pud_t *pud, *pud_k;
	pmd_t *pmd, *pmd_k;

	pgd += index;
	pgd_k = init_mm.pgd + index;

	if (!pgd_present(*pgd_k))
		return NULL;

	pud = pud_offset(pgd, address);
	pud_k = pud_offset(pgd_k, address);
	if (!pud_present(*pud_k))
		return NULL;

	if (!pud_present(*pud))
	    set_pud(pud, *pud_k);

	pmd = pmd_offset(pud, address);
	pmd_k = pmd_offset(pud_k, address);
	if (!pmd_present(*pmd_k))
		return NULL;

	if (!pmd_present(*pmd))
		set_pmd(pmd, *pmd_k);
	else {
		/*
		 * The page tables are fully synchronised so there must
		 * be another reason for the fault. Return NULL here to
		 * signal that we have not taken care of the fault.
		 */
		BUG_ON(pmd_page(*pmd) != pmd_page(*pmd_k));
		return NULL;
	}

	return pmd_k;
}

/*
 * Handle a fault on the vmalloc or module mapping area
 */
static noinline int vmalloc_fault(unsigned long address)
{
	pgd_t *pgd_k;
	pmd_t *pmd_k;
	pte_t *pte_k;

	/* Make sure we are in vmalloc/module/P3 area: */
	if (!(address >= VMALLOC_START && address < P3_ADDR_MAX))
		return -1;

	/*
	 * Synchronize this task's top level page-table
	 * with the 'reference' page table.
	 *
	 * Do _not_ use "current" here. We might be inside
	 * an interrupt in the middle of a task switch..
	 */
	pgd_k = get_TTB();
	pmd_k = vmalloc_sync_one(pgd_k, address);
	if (!pmd_k)
		return -1;

	pte_k = pte_offset_kernel(pmd_k, address);
	if (!pte_present(*pte_k))
		return -1;

	return 0;
}

static int fault_in_kernel_space(unsigned long address)
{
	return address >= TASK_SIZE;
}

/*
 * This routine handles page faults.  It determines the address,
 * and the problem, and then passes it off to one of the appropriate
 * routines.
 */
asmlinkage void __kprobes do_page_fault(struct pt_regs *regs,
					unsigned long writeaccess,
					unsigned long address)
{
	unsigned long vec;
	struct task_struct *tsk;
	struct mm_struct *mm;
	struct vm_area_struct * vma;
	int si_code;
	int fault;
	siginfo_t info;

	tsk = current;
	mm = tsk->mm;
	si_code = SEGV_MAPERR;
	vec = lookup_exception_vector();

	/*
	 * We fault-in kernel-space virtual memory on-demand. The
	 * 'reference' page table is init_mm.pgd.
	 *
	 * NOTE! We MUST NOT take any locks for this case. We may
	 * be in an interrupt or a critical region, and should
	 * only copy the information from the master page table,
	 * nothing more.
	 */
	if (unlikely(fault_in_kernel_space(address))) {
		if (vmalloc_fault(address) >= 0)
			return;
		if (notify_page_fault(regs, vec))
			return;

		goto bad_area_nosemaphore;
	}

	if (unlikely(notify_page_fault(regs, vec)))
		return;

	/* Only enable interrupts if they were on before the fault */
	if ((regs->sr & SR_IMASK) != SR_IMASK)
		local_irq_enable();

	perf_sw_event(PERF_COUNT_SW_PAGE_FAULTS, 1, 0, regs, address);

	/*
	 * If we're in an interrupt, have no user context or are running
	 * in an atomic region then we must not take the fault:
	 */
<<<<<<< HEAD
	if (in_atomic() || !mm || current->pagefault_disabled)
=======
	if (!mm || pagefault_disabled())
>>>>>>> f0b62f18
		goto no_context;

	down_read(&mm->mmap_sem);

	vma = find_vma(mm, address);
	if (!vma)
		goto bad_area;
	if (vma->vm_start <= address)
		goto good_area;
	if (!(vma->vm_flags & VM_GROWSDOWN))
		goto bad_area;
	if (expand_stack(vma, address))
		goto bad_area;

	/*
	 * Ok, we have a good vm_area for this memory access, so
	 * we can handle it..
	 */
good_area:
	si_code = SEGV_ACCERR;
	if (writeaccess) {
		if (!(vma->vm_flags & VM_WRITE))
			goto bad_area;
	} else {
		if (!(vma->vm_flags & (VM_READ | VM_EXEC | VM_WRITE)))
			goto bad_area;
	}

	/*
	 * If for any reason at all we couldn't handle the fault,
	 * make sure we exit gracefully rather than endlessly redo
	 * the fault.
	 */
	fault = handle_mm_fault(mm, vma, address, writeaccess ? FAULT_FLAG_WRITE : 0);
	if (unlikely(fault & VM_FAULT_ERROR)) {
		if (fault & VM_FAULT_OOM)
			goto out_of_memory;
		else if (fault & VM_FAULT_SIGBUS)
			goto do_sigbus;
		BUG();
	}
	if (fault & VM_FAULT_MAJOR) {
		tsk->maj_flt++;
		perf_sw_event(PERF_COUNT_SW_PAGE_FAULTS_MAJ, 1, 0,
				     regs, address);
	} else {
		tsk->min_flt++;
		perf_sw_event(PERF_COUNT_SW_PAGE_FAULTS_MIN, 1, 0,
				     regs, address);
	}

	up_read(&mm->mmap_sem);
	return;

	/*
	 * Something tried to access memory that isn't in our memory map..
	 * Fix it, but check if it's kernel or user first..
	 */
bad_area:
	up_read(&mm->mmap_sem);

bad_area_nosemaphore:
	if (user_mode(regs)) {
		info.si_signo = SIGSEGV;
		info.si_errno = 0;
		info.si_code = si_code;
		info.si_addr = (void *) address;
		force_sig_info(SIGSEGV, &info, tsk);
		return;
	}

no_context:
	/* Are we prepared to handle this kernel fault?  */
	if (fixup_exception(regs))
		return;

	if (handle_trapped_io(regs, address))
		return;
/*
 * Oops. The kernel tried to access some bad page. We'll have to
 * terminate things with extreme prejudice.
 *
 */

	bust_spinlocks(1);

	if (oops_may_print()) {
		unsigned long page;

		if (address < PAGE_SIZE)
			printk(KERN_ALERT "Unable to handle kernel NULL "
					  "pointer dereference");
		else
			printk(KERN_ALERT "Unable to handle kernel paging "
					  "request");
		printk(" at virtual address %08lx\n", address);
		printk(KERN_ALERT "pc = %08lx\n", regs->pc);
		page = (unsigned long)get_TTB();
		if (page) {
			page = ((__typeof__(page) *)page)[address >> PGDIR_SHIFT];
			printk(KERN_ALERT "*pde = %08lx\n", page);
			if (page & _PAGE_PRESENT) {
				page &= PAGE_MASK;
				address &= 0x003ff000;
				page = ((__typeof__(page) *)
						__va(page))[address >>
							    PAGE_SHIFT];
				printk(KERN_ALERT "*pte = %08lx\n", page);
			}
		}
	}

	die("Oops", regs, writeaccess);
	bust_spinlocks(0);
	do_exit(SIGKILL);

/*
 * We ran out of memory, or some other thing happened to us that made
 * us unable to handle the page fault gracefully.
 */
out_of_memory:
	up_read(&mm->mmap_sem);
	if (!user_mode(regs))
		goto no_context;
	pagefault_out_of_memory();
	return;

do_sigbus:
	up_read(&mm->mmap_sem);

	/*
	 * Send a sigbus, regardless of whether we were in kernel
	 * or user mode.
	 */
	info.si_signo = SIGBUS;
	info.si_errno = 0;
	info.si_code = BUS_ADRERR;
	info.si_addr = (void *)address;
	force_sig_info(SIGBUS, &info, tsk);

	/* Kernel mode? Handle exceptions or die */
	if (!user_mode(regs))
		goto no_context;
}

/*
 * Called with interrupts disabled.
 */
asmlinkage int __kprobes
handle_tlbmiss(struct pt_regs *regs, unsigned long writeaccess,
	       unsigned long address)
{
	pgd_t *pgd;
	pud_t *pud;
	pmd_t *pmd;
	pte_t *pte;
	pte_t entry;

	/*
	 * We don't take page faults for P1, P2, and parts of P4, these
	 * are always mapped, whether it be due to legacy behaviour in
	 * 29-bit mode, or due to PMB configuration in 32-bit mode.
	 */
	if (address >= P3SEG && address < P3_ADDR_MAX) {
		pgd = pgd_offset_k(address);
	} else {
		if (unlikely(address >= TASK_SIZE || !current->mm))
			return 1;

		pgd = pgd_offset(current->mm, address);
	}

	pud = pud_offset(pgd, address);
	if (pud_none_or_clear_bad(pud))
		return 1;
	pmd = pmd_offset(pud, address);
	if (pmd_none_or_clear_bad(pmd))
		return 1;
	pte = pte_offset_kernel(pmd, address);
	entry = *pte;
	if (unlikely(pte_none(entry) || pte_not_present(entry)))
		return 1;
	if (unlikely(writeaccess && !pte_write(entry)))
		return 1;

	if (writeaccess)
		entry = pte_mkdirty(entry);
	entry = pte_mkyoung(entry);

	set_pte(pte, entry);

#if defined(CONFIG_CPU_SH4) && !defined(CONFIG_SMP)
	/*
	 * SH-4 does not set MMUCR.RC to the corresponding TLB entry in
	 * the case of an initial page write exception, so we need to
	 * flush it in order to avoid potential TLB entry duplication.
	 */
	if (writeaccess == 2)
		local_flush_tlb_one(get_asid(), address & PAGE_MASK);
#endif

	update_mmu_cache(NULL, address, pte);

	return 0;
}<|MERGE_RESOLUTION|>--- conflicted
+++ resolved
@@ -166,11 +166,7 @@
 	 * If we're in an interrupt, have no user context or are running
 	 * in an atomic region then we must not take the fault:
 	 */
-<<<<<<< HEAD
-	if (in_atomic() || !mm || current->pagefault_disabled)
-=======
 	if (!mm || pagefault_disabled())
->>>>>>> f0b62f18
 		goto no_context;
 
 	down_read(&mm->mmap_sem);
