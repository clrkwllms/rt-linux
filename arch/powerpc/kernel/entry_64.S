/*
 *  PowerPC version 
 *    Copyright (C) 1995-1996 Gary Thomas (gdt@linuxppc.org)
 *  Rewritten by Cort Dougan (cort@cs.nmt.edu) for PReP
 *    Copyright (C) 1996 Cort Dougan <cort@cs.nmt.edu>
 *  Adapted for Power Macintosh by Paul Mackerras.
 *  Low-level exception handlers and MMU support
 *  rewritten by Paul Mackerras.
 *    Copyright (C) 1996 Paul Mackerras.
 *  MPC8xx modifications Copyright (C) 1997 Dan Malek (dmalek@jlc.net).
 *
 *  This file contains the system call entry code, context switch
 *  code, and exception/interrupt return code for PowerPC.
 *
 *  This program is free software; you can redistribute it and/or
 *  modify it under the terms of the GNU General Public License
 *  as published by the Free Software Foundation; either version
 *  2 of the License, or (at your option) any later version.
 */

#include <linux/errno.h>
#include <asm/unistd.h>
#include <asm/processor.h>
#include <asm/page.h>
#include <asm/mmu.h>
#include <asm/thread_info.h>
#include <asm/ppc_asm.h>
#include <asm/asm-offsets.h>
#include <asm/cputable.h>
#include <asm/firmware.h>
#include <asm/bug.h>
#include <asm/ptrace.h>
#include <asm/irqflags.h>
#include <asm/ftrace.h>

/*
 * System calls.
 */
	.section	".toc","aw"
.SYS_CALL_TABLE:
	.tc .sys_call_table[TC],.sys_call_table

/* This value is used to mark exception frames on the stack. */
exception_marker:
	.tc	ID_EXC_MARKER[TC],STACK_FRAME_REGS_MARKER

	.section	".text"
	.align 7

#undef SHOW_SYSCALLS

	.globl system_call_common
system_call_common:
	andi.	r10,r12,MSR_PR
	mr	r10,r1
	addi	r1,r1,-INT_FRAME_SIZE
	beq-	1f
	ld	r1,PACAKSAVE(r13)
1:	std	r10,0(r1)
	std	r11,_NIP(r1)
	std	r12,_MSR(r1)
	std	r0,GPR0(r1)
	std	r10,GPR1(r1)
	ACCOUNT_CPU_USER_ENTRY(r10, r11)
	/*
	 * This "crclr so" clears CR0.SO, which is the error indication on
	 * return from this system call.  There must be no cmp instruction
	 * between it and the "mfcr r9" below, otherwise if XER.SO is set,
	 * CR0.SO will get set, causing all system calls to appear to fail.
	 */
	crclr	so
	std	r2,GPR2(r1)
	std	r3,GPR3(r1)
	std	r4,GPR4(r1)
	std	r5,GPR5(r1)
	std	r6,GPR6(r1)
	std	r7,GPR7(r1)
	std	r8,GPR8(r1)
	li	r11,0
	std	r11,GPR9(r1)
	std	r11,GPR10(r1)
	std	r11,GPR11(r1)
	std	r11,GPR12(r1)
	std	r9,GPR13(r1)
	mfcr	r9
	mflr	r10
	li	r11,0xc01
	std	r9,_CCR(r1)
	std	r10,_LINK(r1)
	std	r11,_TRAP(r1)
	mfxer	r9
	mfctr	r10
	std	r9,_XER(r1)
	std	r10,_CTR(r1)
	std	r3,ORIG_GPR3(r1)
	ld	r2,PACATOC(r13)
	addi	r9,r1,STACK_FRAME_OVERHEAD
	ld	r11,exception_marker@toc(r2)
	std	r11,-16(r9)		/* "regshere" marker */
#ifdef CONFIG_TRACE_IRQFLAGS
	bl	.trace_hardirqs_on
	REST_GPR(0,r1)
	REST_4GPRS(3,r1)
	REST_2GPRS(7,r1)
	addi	r9,r1,STACK_FRAME_OVERHEAD
	ld	r12,_MSR(r1)
#endif /* CONFIG_TRACE_IRQFLAGS */
	li	r10,1
	stb	r10,PACASOFTIRQEN(r13)
	stb	r10,PACAHARDIRQEN(r13)
	std	r10,SOFTE(r1)
#ifdef CONFIG_PPC_ISERIES
BEGIN_FW_FTR_SECTION
	/* Hack for handling interrupts when soft-enabling on iSeries */
	cmpdi	cr1,r0,0x5555		/* syscall 0x5555 */
	andi.	r10,r12,MSR_PR		/* from kernel */
	crand	4*cr0+eq,4*cr1+eq,4*cr0+eq
	bne	2f
	b	hardware_interrupt_entry
2:
END_FW_FTR_SECTION_IFSET(FW_FEATURE_ISERIES)
#endif /* CONFIG_PPC_ISERIES */

	/* Hard enable interrupts */
#ifdef CONFIG_PPC_BOOK3E
	wrteei	1
#else
	mfmsr	r11
	ori	r11,r11,MSR_EE
	mtmsrd	r11,1
#endif /* CONFIG_PPC_BOOK3E */

#ifdef SHOW_SYSCALLS
	bl	.do_show_syscall
	REST_GPR(0,r1)
	REST_4GPRS(3,r1)
	REST_2GPRS(7,r1)
	addi	r9,r1,STACK_FRAME_OVERHEAD
#endif
	clrrdi	r11,r1,THREAD_SHIFT
	ld	r10,TI_FLAGS(r11)
	andi.	r11,r10,_TIF_SYSCALL_T_OR_A
	bne-	syscall_dotrace
syscall_dotrace_cont:
	cmpldi	0,r0,NR_syscalls
	bge-	syscall_enosys

system_call:			/* label this so stack traces look sane */
/*
 * Need to vector to 32 Bit or default sys_call_table here,
 * based on caller's run-mode / personality.
 */
	ld	r11,.SYS_CALL_TABLE@toc(2)
	andi.	r10,r10,_TIF_32BIT
	beq	15f
	addi	r11,r11,8	/* use 32-bit syscall entries */
	clrldi	r3,r3,32
	clrldi	r4,r4,32
	clrldi	r5,r5,32
	clrldi	r6,r6,32
	clrldi	r7,r7,32
	clrldi	r8,r8,32
15:
	slwi	r0,r0,4
	ldx	r10,r11,r0	/* Fetch system call handler [ptr] */
	mtctr   r10
	bctrl			/* Call handler */

syscall_exit:
	std	r3,RESULT(r1)
#ifdef SHOW_SYSCALLS
	bl	.do_show_syscall_exit
	ld	r3,RESULT(r1)
#endif
	clrrdi	r12,r1,THREAD_SHIFT

	ld	r8,_MSR(r1)
#ifdef CONFIG_PPC_BOOK3S
	/* No MSR:RI on BookE */
	andi.	r10,r8,MSR_RI
	beq-	unrecov_restore
#endif

	/* Disable interrupts so current_thread_info()->flags can't change,
	 * and so that we don't get interrupted after loading SRR0/1.
	 */
#ifdef CONFIG_PPC_BOOK3E
	wrteei	0
#else
	mfmsr	r10
	rldicl	r10,r10,48,1
	rotldi	r10,r10,16
	mtmsrd	r10,1
#endif /* CONFIG_PPC_BOOK3E */

	ld	r9,TI_FLAGS(r12)
	li	r11,-_LAST_ERRNO
	andi.	r0,r9,(_TIF_SYSCALL_T_OR_A|_TIF_SINGLESTEP|_TIF_USER_WORK_MASK|_TIF_PERSYSCALL_MASK)
	bne-	syscall_exit_work
	cmpld	r3,r11
	ld	r5,_CCR(r1)
	bge-	syscall_error
syscall_error_cont:
	ld	r7,_NIP(r1)
	stdcx.	r0,0,r1			/* to clear the reservation */
	andi.	r6,r8,MSR_PR
	ld	r4,_LINK(r1)
	/*
	 * Clear RI before restoring r13.  If we are returning to
	 * userspace and we take an exception after restoring r13,
	 * we end up corrupting the userspace r13 value.
	 */
#ifdef CONFIG_PPC_BOOK3S
	/* No MSR:RI on BookE */
	li	r12,MSR_RI
	andc	r11,r10,r12
	mtmsrd	r11,1			/* clear MSR.RI */
#endif /* CONFIG_PPC_BOOK3S */

	beq-	1f
	ACCOUNT_CPU_USER_EXIT(r11, r12)
	ld	r13,GPR13(r1)	/* only restore r13 if returning to usermode */
1:	ld	r2,GPR2(r1)
	ld	r1,GPR1(r1)
	mtlr	r4
	mtcr	r5
	mtspr	SPRN_SRR0,r7
	mtspr	SPRN_SRR1,r8
	RFI
	b	.	/* prevent speculative execution */

syscall_error:	
	oris	r5,r5,0x1000	/* Set SO bit in CR */
	neg	r3,r3
	std	r5,_CCR(r1)
	b	syscall_error_cont
	
/* Traced system call support */
syscall_dotrace:
	bl	.save_nvgprs
	addi	r3,r1,STACK_FRAME_OVERHEAD
	bl	.do_syscall_trace_enter
	/*
	 * Restore argument registers possibly just changed.
	 * We use the return value of do_syscall_trace_enter
	 * for the call number to look up in the table (r0).
	 */
	mr	r0,r3
	ld	r3,GPR3(r1)
	ld	r4,GPR4(r1)
	ld	r5,GPR5(r1)
	ld	r6,GPR6(r1)
	ld	r7,GPR7(r1)
	ld	r8,GPR8(r1)
	addi	r9,r1,STACK_FRAME_OVERHEAD
	clrrdi	r10,r1,THREAD_SHIFT
	ld	r10,TI_FLAGS(r10)
	b	syscall_dotrace_cont

syscall_enosys:
	li	r3,-ENOSYS
	b	syscall_exit
	
syscall_exit_work:
	/* If TIF_RESTOREALL is set, don't scribble on either r3 or ccr.
	 If TIF_NOERROR is set, just save r3 as it is. */

	andi.	r0,r9,_TIF_RESTOREALL
	beq+	0f
	REST_NVGPRS(r1)
	b	2f
0:	cmpld	r3,r11		/* r10 is -LAST_ERRNO */
	blt+	1f
	andi.	r0,r9,_TIF_NOERROR
	bne-	1f
	ld	r5,_CCR(r1)
	neg	r3,r3
	oris	r5,r5,0x1000	/* Set SO bit in CR */
	std	r5,_CCR(r1)
1:	std	r3,GPR3(r1)
2:	andi.	r0,r9,(_TIF_PERSYSCALL_MASK)
	beq	4f

	/* Clear per-syscall TIF flags if any are set.  */

	li	r11,_TIF_PERSYSCALL_MASK
	addi	r12,r12,TI_FLAGS
3:	ldarx	r10,0,r12
	andc	r10,r10,r11
	stdcx.	r10,0,r12
	bne-	3b
	subi	r12,r12,TI_FLAGS

4:	/* Anything else left to do? */
	andi.	r0,r9,(_TIF_SYSCALL_T_OR_A|_TIF_SINGLESTEP)
	beq	.ret_from_except_lite

	/* Re-enable interrupts */
#ifdef CONFIG_PPC_BOOK3E
	wrteei	1
#else
	mfmsr	r10
	ori	r10,r10,MSR_EE
	mtmsrd	r10,1
#endif /* CONFIG_PPC_BOOK3E */

	bl	.save_nvgprs
	addi	r3,r1,STACK_FRAME_OVERHEAD
	bl	.do_syscall_trace_leave
	b	.ret_from_except

/* Save non-volatile GPRs, if not already saved. */
_GLOBAL(save_nvgprs)
	ld	r11,_TRAP(r1)
	andi.	r0,r11,1
	beqlr-
	SAVE_NVGPRS(r1)
	clrrdi	r0,r11,1
	std	r0,_TRAP(r1)
	blr

	
/*
 * The sigsuspend and rt_sigsuspend system calls can call do_signal
 * and thus put the process into the stopped state where we might
 * want to examine its user state with ptrace.  Therefore we need
 * to save all the nonvolatile registers (r14 - r31) before calling
 * the C code.  Similarly, fork, vfork and clone need the full
 * register state on the stack so that it can be copied to the child.
 */

_GLOBAL(ppc_fork)
	bl	.save_nvgprs
	bl	.sys_fork
	b	syscall_exit

_GLOBAL(ppc_vfork)
	bl	.save_nvgprs
	bl	.sys_vfork
	b	syscall_exit

_GLOBAL(ppc_clone)
	bl	.save_nvgprs
	bl	.sys_clone
	b	syscall_exit

_GLOBAL(ppc32_swapcontext)
	bl	.save_nvgprs
	bl	.compat_sys_swapcontext
	b	syscall_exit

_GLOBAL(ppc64_swapcontext)
	bl	.save_nvgprs
	bl	.sys_swapcontext
	b	syscall_exit

_GLOBAL(ret_from_fork)
	bl	.schedule_tail
	REST_NVGPRS(r1)
	li	r3,0
	b	syscall_exit

/*
 * This routine switches between two different tasks.  The process
 * state of one is saved on its kernel stack.  Then the state
 * of the other is restored from its kernel stack.  The memory
 * management hardware is updated to the second process's state.
 * Finally, we can return to the second process, via ret_from_except.
 * On entry, r3 points to the THREAD for the current task, r4
 * points to the THREAD for the new task.
 *
 * Note: there are two ways to get to the "going out" portion
 * of this code; either by coming in via the entry (_switch)
 * or via "fork" which must set up an environment equivalent
 * to the "_switch" path.  If you change this you'll have to change
 * the fork code also.
 *
 * The code which creates the new task context is in 'copy_thread'
 * in arch/powerpc/kernel/process.c 
 */
	.align	7
_GLOBAL(_switch)
	mflr	r0
	std	r0,16(r1)
	stdu	r1,-SWITCH_FRAME_SIZE(r1)
	/* r3-r13 are caller saved -- Cort */
	SAVE_8GPRS(14, r1)
	SAVE_10GPRS(22, r1)
	mflr	r20		/* Return to switch caller */
	mfmsr	r22
	li	r0, MSR_FP
#ifdef CONFIG_VSX
BEGIN_FTR_SECTION
	oris	r0,r0,MSR_VSX@h	/* Disable VSX */
END_FTR_SECTION_IFSET(CPU_FTR_VSX)
#endif /* CONFIG_VSX */
#ifdef CONFIG_ALTIVEC
BEGIN_FTR_SECTION
	oris	r0,r0,MSR_VEC@h	/* Disable altivec */
	mfspr	r24,SPRN_VRSAVE	/* save vrsave register value */
	std	r24,THREAD_VRSAVE(r3)
END_FTR_SECTION_IFSET(CPU_FTR_ALTIVEC)
#endif /* CONFIG_ALTIVEC */
	and.	r0,r0,r22
	beq+	1f
	andc	r22,r22,r0
	MTMSRD(r22)
	isync
1:	std	r20,_NIP(r1)
	mfcr	r23
	std	r23,_CCR(r1)
	std	r1,KSP(r3)	/* Set old stack pointer */

#ifdef CONFIG_SMP
	/* We need a sync somewhere here to make sure that if the
	 * previous task gets rescheduled on another CPU, it sees all
	 * stores it has performed on this one.
	 */
	sync
#endif /* CONFIG_SMP */

	addi	r6,r4,-THREAD	/* Convert THREAD to 'current' */
	std	r6,PACACURRENT(r13)	/* Set new 'current' */

	ld	r8,KSP(r4)	/* new stack pointer */
#ifdef CONFIG_PPC_BOOK3S
BEGIN_FTR_SECTION
  BEGIN_FTR_SECTION_NESTED(95)
	clrrdi	r6,r8,28	/* get its ESID */
	clrrdi	r9,r1,28	/* get current sp ESID */
  FTR_SECTION_ELSE_NESTED(95)
	clrrdi	r6,r8,40	/* get its 1T ESID */
	clrrdi	r9,r1,40	/* get current sp 1T ESID */
  ALT_FTR_SECTION_END_NESTED_IFCLR(CPU_FTR_1T_SEGMENT, 95)
FTR_SECTION_ELSE
	b	2f
ALT_FTR_SECTION_END_IFSET(CPU_FTR_SLB)
	clrldi.	r0,r6,2		/* is new ESID c00000000? */
	cmpd	cr1,r6,r9	/* or is new ESID the same as current ESID? */
	cror	eq,4*cr1+eq,eq
	beq	2f		/* if yes, don't slbie it */

	/* Bolt in the new stack SLB entry */
	ld	r7,KSP_VSID(r4)	/* Get new stack's VSID */
	oris	r0,r6,(SLB_ESID_V)@h
	ori	r0,r0,(SLB_NUM_BOLTED-1)@l
BEGIN_FTR_SECTION
	li	r9,MMU_SEGSIZE_1T	/* insert B field */
	oris	r6,r6,(MMU_SEGSIZE_1T << SLBIE_SSIZE_SHIFT)@h
	rldimi	r7,r9,SLB_VSID_SSIZE_SHIFT,0
END_FTR_SECTION_IFSET(CPU_FTR_1T_SEGMENT)

	/* Update the last bolted SLB.  No write barriers are needed
	 * here, provided we only update the current CPU's SLB shadow
	 * buffer.
	 */
	ld	r9,PACA_SLBSHADOWPTR(r13)
	li	r12,0
	std	r12,SLBSHADOW_STACKESID(r9) /* Clear ESID */
	std	r7,SLBSHADOW_STACKVSID(r9)  /* Save VSID */
	std	r0,SLBSHADOW_STACKESID(r9)  /* Save ESID */

	/* No need to check for CPU_FTR_NO_SLBIE_B here, since when
	 * we have 1TB segments, the only CPUs known to have the errata
	 * only support less than 1TB of system memory and we'll never
	 * actually hit this code path.
	 */

	slbie	r6
	slbie	r6		/* Workaround POWER5 < DD2.1 issue */
	slbmte	r7,r0
	isync
2:
#endif /* !CONFIG_PPC_BOOK3S */

	clrrdi	r7,r8,THREAD_SHIFT	/* base of new stack */
	/* Note: this uses SWITCH_FRAME_SIZE rather than INT_FRAME_SIZE
	   because we don't need to leave the 288-byte ABI gap at the
	   top of the kernel stack. */
	addi	r7,r7,THREAD_SIZE-SWITCH_FRAME_SIZE

	mr	r1,r8		/* start using new stack pointer */
	std	r7,PACAKSAVE(r13)

	ld	r6,_CCR(r1)
	mtcrf	0xFF,r6

#ifdef CONFIG_ALTIVEC
BEGIN_FTR_SECTION
	ld	r0,THREAD_VRSAVE(r4)
	mtspr	SPRN_VRSAVE,r0		/* if G4, restore VRSAVE reg */
END_FTR_SECTION_IFSET(CPU_FTR_ALTIVEC)
#endif /* CONFIG_ALTIVEC */

	/* r3-r13 are destroyed -- Cort */
	REST_8GPRS(14, r1)
	REST_10GPRS(22, r1)

	/* convert old thread to its task_struct for return value */
	addi	r3,r3,-THREAD
	ld	r7,_NIP(r1)	/* Return to _switch caller in new task */
	mtlr	r7
	addi	r1,r1,SWITCH_FRAME_SIZE
	blr

	.align	7
_GLOBAL(ret_from_except)
	ld	r11,_TRAP(r1)
	andi.	r0,r11,1
	bne	.ret_from_except_lite
	REST_NVGPRS(r1)

_GLOBAL(ret_from_except_lite)
	/*
	 * Disable interrupts so that current_thread_info()->flags
	 * can't change between when we test it and when we return
	 * from the interrupt.
	 */
#ifdef CONFIG_PPC_BOOK3E
	wrteei	0
#else
	mfmsr	r10		/* Get current interrupt state */
	rldicl	r9,r10,48,1	/* clear MSR_EE */
	rotldi	r9,r9,16
	mtmsrd	r9,1		/* Update machine state */
#endif /* CONFIG_PPC_BOOK3E */

#ifdef CONFIG_PREEMPT
	clrrdi	r9,r1,THREAD_SHIFT	/* current_thread_info() */
	li	r0,_TIF_NEED_RESCHED	/* bits to check */
	ld	r3,_MSR(r1)
	ld	r4,TI_FLAGS(r9)
	/* Move MSR_PR bit in r3 to _TIF_SIGPENDING position in r0 */
	rlwimi	r0,r3,32+TIF_SIGPENDING-MSR_PR_LG,_TIF_SIGPENDING
	and.	r0,r4,r0	/* check NEED_RESCHED and maybe SIGPENDING */
	bne	do_work

#else /* !CONFIG_PREEMPT */
	ld	r3,_MSR(r1)	/* Returning to user mode? */
	andi.	r3,r3,MSR_PR
	beq	restore		/* if not, just restore regs and return */

	/* Check current_thread_info()->flags */
	clrrdi	r9,r1,THREAD_SHIFT
	ld	r4,TI_FLAGS(r9)
	andi.	r0,r4,_TIF_USER_WORK_MASK
	bne	do_work
#endif

restore:
BEGIN_FW_FTR_SECTION
	ld	r5,SOFTE(r1)
FW_FTR_SECTION_ELSE
	b	.Liseries_check_pending_irqs
ALT_FW_FTR_SECTION_END_IFCLR(FW_FEATURE_ISERIES)
2:
	TRACE_AND_RESTORE_IRQ(r5);

#ifdef CONFIG_PERF_EVENTS
	/* check paca->perf_event_pending if we're enabling ints */
	lbz	r3,PACAPERFPEND(r13)
	and.	r3,r3,r5
	beq	27f
	bl	.perf_event_do_pending
27:
#endif /* CONFIG_PERF_EVENTS */

	/* extract EE bit and use it to restore paca->hard_enabled */
	ld	r3,_MSR(r1)
	rldicl	r4,r3,49,63		/* r0 = (r3 >> 15) & 1 */
	stb	r4,PACAHARDIRQEN(r13)

#ifdef CONFIG_PPC_BOOK3E
	b	.exception_return_book3e
#else
	ld	r4,_CTR(r1)
	ld	r0,_LINK(r1)
	mtctr	r4
	mtlr	r0
	ld	r4,_XER(r1)
	mtspr	SPRN_XER,r4

	REST_8GPRS(5, r1)

	andi.	r0,r3,MSR_RI
	beq-	unrecov_restore

	stdcx.	r0,0,r1		/* to clear the reservation */

	/*
	 * Clear RI before restoring r13.  If we are returning to
	 * userspace and we take an exception after restoring r13,
	 * we end up corrupting the userspace r13 value.
	 */
	mfmsr	r4
	andc	r4,r4,r0	/* r0 contains MSR_RI here */
	mtmsrd	r4,1

	/*
	 * r13 is our per cpu area, only restore it if we are returning to
	 * userspace
	 */
	andi.	r0,r3,MSR_PR
	beq	1f
	ACCOUNT_CPU_USER_EXIT(r2, r4)
	REST_GPR(13, r1)
1:
	mtspr	SPRN_SRR1,r3

	ld	r2,_CCR(r1)
	mtcrf	0xFF,r2
	ld	r2,_NIP(r1)
	mtspr	SPRN_SRR0,r2

	ld	r0,GPR0(r1)
	ld	r2,GPR2(r1)
	ld	r3,GPR3(r1)
	ld	r4,GPR4(r1)
	ld	r1,GPR1(r1)

	rfid
	b	.	/* prevent speculative execution */

#endif /* CONFIG_PPC_BOOK3E */

.Liseries_check_pending_irqs:
#ifdef CONFIG_PPC_ISERIES
	ld	r5,SOFTE(r1)
	cmpdi	0,r5,0
	beq	2b
	/* Check for pending interrupts (iSeries) */
	ld	r3,PACALPPACAPTR(r13)
	ld	r3,LPPACAANYINT(r3)
	cmpdi	r3,0
	beq+	2b			/* skip do_IRQ if no interrupts */

	li	r3,0
	stb	r3,PACASOFTIRQEN(r13)	/* ensure we are soft-disabled */
#ifdef CONFIG_TRACE_IRQFLAGS
	bl	.trace_hardirqs_off
	mfmsr	r10
#endif
	ori	r10,r10,MSR_EE
	mtmsrd	r10			/* hard-enable again */
	addi	r3,r1,STACK_FRAME_OVERHEAD
	bl	.do_IRQ
	b	.ret_from_except_lite		/* loop back and handle more */
#endif

do_work:
#ifdef CONFIG_PREEMPT
	andi.	r0,r3,MSR_PR	/* Returning to user mode? */
	bne	user_work
	/* Check that preempt_count() == 0 and interrupts are enabled */
	lwz	r8,TI_PREEMPT(r9)
	cmpwi	cr1,r8,0
	ld	r0,SOFTE(r1)
	cmpdi	r0,0
	crandc	eq,cr1*4+eq,eq
	bne	restore
<<<<<<< HEAD
	/* here we are preempting the current task */
1:
	/*
	 * preempt_schedule_irq() expects interrupts disabled and returns
	 * with interrupts disabled. No need to check preemption again,
	 * preempt_schedule_irq just did that for us.
	 */
	bl	.preempt_schedule_irq
#ifdef CONFIG_TRACE_IRQFLAGS
	bl	.trace_hardirqs_on
#endif /* CONFIG_TRACE_IRQFLAGS */

	/* Note: we just clobbered r10 which used to contain the previous
	 * MSR before the hard-disabling done by the caller of do_work.
	 * We don't have that value anymore, but it doesn't matter as
	 * we will hard-enable unconditionally, we can just reload the
	 * current MSR into r10
	 */
	bl		.preempt_schedule_irq
	mfmsr	r10
	clrrdi  r9,r1,THREAD_SHIFT
	rldicl  r10,r10,48,1    /* disable interrupts again */
	rotldi  r10,r10,16
	mtmsrd  r10,1
	ld      r4,TI_FLAGS(r9)
	andi.   r0,r4,(_TIF_NEED_RESCHED)
	bne     1b
	b	restore

user_work:
#endif
=======

	/* Here we are preempting the current task.
	 *
	 * Ensure interrupts are soft-disabled. We also properly mark
	 * the PACA to reflect the fact that they are hard-disabled
	 * and trace the change
	 */
	li	r0,0
	stb	r0,PACASOFTIRQEN(r13)
	stb	r0,PACAHARDIRQEN(r13)
	TRACE_DISABLE_INTS

	/* Call the scheduler with soft IRQs off */
1:	bl	.preempt_schedule_irq

	/* Hard-disable interrupts again (and update PACA) */
#ifdef CONFIG_PPC_BOOK3E
	wrteei	0
#else
	mfmsr	r10
	rldicl	r10,r10,48,1
	rotldi	r10,r10,16
	mtmsrd	r10,1
#endif /* CONFIG_PPC_BOOK3E */
	li	r0,0
	stb	r0,PACAHARDIRQEN(r13)

	/* Re-test flags and eventually loop */
	clrrdi	r9,r1,THREAD_SHIFT
	ld	r4,TI_FLAGS(r9)
	andi.	r0,r4,_TIF_NEED_RESCHED
	bne	1b
	b	restore

user_work:
#endif /* CONFIG_PREEMPT */

	/* Enable interrupts */
#ifdef CONFIG_PPC_BOOK3E
	wrteei	1
#else
	ori	r10,r10,MSR_EE
	mtmsrd	r10,1
#endif /* CONFIG_PPC_BOOK3E */

>>>>>>> 4ec62b2b
	andi.	r0,r4,_TIF_NEED_RESCHED
	beq	1f

	/* preempt_schedule_irq() expects interrupts disabled. */
	bl	.preempt_schedule_irq
	b	.ret_from_except_lite

	/* here we are preempting the current task */
1:	li	r0,1
	stb	r0,PACASOFTIRQEN(r13)
	stb	r0,PACAHARDIRQEN(r13)

	/* Enable interrupts */
	ori	r10,r10,MSR_EE
	mtmsrd	r10,1

	bl	.save_nvgprs
	addi	r3,r1,STACK_FRAME_OVERHEAD
	bl	.do_signal
	b	.ret_from_except

unrecov_restore:
	addi	r3,r1,STACK_FRAME_OVERHEAD
	bl	.unrecoverable_exception
	b	unrecov_restore

#ifdef CONFIG_PPC_RTAS
/*
 * On CHRP, the Run-Time Abstraction Services (RTAS) have to be
 * called with the MMU off.
 *
 * In addition, we need to be in 32b mode, at least for now.
 * 
 * Note: r3 is an input parameter to rtas, so don't trash it...
 */
_GLOBAL(enter_rtas)
	mflr	r0
	std	r0,16(r1)
        stdu	r1,-RTAS_FRAME_SIZE(r1)	/* Save SP and create stack space. */

	/* Because RTAS is running in 32b mode, it clobbers the high order half
	 * of all registers that it saves.  We therefore save those registers
	 * RTAS might touch to the stack.  (r0, r3-r13 are caller saved)
   	 */
	SAVE_GPR(2, r1)			/* Save the TOC */
	SAVE_GPR(13, r1)		/* Save paca */
	SAVE_8GPRS(14, r1)		/* Save the non-volatiles */
	SAVE_10GPRS(22, r1)		/* ditto */

	mfcr	r4
	std	r4,_CCR(r1)
	mfctr	r5
	std	r5,_CTR(r1)
	mfspr	r6,SPRN_XER
	std	r6,_XER(r1)
	mfdar	r7
	std	r7,_DAR(r1)
	mfdsisr	r8
	std	r8,_DSISR(r1)

	/* Temporary workaround to clear CR until RTAS can be modified to
	 * ignore all bits.
	 */
	li	r0,0
	mtcr	r0

#ifdef CONFIG_BUG	
	/* There is no way it is acceptable to get here with interrupts enabled,
	 * check it with the asm equivalent of WARN_ON
	 */
	lbz	r0,PACASOFTIRQEN(r13)
1:	tdnei	r0,0
	EMIT_BUG_ENTRY 1b,__FILE__,__LINE__,BUGFLAG_WARNING
#endif
	
	/* Hard-disable interrupts */
	mfmsr	r6
	rldicl	r7,r6,48,1
	rotldi	r7,r7,16
	mtmsrd	r7,1

	/* Unfortunately, the stack pointer and the MSR are also clobbered,
	 * so they are saved in the PACA which allows us to restore
	 * our original state after RTAS returns.
         */
	std	r1,PACAR1(r13)
        std	r6,PACASAVEDMSR(r13)

	/* Setup our real return addr */	
	LOAD_REG_ADDR(r4,.rtas_return_loc)
	clrldi	r4,r4,2			/* convert to realmode address */
       	mtlr	r4

	li	r0,0
	ori	r0,r0,MSR_EE|MSR_SE|MSR_BE|MSR_RI
	andc	r0,r6,r0
	
        li      r9,1
        rldicr  r9,r9,MSR_SF_LG,(63-MSR_SF_LG)
	ori	r9,r9,MSR_IR|MSR_DR|MSR_FE0|MSR_FE1|MSR_FP
	andc	r6,r0,r9
	ori	r6,r6,MSR_RI
	sync				/* disable interrupts so SRR0/1 */
	mtmsrd	r0			/* don't get trashed */

	LOAD_REG_ADDR(r4, rtas)
	ld	r5,RTASENTRY(r4)	/* get the rtas->entry value */
	ld	r4,RTASBASE(r4)		/* get the rtas->base value */
	
	mtspr	SPRN_SRR0,r5
	mtspr	SPRN_SRR1,r6
	rfid
	b	.	/* prevent speculative execution */

_STATIC(rtas_return_loc)
	/* relocation is off at this point */
	mfspr	r4,SPRN_SPRG_PACA	/* Get PACA */
	clrldi	r4,r4,2			/* convert to realmode address */

	bcl	20,31,$+4
0:	mflr	r3
	ld	r3,(1f-0b)(r3)		/* get &.rtas_restore_regs */

	mfmsr   r6
	li	r0,MSR_RI
	andc	r6,r6,r0
	sync	
	mtmsrd  r6
        
        ld	r1,PACAR1(r4)           /* Restore our SP */
        ld	r4,PACASAVEDMSR(r4)     /* Restore our MSR */

	mtspr	SPRN_SRR0,r3
	mtspr	SPRN_SRR1,r4
	rfid
	b	.	/* prevent speculative execution */

	.align	3
1:	.llong	.rtas_restore_regs

_STATIC(rtas_restore_regs)
	/* relocation is on at this point */
	REST_GPR(2, r1)			/* Restore the TOC */
	REST_GPR(13, r1)		/* Restore paca */
	REST_8GPRS(14, r1)		/* Restore the non-volatiles */
	REST_10GPRS(22, r1)		/* ditto */

	mfspr	r13,SPRN_SPRG_PACA

	ld	r4,_CCR(r1)
	mtcr	r4
	ld	r5,_CTR(r1)
	mtctr	r5
	ld	r6,_XER(r1)
	mtspr	SPRN_XER,r6
	ld	r7,_DAR(r1)
	mtdar	r7
	ld	r8,_DSISR(r1)
	mtdsisr	r8

        addi	r1,r1,RTAS_FRAME_SIZE	/* Unstack our frame */
	ld	r0,16(r1)		/* get return address */

	mtlr    r0
        blr				/* return to caller */

#endif /* CONFIG_PPC_RTAS */

_GLOBAL(enter_prom)
	mflr	r0
	std	r0,16(r1)
        stdu	r1,-PROM_FRAME_SIZE(r1)	/* Save SP and create stack space */

	/* Because PROM is running in 32b mode, it clobbers the high order half
	 * of all registers that it saves.  We therefore save those registers
	 * PROM might touch to the stack.  (r0, r3-r13 are caller saved)
   	 */
	SAVE_GPR(2, r1)
	SAVE_GPR(13, r1)
	SAVE_8GPRS(14, r1)
	SAVE_10GPRS(22, r1)
	mfcr	r10
	mfmsr	r11
	std	r10,_CCR(r1)
	std	r11,_MSR(r1)

	/* Get the PROM entrypoint */
	mtlr	r4

	/* Switch MSR to 32 bits mode
	 */
#ifdef CONFIG_PPC_BOOK3E
	rlwinm	r11,r11,0,1,31
	mtmsr	r11
#else /* CONFIG_PPC_BOOK3E */
        mfmsr   r11
        li      r12,1
        rldicr  r12,r12,MSR_SF_LG,(63-MSR_SF_LG)
        andc    r11,r11,r12
        li      r12,1
        rldicr  r12,r12,MSR_ISF_LG,(63-MSR_ISF_LG)
        andc    r11,r11,r12
        mtmsrd  r11
#endif /* CONFIG_PPC_BOOK3E */
        isync

	/* Enter PROM here... */
	blrl

	/* Just make sure that r1 top 32 bits didn't get
	 * corrupt by OF
	 */
	rldicl	r1,r1,0,32

	/* Restore the MSR (back to 64 bits) */
	ld	r0,_MSR(r1)
	MTMSRD(r0)
        isync

	/* Restore other registers */
	REST_GPR(2, r1)
	REST_GPR(13, r1)
	REST_8GPRS(14, r1)
	REST_10GPRS(22, r1)
	ld	r4,_CCR(r1)
	mtcr	r4
	
        addi	r1,r1,PROM_FRAME_SIZE
	ld	r0,16(r1)
	mtlr    r0
        blr

#ifdef CONFIG_FUNCTION_TRACER
#ifdef CONFIG_DYNAMIC_FTRACE
_GLOBAL(mcount)
_GLOBAL(_mcount)
	blr

_GLOBAL(ftrace_caller)
	/* Taken from output of objdump from lib64/glibc */
	mflr	r3
	ld	r11, 0(r1)
	stdu	r1, -112(r1)
	std	r3, 128(r1)
	ld	r4, 16(r11)
	subi	r3, r3, MCOUNT_INSN_SIZE
.globl ftrace_call
ftrace_call:
	bl	ftrace_stub
	nop
#ifdef CONFIG_FUNCTION_GRAPH_TRACER
.globl ftrace_graph_call
ftrace_graph_call:
	b	ftrace_graph_stub
_GLOBAL(ftrace_graph_stub)
#endif
	ld	r0, 128(r1)
	mtlr	r0
	addi	r1, r1, 112
_GLOBAL(ftrace_stub)
	blr
#else
_GLOBAL(mcount)
	blr

_GLOBAL(_mcount)
	/* Taken from output of objdump from lib64/glibc */
	mflr	r3
	ld	r11, 0(r1)
	stdu	r1, -112(r1)
	std	r3, 128(r1)
	ld	r4, 16(r11)

	subi	r3, r3, MCOUNT_INSN_SIZE
	LOAD_REG_ADDR(r5,ftrace_trace_function)
	ld	r5,0(r5)
	ld	r5,0(r5)
	mtctr	r5
	bctrl
	nop


#ifdef CONFIG_FUNCTION_GRAPH_TRACER
	b	ftrace_graph_caller
#endif
	ld	r0, 128(r1)
	mtlr	r0
	addi	r1, r1, 112
_GLOBAL(ftrace_stub)
	blr

#endif /* CONFIG_DYNAMIC_FTRACE */

#ifdef CONFIG_FUNCTION_GRAPH_TRACER
_GLOBAL(ftrace_graph_caller)
	/* load r4 with local address */
	ld	r4, 128(r1)
	subi	r4, r4, MCOUNT_INSN_SIZE

	/* get the parent address */
	ld	r11, 112(r1)
	addi	r3, r11, 16

	bl	.prepare_ftrace_return
	nop

	ld	r0, 128(r1)
	mtlr	r0
	addi	r1, r1, 112
	blr

_GLOBAL(return_to_handler)
	/* need to save return values */
	std	r4,  -24(r1)
	std	r3,  -16(r1)
	std	r31, -8(r1)
	mr	r31, r1
	stdu	r1, -112(r1)

	bl	.ftrace_return_to_handler
	nop

	/* return value has real return address */
	mtlr	r3

	ld	r1, 0(r1)
	ld	r4,  -24(r1)
	ld	r3,  -16(r1)
	ld	r31, -8(r1)

	/* Jump back to real return address */
	blr

_GLOBAL(mod_return_to_handler)
	/* need to save return values */
	std	r4,  -32(r1)
	std	r3,  -24(r1)
	/* save TOC */
	std	r2,  -16(r1)
	std	r31, -8(r1)
	mr	r31, r1
	stdu	r1, -112(r1)

	/*
	 * We are in a module using the module's TOC.
	 * Switch to our TOC to run inside the core kernel.
	 */
	ld	r2, PACATOC(r13)

	bl	.ftrace_return_to_handler
	nop

	/* return value has real return address */
	mtlr	r3

	ld	r1, 0(r1)
	ld	r4,  -32(r1)
	ld	r3,  -24(r1)
	ld	r2,  -16(r1)
	ld	r31, -8(r1)

	/* Jump back to real return address */
	blr
#endif /* CONFIG_FUNCTION_GRAPH_TRACER */
#endif /* CONFIG_FUNCTION_TRACER */<|MERGE_RESOLUTION|>--- conflicted
+++ resolved
@@ -658,39 +658,6 @@
 	cmpdi	r0,0
 	crandc	eq,cr1*4+eq,eq
 	bne	restore
-<<<<<<< HEAD
-	/* here we are preempting the current task */
-1:
-	/*
-	 * preempt_schedule_irq() expects interrupts disabled and returns
-	 * with interrupts disabled. No need to check preemption again,
-	 * preempt_schedule_irq just did that for us.
-	 */
-	bl	.preempt_schedule_irq
-#ifdef CONFIG_TRACE_IRQFLAGS
-	bl	.trace_hardirqs_on
-#endif /* CONFIG_TRACE_IRQFLAGS */
-
-	/* Note: we just clobbered r10 which used to contain the previous
-	 * MSR before the hard-disabling done by the caller of do_work.
-	 * We don't have that value anymore, but it doesn't matter as
-	 * we will hard-enable unconditionally, we can just reload the
-	 * current MSR into r10
-	 */
-	bl		.preempt_schedule_irq
-	mfmsr	r10
-	clrrdi  r9,r1,THREAD_SHIFT
-	rldicl  r10,r10,48,1    /* disable interrupts again */
-	rotldi  r10,r10,16
-	mtmsrd  r10,1
-	ld      r4,TI_FLAGS(r9)
-	andi.   r0,r4,(_TIF_NEED_RESCHED)
-	bne     1b
-	b	restore
-
-user_work:
-#endif
-=======
 
 	/* Here we are preempting the current task.
 	 *
@@ -736,24 +703,12 @@
 	mtmsrd	r10,1
 #endif /* CONFIG_PPC_BOOK3E */
 
->>>>>>> 4ec62b2b
 	andi.	r0,r4,_TIF_NEED_RESCHED
 	beq	1f
-
-	/* preempt_schedule_irq() expects interrupts disabled. */
-	bl	.preempt_schedule_irq
+	bl	.schedule
 	b	.ret_from_except_lite
 
-	/* here we are preempting the current task */
-1:	li	r0,1
-	stb	r0,PACASOFTIRQEN(r13)
-	stb	r0,PACAHARDIRQEN(r13)
-
-	/* Enable interrupts */
-	ori	r10,r10,MSR_EE
-	mtmsrd	r10,1
-
-	bl	.save_nvgprs
+1:	bl	.save_nvgprs
 	addi	r3,r1,STACK_FRAME_OVERHEAD
 	bl	.do_signal
 	b	.ret_from_except
