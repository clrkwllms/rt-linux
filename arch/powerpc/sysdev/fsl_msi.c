--- conflicted
+++ resolved
@@ -173,11 +173,7 @@
 	u32 intr_index;
 	u32 have_shift = 0;
 
-<<<<<<< HEAD
-	atomic_spin_lock(&desc->lock);
-=======
 	raw_spin_lock(&desc->lock);
->>>>>>> 4ec62b2b
 	if ((msi_data->feature &  FSL_PIC_IP_MASK) == FSL_PIC_IP_IPIC) {
 		if (desc->chip->mask_ack)
 			desc->chip->mask_ack(irq);
@@ -229,11 +225,7 @@
 		break;
 	}
 unlock:
-<<<<<<< HEAD
-	atomic_spin_unlock(&desc->lock);
-=======
 	raw_spin_unlock(&desc->lock);
->>>>>>> 4ec62b2b
 }
 
 static int __devinit fsl_of_msi_probe(struct of_device *dev,
