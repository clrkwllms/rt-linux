/*
 * This module supports the iSeries PCI bus interrupt handling
 * Copyright (C) 20yy  <Robert L Holtorf> <IBM Corp>
 * Copyright (C) 2004-2005 IBM Corporation
 *
 * This program is free software; you can redistribute it and/or modify
 * it under the terms of the GNU General Public License as published by
 * the Free Software Foundation; either version 2 of the License, or
 * (at your option) any later version.
 *
 * This program is distributed in the hope that it will be useful,
 * but WITHOUT ANY WARRANTY; without even the implied warranty of
 * MERCHANTABILITY or FITNESS FOR A PARTICULAR PURPOSE.  See the
 * GNU General Public License for more details.
 *
 * You should have received a copy of the GNU General Public License
 * along with this program; if not, write to the:
 * Free Software Foundation, Inc.,
 * 59 Temple Place, Suite 330,
 * Boston, MA  02111-1307  USA
 *
 * Change Activity:
 *   Created, December 13, 2000 by Wayne Holm
 * End Change Activity
 */
#include <linux/pci.h>
#include <linux/init.h>
#include <linux/threads.h>
#include <linux/smp.h>
#include <linux/param.h>
#include <linux/string.h>
#include <linux/bootmem.h>
#include <linux/irq.h>
#include <linux/spinlock.h>

#include <asm/paca.h>
#include <asm/iseries/hv_types.h>
#include <asm/iseries/hv_lp_event.h>
#include <asm/iseries/hv_call_xm.h>
#include <asm/iseries/it_lp_queue.h>

#include "irq.h"
#include "pci.h"
#include "call_pci.h"
#include "smp.h"

#ifdef CONFIG_PCI

enum pci_event_type {
	pe_bus_created		= 0,	/* PHB has been created */
	pe_bus_error		= 1,	/* PHB has failed */
	pe_bus_failed		= 2,	/* Msg to Secondary, Primary failed bus */
	pe_node_failed		= 4,	/* Multi-adapter bridge has failed */
	pe_node_recovered	= 5,	/* Multi-adapter bridge has recovered */
	pe_bus_recovered	= 12,	/* PHB has been recovered */
	pe_unquiese_bus		= 18,	/* Secondary bus unqiescing */
	pe_bridge_error		= 21,	/* Bridge Error */
	pe_slot_interrupt	= 22	/* Slot interrupt */
};

struct pci_event {
	struct HvLpEvent event;
	union {
		u64 __align;		/* Align on an 8-byte boundary */
		struct {
			u32		fisr;
			HvBusNumber	bus_number;
			HvSubBusNumber	sub_bus_number;
			HvAgentId	dev_id;
		} slot;
		struct {
			HvBusNumber	bus_number;
			HvSubBusNumber	sub_bus_number;
		} bus;
		struct {
			HvBusNumber	bus_number;
			HvSubBusNumber	sub_bus_number;
			HvAgentId	dev_id;
		} node;
	} data;
};

static DEFINE_SPINLOCK(pending_irqs_lock);
static int num_pending_irqs;
static int pending_irqs[NR_IRQS];

static void int_received(struct pci_event *event)
{
	int irq;

	switch (event->event.xSubtype) {
	case pe_slot_interrupt:
		irq = event->event.xCorrelationToken;
		if (irq < NR_IRQS) {
			spin_lock(&pending_irqs_lock);
			pending_irqs[irq]++;
			num_pending_irqs++;
			spin_unlock(&pending_irqs_lock);
		} else {
			printk(KERN_WARNING "int_received: bad irq number %d\n",
					irq);
			HvCallPci_eoi(event->data.slot.bus_number,
					event->data.slot.sub_bus_number,
					event->data.slot.dev_id);
		}
		break;
		/* Ignore error recovery events for now */
	case pe_bus_created:
		printk(KERN_INFO "int_received: system bus %d created\n",
			event->data.bus.bus_number);
		break;
	case pe_bus_error:
	case pe_bus_failed:
		printk(KERN_INFO "int_received: system bus %d failed\n",
			event->data.bus.bus_number);
		break;
	case pe_bus_recovered:
	case pe_unquiese_bus:
		printk(KERN_INFO "int_received: system bus %d recovered\n",
			event->data.bus.bus_number);
		break;
	case pe_node_failed:
	case pe_bridge_error:
		printk(KERN_INFO
			"int_received: multi-adapter bridge %d/%d/%d failed\n",
			event->data.node.bus_number,
			event->data.node.sub_bus_number,
			event->data.node.dev_id);
		break;
	case pe_node_recovered:
		printk(KERN_INFO
			"int_received: multi-adapter bridge %d/%d/%d recovered\n",
			event->data.node.bus_number,
			event->data.node.sub_bus_number,
			event->data.node.dev_id);
		break;
	default:
		printk(KERN_ERR
			"int_received: unrecognized event subtype 0x%x\n",
			event->event.xSubtype);
		break;
	}
}

static void pci_event_handler(struct HvLpEvent *event)
{
	if (event && (event->xType == HvLpEvent_Type_PciIo)) {
		if (hvlpevent_is_int(event))
			int_received((struct pci_event *)event);
		else
			printk(KERN_ERR
				"pci_event_handler: unexpected ack received\n");
	} else if (event)
		printk(KERN_ERR
			"pci_event_handler: Unrecognized PCI event type 0x%x\n",
			(int)event->xType);
	else
		printk(KERN_ERR "pci_event_handler: NULL event received\n");
}

#define REAL_IRQ_TO_SUBBUS(irq)	(((irq) >> 14) & 0xff)
#define REAL_IRQ_TO_BUS(irq)	((((irq) >> 6) & 0xff) + 1)
#define REAL_IRQ_TO_IDSEL(irq)	((((irq) >> 3) & 7) + 1)
#define REAL_IRQ_TO_FUNC(irq)	((irq) & 7)

/*
 * This will be called by device drivers (via enable_IRQ)
 * to enable INTA in the bridge interrupt status register.
 */
static void iseries_enable_IRQ(unsigned int irq)
{
	u32 bus, dev_id, function, mask;
	const u32 sub_bus = 0;
	unsigned int rirq = (unsigned int)irq_map[irq].hwirq;

	/* The IRQ has already been locked by the caller */
	bus = REAL_IRQ_TO_BUS(rirq);
	function = REAL_IRQ_TO_FUNC(rirq);
	dev_id = (REAL_IRQ_TO_IDSEL(rirq) << 4) + function;

	/* Unmask secondary INTA */
	mask = 0x80000000;
	HvCallPci_unmaskInterrupts(bus, sub_bus, dev_id, mask);
}

/* This is called by iseries_activate_IRQs */
static unsigned int iseries_startup_IRQ(unsigned int irq)
{
	u32 bus, dev_id, function, mask;
	const u32 sub_bus = 0;
	unsigned int rirq = (unsigned int)irq_map[irq].hwirq;

	bus = REAL_IRQ_TO_BUS(rirq);
	function = REAL_IRQ_TO_FUNC(rirq);
	dev_id = (REAL_IRQ_TO_IDSEL(rirq) << 4) + function;

	/* Link the IRQ number to the bridge */
	HvCallXm_connectBusUnit(bus, sub_bus, dev_id, irq);

	/* Unmask bridge interrupts in the FISR */
	mask = 0x01010000 << function;
	HvCallPci_unmaskFisr(bus, sub_bus, dev_id, mask);
	iseries_enable_IRQ(irq);
	return 0;
}

/*
 * This is called out of iSeries_fixup to activate interrupt
 * generation for usable slots
 */
void __init iSeries_activate_IRQs()
{
	int irq;
	unsigned long flags;

	for_each_irq (irq) {
		struct irq_desc *desc = irq_to_desc(irq);

		if (desc && desc->chip && desc->chip->startup) {
<<<<<<< HEAD
			atomic_spin_lock_irqsave(&desc->lock, flags);
			desc->chip->startup(irq);
			atomic_spin_unlock_irqrestore(&desc->lock, flags);
=======
			raw_spin_lock_irqsave(&desc->lock, flags);
			desc->chip->startup(irq);
			raw_spin_unlock_irqrestore(&desc->lock, flags);
>>>>>>> 4ec62b2b
		}
	}
}

/*  this is not called anywhere currently */
static void iseries_shutdown_IRQ(unsigned int irq)
{
	u32 bus, dev_id, function, mask;
	const u32 sub_bus = 0;
	unsigned int rirq = (unsigned int)irq_map[irq].hwirq;

	/* irq should be locked by the caller */
	bus = REAL_IRQ_TO_BUS(rirq);
	function = REAL_IRQ_TO_FUNC(rirq);
	dev_id = (REAL_IRQ_TO_IDSEL(rirq) << 4) + function;

	/* Invalidate the IRQ number in the bridge */
	HvCallXm_connectBusUnit(bus, sub_bus, dev_id, 0);

	/* Mask bridge interrupts in the FISR */
	mask = 0x01010000 << function;
	HvCallPci_maskFisr(bus, sub_bus, dev_id, mask);
}

/*
 * This will be called by device drivers (via disable_IRQ)
 * to disable INTA in the bridge interrupt status register.
 */
static void iseries_disable_IRQ(unsigned int irq)
{
	u32 bus, dev_id, function, mask;
	const u32 sub_bus = 0;
	unsigned int rirq = (unsigned int)irq_map[irq].hwirq;

	/* The IRQ has already been locked by the caller */
	bus = REAL_IRQ_TO_BUS(rirq);
	function = REAL_IRQ_TO_FUNC(rirq);
	dev_id = (REAL_IRQ_TO_IDSEL(rirq) << 4) + function;

	/* Mask secondary INTA   */
	mask = 0x80000000;
	HvCallPci_maskInterrupts(bus, sub_bus, dev_id, mask);
}

static void iseries_end_IRQ(unsigned int irq)
{
	unsigned int rirq = (unsigned int)irq_map[irq].hwirq;

	HvCallPci_eoi(REAL_IRQ_TO_BUS(rirq), REAL_IRQ_TO_SUBBUS(rirq),
		(REAL_IRQ_TO_IDSEL(rirq) << 4) + REAL_IRQ_TO_FUNC(rirq));
}

static struct irq_chip iseries_pic = {
	.name	= "iSeries irq controller",
	.startup	= iseries_startup_IRQ,
	.shutdown	= iseries_shutdown_IRQ,
	.unmask		= iseries_enable_IRQ,
	.mask		= iseries_disable_IRQ,
	.eoi		= iseries_end_IRQ
};

/*
 * This is called out of iSeries_scan_slot to allocate an IRQ for an EADS slot
 * It calculates the irq value for the slot.
 * Note that sub_bus is always 0 (at the moment at least).
 */
int __init iSeries_allocate_IRQ(HvBusNumber bus,
		HvSubBusNumber sub_bus, u32 bsubbus)
{
	unsigned int realirq;
	u8 idsel = ISERIES_GET_DEVICE_FROM_SUBBUS(bsubbus);
	u8 function = ISERIES_GET_FUNCTION_FROM_SUBBUS(bsubbus);

	realirq = (((((sub_bus << 8) + (bus - 1)) << 3) + (idsel - 1)) << 3)
		+ function;

	return irq_create_mapping(NULL, realirq);
}

#endif /* CONFIG_PCI */

/*
 * Get the next pending IRQ.
 */
unsigned int iSeries_get_irq(void)
{
	int irq = NO_IRQ_IGNORE;

#ifdef CONFIG_SMP
	if (get_lppaca()->int_dword.fields.ipi_cnt) {
		get_lppaca()->int_dword.fields.ipi_cnt = 0;
		iSeries_smp_message_recv();
	}
#endif /* CONFIG_SMP */
	if (hvlpevent_is_pending())
		process_hvlpevents();

#ifdef CONFIG_PCI
	if (num_pending_irqs) {
		spin_lock(&pending_irqs_lock);
		for (irq = 0; irq < NR_IRQS; irq++) {
			if (pending_irqs[irq]) {
				pending_irqs[irq]--;
				num_pending_irqs--;
				break;
			}
		}
		spin_unlock(&pending_irqs_lock);
		if (irq >= NR_IRQS)
			irq = NO_IRQ_IGNORE;
	}
#endif

	return irq;
}

#ifdef CONFIG_PCI

static int iseries_irq_host_map(struct irq_host *h, unsigned int virq,
				irq_hw_number_t hw)
{
	set_irq_chip_and_handler(virq, &iseries_pic, handle_fasteoi_irq);

	return 0;
}

static int iseries_irq_host_match(struct irq_host *h, struct device_node *np)
{
	/* Match all */
	return 1;
}

static struct irq_host_ops iseries_irq_host_ops = {
	.map = iseries_irq_host_map,
	.match = iseries_irq_host_match,
};

/*
 * This is called by init_IRQ.  set in ppc_md.init_IRQ by iSeries_setup.c
 * It must be called before the bus walk.
 */
void __init iSeries_init_IRQ(void)
{
	/* Register PCI event handler and open an event path */
	struct irq_host *host;
	int ret;

	/*
	 * The Hypervisor only allows us up to 256 interrupt
	 * sources (the irq number is passed in a u8).
	 */
	irq_set_virq_count(256);

	/* Create irq host. No need for a revmap since HV will give us
	 * back our virtual irq number
	 */
	host = irq_alloc_host(NULL, IRQ_HOST_MAP_NOMAP, 0,
			      &iseries_irq_host_ops, 0);
	BUG_ON(host == NULL);
	irq_set_default_host(host);

	ret = HvLpEvent_registerHandler(HvLpEvent_Type_PciIo,
			&pci_event_handler);
	if (ret == 0) {
		ret = HvLpEvent_openPath(HvLpEvent_Type_PciIo, 0);
		if (ret != 0)
			printk(KERN_ERR "iseries_init_IRQ: open event path "
					"failed with rc 0x%x\n", ret);
	} else
		printk(KERN_ERR "iseries_init_IRQ: register handler "
				"failed with rc 0x%x\n", ret);
}

#endif	/* CONFIG_PCI */<|MERGE_RESOLUTION|>--- conflicted
+++ resolved
@@ -217,15 +217,9 @@
 		struct irq_desc *desc = irq_to_desc(irq);
 
 		if (desc && desc->chip && desc->chip->startup) {
-<<<<<<< HEAD
-			atomic_spin_lock_irqsave(&desc->lock, flags);
-			desc->chip->startup(irq);
-			atomic_spin_unlock_irqrestore(&desc->lock, flags);
-=======
 			raw_spin_lock_irqsave(&desc->lock, flags);
 			desc->chip->startup(irq);
 			raw_spin_unlock_irqrestore(&desc->lock, flags);
->>>>>>> 4ec62b2b
 		}
 	}
 }
