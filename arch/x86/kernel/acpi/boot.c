/*
 *  boot.c - Architecture-Specific Low-Level ACPI Boot Support
 *
 *  Copyright (C) 2001, 2002 Paul Diefenbaugh <paul.s.diefenbaugh@intel.com>
 *  Copyright (C) 2001 Jun Nakajima <jun.nakajima@intel.com>
 *
 * ~~~~~~~~~~~~~~~~~~~~~~~~~~~~~~~~~~~~~~~~~~~~~~~~~~~~~~~~~~~~~~~~~~~~~~~~~~
 *
 *  This program is free software; you can redistribute it and/or modify
 *  it under the terms of the GNU General Public License as published by
 *  the Free Software Foundation; either version 2 of the License, or
 *  (at your option) any later version.
 *
 *  This program is distributed in the hope that it will be useful,
 *  but WITHOUT ANY WARRANTY; without even the implied warranty of
 *  MERCHANTABILITY or FITNESS FOR A PARTICULAR PURPOSE.  See the
 *  GNU General Public License for more details.
 *
 *  You should have received a copy of the GNU General Public License
 *  along with this program; if not, write to the Free Software
 *  Foundation, Inc., 59 Temple Place, Suite 330, Boston, MA  02111-1307  USA
 *
 * ~~~~~~~~~~~~~~~~~~~~~~~~~~~~~~~~~~~~~~~~~~~~~~~~~~~~~~~~~~~~~~~~~~~~~~~~~~
 */

#include <linux/init.h>
#include <linux/acpi.h>
#include <linux/acpi_pmtmr.h>
#include <linux/efi.h>
#include <linux/cpumask.h>
#include <linux/module.h>
#include <linux/dmi.h>
#include <linux/irq.h>
#include <linux/bootmem.h>
#include <linux/ioport.h>

#include <asm/pgtable.h>
#include <asm/io_apic.h>
#include <asm/apic.h>
#include <asm/io.h>
#include <asm/mpspec.h>
#include <asm/smp.h>

#ifdef CONFIG_X86_LOCAL_APIC
# include <mach_apic.h>
#endif

static int __initdata acpi_force = 0;

#ifdef	CONFIG_ACPI
int acpi_disabled = 0;
#else
int acpi_disabled = 1;
#endif
EXPORT_SYMBOL(acpi_disabled);

#ifdef	CONFIG_X86_64

#include <asm/proto.h>
#include <asm/genapic.h>

#else				/* X86 */

#ifdef	CONFIG_X86_LOCAL_APIC
#include <mach_apic.h>
#include <mach_mpparse.h>
#endif				/* CONFIG_X86_LOCAL_APIC */

#endif				/* X86 */

#define BAD_MADT_ENTRY(entry, end) (					    \
		(!entry) || (unsigned long)entry + sizeof(*entry) > end ||  \
		((struct acpi_subtable_header *)entry)->length < sizeof(*entry))

#define PREFIX			"ACPI: "

int acpi_noirq;				/* skip ACPI IRQ initialization */
int acpi_pci_disabled;		/* skip ACPI PCI scan and IRQ initialization */
EXPORT_SYMBOL(acpi_pci_disabled);
int acpi_ht __initdata = 1;	/* enable HT */

int acpi_lapic;
int acpi_ioapic;
int acpi_strict;

u8 acpi_sci_flags __initdata;
int acpi_sci_override_gsi __initdata;
int acpi_skip_timer_override __initdata;
int acpi_use_timer_override __initdata;

#ifdef CONFIG_X86_LOCAL_APIC
static u64 acpi_lapic_addr __initdata = APIC_DEFAULT_PHYS_BASE;
#endif

#ifndef __HAVE_ARCH_CMPXCHG
#warning ACPI uses CMPXCHG, i486 and later hardware
#endif

/* --------------------------------------------------------------------------
                              Boot-time Configuration
   -------------------------------------------------------------------------- */

/*
 * The default interrupt routing model is PIC (8259).  This gets
 * overridden if IOAPICs are enumerated (below).
 */
enum acpi_irq_model_id acpi_irq_model = ACPI_IRQ_MODEL_PIC;

#ifdef	CONFIG_X86_64

/* rely on all ACPI tables being in the direct mapping */
char *__init __acpi_map_table(unsigned long phys_addr, unsigned long size)
{
	if (!phys_addr || !size)
		return NULL;

	if (phys_addr+size <= (max_pfn_mapped << PAGE_SHIFT) + PAGE_SIZE)
		return __va(phys_addr);

	return NULL;
}

#else

/*
 * Temporarily use the virtual area starting from FIX_IO_APIC_BASE_END,
 * to map the target physical address. The problem is that set_fixmap()
 * provides a single page, and it is possible that the page is not
 * sufficient.
 * By using this area, we can map up to MAX_IO_APICS pages temporarily,
 * i.e. until the next __va_range() call.
 *
 * Important Safety Note:  The fixed I/O APIC page numbers are *subtracted*
 * from the fixed base.  That's why we start at FIX_IO_APIC_BASE_END and
 * count idx down while incrementing the phys address.
 */
char *__init __acpi_map_table(unsigned long phys, unsigned long size)
{
	unsigned long base, offset, mapped_size;
	int idx;

	if (phys + size < 8 * 1024 * 1024)
		return __va(phys);

	offset = phys & (PAGE_SIZE - 1);
	mapped_size = PAGE_SIZE - offset;
	set_fixmap(FIX_ACPI_END, phys);
	base = fix_to_virt(FIX_ACPI_END);

	/*
	 * Most cases can be covered by the below.
	 */
	idx = FIX_ACPI_END;
	while (mapped_size < size) {
		if (--idx < FIX_ACPI_BEGIN)
			return NULL;	/* cannot handle this */
		phys += PAGE_SIZE;
		set_fixmap(idx, phys);
		mapped_size += PAGE_SIZE;
	}

	return ((unsigned char *)base + offset);
}
#endif

#ifdef CONFIG_PCI_MMCONFIG
/* The physical address of the MMCONFIG aperture.  Set from ACPI tables. */
struct acpi_mcfg_allocation *pci_mmcfg_config;
int pci_mmcfg_config_num;

int __init acpi_parse_mcfg(struct acpi_table_header *header)
{
	struct acpi_table_mcfg *mcfg;
	unsigned long i;
	int config_size;

	if (!header)
		return -EINVAL;

	mcfg = (struct acpi_table_mcfg *)header;

	/* how many config structures do we have */
	pci_mmcfg_config_num = 0;
	i = header->length - sizeof(struct acpi_table_mcfg);
	while (i >= sizeof(struct acpi_mcfg_allocation)) {
		++pci_mmcfg_config_num;
		i -= sizeof(struct acpi_mcfg_allocation);
	};
	if (pci_mmcfg_config_num == 0) {
		printk(KERN_ERR PREFIX "MMCONFIG has no entries\n");
		return -ENODEV;
	}

	config_size = pci_mmcfg_config_num * sizeof(*pci_mmcfg_config);
	pci_mmcfg_config = kmalloc(config_size, GFP_KERNEL);
	if (!pci_mmcfg_config) {
		printk(KERN_WARNING PREFIX
		       "No memory for MCFG config tables\n");
		return -ENOMEM;
	}

	memcpy(pci_mmcfg_config, &mcfg[1], config_size);
	for (i = 0; i < pci_mmcfg_config_num; ++i) {
		if (pci_mmcfg_config[i].address > 0xFFFFFFFF) {
			printk(KERN_ERR PREFIX
			       "MMCONFIG not in low 4GB of memory\n");
			kfree(pci_mmcfg_config);
			pci_mmcfg_config_num = 0;
			return -ENODEV;
		}
	}

	return 0;
}
#endif				/* CONFIG_PCI_MMCONFIG */

#ifdef CONFIG_X86_LOCAL_APIC
static int __init acpi_parse_madt(struct acpi_table_header *table)
{
	struct acpi_table_madt *madt = NULL;

	if (!cpu_has_apic)
		return -EINVAL;

	madt = (struct acpi_table_madt *)table;
	if (!madt) {
		printk(KERN_WARNING PREFIX "Unable to map MADT\n");
		return -ENODEV;
	}

	if (madt->address) {
		acpi_lapic_addr = (u64) madt->address;

		printk(KERN_DEBUG PREFIX "Local APIC address 0x%08x\n",
		       madt->address);
	}

	acpi_madt_oem_check(madt->header.oem_id, madt->header.oem_table_id);

	return 0;
}

static void __cpuinit acpi_register_lapic(int id, u8 enabled)
{
	unsigned int ver = 0;

	if (!enabled) {
		++disabled_cpus;
		return;
	}

#ifdef CONFIG_X86_32
	if (boot_cpu_physical_apicid != -1U)
		ver = apic_version[boot_cpu_physical_apicid];
#endif

	generic_processor_info(id, ver);
}

static int __init
acpi_parse_lapic(struct acpi_subtable_header * header, const unsigned long end)
{
	struct acpi_madt_local_apic *processor = NULL;

	processor = (struct acpi_madt_local_apic *)header;

	if (BAD_MADT_ENTRY(processor, end))
		return -EINVAL;

	acpi_table_print_madt_entry(header);

	/*
	 * We need to register disabled CPU as well to permit
	 * counting disabled CPUs. This allows us to size
	 * cpus_possible_map more accurately, to permit
	 * to not preallocating memory for all NR_CPUS
	 * when we use CPU hotplug.
	 */
	acpi_register_lapic(processor->id,	/* APIC ID */
			    processor->lapic_flags & ACPI_MADT_ENABLED);

	return 0;
}

static int __init
acpi_parse_sapic(struct acpi_subtable_header *header, const unsigned long end)
{
	struct acpi_madt_local_sapic *processor = NULL;

	processor = (struct acpi_madt_local_sapic *)header;

	if (BAD_MADT_ENTRY(processor, end))
		return -EINVAL;

	acpi_table_print_madt_entry(header);

	acpi_register_lapic((processor->id << 8) | processor->eid,/* APIC ID */
			    processor->lapic_flags & ACPI_MADT_ENABLED);

	return 0;
}

static int __init
acpi_parse_lapic_addr_ovr(struct acpi_subtable_header * header,
			  const unsigned long end)
{
	struct acpi_madt_local_apic_override *lapic_addr_ovr = NULL;

	lapic_addr_ovr = (struct acpi_madt_local_apic_override *)header;

	if (BAD_MADT_ENTRY(lapic_addr_ovr, end))
		return -EINVAL;

	acpi_lapic_addr = lapic_addr_ovr->address;

	return 0;
}

static int __init
acpi_parse_lapic_nmi(struct acpi_subtable_header * header, const unsigned long end)
{
	struct acpi_madt_local_apic_nmi *lapic_nmi = NULL;

	lapic_nmi = (struct acpi_madt_local_apic_nmi *)header;

	if (BAD_MADT_ENTRY(lapic_nmi, end))
		return -EINVAL;

	acpi_table_print_madt_entry(header);

	if (lapic_nmi->lint != 1)
		printk(KERN_WARNING PREFIX "NMI not connected to LINT 1!\n");

	return 0;
}

#endif				/*CONFIG_X86_LOCAL_APIC */

#ifdef CONFIG_X86_IO_APIC

static int __init
acpi_parse_ioapic(struct acpi_subtable_header * header, const unsigned long end)
{
	struct acpi_madt_io_apic *ioapic = NULL;

	ioapic = (struct acpi_madt_io_apic *)header;

	if (BAD_MADT_ENTRY(ioapic, end))
		return -EINVAL;

	acpi_table_print_madt_entry(header);

	mp_register_ioapic(ioapic->id,
			   ioapic->address, ioapic->global_irq_base);

	return 0;
}

/*
 * Parse Interrupt Source Override for the ACPI SCI
 */
static void __init acpi_sci_ioapic_setup(u32 gsi, u16 polarity, u16 trigger)
{
	if (trigger == 0)	/* compatible SCI trigger is level */
		trigger = 3;

	if (polarity == 0)	/* compatible SCI polarity is low */
		polarity = 3;

	/* Command-line over-ride via acpi_sci= */
	if (acpi_sci_flags & ACPI_MADT_TRIGGER_MASK)
		trigger = (acpi_sci_flags & ACPI_MADT_TRIGGER_MASK) >> 2;

	if (acpi_sci_flags & ACPI_MADT_POLARITY_MASK)
		polarity = acpi_sci_flags & ACPI_MADT_POLARITY_MASK;

	/*
	 * mp_config_acpi_legacy_irqs() already setup IRQs < 16
	 * If GSI is < 16, this will update its flags,
	 * else it will create a new mp_irqs[] entry.
	 */
	mp_override_legacy_irq(gsi, polarity, trigger, gsi);

	/*
	 * stash over-ride to indicate we've been here
	 * and for later update of acpi_gbl_FADT
	 */
	acpi_sci_override_gsi = gsi;
	return;
}

static int __init
acpi_parse_int_src_ovr(struct acpi_subtable_header * header,
		       const unsigned long end)
{
	struct acpi_madt_interrupt_override *intsrc = NULL;

	intsrc = (struct acpi_madt_interrupt_override *)header;

	if (BAD_MADT_ENTRY(intsrc, end))
		return -EINVAL;

	acpi_table_print_madt_entry(header);

	if (intsrc->source_irq == acpi_gbl_FADT.sci_interrupt) {
		acpi_sci_ioapic_setup(intsrc->global_irq,
				      intsrc->inti_flags & ACPI_MADT_POLARITY_MASK,
				      (intsrc->inti_flags & ACPI_MADT_TRIGGER_MASK) >> 2);
		return 0;
	}

	if (acpi_skip_timer_override &&
	    intsrc->source_irq == 0 && intsrc->global_irq == 2) {
		printk(PREFIX "BIOS IRQ0 pin2 override ignored.\n");
		return 0;
	}

	mp_override_legacy_irq(intsrc->source_irq,
				intsrc->inti_flags & ACPI_MADT_POLARITY_MASK,
				(intsrc->inti_flags & ACPI_MADT_TRIGGER_MASK) >> 2,
				intsrc->global_irq);

	return 0;
}

static int __init
acpi_parse_nmi_src(struct acpi_subtable_header * header, const unsigned long end)
{
	struct acpi_madt_nmi_source *nmi_src = NULL;

	nmi_src = (struct acpi_madt_nmi_source *)header;

	if (BAD_MADT_ENTRY(nmi_src, end))
		return -EINVAL;

	acpi_table_print_madt_entry(header);

	/* TBD: Support nimsrc entries? */

	return 0;
}

#endif				/* CONFIG_X86_IO_APIC */

/*
 * acpi_pic_sci_set_trigger()
 *
 * use ELCR to set PIC-mode trigger type for SCI
 *
 * If a PIC-mode SCI is not recognized or gives spurious IRQ7's
 * it may require Edge Trigger -- use "acpi_sci=edge"
 *
 * Port 0x4d0-4d1 are ECLR1 and ECLR2, the Edge/Level Control Registers
 * for the 8259 PIC.  bit[n] = 1 means irq[n] is Level, otherwise Edge.
 * ECLR1 is IRQs 0-7 (IRQ 0, 1, 2 must be 0)
 * ECLR2 is IRQs 8-15 (IRQ 8, 13 must be 0)
 */

void __init acpi_pic_sci_set_trigger(unsigned int irq, u16 trigger)
{
	unsigned int mask = 1 << irq;
	unsigned int old, new;

	/* Real old ELCR mask */
	old = inb(0x4d0) | (inb(0x4d1) << 8);

	/*
	 * If we use ACPI to set PCI IRQs, then we should clear ELCR
	 * since we will set it correctly as we enable the PCI irq
	 * routing.
	 */
	new = acpi_noirq ? old : 0;

	/*
	 * Update SCI information in the ELCR, it isn't in the PCI
	 * routing tables..
	 */
	switch (trigger) {
	case 1:		/* Edge - clear */
		new &= ~mask;
		break;
	case 3:		/* Level - set */
		new |= mask;
		break;
	}

	if (old == new)
		return;

	printk(PREFIX "setting ELCR to %04x (from %04x)\n", new, old);
	outb(new, 0x4d0);
	outb(new >> 8, 0x4d1);
}

int acpi_gsi_to_irq(u32 gsi, unsigned int *irq)
{
	*irq = gsi;
	return 0;
}

/*
 * success: return IRQ number (>=0)
 * failure: return < 0
 */
int acpi_register_gsi(u32 gsi, int triggering, int polarity)
{
	unsigned int irq;
	unsigned int plat_gsi = gsi;

#ifdef CONFIG_PCI
	/*
	 * Make sure all (legacy) PCI IRQs are set as level-triggered.
	 */
	if (acpi_irq_model == ACPI_IRQ_MODEL_PIC) {
		if (triggering == ACPI_LEVEL_SENSITIVE)
			eisa_set_level_irq(gsi);
	}
#endif

#ifdef CONFIG_X86_IO_APIC
	if (acpi_irq_model == ACPI_IRQ_MODEL_IOAPIC) {
		plat_gsi = mp_register_gsi(gsi, triggering, polarity);
	}
#endif
	acpi_gsi_to_irq(plat_gsi, &irq);
	return irq;
}

/*
 *  ACPI based hotplug support for CPU
 */
#ifdef CONFIG_ACPI_HOTPLUG_CPU

static int __cpuinit _acpi_map_lsapic(acpi_handle handle, int *pcpu)
{
	struct acpi_buffer buffer = { ACPI_ALLOCATE_BUFFER, NULL };
	union acpi_object *obj;
	struct acpi_madt_local_apic *lapic;
	cpumask_t tmp_map, new_map;
	u8 physid;
	int cpu;

	if (ACPI_FAILURE(acpi_evaluate_object(handle, "_MAT", NULL, &buffer)))
		return -EINVAL;

	if (!buffer.length || !buffer.pointer)
		return -EINVAL;

	obj = buffer.pointer;
	if (obj->type != ACPI_TYPE_BUFFER ||
	    obj->buffer.length < sizeof(*lapic)) {
		kfree(buffer.pointer);
		return -EINVAL;
	}

	lapic = (struct acpi_madt_local_apic *)obj->buffer.pointer;

	if (lapic->header.type != ACPI_MADT_TYPE_LOCAL_APIC ||
	    !(lapic->lapic_flags & ACPI_MADT_ENABLED)) {
		kfree(buffer.pointer);
		return -EINVAL;
	}

	physid = lapic->id;

	kfree(buffer.pointer);
	buffer.length = ACPI_ALLOCATE_BUFFER;
	buffer.pointer = NULL;

	tmp_map = cpu_present_map;
	acpi_register_lapic(physid, lapic->lapic_flags & ACPI_MADT_ENABLED);

	/*
	 * If mp_register_lapic successfully generates a new logical cpu
	 * number, then the following will get us exactly what was mapped
	 */
	cpus_andnot(new_map, cpu_present_map, tmp_map);
	if (cpus_empty(new_map)) {
		printk ("Unable to map lapic to logical cpu number\n");
		return -EINVAL;
	}

	cpu = first_cpu(new_map);

	*pcpu = cpu;
	return 0;
}

/* wrapper to silence section mismatch warning */
int __ref acpi_map_lsapic(acpi_handle handle, int *pcpu)
{
	return _acpi_map_lsapic(handle, pcpu);
}
EXPORT_SYMBOL(acpi_map_lsapic);

int acpi_unmap_lsapic(int cpu)
{
	per_cpu(x86_cpu_to_apicid, cpu) = -1;
	cpu_clear(cpu, cpu_present_map);
	num_processors--;

	return (0);
}

EXPORT_SYMBOL(acpi_unmap_lsapic);
#endif				/* CONFIG_ACPI_HOTPLUG_CPU */

int acpi_register_ioapic(acpi_handle handle, u64 phys_addr, u32 gsi_base)
{
	/* TBD */
	return -EINVAL;
}

EXPORT_SYMBOL(acpi_register_ioapic);

int acpi_unregister_ioapic(acpi_handle handle, u32 gsi_base)
{
	/* TBD */
	return -EINVAL;
}

EXPORT_SYMBOL(acpi_unregister_ioapic);

static int __init acpi_parse_sbf(struct acpi_table_header *table)
{
	struct acpi_table_boot *sb;

	sb = (struct acpi_table_boot *)table;
	if (!sb) {
		printk(KERN_WARNING PREFIX "Unable to map SBF\n");
		return -ENODEV;
	}

	sbf_port = sb->cmos_index;	/* Save CMOS port */

	return 0;
}

#ifdef CONFIG_HPET_TIMER
#include <asm/hpet.h>

static struct __initdata resource *hpet_res;

static int __init acpi_parse_hpet(struct acpi_table_header *table)
{
	struct acpi_table_hpet *hpet_tbl;

	hpet_tbl = (struct acpi_table_hpet *)table;
	if (!hpet_tbl) {
		printk(KERN_WARNING PREFIX "Unable to map HPET\n");
		return -ENODEV;
	}

	if (hpet_tbl->address.space_id != ACPI_SPACE_MEM) {
		printk(KERN_WARNING PREFIX "HPET timers must be located in "
		       "memory.\n");
		return -1;
	}

	hpet_address = hpet_tbl->address.address;

	/*
	 * Some broken BIOSes advertise HPET at 0x0. We really do not
	 * want to allocate a resource there.
	 */
	if (!hpet_address) {
		printk(KERN_WARNING PREFIX
		       "HPET id: %#x base: %#lx is invalid\n",
		       hpet_tbl->id, hpet_address);
		return 0;
	}
#ifdef CONFIG_X86_64
	/*
	 * Some even more broken BIOSes advertise HPET at
	 * 0xfed0000000000000 instead of 0xfed00000. Fix it up and add
	 * some noise:
	 */
	if (hpet_address == 0xfed0000000000000UL) {
		if (!hpet_force_user) {
			printk(KERN_WARNING PREFIX "HPET id: %#x "
			       "base: 0xfed0000000000000 is bogus\n "
			       "try hpet=force on the kernel command line to "
			       "fix it up to 0xfed00000.\n", hpet_tbl->id);
			hpet_address = 0;
			return 0;
		}
		printk(KERN_WARNING PREFIX
		       "HPET id: %#x base: 0xfed0000000000000 fixed up "
		       "to 0xfed00000.\n", hpet_tbl->id);
		hpet_address >>= 32;
	}
#endif
	printk(KERN_INFO PREFIX "HPET id: %#x base: %#lx\n",
	       hpet_tbl->id, hpet_address);

	/*
	 * Allocate and initialize the HPET firmware resource for adding into
	 * the resource tree during the lateinit timeframe.
	 */
#define HPET_RESOURCE_NAME_SIZE 9
	hpet_res = alloc_bootmem(sizeof(*hpet_res) + HPET_RESOURCE_NAME_SIZE);

	hpet_res->name = (void *)&hpet_res[1];
	hpet_res->flags = IORESOURCE_MEM;
	snprintf((char *)hpet_res->name, HPET_RESOURCE_NAME_SIZE, "HPET %u",
		 hpet_tbl->sequence);

	hpet_res->start = hpet_address;
	hpet_res->end = hpet_address + (1 * 1024) - 1;

	return 0;
}

/*
 * hpet_insert_resource inserts the HPET resources used into the resource
 * tree.
 */
static __init int hpet_insert_resource(void)
{
	if (!hpet_res)
		return 1;

	return insert_resource(&iomem_resource, hpet_res);
}

late_initcall(hpet_insert_resource);

#else
#define	acpi_parse_hpet	NULL
#endif

static int __init acpi_parse_fadt(struct acpi_table_header *table)
{

#ifdef CONFIG_X86_PM_TIMER
	/* detect the location of the ACPI PM Timer */
	if (acpi_gbl_FADT.header.revision >= FADT2_REVISION_ID) {
		/* FADT rev. 2 */
		if (acpi_gbl_FADT.xpm_timer_block.space_id !=
		    ACPI_ADR_SPACE_SYSTEM_IO)
			return 0;

		pmtmr_ioport = acpi_gbl_FADT.xpm_timer_block.address;
		/*
		 * "X" fields are optional extensions to the original V1.0
		 * fields, so we must selectively expand V1.0 fields if the
		 * corresponding X field is zero.
	 	 */
		if (!pmtmr_ioport)
			pmtmr_ioport = acpi_gbl_FADT.pm_timer_block;
	} else {
		/* FADT rev. 1 */
		pmtmr_ioport = acpi_gbl_FADT.pm_timer_block;
	}
	if (pmtmr_ioport)
		printk(KERN_INFO PREFIX "PM-Timer IO Port: %#x\n",
		       pmtmr_ioport);
#endif
	return 0;
}

#ifdef	CONFIG_X86_LOCAL_APIC
/*
 * Parse LAPIC entries in MADT
 * returns 0 on success, < 0 on error
 */

static void __init acpi_register_lapic_address(unsigned long address)
{
	mp_lapic_addr = address;

	set_fixmap_nocache(FIX_APIC_BASE, address);
	if (boot_cpu_physical_apicid == -1U) {
		boot_cpu_physical_apicid  = GET_APIC_ID(read_apic_id());
#ifdef CONFIG_X86_32
		apic_version[boot_cpu_physical_apicid] =
			 GET_APIC_VERSION(apic_read(APIC_LVR));
#endif
	}
}

static int __init early_acpi_parse_madt_lapic_addr_ovr(void)
{
	int count;

	if (!cpu_has_apic)
		return -ENODEV;

	/*
	 * Note that the LAPIC address is obtained from the MADT (32-bit value)
	 * and (optionally) overriden by a LAPIC_ADDR_OVR entry (64-bit value).
	 */

	count =
	    acpi_table_parse_madt(ACPI_MADT_TYPE_LOCAL_APIC_OVERRIDE,
				  acpi_parse_lapic_addr_ovr, 0);
	if (count < 0) {
		printk(KERN_ERR PREFIX
		       "Error parsing LAPIC address override entry\n");
		return count;
	}

	acpi_register_lapic_address(acpi_lapic_addr);

	return count;
}

static int __init acpi_parse_madt_lapic_entries(void)
{
	int count;

	if (!cpu_has_apic)
		return -ENODEV;

	/*
	 * Note that the LAPIC address is obtained from the MADT (32-bit value)
	 * and (optionally) overriden by a LAPIC_ADDR_OVR entry (64-bit value).
	 */

	count =
	    acpi_table_parse_madt(ACPI_MADT_TYPE_LOCAL_APIC_OVERRIDE,
				  acpi_parse_lapic_addr_ovr, 0);
	if (count < 0) {
		printk(KERN_ERR PREFIX
		       "Error parsing LAPIC address override entry\n");
		return count;
	}

	acpi_register_lapic_address(acpi_lapic_addr);

	count = acpi_table_parse_madt(ACPI_MADT_TYPE_LOCAL_SAPIC,
				      acpi_parse_sapic, MAX_APICS);

	if (!count)
		count = acpi_table_parse_madt(ACPI_MADT_TYPE_LOCAL_APIC,
					      acpi_parse_lapic, MAX_APICS);
	if (!count) {
		printk(KERN_ERR PREFIX "No LAPIC entries present\n");
		/* TBD: Cleanup to allow fallback to MPS */
		return -ENODEV;
	} else if (count < 0) {
		printk(KERN_ERR PREFIX "Error parsing LAPIC entry\n");
		/* TBD: Cleanup to allow fallback to MPS */
		return count;
	}

	count =
	    acpi_table_parse_madt(ACPI_MADT_TYPE_LOCAL_APIC_NMI, acpi_parse_lapic_nmi, 0);
	if (count < 0) {
		printk(KERN_ERR PREFIX "Error parsing LAPIC NMI entry\n");
		/* TBD: Cleanup to allow fallback to MPS */
		return count;
	}
	return 0;
}
#endif				/* CONFIG_X86_LOCAL_APIC */

#ifdef	CONFIG_X86_IO_APIC
#define MP_ISA_BUS		0

#ifdef CONFIG_X86_ES7000
extern int es7000_plat;
#endif

static struct {
	int apic_id;
	int gsi_base;
	int gsi_end;
	DECLARE_BITMAP(pin_programmed, MP_MAX_IOAPIC_PIN + 1);
} mp_ioapic_routing[MAX_IO_APICS];

static int mp_find_ioapic(int gsi)
{
	int i = 0;

	/* Find the IOAPIC that manages this GSI. */
	for (i = 0; i < nr_ioapics; i++) {
		if ((gsi >= mp_ioapic_routing[i].gsi_base)
		    && (gsi <= mp_ioapic_routing[i].gsi_end))
			return i;
	}

	printk(KERN_ERR "ERROR: Unable to locate IOAPIC for GSI %d\n", gsi);
	return -1;
}

static u8 __init uniq_ioapic_id(u8 id)
{
#ifdef CONFIG_X86_32
	if ((boot_cpu_data.x86_vendor == X86_VENDOR_INTEL) &&
	    !APIC_XAPIC(apic_version[boot_cpu_physical_apicid]))
		return io_apic_get_unique_id(nr_ioapics, id);
	else
		return id;
#else
	int i;
	DECLARE_BITMAP(used, 256);
	bitmap_zero(used, 256);
	for (i = 0; i < nr_ioapics; i++) {
		struct mp_config_ioapic *ia = &mp_ioapics[i];
		__set_bit(ia->mp_apicid, used);
	}
	if (!test_bit(id, used))
		return id;
	return find_first_zero_bit(used, 256);
#endif
}

static int bad_ioapic(unsigned long address)
{
	if (nr_ioapics >= MAX_IO_APICS) {
		printk(KERN_ERR "ERROR: Max # of I/O APICs (%d) exceeded "
		       "(found %d)\n", MAX_IO_APICS, nr_ioapics);
		panic("Recompile kernel with bigger MAX_IO_APICS!\n");
	}
	if (!address) {
		printk(KERN_ERR "WARNING: Bogus (zero) I/O APIC address"
		       " found in table, skipping!\n");
		return 1;
	}
	return 0;
}

void __init mp_register_ioapic(int id, u32 address, u32 gsi_base)
{
	int idx = 0;

	if (bad_ioapic(address))
		return;

	idx = nr_ioapics;

	mp_ioapics[idx].mp_type = MP_IOAPIC;
	mp_ioapics[idx].mp_flags = MPC_APIC_USABLE;
	mp_ioapics[idx].mp_apicaddr = address;

	set_fixmap_nocache(FIX_IO_APIC_BASE_0 + idx, address);
	mp_ioapics[idx].mp_apicid = uniq_ioapic_id(id);
#ifdef CONFIG_X86_32
	mp_ioapics[idx].mp_apicver = io_apic_get_version(idx);
#else
	mp_ioapics[idx].mp_apicver = 0;
#endif
	/*
	 * Build basic GSI lookup table to facilitate gsi->io_apic lookups
	 * and to prevent reprogramming of IOAPIC pins (PCI GSIs).
	 */
	mp_ioapic_routing[idx].apic_id = mp_ioapics[idx].mp_apicid;
	mp_ioapic_routing[idx].gsi_base = gsi_base;
	mp_ioapic_routing[idx].gsi_end = gsi_base +
	    io_apic_get_redir_entries(idx);

	printk(KERN_INFO "IOAPIC[%d]: apic_id %d, version %d, address 0x%lx, "
	       "GSI %d-%d\n", idx, mp_ioapics[idx].mp_apicid,
	       mp_ioapics[idx].mp_apicver, mp_ioapics[idx].mp_apicaddr,
	       mp_ioapic_routing[idx].gsi_base, mp_ioapic_routing[idx].gsi_end);

	nr_ioapics++;
}

<<<<<<< HEAD
=======
static void assign_to_mp_irq(struct mp_config_intsrc *m,
				    struct mp_config_intsrc *mp_irq)
{
	memcpy(mp_irq, m, sizeof(struct mp_config_intsrc));
}

static int mp_irq_cmp(struct mp_config_intsrc *mp_irq,
				struct mp_config_intsrc *m)
{
	return memcmp(mp_irq, m, sizeof(struct mp_config_intsrc));
}

static void save_mp_irq(struct mp_config_intsrc *m)
{
	int i;

	for (i = 0; i < mp_irq_entries; i++) {
		if (!mp_irq_cmp(&mp_irqs[i], m))
			return;
	}

	assign_to_mp_irq(m, &mp_irqs[mp_irq_entries]);
	if (++mp_irq_entries == MAX_IRQ_SOURCES)
		panic("Max # of irq sources exceeded!!\n");
}

>>>>>>> cc94fc54
void __init mp_override_legacy_irq(u8 bus_irq, u8 polarity, u8 trigger, u32 gsi)
{
	int ioapic;
	int pin;
<<<<<<< HEAD
=======
	struct mp_config_intsrc mp_irq;
>>>>>>> cc94fc54

	/*
	 * Convert 'gsi' to 'ioapic.pin'.
	 */
	ioapic = mp_find_ioapic(gsi);
	if (ioapic < 0)
		return;
	pin = gsi - mp_ioapic_routing[ioapic].gsi_base;

	/*
	 * TBD: This check is for faulty timer entries, where the override
	 *      erroneously sets the trigger to level, resulting in a HUGE
	 *      increase of timer interrupts!
	 */
	if ((bus_irq == 0) && (trigger == 3))
		trigger = 1;

<<<<<<< HEAD
	mp_irqs[mp_irq_entries].mp_type = MP_INTSRC;
	mp_irqs[mp_irq_entries].mp_irqtype = mp_INT;
	mp_irqs[mp_irq_entries].mp_irqflag = (trigger << 2) | polarity;
	mp_irqs[mp_irq_entries].mp_srcbus = MP_ISA_BUS;
	mp_irqs[mp_irq_entries].mp_srcbusirq = bus_irq;	/* IRQ */
	mp_irqs[mp_irq_entries].mp_dstapic =
			mp_ioapics[ioapic].mp_apicid;	/* APIC ID */
	mp_irqs[mp_irq_entries].mp_dstirq = pin;	/* INTIN# */

	if (++mp_irq_entries == MAX_IRQ_SOURCES)
		panic("Max # of irq sources exceeded!!\n");

=======
	mp_irq.mp_type = MP_INTSRC;
	mp_irq.mp_irqtype = mp_INT;
	mp_irq.mp_irqflag = (trigger << 2) | polarity;
	mp_irq.mp_srcbus = MP_ISA_BUS;
	mp_irq.mp_srcbusirq = bus_irq;	/* IRQ */
	mp_irq.mp_dstapic = mp_ioapics[ioapic].mp_apicid; /* APIC ID */
	mp_irq.mp_dstirq = pin;	/* INTIN# */

	save_mp_irq(&mp_irq);
>>>>>>> cc94fc54
}

void __init mp_config_acpi_legacy_irqs(void)
{
	int i;
	int ioapic;
	unsigned int dstapic;
<<<<<<< HEAD
=======
	struct mp_config_intsrc mp_irq;
>>>>>>> cc94fc54

#if defined (CONFIG_MCA) || defined (CONFIG_EISA)
	/*
	 * Fabricate the legacy ISA bus (bus #31).
	 */
	mp_bus_id_to_type[MP_ISA_BUS] = MP_BUS_ISA;
#endif
	set_bit(MP_ISA_BUS, mp_bus_not_pci);
	Dprintk("Bus #%d is ISA\n", MP_ISA_BUS);

#ifdef CONFIG_X86_ES7000
	/*
	 * Older generations of ES7000 have no legacy identity mappings
	 */
	if (es7000_plat == 1)
		return;
#endif

	/*
	 * Locate the IOAPIC that manages the ISA IRQs (0-15).
	 */
	ioapic = mp_find_ioapic(0);
	if (ioapic < 0)
		return;
	dstapic = mp_ioapics[ioapic].mp_apicid;

	/*
	 * Use the default configuration for the IRQs 0-15.  Unless
	 * overridden by (MADT) interrupt source override entries.
	 */
	for (i = 0; i < 16; i++) {
		int idx;

		for (idx = 0; idx < mp_irq_entries; idx++) {
			struct mp_config_intsrc *irq = mp_irqs + idx;

			/* Do we already have a mapping for this ISA IRQ? */
			if (irq->mp_srcbus == MP_ISA_BUS
			    && irq->mp_srcbusirq == i)
				break;

			/* Do we already have a mapping for this IOAPIC pin */
			if (irq->mp_dstapic == dstapic &&
			    irq->mp_dstirq == i)
				break;
		}

		if (idx != mp_irq_entries) {
			printk(KERN_DEBUG "ACPI: IRQ%d used by override.\n", i);
			continue;	/* IRQ already used */
		}

<<<<<<< HEAD
		mp_irqs[mp_irq_entries].mp_type = MP_INTSRC;
		mp_irqs[mp_irq_entries].mp_irqflag = 0;	/* Conforming */
		mp_irqs[mp_irq_entries].mp_srcbus = MP_ISA_BUS;
		mp_irqs[mp_irq_entries].mp_dstapic = dstapic;
		mp_irqs[mp_irq_entries].mp_irqtype = mp_INT;
		mp_irqs[mp_irq_entries].mp_srcbusirq = i; /* Identity mapped */
		mp_irqs[mp_irq_entries].mp_dstirq = i;

		if (++mp_irq_entries == MAX_IRQ_SOURCES)
			panic("Max # of irq sources exceeded!!\n");
=======
		mp_irq.mp_type = MP_INTSRC;
		mp_irq.mp_irqflag = 0;	/* Conforming */
		mp_irq.mp_srcbus = MP_ISA_BUS;
		mp_irq.mp_dstapic = dstapic;
		mp_irq.mp_irqtype = mp_INT;
		mp_irq.mp_srcbusirq = i; /* Identity mapped */
		mp_irq.mp_dstirq = i;

		save_mp_irq(&mp_irq);
>>>>>>> cc94fc54
	}
}

int mp_register_gsi(u32 gsi, int triggering, int polarity)
{
	int ioapic;
	int ioapic_pin;
#ifdef CONFIG_X86_32
#define MAX_GSI_NUM	4096
#define IRQ_COMPRESSION_START	64

	static int pci_irq = IRQ_COMPRESSION_START;
	/*
	 * Mapping between Global System Interrupts, which
	 * represent all possible interrupts, and IRQs
	 * assigned to actual devices.
	 */
	static int gsi_to_irq[MAX_GSI_NUM];
#else

	if (acpi_irq_model != ACPI_IRQ_MODEL_IOAPIC)
		return gsi;
#endif

	/* Don't set up the ACPI SCI because it's already set up */
	if (acpi_gbl_FADT.sci_interrupt == gsi)
		return gsi;

	ioapic = mp_find_ioapic(gsi);
	if (ioapic < 0) {
		printk(KERN_WARNING "No IOAPIC for GSI %u\n", gsi);
		return gsi;
	}

	ioapic_pin = gsi - mp_ioapic_routing[ioapic].gsi_base;

#ifdef CONFIG_X86_32
	if (ioapic_renumber_irq)
		gsi = ioapic_renumber_irq(ioapic, gsi);
#endif

	/*
	 * Avoid pin reprogramming.  PRTs typically include entries
	 * with redundant pin->gsi mappings (but unique PCI devices);
	 * we only program the IOAPIC on the first.
	 */
	if (ioapic_pin > MP_MAX_IOAPIC_PIN) {
		printk(KERN_ERR "Invalid reference to IOAPIC pin "
		       "%d-%d\n", mp_ioapic_routing[ioapic].apic_id,
		       ioapic_pin);
		return gsi;
	}
	if (test_bit(ioapic_pin, mp_ioapic_routing[ioapic].pin_programmed)) {
		Dprintk(KERN_DEBUG "Pin %d-%d already programmed\n",
			mp_ioapic_routing[ioapic].apic_id, ioapic_pin);
#ifdef CONFIG_X86_32
		return (gsi < IRQ_COMPRESSION_START ? gsi : gsi_to_irq[gsi]);
#else
		return gsi;
#endif
	}

	set_bit(ioapic_pin, mp_ioapic_routing[ioapic].pin_programmed);
#ifdef CONFIG_X86_32
	/*
	 * For GSI >= 64, use IRQ compression
	 */
	if ((gsi >= IRQ_COMPRESSION_START)
	    && (triggering == ACPI_LEVEL_SENSITIVE)) {
		/*
		 * For PCI devices assign IRQs in order, avoiding gaps
		 * due to unused I/O APIC pins.
		 */
		int irq = gsi;
		if (gsi < MAX_GSI_NUM) {
			/*
			 * Retain the VIA chipset work-around (gsi > 15), but
			 * avoid a problem where the 8254 timer (IRQ0) is setup
			 * via an override (so it's not on pin 0 of the ioapic),
			 * and at the same time, the pin 0 interrupt is a PCI
			 * type.  The gsi > 15 test could cause these two pins
			 * to be shared as IRQ0, and they are not shareable.
			 * So test for this condition, and if necessary, avoid
			 * the pin collision.
			 */
			gsi = pci_irq++;
			/*
			 * Don't assign IRQ used by ACPI SCI
			 */
			if (gsi == acpi_gbl_FADT.sci_interrupt)
				gsi = pci_irq++;
			gsi_to_irq[irq] = gsi;
		} else {
			printk(KERN_ERR "GSI %u is too high\n", gsi);
			return gsi;
		}
	}
#endif
	io_apic_set_pci_routing(ioapic, ioapic_pin, gsi,
				triggering == ACPI_EDGE_SENSITIVE ? 0 : 1,
				polarity == ACPI_ACTIVE_HIGH ? 0 : 1);
	return gsi;
}

int mp_config_acpi_gsi(unsigned char number, unsigned int devfn, u8 pin,
			u32 gsi, int triggering, int polarity)
{
<<<<<<< HEAD
	struct mpc_config_intsrc intsrc;
	int ioapic;

	if (!enable_update_mptable)
		return 0;

	/* print the entry should happen on mptable identically */
	intsrc.mpc_type = MP_INTSRC;
	intsrc.mpc_irqtype = mp_INT;
	intsrc.mpc_irqflag = (triggering == ACPI_EDGE_SENSITIVE ? 4 : 0x0c) |
				(polarity == ACPI_ACTIVE_HIGH ? 1 : 3);
	intsrc.mpc_srcbus = number;
	intsrc.mpc_srcbusirq = (((devfn >> 3) & 0x1f) << 2) | ((pin - 1) & 3);
	ioapic = mp_find_ioapic(gsi);
	intsrc.mpc_dstapic = mp_ioapic_routing[ioapic].apic_id;
	intsrc.mpc_dstirq = gsi - mp_ioapic_routing[ioapic].gsi_base;

	MP_intsrc_info(&intsrc);

=======
#ifdef CONFIG_X86_MPPARSE
	struct mp_config_intsrc mp_irq;
	int ioapic;

	if (!acpi_ioapic)
		return 0;

	/* print the entry should happen on mptable identically */
	mp_irq.mp_type = MP_INTSRC;
	mp_irq.mp_irqtype = mp_INT;
	mp_irq.mp_irqflag = (triggering == ACPI_EDGE_SENSITIVE ? 4 : 0x0c) |
				(polarity == ACPI_ACTIVE_HIGH ? 1 : 3);
	mp_irq.mp_srcbus = number;
	mp_irq.mp_srcbusirq = (((devfn >> 3) & 0x1f) << 2) | ((pin - 1) & 3);
	ioapic = mp_find_ioapic(gsi);
	mp_irq.mp_dstapic = mp_ioapic_routing[ioapic].apic_id;
	mp_irq.mp_dstirq = gsi - mp_ioapic_routing[ioapic].gsi_base;

	save_mp_irq(&mp_irq);
#endif
>>>>>>> cc94fc54
	return 0;
}

/*
 * Parse IOAPIC related entries in MADT
 * returns 0 on success, < 0 on error
 */
static int __init acpi_parse_madt_ioapic_entries(void)
{
	int count;

	/*
	 * ACPI interpreter is required to complete interrupt setup,
	 * so if it is off, don't enumerate the io-apics with ACPI.
	 * If MPS is present, it will handle them,
	 * otherwise the system will stay in PIC mode
	 */
	if (acpi_disabled || acpi_noirq) {
		return -ENODEV;
	}

	if (!cpu_has_apic)
		return -ENODEV;

	/*
	 * if "noapic" boot option, don't look for IO-APICs
	 */
	if (skip_ioapic_setup) {
		printk(KERN_INFO PREFIX "Skipping IOAPIC probe "
		       "due to 'noapic' option.\n");
		return -ENODEV;
	}

	count =
	    acpi_table_parse_madt(ACPI_MADT_TYPE_IO_APIC, acpi_parse_ioapic,
				  MAX_IO_APICS);
	if (!count) {
		printk(KERN_ERR PREFIX "No IOAPIC entries present\n");
		return -ENODEV;
	} else if (count < 0) {
		printk(KERN_ERR PREFIX "Error parsing IOAPIC entry\n");
		return count;
	}

	count =
	    acpi_table_parse_madt(ACPI_MADT_TYPE_INTERRUPT_OVERRIDE, acpi_parse_int_src_ovr,
				  NR_IRQ_VECTORS);
	if (count < 0) {
		printk(KERN_ERR PREFIX
		       "Error parsing interrupt source overrides entry\n");
		/* TBD: Cleanup to allow fallback to MPS */
		return count;
	}

	/*
	 * If BIOS did not supply an INT_SRC_OVR for the SCI
	 * pretend we got one so we can set the SCI flags.
	 */
	if (!acpi_sci_override_gsi)
		acpi_sci_ioapic_setup(acpi_gbl_FADT.sci_interrupt, 0, 0);

	/* Fill in identity legacy mapings where no override */
	mp_config_acpi_legacy_irqs();

	count =
	    acpi_table_parse_madt(ACPI_MADT_TYPE_NMI_SOURCE, acpi_parse_nmi_src,
				  NR_IRQ_VECTORS);
	if (count < 0) {
		printk(KERN_ERR PREFIX "Error parsing NMI SRC entry\n");
		/* TBD: Cleanup to allow fallback to MPS */
		return count;
	}

	return 0;
}
#else
static inline int acpi_parse_madt_ioapic_entries(void)
{
	return -1;
}
#endif	/* !CONFIG_X86_IO_APIC */

static void __init early_acpi_process_madt(void)
{
#ifdef CONFIG_X86_LOCAL_APIC
	int error;

	if (!acpi_table_parse(ACPI_SIG_MADT, acpi_parse_madt)) {

		/*
		 * Parse MADT LAPIC entries
		 */
		error = early_acpi_parse_madt_lapic_addr_ovr();
		if (!error) {
			acpi_lapic = 1;
			smp_found_config = 1;
		}
		if (error == -EINVAL) {
			/*
			 * Dell Precision Workstation 410, 610 come here.
			 */
			printk(KERN_ERR PREFIX
			       "Invalid BIOS MADT, disabling ACPI\n");
			disable_acpi();
		}
	}
#endif
}

static void __init acpi_process_madt(void)
{
#ifdef CONFIG_X86_LOCAL_APIC
	int error;

	if (!acpi_table_parse(ACPI_SIG_MADT, acpi_parse_madt)) {

		/*
		 * Parse MADT LAPIC entries
		 */
		error = acpi_parse_madt_lapic_entries();
		if (!error) {
			acpi_lapic = 1;

#ifdef CONFIG_X86_GENERICARCH
			generic_bigsmp_probe();
#endif
			/*
			 * Parse MADT IO-APIC entries
			 */
			error = acpi_parse_madt_ioapic_entries();
			if (!error) {
				acpi_irq_model = ACPI_IRQ_MODEL_IOAPIC;
				acpi_irq_balance_set(NULL);
				acpi_ioapic = 1;

				smp_found_config = 1;
				setup_apic_routing();
			}
		}
		if (error == -EINVAL) {
			/*
			 * Dell Precision Workstation 410, 610 come here.
			 */
			printk(KERN_ERR PREFIX
			       "Invalid BIOS MADT, disabling ACPI\n");
			disable_acpi();
		}
	}
#endif
	return;
}

#ifdef __i386__

static int __init disable_acpi_irq(const struct dmi_system_id *d)
{
	if (!acpi_force) {
		printk(KERN_NOTICE "%s detected: force use of acpi=noirq\n",
		       d->ident);
		acpi_noirq_set();
	}
	return 0;
}

static int __init disable_acpi_pci(const struct dmi_system_id *d)
{
	if (!acpi_force) {
		printk(KERN_NOTICE "%s detected: force use of pci=noacpi\n",
		       d->ident);
		acpi_disable_pci();
	}
	return 0;
}

static int __init dmi_disable_acpi(const struct dmi_system_id *d)
{
	if (!acpi_force) {
		printk(KERN_NOTICE "%s detected: acpi off\n", d->ident);
		disable_acpi();
	} else {
		printk(KERN_NOTICE
		       "Warning: DMI blacklist says broken, but acpi forced\n");
	}
	return 0;
}

/*
 * Limit ACPI to CPU enumeration for HT
 */
static int __init force_acpi_ht(const struct dmi_system_id *d)
{
	if (!acpi_force) {
		printk(KERN_NOTICE "%s detected: force use of acpi=ht\n",
		       d->ident);
		disable_acpi();
		acpi_ht = 1;
	} else {
		printk(KERN_NOTICE
		       "Warning: acpi=force overrules DMI blacklist: acpi=ht\n");
	}
	return 0;
}

/*
 * If your system is blacklisted here, but you find that acpi=force
 * works for you, please contact acpi-devel@sourceforge.net
 */
static struct dmi_system_id __initdata acpi_dmi_table[] = {
	/*
	 * Boxes that need ACPI disabled
	 */
	{
	 .callback = dmi_disable_acpi,
	 .ident = "IBM Thinkpad",
	 .matches = {
		     DMI_MATCH(DMI_BOARD_VENDOR, "IBM"),
		     DMI_MATCH(DMI_BOARD_NAME, "2629H1G"),
		     },
	 },

	/*
	 * Boxes that need acpi=ht
	 */
	{
	 .callback = force_acpi_ht,
	 .ident = "FSC Primergy T850",
	 .matches = {
		     DMI_MATCH(DMI_SYS_VENDOR, "FUJITSU SIEMENS"),
		     DMI_MATCH(DMI_PRODUCT_NAME, "PRIMERGY T850"),
		     },
	 },
	{
	 .callback = force_acpi_ht,
	 .ident = "HP VISUALIZE NT Workstation",
	 .matches = {
		     DMI_MATCH(DMI_BOARD_VENDOR, "Hewlett-Packard"),
		     DMI_MATCH(DMI_PRODUCT_NAME, "HP VISUALIZE NT Workstation"),
		     },
	 },
	{
	 .callback = force_acpi_ht,
	 .ident = "Compaq Workstation W8000",
	 .matches = {
		     DMI_MATCH(DMI_SYS_VENDOR, "Compaq"),
		     DMI_MATCH(DMI_PRODUCT_NAME, "Workstation W8000"),
		     },
	 },
	{
	 .callback = force_acpi_ht,
	 .ident = "ASUS P4B266",
	 .matches = {
		     DMI_MATCH(DMI_BOARD_VENDOR, "ASUSTeK Computer INC."),
		     DMI_MATCH(DMI_BOARD_NAME, "P4B266"),
		     },
	 },
	{
	 .callback = force_acpi_ht,
	 .ident = "ASUS P2B-DS",
	 .matches = {
		     DMI_MATCH(DMI_BOARD_VENDOR, "ASUSTeK Computer INC."),
		     DMI_MATCH(DMI_BOARD_NAME, "P2B-DS"),
		     },
	 },
	{
	 .callback = force_acpi_ht,
	 .ident = "ASUS CUR-DLS",
	 .matches = {
		     DMI_MATCH(DMI_BOARD_VENDOR, "ASUSTeK Computer INC."),
		     DMI_MATCH(DMI_BOARD_NAME, "CUR-DLS"),
		     },
	 },
	{
	 .callback = force_acpi_ht,
	 .ident = "ABIT i440BX-W83977",
	 .matches = {
		     DMI_MATCH(DMI_BOARD_VENDOR, "ABIT <http://www.abit.com>"),
		     DMI_MATCH(DMI_BOARD_NAME, "i440BX-W83977 (BP6)"),
		     },
	 },
	{
	 .callback = force_acpi_ht,
	 .ident = "IBM Bladecenter",
	 .matches = {
		     DMI_MATCH(DMI_BOARD_VENDOR, "IBM"),
		     DMI_MATCH(DMI_BOARD_NAME, "IBM eServer BladeCenter HS20"),
		     },
	 },
	{
	 .callback = force_acpi_ht,
	 .ident = "IBM eServer xSeries 360",
	 .matches = {
		     DMI_MATCH(DMI_BOARD_VENDOR, "IBM"),
		     DMI_MATCH(DMI_BOARD_NAME, "eServer xSeries 360"),
		     },
	 },
	{
	 .callback = force_acpi_ht,
	 .ident = "IBM eserver xSeries 330",
	 .matches = {
		     DMI_MATCH(DMI_BOARD_VENDOR, "IBM"),
		     DMI_MATCH(DMI_BOARD_NAME, "eserver xSeries 330"),
		     },
	 },
	{
	 .callback = force_acpi_ht,
	 .ident = "IBM eserver xSeries 440",
	 .matches = {
		     DMI_MATCH(DMI_BOARD_VENDOR, "IBM"),
		     DMI_MATCH(DMI_PRODUCT_NAME, "eserver xSeries 440"),
		     },
	 },

	/*
	 * Boxes that need ACPI PCI IRQ routing disabled
	 */
	{
	 .callback = disable_acpi_irq,
	 .ident = "ASUS A7V",
	 .matches = {
		     DMI_MATCH(DMI_BOARD_VENDOR, "ASUSTeK Computer INC"),
		     DMI_MATCH(DMI_BOARD_NAME, "<A7V>"),
		     /* newer BIOS, Revision 1011, does work */
		     DMI_MATCH(DMI_BIOS_VERSION,
			       "ASUS A7V ACPI BIOS Revision 1007"),
		     },
	 },
	{
		/*
		 * Latest BIOS for IBM 600E (1.16) has bad pcinum
		 * for LPC bridge, which is needed for the PCI
		 * interrupt links to work. DSDT fix is in bug 5966.
		 * 2645, 2646 model numbers are shared with 600/600E/600X
		 */
	 .callback = disable_acpi_irq,
	 .ident = "IBM Thinkpad 600 Series 2645",
	 .matches = {
		     DMI_MATCH(DMI_BOARD_VENDOR, "IBM"),
		     DMI_MATCH(DMI_BOARD_NAME, "2645"),
		     },
	 },
	{
	 .callback = disable_acpi_irq,
	 .ident = "IBM Thinkpad 600 Series 2646",
	 .matches = {
		     DMI_MATCH(DMI_BOARD_VENDOR, "IBM"),
		     DMI_MATCH(DMI_BOARD_NAME, "2646"),
		     },
	 },
	/*
	 * Boxes that need ACPI PCI IRQ routing and PCI scan disabled
	 */
	{			/* _BBN 0 bug */
	 .callback = disable_acpi_pci,
	 .ident = "ASUS PR-DLS",
	 .matches = {
		     DMI_MATCH(DMI_BOARD_VENDOR, "ASUSTeK Computer INC."),
		     DMI_MATCH(DMI_BOARD_NAME, "PR-DLS"),
		     DMI_MATCH(DMI_BIOS_VERSION,
			       "ASUS PR-DLS ACPI BIOS Revision 1010"),
		     DMI_MATCH(DMI_BIOS_DATE, "03/21/2003")
		     },
	 },
	{
	 .callback = disable_acpi_pci,
	 .ident = "Acer TravelMate 36x Laptop",
	 .matches = {
		     DMI_MATCH(DMI_SYS_VENDOR, "Acer"),
		     DMI_MATCH(DMI_PRODUCT_NAME, "TravelMate 360"),
		     },
	 },
	{}
};

#endif				/* __i386__ */

/*
 * acpi_boot_table_init() and acpi_boot_init()
 *  called from setup_arch(), always.
 *	1. checksums all tables
 *	2. enumerates lapics
 *	3. enumerates io-apics
 *
 * acpi_table_init() is separate to allow reading SRAT without
 * other side effects.
 *
 * side effects of acpi_boot_init:
 *	acpi_lapic = 1 if LAPIC found
 *	acpi_ioapic = 1 if IOAPIC found
 *	if (acpi_lapic && acpi_ioapic) smp_found_config = 1;
 *	if acpi_blacklisted() acpi_disabled = 1;
 *	acpi_irq_model=...
 *	...
 *
 * return value: (currently ignored)
 *	0: success
 *	!0: failure
 */

int __init acpi_boot_table_init(void)
{
	int error;

#ifdef __i386__
	dmi_check_system(acpi_dmi_table);
#endif

	/*
	 * If acpi_disabled, bail out
	 * One exception: acpi=ht continues far enough to enumerate LAPICs
	 */
	if (acpi_disabled && !acpi_ht)
		return 1;

	/*
	 * Initialize the ACPI boot-time table parser.
	 */
	error = acpi_table_init();
	if (error) {
		disable_acpi();
		return error;
	}

	acpi_table_parse(ACPI_SIG_BOOT, acpi_parse_sbf);

	/*
	 * blacklist may disable ACPI entirely
	 */
	error = acpi_blacklisted();
	if (error) {
		if (acpi_force) {
			printk(KERN_WARNING PREFIX "acpi=force override\n");
		} else {
			printk(KERN_WARNING PREFIX "Disabling ACPI support\n");
			disable_acpi();
			return error;
		}
	}

	return 0;
}

int __init early_acpi_boot_init(void)
{
	/*
	 * If acpi_disabled, bail out
	 * One exception: acpi=ht continues far enough to enumerate LAPICs
	 */
	if (acpi_disabled && !acpi_ht)
		return 1;

	/*
	 * Process the Multiple APIC Description Table (MADT), if present
	 */
	early_acpi_process_madt();

	return 0;
}

int __init acpi_boot_init(void)
{
	/*
	 * If acpi_disabled, bail out
	 * One exception: acpi=ht continues far enough to enumerate LAPICs
	 */
	if (acpi_disabled && !acpi_ht)
		return 1;

	acpi_table_parse(ACPI_SIG_BOOT, acpi_parse_sbf);

	/*
	 * set sci_int and PM timer address
	 */
	acpi_table_parse(ACPI_SIG_FADT, acpi_parse_fadt);

	/*
	 * Process the Multiple APIC Description Table (MADT), if present
	 */
	acpi_process_madt();

	acpi_table_parse(ACPI_SIG_HPET, acpi_parse_hpet);

	return 0;
}

static int __init parse_acpi(char *arg)
{
	if (!arg)
		return -EINVAL;

	/* "acpi=off" disables both ACPI table parsing and interpreter */
	if (strcmp(arg, "off") == 0) {
		disable_acpi();
	}
	/* acpi=force to over-ride black-list */
	else if (strcmp(arg, "force") == 0) {
		acpi_force = 1;
		acpi_ht = 1;
		acpi_disabled = 0;
	}
	/* acpi=strict disables out-of-spec workarounds */
	else if (strcmp(arg, "strict") == 0) {
		acpi_strict = 1;
	}
	/* Limit ACPI just to boot-time to enable HT */
	else if (strcmp(arg, "ht") == 0) {
		if (!acpi_force)
			disable_acpi();
		acpi_ht = 1;
	}
	/* "acpi=noirq" disables ACPI interrupt routing */
	else if (strcmp(arg, "noirq") == 0) {
		acpi_noirq_set();
	} else {
		/* Core will printk when we return error. */
		return -EINVAL;
	}
	return 0;
}
early_param("acpi", parse_acpi);

/* FIXME: Using pci= for an ACPI parameter is a travesty. */
static int __init parse_pci(char *arg)
{
	if (arg && strcmp(arg, "noacpi") == 0)
		acpi_disable_pci();
	return 0;
}
early_param("pci", parse_pci);

#ifdef CONFIG_X86_IO_APIC
static int __init parse_acpi_skip_timer_override(char *arg)
{
	acpi_skip_timer_override = 1;
	return 0;
}
early_param("acpi_skip_timer_override", parse_acpi_skip_timer_override);

static int __init parse_acpi_use_timer_override(char *arg)
{
	acpi_use_timer_override = 1;
	return 0;
}
early_param("acpi_use_timer_override", parse_acpi_use_timer_override);
#endif /* CONFIG_X86_IO_APIC */

static int __init setup_acpi_sci(char *s)
{
	if (!s)
		return -EINVAL;
	if (!strcmp(s, "edge"))
		acpi_sci_flags =  ACPI_MADT_TRIGGER_EDGE |
			(acpi_sci_flags & ~ACPI_MADT_TRIGGER_MASK);
	else if (!strcmp(s, "level"))
		acpi_sci_flags = ACPI_MADT_TRIGGER_LEVEL |
			(acpi_sci_flags & ~ACPI_MADT_TRIGGER_MASK);
	else if (!strcmp(s, "high"))
		acpi_sci_flags = ACPI_MADT_POLARITY_ACTIVE_HIGH |
			(acpi_sci_flags & ~ACPI_MADT_POLARITY_MASK);
	else if (!strcmp(s, "low"))
		acpi_sci_flags = ACPI_MADT_POLARITY_ACTIVE_LOW |
			(acpi_sci_flags & ~ACPI_MADT_POLARITY_MASK);
	else
		return -EINVAL;
	return 0;
}
early_param("acpi_sci", setup_acpi_sci);

int __acpi_acquire_global_lock(unsigned int *lock)
{
	unsigned int old, new, val;
	do {
		old = *lock;
		new = (((old & ~0x3) + 2) + ((old >> 1) & 0x1));
		val = cmpxchg(lock, old, new);
	} while (unlikely (val != old));
	return (new < 3) ? -1 : 0;
}

int __acpi_release_global_lock(unsigned int *lock)
{
	unsigned int old, new, val;
	do {
		old = *lock;
		new = old & ~0x3;
		val = cmpxchg(lock, old, new);
	} while (unlikely (val != old));
	return old & 0x1;
}<|MERGE_RESOLUTION|>--- conflicted
+++ resolved
@@ -958,8 +958,6 @@
 	nr_ioapics++;
 }
 
-<<<<<<< HEAD
-=======
 static void assign_to_mp_irq(struct mp_config_intsrc *m,
 				    struct mp_config_intsrc *mp_irq)
 {
@@ -986,15 +984,11 @@
 		panic("Max # of irq sources exceeded!!\n");
 }
 
->>>>>>> cc94fc54
 void __init mp_override_legacy_irq(u8 bus_irq, u8 polarity, u8 trigger, u32 gsi)
 {
 	int ioapic;
 	int pin;
-<<<<<<< HEAD
-=======
 	struct mp_config_intsrc mp_irq;
->>>>>>> cc94fc54
 
 	/*
 	 * Convert 'gsi' to 'ioapic.pin'.
@@ -1012,20 +1006,6 @@
 	if ((bus_irq == 0) && (trigger == 3))
 		trigger = 1;
 
-<<<<<<< HEAD
-	mp_irqs[mp_irq_entries].mp_type = MP_INTSRC;
-	mp_irqs[mp_irq_entries].mp_irqtype = mp_INT;
-	mp_irqs[mp_irq_entries].mp_irqflag = (trigger << 2) | polarity;
-	mp_irqs[mp_irq_entries].mp_srcbus = MP_ISA_BUS;
-	mp_irqs[mp_irq_entries].mp_srcbusirq = bus_irq;	/* IRQ */
-	mp_irqs[mp_irq_entries].mp_dstapic =
-			mp_ioapics[ioapic].mp_apicid;	/* APIC ID */
-	mp_irqs[mp_irq_entries].mp_dstirq = pin;	/* INTIN# */
-
-	if (++mp_irq_entries == MAX_IRQ_SOURCES)
-		panic("Max # of irq sources exceeded!!\n");
-
-=======
 	mp_irq.mp_type = MP_INTSRC;
 	mp_irq.mp_irqtype = mp_INT;
 	mp_irq.mp_irqflag = (trigger << 2) | polarity;
@@ -1035,7 +1015,6 @@
 	mp_irq.mp_dstirq = pin;	/* INTIN# */
 
 	save_mp_irq(&mp_irq);
->>>>>>> cc94fc54
 }
 
 void __init mp_config_acpi_legacy_irqs(void)
@@ -1043,10 +1022,7 @@
 	int i;
 	int ioapic;
 	unsigned int dstapic;
-<<<<<<< HEAD
-=======
 	struct mp_config_intsrc mp_irq;
->>>>>>> cc94fc54
 
 #if defined (CONFIG_MCA) || defined (CONFIG_EISA)
 	/*
@@ -1099,18 +1075,6 @@
 			continue;	/* IRQ already used */
 		}
 
-<<<<<<< HEAD
-		mp_irqs[mp_irq_entries].mp_type = MP_INTSRC;
-		mp_irqs[mp_irq_entries].mp_irqflag = 0;	/* Conforming */
-		mp_irqs[mp_irq_entries].mp_srcbus = MP_ISA_BUS;
-		mp_irqs[mp_irq_entries].mp_dstapic = dstapic;
-		mp_irqs[mp_irq_entries].mp_irqtype = mp_INT;
-		mp_irqs[mp_irq_entries].mp_srcbusirq = i; /* Identity mapped */
-		mp_irqs[mp_irq_entries].mp_dstirq = i;
-
-		if (++mp_irq_entries == MAX_IRQ_SOURCES)
-			panic("Max # of irq sources exceeded!!\n");
-=======
 		mp_irq.mp_type = MP_INTSRC;
 		mp_irq.mp_irqflag = 0;	/* Conforming */
 		mp_irq.mp_srcbus = MP_ISA_BUS;
@@ -1120,7 +1084,6 @@
 		mp_irq.mp_dstirq = i;
 
 		save_mp_irq(&mp_irq);
->>>>>>> cc94fc54
 	}
 }
 
@@ -1228,27 +1191,6 @@
 int mp_config_acpi_gsi(unsigned char number, unsigned int devfn, u8 pin,
 			u32 gsi, int triggering, int polarity)
 {
-<<<<<<< HEAD
-	struct mpc_config_intsrc intsrc;
-	int ioapic;
-
-	if (!enable_update_mptable)
-		return 0;
-
-	/* print the entry should happen on mptable identically */
-	intsrc.mpc_type = MP_INTSRC;
-	intsrc.mpc_irqtype = mp_INT;
-	intsrc.mpc_irqflag = (triggering == ACPI_EDGE_SENSITIVE ? 4 : 0x0c) |
-				(polarity == ACPI_ACTIVE_HIGH ? 1 : 3);
-	intsrc.mpc_srcbus = number;
-	intsrc.mpc_srcbusirq = (((devfn >> 3) & 0x1f) << 2) | ((pin - 1) & 3);
-	ioapic = mp_find_ioapic(gsi);
-	intsrc.mpc_dstapic = mp_ioapic_routing[ioapic].apic_id;
-	intsrc.mpc_dstirq = gsi - mp_ioapic_routing[ioapic].gsi_base;
-
-	MP_intsrc_info(&intsrc);
-
-=======
 #ifdef CONFIG_X86_MPPARSE
 	struct mp_config_intsrc mp_irq;
 	int ioapic;
@@ -1269,7 +1211,6 @@
 
 	save_mp_irq(&mp_irq);
 #endif
->>>>>>> cc94fc54
 	return 0;
 }
 
