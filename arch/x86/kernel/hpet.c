#include <linux/clocksource.h>
#include <linux/clockchips.h>
#include <linux/interrupt.h>
#include <linux/sysdev.h>
#include <linux/delay.h>
#include <linux/errno.h>
#include <linux/hpet.h>
#include <linux/init.h>
#include <linux/cpu.h>
#include <linux/pm.h>
#include <linux/io.h>

#include <asm/fixmap.h>
#include <asm/i8253.h>
#include <asm/hpet.h>

#define HPET_MASK			CLOCKSOURCE_MASK(32)
#define HPET_SHIFT			22

/* FSEC = 10^-15
   NSEC = 10^-9 */
#define FSEC_PER_NSEC			1000000L

#define HPET_DEV_USED_BIT		2
#define HPET_DEV_USED			(1 << HPET_DEV_USED_BIT)
#define HPET_DEV_VALID			0x8
#define HPET_DEV_FSB_CAP		0x1000
#define HPET_DEV_PERI_CAP		0x2000

#define EVT_TO_HPET_DEV(evt) container_of(evt, struct hpet_dev, evt)

/*
 * HPET address is set in acpi/boot.c, when an ACPI entry exists
 */
unsigned long				hpet_address;
unsigned long				hpet_num_timers;
static void __iomem			*hpet_virt_address;

struct hpet_dev {
	struct clock_event_device	evt;
	unsigned int			num;
	int				cpu;
	unsigned int			irq;
	unsigned int			flags;
	char				name[10];
};

unsigned long hpet_readl(unsigned long a)
{
	return readl(hpet_virt_address + a);
}

static inline void hpet_writel(unsigned long d, unsigned long a)
{
	writel(d, hpet_virt_address + a);
}

#ifdef CONFIG_X86_64
#include <asm/pgtable.h>
#endif

static inline void hpet_set_mapping(void)
{
	hpet_virt_address = ioremap_nocache(hpet_address, HPET_MMAP_SIZE);
#ifdef CONFIG_X86_64
	__set_fixmap(VSYSCALL_HPET, hpet_address, PAGE_KERNEL_VSYSCALL_NOCACHE);
#endif
}

static inline void hpet_clear_mapping(void)
{
	iounmap(hpet_virt_address);
	hpet_virt_address = NULL;
}

/*
 * HPET command line enable / disable
 */
static int boot_hpet_disable;
int hpet_force_user;

static int __init hpet_setup(char *str)
{
	if (str) {
		if (!strncmp("disable", str, 7))
			boot_hpet_disable = 1;
		if (!strncmp("force", str, 5))
			hpet_force_user = 1;
	}
	return 1;
}
__setup("hpet=", hpet_setup);

static int __init disable_hpet(char *str)
{
	boot_hpet_disable = 1;
	return 1;
}
__setup("nohpet", disable_hpet);

static inline int is_hpet_capable(void)
{
	return !boot_hpet_disable && hpet_address;
}

/*
 * HPET timer interrupt enable / disable
 */
static int hpet_legacy_int_enabled;

/**
 * is_hpet_enabled - check whether the hpet timer interrupt is enabled
 */
int is_hpet_enabled(void)
{
	return is_hpet_capable() && hpet_legacy_int_enabled;
}
EXPORT_SYMBOL_GPL(is_hpet_enabled);

/*
 * When the hpet driver (/dev/hpet) is enabled, we need to reserve
 * timer 0 and timer 1 in case of RTC emulation.
 */
#ifdef CONFIG_HPET

static void hpet_reserve_msi_timers(struct hpet_data *hd);

static void hpet_reserve_platform_timers(unsigned long id)
{
	struct hpet __iomem *hpet = hpet_virt_address;
	struct hpet_timer __iomem *timer = &hpet->hpet_timers[2];
	unsigned int nrtimers, i;
	struct hpet_data hd;

	nrtimers = ((id & HPET_ID_NUMBER) >> HPET_ID_NUMBER_SHIFT) + 1;

	memset(&hd, 0, sizeof(hd));
	hd.hd_phys_address	= hpet_address;
	hd.hd_address		= hpet;
	hd.hd_nirqs		= nrtimers;
	hpet_reserve_timer(&hd, 0);

#ifdef CONFIG_HPET_EMULATE_RTC
	hpet_reserve_timer(&hd, 1);
#endif

	/*
	 * NOTE that hd_irq[] reflects IOAPIC input pins (LEGACY_8254
	 * is wrong for i8259!) not the output IRQ.  Many BIOS writers
	 * don't bother configuring *any* comparator interrupts.
	 */
	hd.hd_irq[0] = HPET_LEGACY_8254;
	hd.hd_irq[1] = HPET_LEGACY_RTC;

	for (i = 2; i < nrtimers; timer++, i++) {
		hd.hd_irq[i] = (readl(&timer->hpet_config) &
			Tn_INT_ROUTE_CNF_MASK) >> Tn_INT_ROUTE_CNF_SHIFT;
	}

	hpet_reserve_msi_timers(&hd);

	hpet_alloc(&hd);

}
#else
static void hpet_reserve_platform_timers(unsigned long id) { }
#endif

/*
 * Common hpet info
 */
static unsigned long hpet_period;

static void hpet_legacy_set_mode(enum clock_event_mode mode,
			  struct clock_event_device *evt);
static int hpet_legacy_next_event(unsigned long delta,
			   struct clock_event_device *evt);

/*
 * The hpet clock event device
 */
static struct clock_event_device hpet_clockevent = {
	.name		= "hpet",
	.features	= CLOCK_EVT_FEAT_PERIODIC | CLOCK_EVT_FEAT_ONESHOT,
	.set_mode	= hpet_legacy_set_mode,
	.set_next_event = hpet_legacy_next_event,
	.shift		= 32,
	.irq		= 0,
	.rating		= 50,
};

static void hpet_start_counter(void)
{
	unsigned long cfg = hpet_readl(HPET_CFG);

	cfg &= ~HPET_CFG_ENABLE;
	hpet_writel(cfg, HPET_CFG);
	hpet_writel(0, HPET_COUNTER);
	hpet_writel(0, HPET_COUNTER + 4);
	cfg |= HPET_CFG_ENABLE;
	hpet_writel(cfg, HPET_CFG);
}

static void hpet_resume_device(void)
{
	force_hpet_resume();
}

static void hpet_restart_counter(void)
{
	hpet_resume_device();
	hpet_start_counter();
}

static void hpet_enable_legacy_int(void)
{
	unsigned long cfg = hpet_readl(HPET_CFG);

	cfg |= HPET_CFG_LEGACY;
	hpet_writel(cfg, HPET_CFG);
	hpet_legacy_int_enabled = 1;
}

static void hpet_legacy_clockevent_register(void)
{
	/* Start HPET legacy interrupts */
	hpet_enable_legacy_int();

	/*
	 * The mult factor is defined as (include/linux/clockchips.h)
	 *  mult/2^shift = cyc/ns (in contrast to ns/cyc in clocksource.h)
	 * hpet_period is in units of femtoseconds (per cycle), so
	 *  mult/2^shift = cyc/ns = 10^6/hpet_period
	 *  mult = (10^6 * 2^shift)/hpet_period
	 *  mult = (FSEC_PER_NSEC << hpet_clockevent.shift)/hpet_period
	 */
	hpet_clockevent.mult = div_sc((unsigned long) FSEC_PER_NSEC,
				      hpet_period, hpet_clockevent.shift);
	/* Calculate the min / max delta */
	hpet_clockevent.max_delta_ns = clockevent_delta2ns(0x7FFFFFFF,
							   &hpet_clockevent);
	/* 5 usec minimum reprogramming delta. */
	hpet_clockevent.min_delta_ns = 5000;

	/*
	 * Start hpet with the boot cpu mask and make it
	 * global after the IO_APIC has been initialized.
	 */
	hpet_clockevent.cpumask = cpumask_of_cpu(smp_processor_id());
	clockevents_register_device(&hpet_clockevent);
	global_clock_event = &hpet_clockevent;
	printk(KERN_DEBUG "hpet clockevent registered\n");
}

static int hpet_setup_msi_irq(unsigned int irq);

static void hpet_set_mode(enum clock_event_mode mode,
			  struct clock_event_device *evt, int timer)
{
	unsigned long cfg, cmp, now;
	uint64_t delta;

	switch (mode) {
	case CLOCK_EVT_MODE_PERIODIC:
		delta = ((uint64_t)(NSEC_PER_SEC/HZ)) * evt->mult;
		delta >>= evt->shift;
		now = hpet_readl(HPET_COUNTER);
		cmp = now + (unsigned long) delta;
		cfg = hpet_readl(HPET_Tn_CFG(timer));
		cfg |= HPET_TN_ENABLE | HPET_TN_PERIODIC |
		       HPET_TN_SETVAL | HPET_TN_32BIT;
		hpet_writel(cfg, HPET_Tn_CFG(timer));
		/*
		 * The first write after writing TN_SETVAL to the
		 * config register sets the counter value, the second
		 * write sets the period.
		 */
		hpet_writel(cmp, HPET_Tn_CMP(timer));
		udelay(1);
		hpet_writel((unsigned long) delta, HPET_Tn_CMP(timer));
		break;

	case CLOCK_EVT_MODE_ONESHOT:
		cfg = hpet_readl(HPET_Tn_CFG(timer));
		cfg &= ~HPET_TN_PERIODIC;
		cfg |= HPET_TN_ENABLE | HPET_TN_32BIT;
		hpet_writel(cfg, HPET_Tn_CFG(timer));
		break;

	case CLOCK_EVT_MODE_UNUSED:
	case CLOCK_EVT_MODE_SHUTDOWN:
		cfg = hpet_readl(HPET_Tn_CFG(timer));
		cfg &= ~HPET_TN_ENABLE;
		hpet_writel(cfg, HPET_Tn_CFG(timer));
		break;

	case CLOCK_EVT_MODE_RESUME:
		if (timer == 0) {
			hpet_enable_legacy_int();
		} else {
			struct hpet_dev *hdev = EVT_TO_HPET_DEV(evt);
			hpet_setup_msi_irq(hdev->irq);
			disable_irq(hdev->irq);
			irq_set_affinity(hdev->irq, cpumask_of_cpu(hdev->cpu));
			enable_irq(hdev->irq);
		}
		break;
	}
}

static int hpet_next_event(unsigned long delta,
			   struct clock_event_device *evt, int timer)
{
	u32 cnt;

	cnt = hpet_readl(HPET_COUNTER);
	cnt += (u32) delta;
	hpet_writel(cnt, HPET_Tn_CMP(timer));

	/*
	 * We need to read back the CMP register to make sure that
	 * what we wrote hit the chip before we compare it to the
	 * counter.
	 */
	WARN_ON((u32)hpet_readl(HPET_T0_CMP) != cnt);

	return (s32)((u32)hpet_readl(HPET_COUNTER) - cnt) >= 0 ? -ETIME : 0;
}

static void hpet_legacy_set_mode(enum clock_event_mode mode,
			struct clock_event_device *evt)
{
	hpet_set_mode(mode, evt, 0);
}

static int hpet_legacy_next_event(unsigned long delta,
			struct clock_event_device *evt)
{
	return hpet_next_event(delta, evt, 0);
}

/*
 * HPET MSI Support
 */
#ifdef CONFIG_PCI_MSI

static DEFINE_PER_CPU(struct hpet_dev *, cpu_hpet_dev);
static struct hpet_dev	*hpet_devs;

void hpet_msi_unmask(unsigned int irq)
{
	struct hpet_dev *hdev = get_irq_data(irq);
	unsigned long cfg;

	/* unmask it */
	cfg = hpet_readl(HPET_Tn_CFG(hdev->num));
	cfg |= HPET_TN_FSB;
	hpet_writel(cfg, HPET_Tn_CFG(hdev->num));
}

void hpet_msi_mask(unsigned int irq)
{
	unsigned long cfg;
	struct hpet_dev *hdev = get_irq_data(irq);

	/* mask it */
	cfg = hpet_readl(HPET_Tn_CFG(hdev->num));
	cfg &= ~HPET_TN_FSB;
	hpet_writel(cfg, HPET_Tn_CFG(hdev->num));
}

void hpet_msi_write(unsigned int irq, struct msi_msg *msg)
{
	struct hpet_dev *hdev = get_irq_data(irq);

	hpet_writel(msg->data, HPET_Tn_ROUTE(hdev->num));
	hpet_writel(msg->address_lo, HPET_Tn_ROUTE(hdev->num) + 4);
}

void hpet_msi_read(unsigned int irq, struct msi_msg *msg)
{
	struct hpet_dev *hdev = get_irq_data(irq);

	msg->data = hpet_readl(HPET_Tn_ROUTE(hdev->num));
	msg->address_lo = hpet_readl(HPET_Tn_ROUTE(hdev->num) + 4);
	msg->address_hi = 0;
}

static void hpet_msi_set_mode(enum clock_event_mode mode,
				struct clock_event_device *evt)
{
	struct hpet_dev *hdev = EVT_TO_HPET_DEV(evt);
	hpet_set_mode(mode, evt, hdev->num);
}

static int hpet_msi_next_event(unsigned long delta,
				struct clock_event_device *evt)
{
	struct hpet_dev *hdev = EVT_TO_HPET_DEV(evt);
	return hpet_next_event(delta, evt, hdev->num);
}

static int hpet_setup_msi_irq(unsigned int irq)
{
	if (arch_setup_hpet_msi(irq)) {
		destroy_irq(irq);
		return -EINVAL;
	}
	return 0;
}

static int hpet_assign_irq(struct hpet_dev *dev)
{
	unsigned int irq;

	irq = create_irq();
	if (!irq)
		return -EINVAL;

	set_irq_data(irq, dev);

	if (hpet_setup_msi_irq(irq))
		return -EINVAL;

	dev->irq = irq;
	return 0;
}

static irqreturn_t hpet_interrupt_handler(int irq, void *data)
{
	struct hpet_dev *dev = (struct hpet_dev *)data;
	struct clock_event_device *hevt = &dev->evt;

	if (!hevt->event_handler) {
		printk(KERN_INFO "Spurious HPET timer interrupt on HPET timer %d\n",
				dev->num);
		return IRQ_HANDLED;
	}

	hevt->event_handler(hevt);
	return IRQ_HANDLED;
}

static int hpet_setup_irq(struct hpet_dev *dev)
{

	if (request_irq(dev->irq, hpet_interrupt_handler,
			IRQF_SHARED|IRQF_NOBALANCING, dev->name, dev))
		return -1;

	disable_irq(dev->irq);
	irq_set_affinity(dev->irq, cpumask_of_cpu(dev->cpu));
	enable_irq(dev->irq);

<<<<<<< HEAD
=======
	printk(KERN_DEBUG "hpet: %s irq %d for MSI\n",
			 dev->name, dev->irq);

>>>>>>> b3aec6ed
	return 0;
}

/* This should be called in specific @cpu */
static void init_one_hpet_msi_clockevent(struct hpet_dev *hdev, int cpu)
{
	struct clock_event_device *evt = &hdev->evt;
	uint64_t hpet_freq;

	WARN_ON(cpu != smp_processor_id());
	if (!(hdev->flags & HPET_DEV_VALID))
		return;

	if (hpet_setup_msi_irq(hdev->irq))
		return;

	hdev->cpu = cpu;
	per_cpu(cpu_hpet_dev, cpu) = hdev;
	evt->name = hdev->name;
	hpet_setup_irq(hdev);
	evt->irq = hdev->irq;

	evt->rating = 110;
	evt->features = CLOCK_EVT_FEAT_ONESHOT;
	if (hdev->flags & HPET_DEV_PERI_CAP)
		evt->features |= CLOCK_EVT_FEAT_PERIODIC;

	evt->set_mode = hpet_msi_set_mode;
	evt->set_next_event = hpet_msi_next_event;
	evt->shift = 32;

	/*
	 * The period is a femto seconds value. We need to calculate the
	 * scaled math multiplication factor for nanosecond to hpet tick
	 * conversion.
	 */
	hpet_freq = 1000000000000000ULL;
	do_div(hpet_freq, hpet_period);
	evt->mult = div_sc((unsigned long) hpet_freq,
				      NSEC_PER_SEC, evt->shift);
	/* Calculate the max delta */
	evt->max_delta_ns = clockevent_delta2ns(0x7FFFFFFF, evt);
	/* 5 usec minimum reprogramming delta. */
	evt->min_delta_ns = 5000;

	evt->cpumask = cpumask_of_cpu(hdev->cpu);
	clockevents_register_device(evt);
}

#ifdef CONFIG_HPET
/* Reserve at least one timer for userspace (/dev/hpet) */
#define RESERVE_TIMERS 1
#else
#define RESERVE_TIMERS 0
#endif

static void hpet_msi_capability_lookup(unsigned int start_timer)
{
	unsigned int id;
	unsigned int num_timers;
	unsigned int num_timers_used = 0;
	int i;

	id = hpet_readl(HPET_ID);

	num_timers = ((id & HPET_ID_NUMBER) >> HPET_ID_NUMBER_SHIFT);
	num_timers++; /* Value read out starts from 0 */

	hpet_devs = kzalloc(sizeof(struct hpet_dev) * num_timers, GFP_KERNEL);
	if (!hpet_devs)
		return;

	hpet_num_timers = num_timers;

	for (i = start_timer; i < num_timers - RESERVE_TIMERS; i++) {
		struct hpet_dev *hdev = &hpet_devs[num_timers_used];
		unsigned long cfg = hpet_readl(HPET_Tn_CFG(i));

		/* Only consider HPET timer with MSI support */
		if (!(cfg & HPET_TN_FSB_CAP))
			continue;

		hdev->flags = 0;
		if (cfg & HPET_TN_PERIODIC_CAP)
			hdev->flags |= HPET_DEV_PERI_CAP;
		hdev->num = i;

		sprintf(hdev->name, "hpet%d", i);
		if (hpet_assign_irq(hdev))
			continue;

		hdev->flags |= HPET_DEV_FSB_CAP;
		hdev->flags |= HPET_DEV_VALID;
		num_timers_used++;
		if (num_timers_used == num_possible_cpus())
			break;
	}

	printk(KERN_INFO "HPET: %d timers in total, %d timers will be used for per-cpu timer\n",
		num_timers, num_timers_used);
}

#ifdef CONFIG_HPET
static void hpet_reserve_msi_timers(struct hpet_data *hd)
{
	int i;

	if (!hpet_devs)
		return;

	for (i = 0; i < hpet_num_timers; i++) {
		struct hpet_dev *hdev = &hpet_devs[i];

		if (!(hdev->flags & HPET_DEV_VALID))
			continue;

		hd->hd_irq[hdev->num] = hdev->irq;
		hpet_reserve_timer(hd, hdev->num);
	}
}
#endif

static struct hpet_dev *hpet_get_unused_timer(void)
{
	int i;

	if (!hpet_devs)
		return NULL;

	for (i = 0; i < hpet_num_timers; i++) {
		struct hpet_dev *hdev = &hpet_devs[i];

		if (!(hdev->flags & HPET_DEV_VALID))
			continue;
		if (test_and_set_bit(HPET_DEV_USED_BIT,
			(unsigned long *)&hdev->flags))
			continue;
		return hdev;
	}
	return NULL;
}

struct hpet_work_struct {
	struct delayed_work work;
	struct completion complete;
};

static void hpet_work(struct work_struct *w)
{
	struct hpet_dev *hdev;
	int cpu = smp_processor_id();
	struct hpet_work_struct *hpet_work;

	hpet_work = container_of(w, struct hpet_work_struct, work.work);

	hdev = hpet_get_unused_timer();
	if (hdev)
		init_one_hpet_msi_clockevent(hdev, cpu);

	complete(&hpet_work->complete);
}

static int hpet_cpuhp_notify(struct notifier_block *n,
		unsigned long action, void *hcpu)
{
	unsigned long cpu = (unsigned long)hcpu;
	struct hpet_work_struct work;
	struct hpet_dev *hdev = per_cpu(cpu_hpet_dev, cpu);

	switch (action & 0xf) {
	case CPU_ONLINE:
		INIT_DELAYED_WORK(&work.work, hpet_work);
		init_completion(&work.complete);
		/* FIXME: add schedule_work_on() */
		schedule_delayed_work_on(cpu, &work.work, 0);
		wait_for_completion(&work.complete);
		break;
	case CPU_DEAD:
		if (hdev) {
			free_irq(hdev->irq, hdev);
			hdev->flags &= ~HPET_DEV_USED;
			per_cpu(cpu_hpet_dev, cpu) = NULL;
		}
		break;
	}
	return NOTIFY_OK;
}
#else

static int hpet_setup_msi_irq(unsigned int irq)
{
	return 0;
}
static void hpet_msi_capability_lookup(unsigned int start_timer)
{
	return;
}

#ifdef CONFIG_HPET
static void hpet_reserve_msi_timers(struct hpet_data *hd)
{
	return;
}
#endif

static int hpet_cpuhp_notify(struct notifier_block *n,
		unsigned long action, void *hcpu)
{
	return NOTIFY_OK;
}

#endif

/*
 * Clock source related code
 */
static cycle_t read_hpet(void)
{
	return (cycle_t)hpet_readl(HPET_COUNTER);
}

#ifdef CONFIG_X86_64
static cycle_t __vsyscall_fn vread_hpet(void)
{
	return readl((const void __iomem *)fix_to_virt(VSYSCALL_HPET) + 0xf0);
}
#endif

static struct clocksource clocksource_hpet = {
	.name		= "hpet",
	.rating		= 250,
	.read		= read_hpet,
	.mask		= HPET_MASK,
	.shift		= HPET_SHIFT,
	.flags		= CLOCK_SOURCE_IS_CONTINUOUS,
	.resume		= hpet_restart_counter,
#ifdef CONFIG_X86_64
	.vread		= vread_hpet,
#endif
};

static int hpet_clocksource_register(void)
{
	u64 start, now;
	cycle_t t1;

	/* Start the counter */
	hpet_start_counter();

	/* Verify whether hpet counter works */
	t1 = read_hpet();
	rdtscll(start);

	/*
	 * We don't know the TSC frequency yet, but waiting for
	 * 200000 TSC cycles is safe:
	 * 4 GHz == 50us
	 * 1 GHz == 200us
	 */
	do {
		rep_nop();
		rdtscll(now);
	} while ((now - start) < 200000UL);

	if (t1 == read_hpet()) {
		printk(KERN_WARNING
		       "HPET counter not counting. HPET disabled\n");
		return -ENODEV;
	}

	/*
	 * The definition of mult is (include/linux/clocksource.h)
	 * mult/2^shift = ns/cyc and hpet_period is in units of fsec/cyc
	 * so we first need to convert hpet_period to ns/cyc units:
	 *  mult/2^shift = ns/cyc = hpet_period/10^6
	 *  mult = (hpet_period * 2^shift)/10^6
	 *  mult = (hpet_period << shift)/FSEC_PER_NSEC
	 */
	clocksource_hpet.mult = div_sc(hpet_period, FSEC_PER_NSEC, HPET_SHIFT);

	clocksource_register(&clocksource_hpet);

	return 0;
}

/**
 * hpet_enable - Try to setup the HPET timer. Returns 1 on success.
 */
int __init hpet_enable(void)
{
	unsigned long id;
	int i;

	if (!is_hpet_capable())
		return 0;

	hpet_set_mapping();

	/*
	 * Read the period and check for a sane value:
	 */
	hpet_period = hpet_readl(HPET_PERIOD);

	/*
	 * AMD SB700 based systems with spread spectrum enabled use a
	 * SMM based HPET emulation to provide proper frequency
	 * setting. The SMM code is initialized with the first HPET
	 * register access and takes some time to complete. During
	 * this time the config register reads 0xffffffff. We check
	 * for max. 1000 loops whether the config register reads a non
	 * 0xffffffff value to make sure that HPET is up and running
	 * before we go further. A counting loop is safe, as the HPET
	 * access takes thousands of CPU cycles. On non SB700 based
	 * machines this check is only done once and has no side
	 * effects.
	 */
	for (i = 0; hpet_readl(HPET_CFG) == 0xFFFFFFFF; i++) {
		if (i == 1000) {
			printk(KERN_WARNING
			       "HPET config register value = 0xFFFFFFFF. "
			       "Disabling HPET\n");
			goto out_nohpet;
		}
	}

	if (hpet_period < HPET_MIN_PERIOD || hpet_period > HPET_MAX_PERIOD)
		goto out_nohpet;

	/*
	 * Read the HPET ID register to retrieve the IRQ routing
	 * information and the number of channels
	 */
	id = hpet_readl(HPET_ID);

#ifdef CONFIG_HPET_EMULATE_RTC
	/*
	 * The legacy routing mode needs at least two channels, tick timer
	 * and the rtc emulation channel.
	 */
	if (!(id & HPET_ID_NUMBER))
		goto out_nohpet;
#endif

	if (hpet_clocksource_register())
		goto out_nohpet;

	if (id & HPET_ID_LEGSUP) {
		hpet_legacy_clockevent_register();
		hpet_msi_capability_lookup(2);
		return 1;
	}
	hpet_msi_capability_lookup(0);
	return 0;

out_nohpet:
	hpet_clear_mapping();
	boot_hpet_disable = 1;
	return 0;
}

/*
 * Needs to be late, as the reserve_timer code calls kalloc !
 *
 * Not a problem on i386 as hpet_enable is called from late_time_init,
 * but on x86_64 it is necessary !
 */
static __init int hpet_late_init(void)
{
	int cpu;

	if (boot_hpet_disable)
		return -ENODEV;

	if (!hpet_address) {
		if (!force_hpet_address)
			return -ENODEV;

		hpet_address = force_hpet_address;
		hpet_enable();
		if (!hpet_virt_address)
			return -ENODEV;
	}

	hpet_reserve_platform_timers(hpet_readl(HPET_ID));

	for_each_online_cpu(cpu) {
		hpet_cpuhp_notify(NULL, CPU_ONLINE, (void *)(long)cpu);
	}

	/* This notifier should be called after workqueue is ready */
	hotcpu_notifier(hpet_cpuhp_notify, -20);

	return 0;
}
fs_initcall(hpet_late_init);

void hpet_disable(void)
{
	if (is_hpet_capable()) {
		unsigned long cfg = hpet_readl(HPET_CFG);

		if (hpet_legacy_int_enabled) {
			cfg &= ~HPET_CFG_LEGACY;
			hpet_legacy_int_enabled = 0;
		}
		cfg &= ~HPET_CFG_ENABLE;
		hpet_writel(cfg, HPET_CFG);
	}
}

#ifdef CONFIG_HPET_EMULATE_RTC

/* HPET in LegacyReplacement Mode eats up RTC interrupt line. When, HPET
 * is enabled, we support RTC interrupt functionality in software.
 * RTC has 3 kinds of interrupts:
 * 1) Update Interrupt - generate an interrupt, every sec, when RTC clock
 *    is updated
 * 2) Alarm Interrupt - generate an interrupt at a specific time of day
 * 3) Periodic Interrupt - generate periodic interrupt, with frequencies
 *    2Hz-8192Hz (2Hz-64Hz for non-root user) (all freqs in powers of 2)
 * (1) and (2) above are implemented using polling at a frequency of
 * 64 Hz. The exact frequency is a tradeoff between accuracy and interrupt
 * overhead. (DEFAULT_RTC_INT_FREQ)
 * For (3), we use interrupts at 64Hz or user specified periodic
 * frequency, whichever is higher.
 */
#include <linux/mc146818rtc.h>
#include <linux/rtc.h>
#include <asm/rtc.h>

#define DEFAULT_RTC_INT_FREQ	64
#define DEFAULT_RTC_SHIFT	6
#define RTC_NUM_INTS		1

static unsigned long hpet_rtc_flags;
static int hpet_prev_update_sec;
static struct rtc_time hpet_alarm_time;
static unsigned long hpet_pie_count;
static unsigned long hpet_t1_cmp;
static unsigned long hpet_default_delta;
static unsigned long hpet_pie_delta;
static unsigned long hpet_pie_limit;

static rtc_irq_handler irq_handler;

/*
 * Registers a IRQ handler.
 */
int hpet_register_irq_handler(rtc_irq_handler handler)
{
	if (!is_hpet_enabled())
		return -ENODEV;
	if (irq_handler)
		return -EBUSY;

	irq_handler = handler;

	return 0;
}
EXPORT_SYMBOL_GPL(hpet_register_irq_handler);

/*
 * Deregisters the IRQ handler registered with hpet_register_irq_handler()
 * and does cleanup.
 */
void hpet_unregister_irq_handler(rtc_irq_handler handler)
{
	if (!is_hpet_enabled())
		return;

	irq_handler = NULL;
	hpet_rtc_flags = 0;
}
EXPORT_SYMBOL_GPL(hpet_unregister_irq_handler);

/*
 * Timer 1 for RTC emulation. We use one shot mode, as periodic mode
 * is not supported by all HPET implementations for timer 1.
 *
 * hpet_rtc_timer_init() is called when the rtc is initialized.
 */
int hpet_rtc_timer_init(void)
{
	unsigned long cfg, cnt, delta, flags;

	if (!is_hpet_enabled())
		return 0;

	if (!hpet_default_delta) {
		uint64_t clc;

		clc = (uint64_t) hpet_clockevent.mult * NSEC_PER_SEC;
		clc >>= hpet_clockevent.shift + DEFAULT_RTC_SHIFT;
		hpet_default_delta = (unsigned long) clc;
	}

	if (!(hpet_rtc_flags & RTC_PIE) || hpet_pie_limit)
		delta = hpet_default_delta;
	else
		delta = hpet_pie_delta;

	local_irq_save(flags);

	cnt = delta + hpet_readl(HPET_COUNTER);
	hpet_writel(cnt, HPET_T1_CMP);
	hpet_t1_cmp = cnt;

	cfg = hpet_readl(HPET_T1_CFG);
	cfg &= ~HPET_TN_PERIODIC;
	cfg |= HPET_TN_ENABLE | HPET_TN_32BIT;
	hpet_writel(cfg, HPET_T1_CFG);

	local_irq_restore(flags);

	return 1;
}
EXPORT_SYMBOL_GPL(hpet_rtc_timer_init);

/*
 * The functions below are called from rtc driver.
 * Return 0 if HPET is not being used.
 * Otherwise do the necessary changes and return 1.
 */
int hpet_mask_rtc_irq_bit(unsigned long bit_mask)
{
	if (!is_hpet_enabled())
		return 0;

	hpet_rtc_flags &= ~bit_mask;
	return 1;
}
EXPORT_SYMBOL_GPL(hpet_mask_rtc_irq_bit);

int hpet_set_rtc_irq_bit(unsigned long bit_mask)
{
	unsigned long oldbits = hpet_rtc_flags;

	if (!is_hpet_enabled())
		return 0;

	hpet_rtc_flags |= bit_mask;

	if ((bit_mask & RTC_UIE) && !(oldbits & RTC_UIE))
		hpet_prev_update_sec = -1;

	if (!oldbits)
		hpet_rtc_timer_init();

	return 1;
}
EXPORT_SYMBOL_GPL(hpet_set_rtc_irq_bit);

int hpet_set_alarm_time(unsigned char hrs, unsigned char min,
			unsigned char sec)
{
	if (!is_hpet_enabled())
		return 0;

	hpet_alarm_time.tm_hour = hrs;
	hpet_alarm_time.tm_min = min;
	hpet_alarm_time.tm_sec = sec;

	return 1;
}
EXPORT_SYMBOL_GPL(hpet_set_alarm_time);

int hpet_set_periodic_freq(unsigned long freq)
{
	uint64_t clc;

	if (!is_hpet_enabled())
		return 0;

	if (freq <= DEFAULT_RTC_INT_FREQ)
		hpet_pie_limit = DEFAULT_RTC_INT_FREQ / freq;
	else {
		clc = (uint64_t) hpet_clockevent.mult * NSEC_PER_SEC;
		do_div(clc, freq);
		clc >>= hpet_clockevent.shift;
		hpet_pie_delta = (unsigned long) clc;
	}
	return 1;
}
EXPORT_SYMBOL_GPL(hpet_set_periodic_freq);

int hpet_rtc_dropped_irq(void)
{
	return is_hpet_enabled();
}
EXPORT_SYMBOL_GPL(hpet_rtc_dropped_irq);

static void hpet_rtc_timer_reinit(void)
{
	unsigned long cfg, delta;
	int lost_ints = -1;

	if (unlikely(!hpet_rtc_flags)) {
		cfg = hpet_readl(HPET_T1_CFG);
		cfg &= ~HPET_TN_ENABLE;
		hpet_writel(cfg, HPET_T1_CFG);
		return;
	}

	if (!(hpet_rtc_flags & RTC_PIE) || hpet_pie_limit)
		delta = hpet_default_delta;
	else
		delta = hpet_pie_delta;

	/*
	 * Increment the comparator value until we are ahead of the
	 * current count.
	 */
	do {
		hpet_t1_cmp += delta;
		hpet_writel(hpet_t1_cmp, HPET_T1_CMP);
		lost_ints++;
	} while ((long)(hpet_readl(HPET_COUNTER) - hpet_t1_cmp) > 0);

	if (lost_ints) {
		if (hpet_rtc_flags & RTC_PIE)
			hpet_pie_count += lost_ints;
		if (printk_ratelimit())
			printk(KERN_WARNING "hpet1: lost %d rtc interrupts\n",
				lost_ints);
	}
}

irqreturn_t hpet_rtc_interrupt(int irq, void *dev_id)
{
	struct rtc_time curr_time;
	unsigned long rtc_int_flag = 0;

	hpet_rtc_timer_reinit();
	memset(&curr_time, 0, sizeof(struct rtc_time));

	if (hpet_rtc_flags & (RTC_UIE | RTC_AIE))
		get_rtc_time(&curr_time);

	if (hpet_rtc_flags & RTC_UIE &&
	    curr_time.tm_sec != hpet_prev_update_sec) {
		if (hpet_prev_update_sec >= 0)
			rtc_int_flag = RTC_UF;
		hpet_prev_update_sec = curr_time.tm_sec;
	}

	if (hpet_rtc_flags & RTC_PIE &&
	    ++hpet_pie_count >= hpet_pie_limit) {
		rtc_int_flag |= RTC_PF;
		hpet_pie_count = 0;
	}

	if (hpet_rtc_flags & RTC_AIE &&
	    (curr_time.tm_sec == hpet_alarm_time.tm_sec) &&
	    (curr_time.tm_min == hpet_alarm_time.tm_min) &&
	    (curr_time.tm_hour == hpet_alarm_time.tm_hour))
			rtc_int_flag |= RTC_AF;

	if (rtc_int_flag) {
		rtc_int_flag |= (RTC_IRQF | (RTC_NUM_INTS << 8));
		if (irq_handler)
			irq_handler(rtc_int_flag, dev_id);
	}
	return IRQ_HANDLED;
}
EXPORT_SYMBOL_GPL(hpet_rtc_interrupt);
#endif<|MERGE_RESOLUTION|>--- conflicted
+++ resolved
@@ -452,12 +452,9 @@
 	irq_set_affinity(dev->irq, cpumask_of_cpu(dev->cpu));
 	enable_irq(dev->irq);
 
-<<<<<<< HEAD
-=======
 	printk(KERN_DEBUG "hpet: %s irq %d for MSI\n",
 			 dev->name, dev->irq);
 
->>>>>>> b3aec6ed
 	return 0;
 }
 
