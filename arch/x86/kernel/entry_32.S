--- conflicted
+++ resolved
@@ -901,15 +901,11 @@
 .previous
 END(native_iret)
 
-<<<<<<< HEAD
 ENTRY(native_nmi_return)
 	NATIVE_INTERRUPT_RETURN_NMI_SAFE # Should we deal with popf exception ?
 END(native_nmi_return)
 
-ENTRY(native_irq_enable_syscall_ret)
-=======
 ENTRY(native_irq_enable_sysexit)
->>>>>>> 5b664cb2
 	sti
 	sysexit
 END(native_irq_enable_sysexit)
@@ -1154,10 +1150,7 @@
 	pushl %ecx
 	pushl %edx
 	movl 0xc(%esp), %eax
-<<<<<<< HEAD
-=======
 	subl $MCOUNT_INSN_SIZE, %eax
->>>>>>> 5b664cb2
 
 .globl mcount_call
 mcount_call:
@@ -1176,10 +1169,7 @@
 	pushl %edx
 	movl 0xc(%esp), %eax
 	movl 0x4(%ebp), %edx
-<<<<<<< HEAD
-=======
 	subl $MCOUNT_INSN_SIZE, %eax
->>>>>>> 5b664cb2
 
 .globl ftrace_call
 ftrace_call:
@@ -1210,10 +1200,7 @@
 	pushl %edx
 	movl 0xc(%esp), %eax
 	movl 0x4(%ebp), %edx
-<<<<<<< HEAD
-=======
 	subl $MCOUNT_INSN_SIZE, %eax
->>>>>>> 5b664cb2
 
 	call *ftrace_trace_function
 
