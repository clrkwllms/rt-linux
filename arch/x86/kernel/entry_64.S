--- conflicted
+++ resolved
@@ -69,10 +69,7 @@
 	movq %r9, 48(%rsp)
 
 	movq 0x38(%rsp), %rdi
-<<<<<<< HEAD
 	subq $MCOUNT_INSN_SIZE, %rdi
-=======
->>>>>>> 06291d64
 
 .globl mcount_call
 mcount_call:
@@ -104,10 +101,7 @@
 
 	movq 0x38(%rsp), %rdi
 	movq 8(%rbp), %rsi
-<<<<<<< HEAD
 	subq $MCOUNT_INSN_SIZE, %rdi
-=======
->>>>>>> 06291d64
 
 .globl ftrace_call
 ftrace_call:
@@ -148,10 +142,7 @@
 
 	movq 0x38(%rsp), %rdi
 	movq 8(%rbp), %rsi
-<<<<<<< HEAD
 	subq $MCOUNT_INSN_SIZE, %rdi
-=======
->>>>>>> 06291d64
 
 	call   *ftrace_trace_function
 
@@ -169,11 +160,8 @@
 #endif /* CONFIG_DYNAMIC_FTRACE */
 #endif /* CONFIG_FTRACE */
 
-<<<<<<< HEAD
-=======
 #define HARDNMI_MASK 0x40000000
 
->>>>>>> 06291d64
 #ifndef CONFIG_PREEMPT
 #define retint_kernel retint_restore_args
 #endif	
