--- conflicted
+++ resolved
@@ -156,11 +156,8 @@
 #endif /* CONFIG_DYNAMIC_FTRACE */
 #endif /* CONFIG_FTRACE */
 
-<<<<<<< HEAD
-=======
 #define HARDNMI_MASK 0x40000000
 
->>>>>>> 8747a92d
 #ifndef CONFIG_PREEMPT
 #define retint_kernel retint_restore_args
 #endif	
