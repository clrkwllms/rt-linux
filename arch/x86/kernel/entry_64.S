--- conflicted
+++ resolved
@@ -55,9 +55,8 @@
 
 	.code64
 
-<<<<<<< HEAD
 #define HARDNMI_MASK 0x40000000
-=======
+
 #ifdef CONFIG_FTRACE
 #ifdef CONFIG_DYNAMIC_FTRACE
 ENTRY(mcount)
@@ -162,7 +161,6 @@
 END(mcount)
 #endif /* CONFIG_DYNAMIC_FTRACE */
 #endif /* CONFIG_FTRACE */
->>>>>>> 875dbd45
 
 #ifndef CONFIG_PREEMPT
 #define retint_kernel retint_restore_args
