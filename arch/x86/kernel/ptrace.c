--- conflicted
+++ resolved
@@ -603,7 +603,6 @@
 	bts_qual = bts_to,
 	bts_jiffies = bts_flags
 };
-<<<<<<< HEAD
 
 static inline unsigned long bts_get(const char *base, enum bts_field field)
 {
@@ -613,17 +612,6 @@
 
 static inline void bts_set(char *base, enum bts_field field, unsigned long val)
 {
-=======
-
-static inline unsigned long bts_get(const char *base, enum bts_field field)
-{
-	base += (bts_cfg.sizeof_field * field);
-	return *(unsigned long *)base;
-}
-
-static inline void bts_set(char *base, enum bts_field field, unsigned long val)
-{
->>>>>>> 454b9b51
 	base += (bts_cfg.sizeof_field * field);;
 	(*(unsigned long *)base) = val;
 }
@@ -654,19 +642,11 @@
 	const void *bts_record;
 	size_t bts_index, bts_end;
 	int error;
-<<<<<<< HEAD
 
 	error = ds_get_bts_end(child, &bts_end);
 	if (error < 0)
 		return error;
 
-=======
-
-	error = ds_get_bts_end(child, &bts_end);
-	if (error < 0)
-		return error;
-
->>>>>>> 454b9b51
 	if (bts_end <= index)
 		return -EINVAL;
 
@@ -678,19 +658,11 @@
 	bts_index += bts_end - (index + 1);
 	if (bts_end <= bts_index)
 		bts_index -= bts_end;
-<<<<<<< HEAD
 
 	error = ds_access_bts(child, bts_index, &bts_record);
 	if (error < 0)
 		return error;
 
-=======
-
-	error = ds_access_bts(child, bts_index, &bts_record);
-	if (error < 0)
-		return error;
-
->>>>>>> 454b9b51
 	ptrace_bts_translate_record(&ret, bts_record);
 
 	if (copy_to_user(out, &ret, sizeof(ret)))
@@ -763,16 +735,11 @@
 		goto errout;
 
 	if (cfg.flags & PTRACE_BTS_O_ALLOC) {
-<<<<<<< HEAD
-		ds_ovfl_callback_t ovfl = 0;
-=======
 		ds_ovfl_callback_t ovfl = NULL;
->>>>>>> 454b9b51
 		unsigned int sig = 0;
 
 		/* we ignore the error in case we were not tracing child */
 		(void)ds_release_bts(child);
-<<<<<<< HEAD
 
 		if (cfg.flags & PTRACE_BTS_O_SIGNAL) {
 			if (!cfg.signal)
@@ -782,19 +749,7 @@
 			ovfl = ptrace_bts_ovfl;
 		}
 
-		error = ds_request_bts(child, /* base = */ 0, cfg.size, ovfl);
-=======
-
-		if (cfg.flags & PTRACE_BTS_O_SIGNAL) {
-			if (!cfg.signal)
-				goto errout;
-
-			sig  = cfg.signal;
-			ovfl = ptrace_bts_ovfl;
-		}
-
 		error = ds_request_bts(child, /* base = */ NULL, cfg.size, ovfl);
->>>>>>> 454b9b51
 		if (error < 0)
 			goto errout;
 
@@ -1132,11 +1087,7 @@
 		break;
 
 	case PTRACE_BTS_SIZE:
-<<<<<<< HEAD
-		ret = ds_get_bts_index(child, /* pos = */ 0);
-=======
 		ret = ds_get_bts_index(child, /* pos = */ NULL);
->>>>>>> 454b9b51
 		break;
 
 	case PTRACE_BTS_GET:
