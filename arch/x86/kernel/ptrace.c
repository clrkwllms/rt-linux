/* By Ross Biro 1/23/92 */
/*
 * Pentium III FXSR, SSE support
 *	Gareth Hughes <gareth@valinux.com>, May 2000
 *
 * BTS tracing
 *	Markus Metzger <markus.t.metzger@intel.com>, Dec 2007
 */

#include <linux/kernel.h>
#include <linux/sched.h>
#include <linux/mm.h>
#include <linux/smp.h>
#include <linux/errno.h>
#include <linux/ptrace.h>
#include <linux/regset.h>
#include <linux/tracehook.h>
#include <linux/user.h>
#include <linux/elf.h>
#include <linux/security.h>
#include <linux/audit.h>
#include <linux/seccomp.h>
#include <linux/signal.h>

#include <asm/uaccess.h>
#include <asm/pgtable.h>
#include <asm/system.h>
#include <asm/processor.h>
#include <asm/i387.h>
#include <asm/debugreg.h>
#include <asm/ldt.h>
#include <asm/desc.h>
#include <asm/prctl.h>
#include <asm/proto.h>
#include <asm/ds.h>

#include "tls.h"

enum x86_regset {
	REGSET_GENERAL,
	REGSET_FP,
	REGSET_XFP,
	REGSET_IOPERM64 = REGSET_XFP,
	REGSET_TLS,
	REGSET_IOPERM32,
};

/*
 * does not yet catch signals sent when the child dies.
 * in exit.c or in signal.c.
 */

/*
 * Determines which flags the user has access to [1 = access, 0 = no access].
 */
#define FLAG_MASK_32		((unsigned long)			\
				 (X86_EFLAGS_CF | X86_EFLAGS_PF |	\
				  X86_EFLAGS_AF | X86_EFLAGS_ZF |	\
				  X86_EFLAGS_SF | X86_EFLAGS_TF |	\
				  X86_EFLAGS_DF | X86_EFLAGS_OF |	\
				  X86_EFLAGS_RF | X86_EFLAGS_AC))

/*
 * Determines whether a value may be installed in a segment register.
 */
static inline bool invalid_selector(u16 value)
{
	return unlikely(value != 0 && (value & SEGMENT_RPL_MASK) != USER_RPL);
}

#ifdef CONFIG_X86_32

#define FLAG_MASK		FLAG_MASK_32

static unsigned long *pt_regs_access(struct pt_regs *regs, unsigned long regno)
{
	BUILD_BUG_ON(offsetof(struct pt_regs, bx) != 0);
	regno >>= 2;
	if (regno > FS)
		--regno;
	return &regs->bx + regno;
}

static u16 get_segment_reg(struct task_struct *task, unsigned long offset)
{
	/*
	 * Returning the value truncates it to 16 bits.
	 */
	unsigned int retval;
	if (offset != offsetof(struct user_regs_struct, gs))
		retval = *pt_regs_access(task_pt_regs(task), offset);
	else {
		retval = task->thread.gs;
		if (task == current)
			savesegment(gs, retval);
	}
	return retval;
}

static int set_segment_reg(struct task_struct *task,
			   unsigned long offset, u16 value)
{
	/*
	 * The value argument was already truncated to 16 bits.
	 */
	if (invalid_selector(value))
		return -EIO;

	/*
	 * For %cs and %ss we cannot permit a null selector.
	 * We can permit a bogus selector as long as it has USER_RPL.
	 * Null selectors are fine for other segment registers, but
	 * we will never get back to user mode with invalid %cs or %ss
	 * and will take the trap in iret instead.  Much code relies
	 * on user_mode() to distinguish a user trap frame (which can
	 * safely use invalid selectors) from a kernel trap frame.
	 */
	switch (offset) {
	case offsetof(struct user_regs_struct, cs):
	case offsetof(struct user_regs_struct, ss):
		if (unlikely(value == 0))
			return -EIO;

	default:
		*pt_regs_access(task_pt_regs(task), offset) = value;
		break;

	case offsetof(struct user_regs_struct, gs):
		task->thread.gs = value;
		if (task == current)
			/*
			 * The user-mode %gs is not affected by
			 * kernel entry, so we must update the CPU.
			 */
			loadsegment(gs, value);
	}

	return 0;
}

static unsigned long debugreg_addr_limit(struct task_struct *task)
{
	return TASK_SIZE - 3;
}

#else  /* CONFIG_X86_64 */

#define FLAG_MASK		(FLAG_MASK_32 | X86_EFLAGS_NT)

static unsigned long *pt_regs_access(struct pt_regs *regs, unsigned long offset)
{
	BUILD_BUG_ON(offsetof(struct pt_regs, r15) != 0);
	return &regs->r15 + (offset / sizeof(regs->r15));
}

static u16 get_segment_reg(struct task_struct *task, unsigned long offset)
{
	/*
	 * Returning the value truncates it to 16 bits.
	 */
	unsigned int seg;

	switch (offset) {
	case offsetof(struct user_regs_struct, fs):
		if (task == current) {
			/* Older gas can't assemble movq %?s,%r?? */
			asm("movl %%fs,%0" : "=r" (seg));
			return seg;
		}
		return task->thread.fsindex;
	case offsetof(struct user_regs_struct, gs):
		if (task == current) {
			asm("movl %%gs,%0" : "=r" (seg));
			return seg;
		}
		return task->thread.gsindex;
	case offsetof(struct user_regs_struct, ds):
		if (task == current) {
			asm("movl %%ds,%0" : "=r" (seg));
			return seg;
		}
		return task->thread.ds;
	case offsetof(struct user_regs_struct, es):
		if (task == current) {
			asm("movl %%es,%0" : "=r" (seg));
			return seg;
		}
		return task->thread.es;

	case offsetof(struct user_regs_struct, cs):
	case offsetof(struct user_regs_struct, ss):
		break;
	}
	return *pt_regs_access(task_pt_regs(task), offset);
}

static int set_segment_reg(struct task_struct *task,
			   unsigned long offset, u16 value)
{
	/*
	 * The value argument was already truncated to 16 bits.
	 */
	if (invalid_selector(value))
		return -EIO;

	switch (offset) {
	case offsetof(struct user_regs_struct,fs):
		/*
		 * If this is setting fs as for normal 64-bit use but
		 * setting fs_base has implicitly changed it, leave it.
		 */
		if ((value == FS_TLS_SEL && task->thread.fsindex == 0 &&
		     task->thread.fs != 0) ||
		    (value == 0 && task->thread.fsindex == FS_TLS_SEL &&
		     task->thread.fs == 0))
			break;
		task->thread.fsindex = value;
		if (task == current)
			loadsegment(fs, task->thread.fsindex);
		break;
	case offsetof(struct user_regs_struct,gs):
		/*
		 * If this is setting gs as for normal 64-bit use but
		 * setting gs_base has implicitly changed it, leave it.
		 */
		if ((value == GS_TLS_SEL && task->thread.gsindex == 0 &&
		     task->thread.gs != 0) ||
		    (value == 0 && task->thread.gsindex == GS_TLS_SEL &&
		     task->thread.gs == 0))
			break;
		task->thread.gsindex = value;
		if (task == current)
			load_gs_index(task->thread.gsindex);
		break;
	case offsetof(struct user_regs_struct,ds):
		task->thread.ds = value;
		if (task == current)
			loadsegment(ds, task->thread.ds);
		break;
	case offsetof(struct user_regs_struct,es):
		task->thread.es = value;
		if (task == current)
			loadsegment(es, task->thread.es);
		break;

		/*
		 * Can't actually change these in 64-bit mode.
		 */
	case offsetof(struct user_regs_struct,cs):
		if (unlikely(value == 0))
			return -EIO;
#ifdef CONFIG_IA32_EMULATION
		if (test_tsk_thread_flag(task, TIF_IA32))
			task_pt_regs(task)->cs = value;
#endif
		break;
	case offsetof(struct user_regs_struct,ss):
		if (unlikely(value == 0))
			return -EIO;
#ifdef CONFIG_IA32_EMULATION
		if (test_tsk_thread_flag(task, TIF_IA32))
			task_pt_regs(task)->ss = value;
#endif
		break;
	}

	return 0;
}

static unsigned long debugreg_addr_limit(struct task_struct *task)
{
#ifdef CONFIG_IA32_EMULATION
	if (test_tsk_thread_flag(task, TIF_IA32))
		return IA32_PAGE_OFFSET - 3;
#endif
	return TASK_SIZE64 - 7;
}

#endif	/* CONFIG_X86_32 */

static unsigned long get_flags(struct task_struct *task)
{
	unsigned long retval = task_pt_regs(task)->flags;

	/*
	 * If the debugger set TF, hide it from the readout.
	 */
	if (test_tsk_thread_flag(task, TIF_FORCED_TF))
		retval &= ~X86_EFLAGS_TF;

	return retval;
}

static int set_flags(struct task_struct *task, unsigned long value)
{
	struct pt_regs *regs = task_pt_regs(task);

	/*
	 * If the user value contains TF, mark that
	 * it was not "us" (the debugger) that set it.
	 * If not, make sure it stays set if we had.
	 */
	if (value & X86_EFLAGS_TF)
		clear_tsk_thread_flag(task, TIF_FORCED_TF);
	else if (test_tsk_thread_flag(task, TIF_FORCED_TF))
		value |= X86_EFLAGS_TF;

	regs->flags = (regs->flags & ~FLAG_MASK) | (value & FLAG_MASK);

	return 0;
}

static int putreg(struct task_struct *child,
		  unsigned long offset, unsigned long value)
{
	switch (offset) {
	case offsetof(struct user_regs_struct, cs):
	case offsetof(struct user_regs_struct, ds):
	case offsetof(struct user_regs_struct, es):
	case offsetof(struct user_regs_struct, fs):
	case offsetof(struct user_regs_struct, gs):
	case offsetof(struct user_regs_struct, ss):
		return set_segment_reg(child, offset, value);

	case offsetof(struct user_regs_struct, flags):
		return set_flags(child, value);

#ifdef CONFIG_X86_64
	/*
	 * Orig_ax is really just a flag with small positive and
	 * negative values, so make sure to always sign-extend it
	 * from 32 bits so that it works correctly regardless of
	 * whether we come from a 32-bit environment or not.
	 */
	case offsetof(struct user_regs_struct, orig_ax):
		value = (long) (s32) value;
		break;

	case offsetof(struct user_regs_struct,fs_base):
		if (value >= TASK_SIZE_OF(child))
			return -EIO;
		/*
		 * When changing the segment base, use do_arch_prctl
		 * to set either thread.fs or thread.fsindex and the
		 * corresponding GDT slot.
		 */
		if (child->thread.fs != value)
			return do_arch_prctl(child, ARCH_SET_FS, value);
		return 0;
	case offsetof(struct user_regs_struct,gs_base):
		/*
		 * Exactly the same here as the %fs handling above.
		 */
		if (value >= TASK_SIZE_OF(child))
			return -EIO;
		if (child->thread.gs != value)
			return do_arch_prctl(child, ARCH_SET_GS, value);
		return 0;
#endif
	}

	*pt_regs_access(task_pt_regs(child), offset) = value;
	return 0;
}

static unsigned long getreg(struct task_struct *task, unsigned long offset)
{
	switch (offset) {
	case offsetof(struct user_regs_struct, cs):
	case offsetof(struct user_regs_struct, ds):
	case offsetof(struct user_regs_struct, es):
	case offsetof(struct user_regs_struct, fs):
	case offsetof(struct user_regs_struct, gs):
	case offsetof(struct user_regs_struct, ss):
		return get_segment_reg(task, offset);

	case offsetof(struct user_regs_struct, flags):
		return get_flags(task);

#ifdef CONFIG_X86_64
	case offsetof(struct user_regs_struct, fs_base): {
		/*
		 * do_arch_prctl may have used a GDT slot instead of
		 * the MSR.  To userland, it appears the same either
		 * way, except the %fs segment selector might not be 0.
		 */
		unsigned int seg = task->thread.fsindex;
		if (task->thread.fs != 0)
			return task->thread.fs;
		if (task == current)
			asm("movl %%fs,%0" : "=r" (seg));
		if (seg != FS_TLS_SEL)
			return 0;
		return get_desc_base(&task->thread.tls_array[FS_TLS]);
	}
	case offsetof(struct user_regs_struct, gs_base): {
		/*
		 * Exactly the same here as the %fs handling above.
		 */
		unsigned int seg = task->thread.gsindex;
		if (task->thread.gs != 0)
			return task->thread.gs;
		if (task == current)
			asm("movl %%gs,%0" : "=r" (seg));
		if (seg != GS_TLS_SEL)
			return 0;
		return get_desc_base(&task->thread.tls_array[GS_TLS]);
	}
#endif
	}

	return *pt_regs_access(task_pt_regs(task), offset);
}

static int genregs_get(struct task_struct *target,
		       const struct user_regset *regset,
		       unsigned int pos, unsigned int count,
		       void *kbuf, void __user *ubuf)
{
	if (kbuf) {
		unsigned long *k = kbuf;
		while (count > 0) {
			*k++ = getreg(target, pos);
			count -= sizeof(*k);
			pos += sizeof(*k);
		}
	} else {
		unsigned long __user *u = ubuf;
		while (count > 0) {
			if (__put_user(getreg(target, pos), u++))
				return -EFAULT;
			count -= sizeof(*u);
			pos += sizeof(*u);
		}
	}

	return 0;
}

static int genregs_set(struct task_struct *target,
		       const struct user_regset *regset,
		       unsigned int pos, unsigned int count,
		       const void *kbuf, const void __user *ubuf)
{
	int ret = 0;
	if (kbuf) {
		const unsigned long *k = kbuf;
		while (count > 0 && !ret) {
			ret = putreg(target, pos, *k++);
			count -= sizeof(*k);
			pos += sizeof(*k);
		}
	} else {
		const unsigned long  __user *u = ubuf;
		while (count > 0 && !ret) {
			unsigned long word;
			ret = __get_user(word, u++);
			if (ret)
				break;
			ret = putreg(target, pos, word);
			count -= sizeof(*u);
			pos += sizeof(*u);
		}
	}
	return ret;
}

/*
 * This function is trivial and will be inlined by the compiler.
 * Having it separates the implementation details of debug
 * registers from the interface details of ptrace.
 */
static unsigned long ptrace_get_debugreg(struct task_struct *child, int n)
{
	switch (n) {
	case 0:		return child->thread.debugreg0;
	case 1:		return child->thread.debugreg1;
	case 2:		return child->thread.debugreg2;
	case 3:		return child->thread.debugreg3;
	case 6:		return child->thread.debugreg6;
	case 7:		return child->thread.debugreg7;
	}
	return 0;
}

static int ptrace_set_debugreg(struct task_struct *child,
			       int n, unsigned long data)
{
	int i;

	if (unlikely(n == 4 || n == 5))
		return -EIO;

	if (n < 4 && unlikely(data >= debugreg_addr_limit(child)))
		return -EIO;

	switch (n) {
	case 0:		child->thread.debugreg0 = data; break;
	case 1:		child->thread.debugreg1 = data; break;
	case 2:		child->thread.debugreg2 = data; break;
	case 3:		child->thread.debugreg3 = data; break;

	case 6:
		if ((data & ~0xffffffffUL) != 0)
			return -EIO;
		child->thread.debugreg6 = data;
		break;

	case 7:
		/*
		 * Sanity-check data. Take one half-byte at once with
		 * check = (val >> (16 + 4*i)) & 0xf. It contains the
		 * R/Wi and LENi bits; bits 0 and 1 are R/Wi, and bits
		 * 2 and 3 are LENi. Given a list of invalid values,
		 * we do mask |= 1 << invalid_value, so that
		 * (mask >> check) & 1 is a correct test for invalid
		 * values.
		 *
		 * R/Wi contains the type of the breakpoint /
		 * watchpoint, LENi contains the length of the watched
		 * data in the watchpoint case.
		 *
		 * The invalid values are:
		 * - LENi == 0x10 (undefined), so mask |= 0x0f00.	[32-bit]
		 * - R/Wi == 0x10 (break on I/O reads or writes), so
		 *   mask |= 0x4444.
		 * - R/Wi == 0x00 && LENi != 0x00, so we have mask |=
		 *   0x1110.
		 *
		 * Finally, mask = 0x0f00 | 0x4444 | 0x1110 == 0x5f54.
		 *
		 * See the Intel Manual "System Programming Guide",
		 * 15.2.4
		 *
		 * Note that LENi == 0x10 is defined on x86_64 in long
		 * mode (i.e. even for 32-bit userspace software, but
		 * 64-bit kernel), so the x86_64 mask value is 0x5454.
		 * See the AMD manual no. 24593 (AMD64 System Programming)
		 */
#ifdef CONFIG_X86_32
#define	DR7_MASK	0x5f54
#else
#define	DR7_MASK	0x5554
#endif
		data &= ~DR_CONTROL_RESERVED;
		for (i = 0; i < 4; i++)
			if ((DR7_MASK >> ((data >> (16 + 4*i)) & 0xf)) & 1)
				return -EIO;
		child->thread.debugreg7 = data;
		if (data)
			set_tsk_thread_flag(child, TIF_DEBUG);
		else
			clear_tsk_thread_flag(child, TIF_DEBUG);
		break;
	}

	return 0;
}

<<<<<<< HEAD
#ifdef CONFIG_X86_PTRACE_BTS
/*
 * The configuration for a particular BTS hardware implementation.
 */
struct bts_configuration {
	/* the size of a BTS record in bytes; at most BTS_MAX_RECORD_SIZE */
	unsigned char  sizeof_bts;
	/* the size of a field in the BTS record in bytes */
	unsigned char  sizeof_field;
	/* a bitmask to enable/disable BTS in DEBUGCTL MSR */
	unsigned long debugctl_mask;
};
static struct bts_configuration bts_cfg;

#define BTS_MAX_RECORD_SIZE (8 * 3)


/*
 * Branch Trace Store (BTS) uses the following format. Different
 * architectures vary in the size of those fields.
 * - source linear address
 * - destination linear address
 * - flags
 *
 * Later architectures use 64bit pointers throughout, whereas earlier
 * architectures use 32bit pointers in 32bit mode.
 *
 * We compute the base address for the first 8 fields based on:
 * - the field size stored in the DS configuration
 * - the relative field position
 *
 * In order to store additional information in the BTS buffer, we use
 * a special source address to indicate that the record requires
 * special interpretation.
 *
 * Netburst indicated via a bit in the flags field whether the branch
 * was predicted; this is ignored.
 */

enum bts_field {
	bts_from = 0,
	bts_to,
	bts_flags,

	bts_escape = (unsigned long)-1,
	bts_qual = bts_to,
	bts_jiffies = bts_flags
};

static inline unsigned long bts_get(const char *base, enum bts_field field)
{
	base += (bts_cfg.sizeof_field * field);
	return *(unsigned long *)base;
}
=======
/*
 * These access the current or another (stopped) task's io permission
 * bitmap for debugging or core dump.
 */
static int ioperm_active(struct task_struct *target,
			 const struct user_regset *regset)
{
	return target->thread.io_bitmap_max / regset->size;
}

static int ioperm_get(struct task_struct *target,
		      const struct user_regset *regset,
		      unsigned int pos, unsigned int count,
		      void *kbuf, void __user *ubuf)
{
	if (!target->thread.io_bitmap_ptr)
		return -ENXIO;

	return user_regset_copyout(&pos, &count, &kbuf, &ubuf,
				   target->thread.io_bitmap_ptr,
				   0, IO_BITMAP_BYTES);
}

#ifdef X86_BTS
>>>>>>> 393084e9

static inline void bts_set(char *base, enum bts_field field, unsigned long val)
{
	base += (bts_cfg.sizeof_field * field);;
	(*(unsigned long *)base) = val;
}

/*
 * Translate a BTS record from the raw format into the bts_struct format
 *
 * out (out): bts_struct interpretation
 * raw: raw BTS record
 */
static void ptrace_bts_translate_record(struct bts_struct *out, const void *raw)
{
	memset(out, 0, sizeof(*out));
	if (bts_get(raw, bts_from) == bts_escape) {
		out->qualifier       = bts_get(raw, bts_qual);
		out->variant.jiffies = bts_get(raw, bts_jiffies);
	} else {
		out->qualifier = BTS_BRANCH;
		out->variant.lbr.from_ip = bts_get(raw, bts_from);
		out->variant.lbr.to_ip   = bts_get(raw, bts_to);
	}
}

static int ptrace_bts_read_record(struct task_struct *child, size_t index,
				  struct bts_struct __user *out)
{
	struct bts_struct ret;
	const void *bts_record;
	size_t bts_index, bts_end;
	int error;

	error = ds_get_bts_end(child, &bts_end);
	if (error < 0)
		return error;

	if (bts_end <= index)
		return -EINVAL;

	error = ds_get_bts_index(child, &bts_index);
	if (error < 0)
		return error;

	/* translate the ptrace bts index into the ds bts index */
	bts_index += bts_end - (index + 1);
	if (bts_end <= bts_index)
		bts_index -= bts_end;

	error = ds_access_bts(child, bts_index, &bts_record);
	if (error < 0)
		return error;

	ptrace_bts_translate_record(&ret, bts_record);

	if (copy_to_user(out, &ret, sizeof(ret)))
		return -EFAULT;

	return sizeof(ret);
}

static int ptrace_bts_drain(struct task_struct *child,
			    long size,
			    struct bts_struct __user *out)
{
	struct bts_struct ret;
	const unsigned char *raw;
	size_t end, i;
	int error;

	error = ds_get_bts_index(child, &end);
	if (error < 0)
		return error;

	if (size < (end * sizeof(struct bts_struct)))
		return -EIO;

	error = ds_access_bts(child, 0, (const void **)&raw);
	if (error < 0)
		return error;

	for (i = 0; i < end; i++, out++, raw += bts_cfg.sizeof_bts) {
		ptrace_bts_translate_record(&ret, raw);

		if (copy_to_user(out, &ret, sizeof(ret)))
			return -EFAULT;
	}

	error = ds_clear_bts(child);
	if (error < 0)
		return error;

	return end;
}

static void ptrace_bts_ovfl(struct task_struct *child)
{
	send_sig(child->thread.bts_ovfl_signal, child, 0);
}

static int ptrace_bts_config(struct task_struct *child,
			     long cfg_size,
			     const struct ptrace_bts_config __user *ucfg)
{
	struct ptrace_bts_config cfg;
	int error = 0;

	error = -EOPNOTSUPP;
	if (!bts_cfg.sizeof_bts)
		goto errout;

	error = -EIO;
	if (cfg_size < sizeof(cfg))
		goto errout;

	error = -EFAULT;
	if (copy_from_user(&cfg, ucfg, sizeof(cfg)))
		goto errout;

	error = -EINVAL;
	if ((cfg.flags & PTRACE_BTS_O_SIGNAL) &&
	    !(cfg.flags & PTRACE_BTS_O_ALLOC))
		goto errout;

	if (cfg.flags & PTRACE_BTS_O_ALLOC) {
		ds_ovfl_callback_t ovfl = NULL;
		unsigned int sig = 0;

		/* we ignore the error in case we were not tracing child */
		(void)ds_release_bts(child);

		if (cfg.flags & PTRACE_BTS_O_SIGNAL) {
			if (!cfg.signal)
				goto errout;

			sig  = cfg.signal;
			ovfl = ptrace_bts_ovfl;
		}

		error = ds_request_bts(child, /* base = */ NULL, cfg.size, ovfl);
		if (error < 0)
			goto errout;

		child->thread.bts_ovfl_signal = sig;
	}

	error = -EINVAL;
	if (!child->thread.ds_ctx && cfg.flags)
		goto errout;

	if (cfg.flags & PTRACE_BTS_O_TRACE)
		child->thread.debugctlmsr |= bts_cfg.debugctl_mask;
	else
		child->thread.debugctlmsr &= ~bts_cfg.debugctl_mask;

	if (cfg.flags & PTRACE_BTS_O_SCHED)
		set_tsk_thread_flag(child, TIF_BTS_TRACE_TS);
	else
		clear_tsk_thread_flag(child, TIF_BTS_TRACE_TS);

	error = sizeof(cfg);

out:
	if (child->thread.debugctlmsr)
		set_tsk_thread_flag(child, TIF_DEBUGCTLMSR);
	else
		clear_tsk_thread_flag(child, TIF_DEBUGCTLMSR);

	return error;

errout:
	child->thread.debugctlmsr &= ~bts_cfg.debugctl_mask;
	clear_tsk_thread_flag(child, TIF_BTS_TRACE_TS);
	goto out;
}

static int ptrace_bts_status(struct task_struct *child,
			     long cfg_size,
			     struct ptrace_bts_config __user *ucfg)
{
	struct ptrace_bts_config cfg;
	size_t end;
	const void *base, *max;
	int error;

	if (cfg_size < sizeof(cfg))
		return -EIO;

	error = ds_get_bts_end(child, &end);
	if (error < 0)
		return error;

	error = ds_access_bts(child, /* index = */ 0, &base);
	if (error < 0)
		return error;

	error = ds_access_bts(child, /* index = */ end, &max);
	if (error < 0)
		return error;

	memset(&cfg, 0, sizeof(cfg));
	cfg.size = (max - base);
	cfg.signal = child->thread.bts_ovfl_signal;
	cfg.bts_size = sizeof(struct bts_struct);

	if (cfg.signal)
		cfg.flags |= PTRACE_BTS_O_SIGNAL;

	if (test_tsk_thread_flag(child, TIF_DEBUGCTLMSR) &&
	    child->thread.debugctlmsr & bts_cfg.debugctl_mask)
		cfg.flags |= PTRACE_BTS_O_TRACE;

	if (test_tsk_thread_flag(child, TIF_BTS_TRACE_TS))
		cfg.flags |= PTRACE_BTS_O_SCHED;

	if (copy_to_user(ucfg, &cfg, sizeof(cfg)))
		return -EFAULT;

	return sizeof(cfg);
}

static int ptrace_bts_write_record(struct task_struct *child,
				   const struct bts_struct *in)
{
	unsigned char bts_record[BTS_MAX_RECORD_SIZE];

	BUG_ON(BTS_MAX_RECORD_SIZE < bts_cfg.sizeof_bts);

	memset(bts_record, 0, bts_cfg.sizeof_bts);
	switch (in->qualifier) {
	case BTS_INVALID:
		break;

	case BTS_BRANCH:
		bts_set(bts_record, bts_from, in->variant.lbr.from_ip);
		bts_set(bts_record, bts_to,   in->variant.lbr.to_ip);
		break;

	case BTS_TASK_ARRIVES:
	case BTS_TASK_DEPARTS:
		bts_set(bts_record, bts_from,    bts_escape);
		bts_set(bts_record, bts_qual,    in->qualifier);
		bts_set(bts_record, bts_jiffies, in->variant.jiffies);
		break;

	default:
		return -EINVAL;
	}

	/* The writing task will be the switched-to task on a context
	 * switch. It needs to write into the switched-from task's BTS
	 * buffer. */
	return ds_unchecked_write_bts(child, bts_record, bts_cfg.sizeof_bts);
}

void ptrace_bts_take_timestamp(struct task_struct *tsk,
			       enum bts_qualifier qualifier)
{
	struct bts_struct rec = {
		.qualifier = qualifier,
		.variant.jiffies = jiffies_64
	};

	ptrace_bts_write_record(tsk, &rec);
}

static const struct bts_configuration bts_cfg_netburst = {
	.sizeof_bts    = sizeof(long) * 3,
	.sizeof_field  = sizeof(long),
	.debugctl_mask = (1<<2)|(1<<3)|(1<<5)
};

static const struct bts_configuration bts_cfg_pentium_m = {
	.sizeof_bts    = sizeof(long) * 3,
	.sizeof_field  = sizeof(long),
	.debugctl_mask = (1<<6)|(1<<7)
};

static const struct bts_configuration bts_cfg_core2 = {
	.sizeof_bts    = 8 * 3,
	.sizeof_field  = 8,
	.debugctl_mask = (1<<6)|(1<<7)|(1<<9)
};

static inline void bts_configure(const struct bts_configuration *cfg)
{
	bts_cfg = *cfg;
}

void __cpuinit ptrace_bts_init_intel(struct cpuinfo_x86 *c)
{
	switch (c->x86) {
	case 0x6:
		switch (c->x86_model) {
		case 0xD:
		case 0xE: /* Pentium M */
			bts_configure(&bts_cfg_pentium_m);
			break;
		case 0xF: /* Core2 */
        case 0x1C: /* Atom */
			bts_configure(&bts_cfg_core2);
			break;
		default:
			/* sorry, don't know about them */
			break;
		}
		break;
	case 0xF:
		switch (c->x86_model) {
		case 0x0:
		case 0x1:
		case 0x2: /* Netburst */
			bts_configure(&bts_cfg_netburst);
			break;
		default:
			/* sorry, don't know about them */
			break;
		}
		break;
	default:
		/* sorry, don't know about them */
		break;
	}
}
#endif /* CONFIG_X86_PTRACE_BTS */

/*
 * Called by kernel/ptrace.c when detaching..
 *
 * Make sure the single step bit is not set.
 */
void ptrace_disable(struct task_struct *child)
{
	user_disable_single_step(child);
#ifdef TIF_SYSCALL_EMU
	clear_tsk_thread_flag(child, TIF_SYSCALL_EMU);
#endif
#ifdef CONFIG_X86_PTRACE_BTS
	(void)ds_release_bts(child);

	child->thread.debugctlmsr &= ~bts_cfg.debugctl_mask;
	if (!child->thread.debugctlmsr)
		clear_tsk_thread_flag(child, TIF_DEBUGCTLMSR);

	clear_tsk_thread_flag(child, TIF_BTS_TRACE_TS);
#endif /* CONFIG_X86_PTRACE_BTS */
}

#if defined CONFIG_X86_32 || defined CONFIG_IA32_EMULATION
static const struct user_regset_view user_x86_32_view; /* Initialized below. */
#endif

long arch_ptrace(struct task_struct *child, long request, long addr, long data)
{
	int ret;
	unsigned long __user *datap = (unsigned long __user *)data;

	switch (request) {
	/* read the word at location addr in the USER area. */
	case PTRACE_PEEKUSR: {
		unsigned long tmp;

		ret = -EIO;
		if ((addr & (sizeof(data) - 1)) || addr < 0 ||
		    addr >= sizeof(struct user))
			break;

		tmp = 0;  /* Default return condition */
		if (addr < sizeof(struct user_regs_struct))
			tmp = getreg(child, addr);
		else if (addr >= offsetof(struct user, u_debugreg[0]) &&
			 addr <= offsetof(struct user, u_debugreg[7])) {
			addr -= offsetof(struct user, u_debugreg[0]);
			tmp = ptrace_get_debugreg(child, addr / sizeof(data));
		}
		ret = put_user(tmp, datap);
		break;
	}

	case PTRACE_POKEUSR: /* write the word at location addr in the USER area */
		ret = -EIO;
		if ((addr & (sizeof(data) - 1)) || addr < 0 ||
		    addr >= sizeof(struct user))
			break;

		if (addr < sizeof(struct user_regs_struct))
			ret = putreg(child, addr, data);
		else if (addr >= offsetof(struct user, u_debugreg[0]) &&
			 addr <= offsetof(struct user, u_debugreg[7])) {
			addr -= offsetof(struct user, u_debugreg[0]);
			ret = ptrace_set_debugreg(child,
						  addr / sizeof(data), data);
		}
		break;

	case PTRACE_GETREGS:	/* Get all gp regs from the child. */
		return copy_regset_to_user(child,
					   task_user_regset_view(current),
					   REGSET_GENERAL,
					   0, sizeof(struct user_regs_struct),
					   datap);

	case PTRACE_SETREGS:	/* Set all gp regs in the child. */
		return copy_regset_from_user(child,
					     task_user_regset_view(current),
					     REGSET_GENERAL,
					     0, sizeof(struct user_regs_struct),
					     datap);

	case PTRACE_GETFPREGS:	/* Get the child FPU state. */
		return copy_regset_to_user(child,
					   task_user_regset_view(current),
					   REGSET_FP,
					   0, sizeof(struct user_i387_struct),
					   datap);

	case PTRACE_SETFPREGS:	/* Set the child FPU state. */
		return copy_regset_from_user(child,
					     task_user_regset_view(current),
					     REGSET_FP,
					     0, sizeof(struct user_i387_struct),
					     datap);

#ifdef CONFIG_X86_32
	case PTRACE_GETFPXREGS:	/* Get the child extended FPU state. */
		return copy_regset_to_user(child, &user_x86_32_view,
					   REGSET_XFP,
					   0, sizeof(struct user_fxsr_struct),
					   datap) ? -EIO : 0;

	case PTRACE_SETFPXREGS:	/* Set the child extended FPU state. */
		return copy_regset_from_user(child, &user_x86_32_view,
					     REGSET_XFP,
					     0, sizeof(struct user_fxsr_struct),
					     datap) ? -EIO : 0;
#endif

#if defined CONFIG_X86_32 || defined CONFIG_IA32_EMULATION
	case PTRACE_GET_THREAD_AREA:
		if (addr < 0)
			return -EIO;
		ret = do_get_thread_area(child, addr,
					 (struct user_desc __user *) data);
		break;

	case PTRACE_SET_THREAD_AREA:
		if (addr < 0)
			return -EIO;
		ret = do_set_thread_area(child, addr,
					 (struct user_desc __user *) data, 0);
		break;
#endif

#ifdef CONFIG_X86_64
		/* normal 64bit interface to access TLS data.
		   Works just like arch_prctl, except that the arguments
		   are reversed. */
	case PTRACE_ARCH_PRCTL:
		ret = do_arch_prctl(child, data, addr);
		break;
#endif

	/*
	 * These bits need more cooking - not enabled yet:
	 */
#ifdef CONFIG_X86_PTRACE_BTS
	case PTRACE_BTS_CONFIG:
		ret = ptrace_bts_config
			(child, data, (struct ptrace_bts_config __user *)addr);
		break;

	case PTRACE_BTS_STATUS:
		ret = ptrace_bts_status
			(child, data, (struct ptrace_bts_config __user *)addr);
		break;

	case PTRACE_BTS_SIZE:
		ret = ds_get_bts_index(child, /* pos = */ NULL);
		break;

	case PTRACE_BTS_GET:
		ret = ptrace_bts_read_record
			(child, data, (struct bts_struct __user *) addr);
		break;

	case PTRACE_BTS_CLEAR:
		ret = ds_clear_bts(child);
		break;

	case PTRACE_BTS_DRAIN:
		ret = ptrace_bts_drain
			(child, data, (struct bts_struct __user *) addr);
		break;
#endif /* CONFIG_X86_PTRACE_BTS */

	default:
		ret = ptrace_request(child, request, addr, data);
		break;
	}

	return ret;
}

#ifdef CONFIG_IA32_EMULATION

#include <linux/compat.h>
#include <linux/syscalls.h>
#include <asm/ia32.h>
#include <asm/user32.h>

#define R32(l,q)							\
	case offsetof(struct user32, regs.l):				\
		regs->q = value; break

#define SEG32(rs)							\
	case offsetof(struct user32, regs.rs):				\
		return set_segment_reg(child,				\
				       offsetof(struct user_regs_struct, rs), \
				       value);				\
		break

static int putreg32(struct task_struct *child, unsigned regno, u32 value)
{
	struct pt_regs *regs = task_pt_regs(child);

	switch (regno) {

	SEG32(cs);
	SEG32(ds);
	SEG32(es);
	SEG32(fs);
	SEG32(gs);
	SEG32(ss);

	R32(ebx, bx);
	R32(ecx, cx);
	R32(edx, dx);
	R32(edi, di);
	R32(esi, si);
	R32(ebp, bp);
	R32(eax, ax);
	R32(eip, ip);
	R32(esp, sp);

	case offsetof(struct user32, regs.orig_eax):
		/*
		 * Sign-extend the value so that orig_eax = -1
		 * causes (long)orig_ax < 0 tests to fire correctly.
		 */
		regs->orig_ax = (long) (s32) value;
		break;

	case offsetof(struct user32, regs.eflags):
		return set_flags(child, value);

	case offsetof(struct user32, u_debugreg[0]) ...
		offsetof(struct user32, u_debugreg[7]):
		regno -= offsetof(struct user32, u_debugreg[0]);
		return ptrace_set_debugreg(child, regno / 4, value);

	default:
		if (regno > sizeof(struct user32) || (regno & 3))
			return -EIO;

		/*
		 * Other dummy fields in the virtual user structure
		 * are ignored
		 */
		break;
	}
	return 0;
}

#undef R32
#undef SEG32

#define R32(l,q)							\
	case offsetof(struct user32, regs.l):				\
		*val = regs->q; break

#define SEG32(rs)							\
	case offsetof(struct user32, regs.rs):				\
		*val = get_segment_reg(child,				\
				       offsetof(struct user_regs_struct, rs)); \
		break

static int getreg32(struct task_struct *child, unsigned regno, u32 *val)
{
	struct pt_regs *regs = task_pt_regs(child);

	switch (regno) {

	SEG32(ds);
	SEG32(es);
	SEG32(fs);
	SEG32(gs);

	R32(cs, cs);
	R32(ss, ss);
	R32(ebx, bx);
	R32(ecx, cx);
	R32(edx, dx);
	R32(edi, di);
	R32(esi, si);
	R32(ebp, bp);
	R32(eax, ax);
	R32(orig_eax, orig_ax);
	R32(eip, ip);
	R32(esp, sp);

	case offsetof(struct user32, regs.eflags):
		*val = get_flags(child);
		break;

	case offsetof(struct user32, u_debugreg[0]) ...
		offsetof(struct user32, u_debugreg[7]):
		regno -= offsetof(struct user32, u_debugreg[0]);
		*val = ptrace_get_debugreg(child, regno / 4);
		break;

	default:
		if (regno > sizeof(struct user32) || (regno & 3))
			return -EIO;

		/*
		 * Other dummy fields in the virtual user structure
		 * are ignored
		 */
		*val = 0;
		break;
	}
	return 0;
}

#undef R32
#undef SEG32

static int genregs32_get(struct task_struct *target,
			 const struct user_regset *regset,
			 unsigned int pos, unsigned int count,
			 void *kbuf, void __user *ubuf)
{
	if (kbuf) {
		compat_ulong_t *k = kbuf;
		while (count > 0) {
			getreg32(target, pos, k++);
			count -= sizeof(*k);
			pos += sizeof(*k);
		}
	} else {
		compat_ulong_t __user *u = ubuf;
		while (count > 0) {
			compat_ulong_t word;
			getreg32(target, pos, &word);
			if (__put_user(word, u++))
				return -EFAULT;
			count -= sizeof(*u);
			pos += sizeof(*u);
		}
	}

	return 0;
}

static int genregs32_set(struct task_struct *target,
			 const struct user_regset *regset,
			 unsigned int pos, unsigned int count,
			 const void *kbuf, const void __user *ubuf)
{
	int ret = 0;
	if (kbuf) {
		const compat_ulong_t *k = kbuf;
		while (count > 0 && !ret) {
			ret = putreg32(target, pos, *k++);
			count -= sizeof(*k);
			pos += sizeof(*k);
		}
	} else {
		const compat_ulong_t __user *u = ubuf;
		while (count > 0 && !ret) {
			compat_ulong_t word;
			ret = __get_user(word, u++);
			if (ret)
				break;
			ret = putreg32(target, pos, word);
			count -= sizeof(*u);
			pos += sizeof(*u);
		}
	}
	return ret;
}

long compat_arch_ptrace(struct task_struct *child, compat_long_t request,
			compat_ulong_t caddr, compat_ulong_t cdata)
{
	unsigned long addr = caddr;
	unsigned long data = cdata;
	void __user *datap = compat_ptr(data);
	int ret;
	__u32 val;

	switch (request) {
	case PTRACE_PEEKUSR:
		ret = getreg32(child, addr, &val);
		if (ret == 0)
			ret = put_user(val, (__u32 __user *)datap);
		break;

	case PTRACE_POKEUSR:
		ret = putreg32(child, addr, data);
		break;

	case PTRACE_GETREGS:	/* Get all gp regs from the child. */
		return copy_regset_to_user(child, &user_x86_32_view,
					   REGSET_GENERAL,
					   0, sizeof(struct user_regs_struct32),
					   datap);

	case PTRACE_SETREGS:	/* Set all gp regs in the child. */
		return copy_regset_from_user(child, &user_x86_32_view,
					     REGSET_GENERAL, 0,
					     sizeof(struct user_regs_struct32),
					     datap);

	case PTRACE_GETFPREGS:	/* Get the child FPU state. */
		return copy_regset_to_user(child, &user_x86_32_view,
					   REGSET_FP, 0,
					   sizeof(struct user_i387_ia32_struct),
					   datap);

	case PTRACE_SETFPREGS:	/* Set the child FPU state. */
		return copy_regset_from_user(
			child, &user_x86_32_view, REGSET_FP,
			0, sizeof(struct user_i387_ia32_struct), datap);

	case PTRACE_GETFPXREGS:	/* Get the child extended FPU state. */
		return copy_regset_to_user(child, &user_x86_32_view,
					   REGSET_XFP, 0,
					   sizeof(struct user32_fxsr_struct),
					   datap);

	case PTRACE_SETFPXREGS:	/* Set the child extended FPU state. */
		return copy_regset_from_user(child, &user_x86_32_view,
					     REGSET_XFP, 0,
					     sizeof(struct user32_fxsr_struct),
					     datap);

	case PTRACE_GET_THREAD_AREA:
	case PTRACE_SET_THREAD_AREA:
		return arch_ptrace(child, request, addr, data);

	default:
		return compat_ptrace_request(child, request, addr, data);
	}

	return ret;
}

#endif	/* CONFIG_IA32_EMULATION */

#ifdef CONFIG_X86_64

static const struct user_regset x86_64_regsets[] = {
	[REGSET_GENERAL] = {
		.core_note_type = NT_PRSTATUS,
		.n = sizeof(struct user_regs_struct) / sizeof(long),
		.size = sizeof(long), .align = sizeof(long),
		.get = genregs_get, .set = genregs_set
	},
	[REGSET_FP] = {
		.core_note_type = NT_PRFPREG,
		.n = sizeof(struct user_i387_struct) / sizeof(long),
		.size = sizeof(long), .align = sizeof(long),
		.active = xfpregs_active, .get = xfpregs_get, .set = xfpregs_set
	},
	[REGSET_IOPERM64] = {
		.core_note_type = NT_386_IOPERM,
		.n = IO_BITMAP_LONGS,
		.size = sizeof(long), .align = sizeof(long),
		.active = ioperm_active, .get = ioperm_get
	},
};

static const struct user_regset_view user_x86_64_view = {
	.name = "x86_64", .e_machine = EM_X86_64,
	.regsets = x86_64_regsets, .n = ARRAY_SIZE(x86_64_regsets)
};

#else  /* CONFIG_X86_32 */

#define user_regs_struct32	user_regs_struct
#define genregs32_get		genregs_get
#define genregs32_set		genregs_set

#define user_i387_ia32_struct	user_i387_struct
#define user32_fxsr_struct	user_fxsr_struct

#endif	/* CONFIG_X86_64 */

#if defined CONFIG_X86_32 || defined CONFIG_IA32_EMULATION
static const struct user_regset x86_32_regsets[] = {
	[REGSET_GENERAL] = {
		.core_note_type = NT_PRSTATUS,
		.n = sizeof(struct user_regs_struct32) / sizeof(u32),
		.size = sizeof(u32), .align = sizeof(u32),
		.get = genregs32_get, .set = genregs32_set
	},
	[REGSET_FP] = {
		.core_note_type = NT_PRFPREG,
		.n = sizeof(struct user_i387_ia32_struct) / sizeof(u32),
		.size = sizeof(u32), .align = sizeof(u32),
		.active = fpregs_active, .get = fpregs_get, .set = fpregs_set
	},
	[REGSET_XFP] = {
		.core_note_type = NT_PRXFPREG,
		.n = sizeof(struct user32_fxsr_struct) / sizeof(u32),
		.size = sizeof(u32), .align = sizeof(u32),
		.active = xfpregs_active, .get = xfpregs_get, .set = xfpregs_set
	},
	[REGSET_TLS] = {
		.core_note_type = NT_386_TLS,
		.n = GDT_ENTRY_TLS_ENTRIES, .bias = GDT_ENTRY_TLS_MIN,
		.size = sizeof(struct user_desc),
		.align = sizeof(struct user_desc),
		.active = regset_tls_active,
		.get = regset_tls_get, .set = regset_tls_set
	},
	[REGSET_IOPERM32] = {
		.core_note_type = NT_386_IOPERM,
		.n = IO_BITMAP_BYTES / sizeof(u32),
		.size = sizeof(u32), .align = sizeof(u32),
		.active = ioperm_active, .get = ioperm_get
	},
};

static const struct user_regset_view user_x86_32_view = {
	.name = "i386", .e_machine = EM_386,
	.regsets = x86_32_regsets, .n = ARRAY_SIZE(x86_32_regsets)
};
#endif

const struct user_regset_view *task_user_regset_view(struct task_struct *task)
{
#ifdef CONFIG_IA32_EMULATION
	if (test_tsk_thread_flag(task, TIF_IA32))
#endif
#if defined CONFIG_X86_32 || defined CONFIG_IA32_EMULATION
		return &user_x86_32_view;
#endif
#ifdef CONFIG_X86_64
	return &user_x86_64_view;
#endif
}

void send_sigtrap(struct task_struct *tsk, struct pt_regs *regs,
					 int error_code, int si_code)
{
	struct siginfo info;

	tsk->thread.trap_no = 1;
	tsk->thread.error_code = error_code;

	memset(&info, 0, sizeof(info));
	info.si_signo = SIGTRAP;
	info.si_code = si_code;

	/* User-mode ip? */
	info.si_addr = user_mode_vm(regs) ? (void __user *) regs->ip : NULL;

	/* Send us the fake SIGTRAP */
	force_sig_info(SIGTRAP, &info, tsk);
}


#ifdef CONFIG_X86_32
# define IS_IA32	1
#elif defined CONFIG_IA32_EMULATION
# define IS_IA32	test_thread_flag(TIF_IA32)
#else
# define IS_IA32	0
#endif

/*
 * We must return the syscall number to actually look up in the table.
 * This can be -1L to skip running any syscall at all.
 */
asmregparm long syscall_trace_enter(struct pt_regs *regs)
{
	long ret = 0;

	/*
	 * If we stepped into a sysenter/syscall insn, it trapped in
	 * kernel mode; do_debug() cleared TF and set TIF_SINGLESTEP.
	 * If user-mode had set TF itself, then it's still clear from
	 * do_debug() and we need to set it again to restore the user
	 * state.  If we entered on the slow path, TF was already set.
	 */
	if (test_thread_flag(TIF_SINGLESTEP))
		regs->flags |= X86_EFLAGS_TF;

	/* do the secure computing check first */
	secure_computing(regs->orig_ax);

	if (unlikely(test_thread_flag(TIF_SYSCALL_EMU)))
		ret = -1L;

	if ((ret || test_thread_flag(TIF_SYSCALL_TRACE)) &&
	    tracehook_report_syscall_entry(regs))
		ret = -1L;

	if (unlikely(current->audit_context)) {
		if (IS_IA32)
			audit_syscall_entry(AUDIT_ARCH_I386,
					    regs->orig_ax,
					    regs->bx, regs->cx,
					    regs->dx, regs->si);
#ifdef CONFIG_X86_64
		else
			audit_syscall_entry(AUDIT_ARCH_X86_64,
					    regs->orig_ax,
					    regs->di, regs->si,
					    regs->dx, regs->r10);
#endif
	}

	return ret ?: regs->orig_ax;
}

asmregparm void syscall_trace_leave(struct pt_regs *regs)
{
	if (unlikely(current->audit_context))
		audit_syscall_exit(AUDITSC_RESULT(regs->ax), regs->ax);

	if (test_thread_flag(TIF_SYSCALL_TRACE))
		tracehook_report_syscall_exit(regs, 0);

	/*
	 * If TIF_SYSCALL_EMU is set, we only get here because of
	 * TIF_SINGLESTEP (i.e. this is PTRACE_SYSEMU_SINGLESTEP).
	 * We already reported this syscall instruction in
	 * syscall_trace_enter(), so don't do any more now.
	 */
	if (unlikely(test_thread_flag(TIF_SYSCALL_EMU)))
		return;

	/*
	 * If we are single-stepping, synthesize a trap to follow the
	 * system call instruction.
	 */
	if (test_thread_flag(TIF_SINGLESTEP) &&
	    tracehook_consider_fatal_signal(current, SIGTRAP, SIG_DFL))
		send_sigtrap(current, regs, 0, TRAP_BRKPT);
}<|MERGE_RESOLUTION|>--- conflicted
+++ resolved
@@ -557,7 +557,29 @@
 	return 0;
 }
 
-<<<<<<< HEAD
+/*
+ * These access the current or another (stopped) task's io permission
+ * bitmap for debugging or core dump.
+ */
+static int ioperm_active(struct task_struct *target,
+			 const struct user_regset *regset)
+{
+	return target->thread.io_bitmap_max / regset->size;
+}
+
+static int ioperm_get(struct task_struct *target,
+		      const struct user_regset *regset,
+		      unsigned int pos, unsigned int count,
+		      void *kbuf, void __user *ubuf)
+{
+	if (!target->thread.io_bitmap_ptr)
+		return -ENXIO;
+
+	return user_regset_copyout(&pos, &count, &kbuf, &ubuf,
+				   target->thread.io_bitmap_ptr,
+				   0, IO_BITMAP_BYTES);
+}
+
 #ifdef CONFIG_X86_PTRACE_BTS
 /*
  * The configuration for a particular BTS hardware implementation.
@@ -612,32 +634,6 @@
 	base += (bts_cfg.sizeof_field * field);
 	return *(unsigned long *)base;
 }
-=======
-/*
- * These access the current or another (stopped) task's io permission
- * bitmap for debugging or core dump.
- */
-static int ioperm_active(struct task_struct *target,
-			 const struct user_regset *regset)
-{
-	return target->thread.io_bitmap_max / regset->size;
-}
-
-static int ioperm_get(struct task_struct *target,
-		      const struct user_regset *regset,
-		      unsigned int pos, unsigned int count,
-		      void *kbuf, void __user *ubuf)
-{
-	if (!target->thread.io_bitmap_ptr)
-		return -ENXIO;
-
-	return user_regset_copyout(&pos, &count, &kbuf, &ubuf,
-				   target->thread.io_bitmap_ptr,
-				   0, IO_BITMAP_BYTES);
-}
-
-#ifdef X86_BTS
->>>>>>> 393084e9
 
 static inline void bts_set(char *base, enum bts_field field, unsigned long val)
 {
