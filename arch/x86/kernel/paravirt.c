/*  Paravirtualization interfaces
    Copyright (C) 2006 Rusty Russell IBM Corporation

    This program is free software; you can redistribute it and/or modify
    it under the terms of the GNU General Public License as published by
    the Free Software Foundation; either version 2 of the License, or
    (at your option) any later version.

    This program is distributed in the hope that it will be useful,
    but WITHOUT ANY WARRANTY; without even the implied warranty of
    MERCHANTABILITY or FITNESS FOR A PARTICULAR PURPOSE.  See the
    GNU General Public License for more details.

    You should have received a copy of the GNU General Public License
    along with this program; if not, write to the Free Software
    Foundation, Inc., 51 Franklin St, Fifth Floor, Boston, MA  02110-1301  USA

    2007 - x86_64 support added by Glauber de Oliveira Costa, Red Hat Inc
*/

#include <linux/errno.h>
#include <linux/module.h>
#include <linux/efi.h>
#include <linux/bcd.h>
#include <linux/highmem.h>

#include <asm/bug.h>
#include <asm/paravirt.h>
#include <asm/desc.h>
#include <asm/setup.h>
#include <asm/arch_hooks.h>
#include <asm/time.h>
#include <asm/pgalloc.h>
#include <asm/irq.h>
#include <asm/delay.h>
#include <asm/fixmap.h>
#include <asm/apic.h>
#include <asm/tlbflush.h>
#include <asm/timer.h>

/* nop stub */
void _paravirt_nop(void)
{
}

static void __init default_banner(void)
{
	printk(KERN_INFO "Booting paravirtualized kernel on %s\n",
	       pv_info.name);
}

char *memory_setup(void)
{
	return pv_init_ops.memory_setup();
}

/* Simple instruction patching code. */
#define DEF_NATIVE(ops, name, code)					\
	extern const char start_##ops##_##name[], end_##ops##_##name[];	\
	asm("start_" #ops "_" #name ": " code "; end_" #ops "_" #name ":")

/* Undefined instruction for dealing with missing ops pointers. */
static const unsigned char ud2a[] = { 0x0f, 0x0b };

unsigned paravirt_patch_nop(void)
{
	return 0;
}

unsigned paravirt_patch_ignore(unsigned len)
{
	return len;
}

struct branch {
	unsigned char opcode;
	u32 delta;
} __attribute__((packed));

unsigned paravirt_patch_call(void *insnbuf,
			     const void *target, u16 tgt_clobbers,
			     unsigned long addr, u16 site_clobbers,
			     unsigned len)
{
	struct branch *b = insnbuf;
	unsigned long delta = (unsigned long)target - (addr+5);

	if (tgt_clobbers & ~site_clobbers)
		return len;	/* target would clobber too much for this site */
	if (len < 5)
		return len;	/* call too long for patch site */

	b->opcode = 0xe8; /* call */
	b->delta = delta;
	BUILD_BUG_ON(sizeof(*b) != 5);

	return 5;
}

unsigned paravirt_patch_jmp(void *insnbuf, const void *target,
			    unsigned long addr, unsigned len)
{
	struct branch *b = insnbuf;
	unsigned long delta = (unsigned long)target - (addr+5);

	if (len < 5)
		return len;	/* call too long for patch site */

	b->opcode = 0xe9;	/* jmp */
	b->delta = delta;

	return 5;
}

/* Neat trick to map patch type back to the call within the
 * corresponding structure. */
static void *get_call_destination(u8 type)
{
	struct paravirt_patch_template tmpl = {
		.pv_init_ops = pv_init_ops,
		.pv_time_ops = pv_time_ops,
		.pv_cpu_ops = pv_cpu_ops,
		.pv_irq_ops = pv_irq_ops,
		.pv_apic_ops = pv_apic_ops,
		.pv_mmu_ops = pv_mmu_ops,
	};
	return *((void **)&tmpl + type);
}

unsigned paravirt_patch_default(u8 type, u16 clobbers, void *insnbuf,
				unsigned long addr, unsigned len)
{
	void *opfunc = get_call_destination(type);
	unsigned ret;

	if (opfunc == NULL)
		/* If there's no function, patch it with a ud2a (BUG) */
		ret = paravirt_patch_insns(insnbuf, len, ud2a, ud2a+sizeof(ud2a));
	else if (opfunc == paravirt_nop)
		/* If the operation is a nop, then nop the callsite */
		ret = paravirt_patch_nop();
	else if (type == PARAVIRT_PATCH(pv_cpu_ops.iret) ||
<<<<<<< HEAD
		 type == PARAVIRT_PATCH(pv_cpu_ops.nmi_return) ||
		 type == PARAVIRT_PATCH(pv_cpu_ops.irq_enable_syscall_ret))
=======
		 type == PARAVIRT_PATCH(pv_cpu_ops.irq_enable_sysexit) ||
		 type == PARAVIRT_PATCH(pv_cpu_ops.usergs_sysret32) ||
		 type == PARAVIRT_PATCH(pv_cpu_ops.usergs_sysret64))
>>>>>>> 5b664cb2
		/* If operation requires a jmp, then jmp */
		ret = paravirt_patch_jmp(insnbuf, opfunc, addr, len);
	else
		/* Otherwise call the function; assume target could
		   clobber any caller-save reg */
		ret = paravirt_patch_call(insnbuf, opfunc, CLBR_ANY,
					  addr, clobbers, len);

	return ret;
}

unsigned paravirt_patch_insns(void *insnbuf, unsigned len,
			      const char *start, const char *end)
{
	unsigned insn_len = end - start;

	if (insn_len > len || start == NULL)
		insn_len = len;
	else
		memcpy(insnbuf, start, insn_len);

	return insn_len;
}

void init_IRQ(void)
{
	pv_irq_ops.init_IRQ();
}

static void native_flush_tlb(void)
{
	__native_flush_tlb();
}

/*
 * Global pages have to be flushed a bit differently. Not a real
 * performance problem because this does not happen often.
 */
static void native_flush_tlb_global(void)
{
	__native_flush_tlb_global();
}

static void native_flush_tlb_single(unsigned long addr)
{
	__native_flush_tlb_single(addr);
}

/* These are in entry.S */
extern void native_iret(void);
<<<<<<< HEAD
extern void native_nmi_return(void);
extern void native_irq_enable_syscall_ret(void);
=======
extern void native_irq_enable_sysexit(void);
extern void native_usergs_sysret32(void);
extern void native_usergs_sysret64(void);
>>>>>>> 5b664cb2

static int __init print_banner(void)
{
	pv_init_ops.banner();
	return 0;
}
core_initcall(print_banner);

static struct resource reserve_ioports = {
	.start = 0,
	.end = IO_SPACE_LIMIT,
	.name = "paravirt-ioport",
	.flags = IORESOURCE_IO | IORESOURCE_BUSY,
};

/*
 * Reserve the whole legacy IO space to prevent any legacy drivers
 * from wasting time probing for their hardware.  This is a fairly
 * brute-force approach to disabling all non-virtual drivers.
 *
 * Note that this must be called very early to have any effect.
 */
int paravirt_disable_iospace(void)
{
	return request_resource(&ioport_resource, &reserve_ioports);
}

static DEFINE_PER_CPU(enum paravirt_lazy_mode, paravirt_lazy_mode) = PARAVIRT_LAZY_NONE;

static inline void enter_lazy(enum paravirt_lazy_mode mode)
{
	BUG_ON(__get_cpu_var(paravirt_lazy_mode) != PARAVIRT_LAZY_NONE);
	BUG_ON(preemptible());

	__get_cpu_var(paravirt_lazy_mode) = mode;
}

void paravirt_leave_lazy(enum paravirt_lazy_mode mode)
{
	BUG_ON(__get_cpu_var(paravirt_lazy_mode) != mode);
	BUG_ON(preemptible());

	__get_cpu_var(paravirt_lazy_mode) = PARAVIRT_LAZY_NONE;
}

void paravirt_enter_lazy_mmu(void)
{
	enter_lazy(PARAVIRT_LAZY_MMU);
}

void paravirt_leave_lazy_mmu(void)
{
	paravirt_leave_lazy(PARAVIRT_LAZY_MMU);
}

void paravirt_enter_lazy_cpu(void)
{
	enter_lazy(PARAVIRT_LAZY_CPU);
}

void paravirt_leave_lazy_cpu(void)
{
	paravirt_leave_lazy(PARAVIRT_LAZY_CPU);
}

enum paravirt_lazy_mode paravirt_get_lazy_mode(void)
{
	return __get_cpu_var(paravirt_lazy_mode);
}

struct pv_info pv_info = {
	.name = "bare hardware",
	.paravirt_enabled = 0,
	.kernel_rpl = 0,
	.shared_kernel_pmd = 1,	/* Only used when CONFIG_X86_PAE is set */
};

struct pv_init_ops pv_init_ops = {
	.patch = native_patch,
	.banner = default_banner,
	.arch_setup = paravirt_nop,
	.memory_setup = machine_specific_memory_setup,
};

struct pv_time_ops pv_time_ops = {
	.time_init = hpet_time_init,
	.get_wallclock = native_get_wallclock,
	.set_wallclock = native_set_wallclock,
	.sched_clock = native_sched_clock,
	.get_tsc_khz = native_calibrate_tsc,
};

struct pv_irq_ops pv_irq_ops = {
	.init_IRQ = native_init_IRQ,
	.save_fl = native_save_fl,
	.restore_fl = native_restore_fl,
	.irq_disable = native_irq_disable,
	.irq_enable = native_irq_enable,
	.safe_halt = native_safe_halt,
	.halt = native_halt,
#ifdef CONFIG_X86_64
	.adjust_exception_frame = paravirt_nop,
#endif
};

struct pv_cpu_ops pv_cpu_ops = {
	.cpuid = native_cpuid,
	.get_debugreg = native_get_debugreg,
	.set_debugreg = native_set_debugreg,
	.clts = native_clts,
	.read_cr0 = native_read_cr0,
	.write_cr0 = native_write_cr0,
	.read_cr4 = native_read_cr4,
	.read_cr4_safe = native_read_cr4_safe,
	.write_cr4 = native_write_cr4,
#ifdef CONFIG_X86_64
	.read_cr8 = native_read_cr8,
	.write_cr8 = native_write_cr8,
#endif
	.wbinvd = native_wbinvd,
	.read_msr = native_read_msr_safe,
	.write_msr = native_write_msr_safe,
	.read_tsc = native_read_tsc,
	.read_pmc = native_read_pmc,
	.read_tscp = native_read_tscp,
	.load_tr_desc = native_load_tr_desc,
	.set_ldt = native_set_ldt,
	.load_gdt = native_load_gdt,
	.load_idt = native_load_idt,
	.store_gdt = native_store_gdt,
	.store_idt = native_store_idt,
	.store_tr = native_store_tr,
	.load_tls = native_load_tls,
#ifdef CONFIG_X86_64
	.load_gs_index = native_load_gs_index,
#endif
	.write_ldt_entry = native_write_ldt_entry,
	.write_gdt_entry = native_write_gdt_entry,
	.write_idt_entry = native_write_idt_entry,
	.load_sp0 = native_load_sp0,

#if defined(CONFIG_X86_32) || defined(CONFIG_IA32_EMULATION)
	.irq_enable_sysexit = native_irq_enable_sysexit,
#endif
#ifdef CONFIG_X86_64
#ifdef CONFIG_IA32_EMULATION
	.usergs_sysret32 = native_usergs_sysret32,
#endif
	.usergs_sysret64 = native_usergs_sysret64,
#endif
	.iret = native_iret,
	.nmi_return = native_nmi_return,
	.swapgs = native_swapgs,

	.set_iopl_mask = native_set_iopl_mask,
	.io_delay = native_io_delay,

	.lazy_mode = {
		.enter = paravirt_nop,
		.leave = paravirt_nop,
	},
};

struct pv_apic_ops pv_apic_ops = {
#ifdef CONFIG_X86_LOCAL_APIC
	.apic_write = native_apic_write,
	.apic_write_atomic = native_apic_write_atomic,
	.apic_read = native_apic_read,
	.setup_boot_clock = setup_boot_APIC_clock,
	.setup_secondary_clock = setup_secondary_APIC_clock,
	.startup_ipi_hook = paravirt_nop,
#endif
};

struct pv_mmu_ops pv_mmu_ops = {
#ifndef CONFIG_X86_64
	.pagetable_setup_start = native_pagetable_setup_start,
	.pagetable_setup_done = native_pagetable_setup_done,
#endif

	.read_cr2 = native_read_cr2,
	.write_cr2 = native_write_cr2,
	.read_cr3 = native_read_cr3,
	.write_cr3 = native_write_cr3,

	.flush_tlb_user = native_flush_tlb,
	.flush_tlb_kernel = native_flush_tlb_global,
	.flush_tlb_single = native_flush_tlb_single,
	.flush_tlb_others = native_flush_tlb_others,

	.pgd_alloc = __paravirt_pgd_alloc,
	.pgd_free = paravirt_nop,

	.alloc_pte = paravirt_nop,
	.alloc_pmd = paravirt_nop,
	.alloc_pmd_clone = paravirt_nop,
	.alloc_pud = paravirt_nop,
	.release_pte = paravirt_nop,
	.release_pmd = paravirt_nop,
	.release_pud = paravirt_nop,

	.set_pte = native_set_pte,
	.set_pte_at = native_set_pte_at,
	.set_pmd = native_set_pmd,
	.pte_update = paravirt_nop,
	.pte_update_defer = paravirt_nop,

	.ptep_modify_prot_start = __ptep_modify_prot_start,
	.ptep_modify_prot_commit = __ptep_modify_prot_commit,

#ifdef CONFIG_HIGHPTE
	.kmap_atomic_pte = kmap_atomic,
#endif

#if PAGETABLE_LEVELS >= 3
#ifdef CONFIG_X86_PAE
	.set_pte_atomic = native_set_pte_atomic,
	.set_pte_present = native_set_pte_present,
	.pte_clear = native_pte_clear,
	.pmd_clear = native_pmd_clear,
#endif
	.set_pud = native_set_pud,
	.pmd_val = native_pmd_val,
	.make_pmd = native_make_pmd,

#if PAGETABLE_LEVELS == 4
	.pud_val = native_pud_val,
	.make_pud = native_make_pud,
	.set_pgd = native_set_pgd,
#endif
#endif /* PAGETABLE_LEVELS >= 3 */

	.pte_val = native_pte_val,
	.pte_flags = native_pte_val,
	.pgd_val = native_pgd_val,

	.make_pte = native_make_pte,
	.make_pgd = native_make_pgd,

	.dup_mmap = paravirt_nop,
	.exit_mmap = paravirt_nop,
	.activate_mm = paravirt_nop,

	.lazy_mode = {
		.enter = paravirt_nop,
		.leave = paravirt_nop,
	},

	.set_fixmap = native_set_fixmap,
};

EXPORT_SYMBOL_GPL(pv_time_ops);
EXPORT_SYMBOL    (pv_cpu_ops);
EXPORT_SYMBOL    (pv_mmu_ops);
EXPORT_SYMBOL_GPL(pv_apic_ops);
EXPORT_SYMBOL_GPL(pv_info);
EXPORT_SYMBOL    (pv_irq_ops);<|MERGE_RESOLUTION|>--- conflicted
+++ resolved
@@ -140,14 +140,10 @@
 		/* If the operation is a nop, then nop the callsite */
 		ret = paravirt_patch_nop();
 	else if (type == PARAVIRT_PATCH(pv_cpu_ops.iret) ||
-<<<<<<< HEAD
 		 type == PARAVIRT_PATCH(pv_cpu_ops.nmi_return) ||
-		 type == PARAVIRT_PATCH(pv_cpu_ops.irq_enable_syscall_ret))
-=======
 		 type == PARAVIRT_PATCH(pv_cpu_ops.irq_enable_sysexit) ||
 		 type == PARAVIRT_PATCH(pv_cpu_ops.usergs_sysret32) ||
 		 type == PARAVIRT_PATCH(pv_cpu_ops.usergs_sysret64))
->>>>>>> 5b664cb2
 		/* If operation requires a jmp, then jmp */
 		ret = paravirt_patch_jmp(insnbuf, opfunc, addr, len);
 	else
@@ -198,14 +194,10 @@
 
 /* These are in entry.S */
 extern void native_iret(void);
-<<<<<<< HEAD
 extern void native_nmi_return(void);
-extern void native_irq_enable_syscall_ret(void);
-=======
 extern void native_irq_enable_sysexit(void);
 extern void native_usergs_sysret32(void);
 extern void native_usergs_sysret64(void);
->>>>>>> 5b664cb2
 
 static int __init print_banner(void)
 {
