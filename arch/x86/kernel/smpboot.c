/*
 *	x86 SMP booting functions
 *
 *	(c) 1995 Alan Cox, Building #3 <alan@redhat.com>
 *	(c) 1998, 1999, 2000 Ingo Molnar <mingo@redhat.com>
 *	Copyright 2001 Andi Kleen, SuSE Labs.
 *
 *	Much of the core SMP work is based on previous work by Thomas Radke, to
 *	whom a great many thanks are extended.
 *
 *	Thanks to Intel for making available several different Pentium,
 *	Pentium Pro and Pentium-II/Xeon MP machines.
 *	Original development of Linux SMP code supported by Caldera.
 *
 *	This code is released under the GNU General Public License version 2 or
 *	later.
 *
 *	Fixes
 *		Felix Koop	:	NR_CPUS used properly
 *		Jose Renau	:	Handle single CPU case.
 *		Alan Cox	:	By repeated request 8) - Total BogoMIPS report.
 *		Greg Wright	:	Fix for kernel stacks panic.
 *		Erich Boleyn	:	MP v1.4 and additional changes.
 *	Matthias Sattler	:	Changes for 2.1 kernel map.
 *	Michel Lespinasse	:	Changes for 2.1 kernel map.
 *	Michael Chastain	:	Change trampoline.S to gnu as.
 *		Alan Cox	:	Dumb bug: 'B' step PPro's are fine
 *		Ingo Molnar	:	Added APIC timers, based on code
 *					from Jose Renau
 *		Ingo Molnar	:	various cleanups and rewrites
 *		Tigran Aivazian	:	fixed "0.00 in /proc/uptime on SMP" bug.
 *	Maciej W. Rozycki	:	Bits for genuine 82489DX APICs
 *	Andi Kleen		:	Changed for SMP boot into long mode.
 *		Martin J. Bligh	: 	Added support for multi-quad systems
 *		Dave Jones	:	Report invalid combinations of Athlon CPUs.
 *		Rusty Russell	:	Hacked into shape for new "hotplug" boot process.
 *      Andi Kleen              :       Converted to new state machine.
 *	Ashok Raj		: 	CPU hotplug support
 *	Glauber Costa		:	i386 and x86_64 integration
 */

#include <linux/init.h>
#include <linux/smp.h>
#include <linux/module.h>
#include <linux/sched.h>
#include <linux/percpu.h>
#include <linux/bootmem.h>
#include <linux/err.h>
#include <linux/nmi.h>

#include <asm/acpi.h>
#include <asm/desc.h>
#include <asm/nmi.h>
#include <asm/irq.h>
#include <asm/smp.h>
#include <asm/trampoline.h>
#include <asm/cpu.h>
#include <asm/numa.h>
#include <asm/pgtable.h>
#include <asm/tlbflush.h>
#include <asm/mtrr.h>
#include <asm/vmi.h>
#include <asm/genapic.h>
#include <linux/mc146818rtc.h>

#include <mach_apic.h>
#include <mach_wakecpu.h>
#include <smpboot_hooks.h>

#ifdef CONFIG_X86_32
u8 apicid_2_node[MAX_APICID];
static int low_mappings;
#endif

/* State of each CPU */
DEFINE_PER_CPU(int, cpu_state) = { 0 };

/* Store all idle threads, this can be reused instead of creating
* a new thread. Also avoids complicated thread destroy functionality
* for idle threads.
*/
#ifdef CONFIG_HOTPLUG_CPU
/*
 * Needed only for CONFIG_HOTPLUG_CPU because __cpuinitdata is
 * removed after init for !CONFIG_HOTPLUG_CPU.
 */
static DEFINE_PER_CPU(struct task_struct *, idle_thread_array);
#define get_idle_for_cpu(x)      (per_cpu(idle_thread_array, x))
#define set_idle_for_cpu(x, p)   (per_cpu(idle_thread_array, x) = (p))
#else
struct task_struct *idle_thread_array[NR_CPUS] __cpuinitdata ;
#define get_idle_for_cpu(x)      (idle_thread_array[(x)])
#define set_idle_for_cpu(x, p)   (idle_thread_array[(x)] = (p))
#endif

/* Number of siblings per CPU package */
int smp_num_siblings = 1;
EXPORT_SYMBOL(smp_num_siblings);

/* Last level cache ID of each logical CPU */
DEFINE_PER_CPU(u16, cpu_llc_id) = BAD_APICID;

/* bitmap of online cpus */
cpumask_t cpu_online_map __read_mostly;
EXPORT_SYMBOL(cpu_online_map);

cpumask_t cpu_callin_map;
cpumask_t cpu_callout_map;
cpumask_t cpu_possible_map;
EXPORT_SYMBOL(cpu_possible_map);

/* representing HT siblings of each logical CPU */
DEFINE_PER_CPU(cpumask_t, cpu_sibling_map);
EXPORT_PER_CPU_SYMBOL(cpu_sibling_map);

/* representing HT and core siblings of each logical CPU */
DEFINE_PER_CPU(cpumask_t, cpu_core_map);
EXPORT_PER_CPU_SYMBOL(cpu_core_map);

/* Per CPU bogomips and other parameters */
DEFINE_PER_CPU_SHARED_ALIGNED(struct cpuinfo_x86, cpu_info);
EXPORT_PER_CPU_SYMBOL(cpu_info);

static atomic_t init_deasserted;

static int boot_cpu_logical_apicid;

/* representing cpus for which sibling maps can be computed */
static cpumask_t cpu_sibling_setup_map;

/* Set if we find a B stepping CPU */
int __cpuinitdata smp_b_stepping;

#if defined(CONFIG_NUMA) && defined(CONFIG_X86_32)

/* which logical CPUs are on which nodes */
cpumask_t node_to_cpumask_map[MAX_NUMNODES] __read_mostly =
				{ [0 ... MAX_NUMNODES-1] = CPU_MASK_NONE };
EXPORT_SYMBOL(node_to_cpumask_map);
/* which node each logical CPU is on */
int cpu_to_node_map[NR_CPUS] __read_mostly = { [0 ... NR_CPUS-1] = 0 };
EXPORT_SYMBOL(cpu_to_node_map);

/* set up a mapping between cpu and node. */
static void map_cpu_to_node(int cpu, int node)
{
	printk(KERN_INFO "Mapping cpu %d to node %d\n", cpu, node);
	cpu_set(cpu, node_to_cpumask_map[node]);
	cpu_to_node_map[cpu] = node;
}

/* undo a mapping between cpu and node. */
static void unmap_cpu_to_node(int cpu)
{
	int node;

	printk(KERN_INFO "Unmapping cpu %d from all nodes\n", cpu);
	for (node = 0; node < MAX_NUMNODES; node++)
		cpu_clear(cpu, node_to_cpumask_map[node]);
	cpu_to_node_map[cpu] = 0;
}
#else /* !(CONFIG_NUMA && CONFIG_X86_32) */
#define map_cpu_to_node(cpu, node)	({})
#define unmap_cpu_to_node(cpu)	({})
#endif

#ifdef CONFIG_X86_32
u8 cpu_2_logical_apicid[NR_CPUS] __read_mostly =
					{ [0 ... NR_CPUS-1] = BAD_APICID };

static void map_cpu_to_logical_apicid(void)
{
	int cpu = smp_processor_id();
	int apicid = logical_smp_processor_id();
	int node = apicid_to_node(apicid);

	if (!node_online(node))
		node = first_online_node;

	cpu_2_logical_apicid[cpu] = apicid;
	map_cpu_to_node(cpu, node);
}

void numa_remove_cpu(int cpu)
{
	cpu_2_logical_apicid[cpu] = BAD_APICID;
	unmap_cpu_to_node(cpu);
}
#else
#define map_cpu_to_logical_apicid()  do {} while (0)
#endif

/*
 * Report back to the Boot Processor.
 * Running on AP.
 */
static void __cpuinit smp_callin(void)
{
	int cpuid, phys_id;
	unsigned long timeout;

	/*
	 * If waken up by an INIT in an 82489DX configuration
	 * we may get here before an INIT-deassert IPI reaches
	 * our local APIC.  We have to wait for the IPI or we'll
	 * lock up on an APIC access.
	 */
	wait_for_init_deassert(&init_deasserted);

	/*
	 * (This works even if the APIC is not enabled.)
	 */
	phys_id = GET_APIC_ID(read_apic_id());
	cpuid = smp_processor_id();
	if (cpu_isset(cpuid, cpu_callin_map)) {
		panic("%s: phys CPU#%d, CPU#%d already present??\n", __func__,
					phys_id, cpuid);
	}
	Dprintk("CPU#%d (phys ID: %d) waiting for CALLOUT\n", cpuid, phys_id);

	/*
	 * STARTUP IPIs are fragile beasts as they might sometimes
	 * trigger some glue motherboard logic. Complete APIC bus
	 * silence for 1 second, this overestimates the time the
	 * boot CPU is spending to send the up to 2 STARTUP IPIs
	 * by a factor of two. This should be enough.
	 */

	/*
	 * Waiting 2s total for startup (udelay is not yet working)
	 */
	timeout = jiffies + 2*HZ;
	while (time_before(jiffies, timeout)) {
		/*
		 * Has the boot CPU finished it's STARTUP sequence?
		 */
		if (cpu_isset(cpuid, cpu_callout_map))
			break;
		cpu_relax();
	}

	if (!time_before(jiffies, timeout)) {
		panic("%s: CPU%d started up but did not get a callout!\n",
		      __func__, cpuid);
	}

	/*
	 * the boot CPU has finished the init stage and is spinning
	 * on callin_map until we finish. We are free to set up this
	 * CPU, first the APIC. (this is probably redundant on most
	 * boards)
	 */

	Dprintk("CALLIN, before setup_local_APIC().\n");
	smp_callin_clear_local_apic();
	setup_local_APIC();
	end_local_APIC_setup();
	map_cpu_to_logical_apicid();

	/*
	 * Get our bogomips.
	 *
	 * Need to enable IRQs because it can take longer and then
	 * the NMI watchdog might kill us.
	 */
	local_irq_enable();
	calibrate_delay();
	local_irq_disable();
	Dprintk("Stack at about %p\n", &cpuid);

	/*
	 * Save our processor parameters
	 */
	smp_store_cpu_info(cpuid);

	/*
	 * Allow the master to continue.
	 */
	cpu_set(cpuid, cpu_callin_map);
}

/*
 * Activate a secondary processor.
 */
static void __cpuinit start_secondary(void *unused)
{
	/*
	 * Don't put *anything* before cpu_init(), SMP booting is too
	 * fragile that we want to limit the things done here to the
	 * most necessary things.
	 */
#ifdef CONFIG_VMI
	vmi_bringup();
#endif
	cpu_init();
	preempt_disable();
	smp_callin();

	/* otherwise gcc will move up smp_processor_id before the cpu_init */
	barrier();
	/*
	 * Check TSC synchronization with the BP:
	 */
	check_tsc_sync_target();

	if (nmi_watchdog == NMI_IO_APIC) {
		disable_8259A_irq(0);
		enable_NMI_through_LVT0();
		enable_8259A_irq(0);
	}

#ifdef CONFIG_X86_32
	while (low_mappings)
		cpu_relax();
	__flush_tlb_all();
#endif

	/* This must be done before setting cpu_online_map */
	set_cpu_sibling_map(raw_smp_processor_id());
	wmb();

	/*
	 * We need to hold call_lock, so there is no inconsistency
	 * between the time smp_call_function() determines number of
	 * IPI recipients, and the time when the determination is made
	 * for which cpus receive the IPI. Holding this
	 * lock helps us to not include this cpu in a currently in progress
	 * smp_call_function().
	 */
<<<<<<< HEAD
	lock_ipi_call_lock();
=======
	ipi_call_lock_irq();
>>>>>>> f6ff25c6
#ifdef CONFIG_X86_IO_APIC
	setup_vector_irq(smp_processor_id());
#endif
	cpu_set(smp_processor_id(), cpu_online_map);
	ipi_call_unlock_irq();
	per_cpu(cpu_state, smp_processor_id()) = CPU_ONLINE;

	setup_secondary_clock();

	wmb();
	cpu_idle();
}

static void __cpuinit smp_apply_quirks(struct cpuinfo_x86 *c)
{
	/*
	 * Mask B, Pentium, but not Pentium MMX
	 */
	if (c->x86_vendor == X86_VENDOR_INTEL &&
	    c->x86 == 5 &&
	    c->x86_mask >= 1 && c->x86_mask <= 4 &&
	    c->x86_model <= 3)
		/*
		 * Remember we have B step Pentia with bugs
		 */
		smp_b_stepping = 1;

	/*
	 * Certain Athlons might work (for various values of 'work') in SMP
	 * but they are not certified as MP capable.
	 */
	if ((c->x86_vendor == X86_VENDOR_AMD) && (c->x86 == 6)) {

		if (num_possible_cpus() == 1)
			goto valid_k7;

		/* Athlon 660/661 is valid. */
		if ((c->x86_model == 6) && ((c->x86_mask == 0) ||
		    (c->x86_mask == 1)))
			goto valid_k7;

		/* Duron 670 is valid */
		if ((c->x86_model == 7) && (c->x86_mask == 0))
			goto valid_k7;

		/*
		 * Athlon 662, Duron 671, and Athlon >model 7 have capability
		 * bit. It's worth noting that the A5 stepping (662) of some
		 * Athlon XP's have the MP bit set.
		 * See http://www.heise.de/newsticker/data/jow-18.10.01-000 for
		 * more.
		 */
		if (((c->x86_model == 6) && (c->x86_mask >= 2)) ||
		    ((c->x86_model == 7) && (c->x86_mask >= 1)) ||
		     (c->x86_model > 7))
			if (cpu_has_mp)
				goto valid_k7;

		/* If we get here, not a certified SMP capable AMD system. */
		add_taint(TAINT_UNSAFE_SMP);
	}

valid_k7:
	;
}

static void __cpuinit smp_checks(void)
{
	if (smp_b_stepping)
		printk(KERN_WARNING "WARNING: SMP operation may be unreliable"
				    "with B stepping processors.\n");

	/*
	 * Don't taint if we are running SMP kernel on a single non-MP
	 * approved Athlon
	 */
	if (tainted & TAINT_UNSAFE_SMP) {
		if (num_online_cpus())
			printk(KERN_INFO "WARNING: This combination of AMD"
				"processors is not suitable for SMP.\n");
		else
			tainted &= ~TAINT_UNSAFE_SMP;
	}
}

/*
 * The bootstrap kernel entry code has set these up. Save them for
 * a given CPU
 */

void __cpuinit smp_store_cpu_info(int id)
{
	struct cpuinfo_x86 *c = &cpu_data(id);

	*c = boot_cpu_data;
	c->cpu_index = id;
	if (id != 0)
		identify_secondary_cpu(c);
	smp_apply_quirks(c);
}


void __cpuinit set_cpu_sibling_map(int cpu)
{
	int i;
	struct cpuinfo_x86 *c = &cpu_data(cpu);

	cpu_set(cpu, cpu_sibling_setup_map);

	if (smp_num_siblings > 1) {
		for_each_cpu_mask_nr(i, cpu_sibling_setup_map) {
			if (c->phys_proc_id == cpu_data(i).phys_proc_id &&
			    c->cpu_core_id == cpu_data(i).cpu_core_id) {
				cpu_set(i, per_cpu(cpu_sibling_map, cpu));
				cpu_set(cpu, per_cpu(cpu_sibling_map, i));
				cpu_set(i, per_cpu(cpu_core_map, cpu));
				cpu_set(cpu, per_cpu(cpu_core_map, i));
				cpu_set(i, c->llc_shared_map);
				cpu_set(cpu, cpu_data(i).llc_shared_map);
			}
		}
	} else {
		cpu_set(cpu, per_cpu(cpu_sibling_map, cpu));
	}

	cpu_set(cpu, c->llc_shared_map);

	if (current_cpu_data.x86_max_cores == 1) {
		per_cpu(cpu_core_map, cpu) = per_cpu(cpu_sibling_map, cpu);
		c->booted_cores = 1;
		return;
	}

	for_each_cpu_mask_nr(i, cpu_sibling_setup_map) {
		if (per_cpu(cpu_llc_id, cpu) != BAD_APICID &&
		    per_cpu(cpu_llc_id, cpu) == per_cpu(cpu_llc_id, i)) {
			cpu_set(i, c->llc_shared_map);
			cpu_set(cpu, cpu_data(i).llc_shared_map);
		}
		if (c->phys_proc_id == cpu_data(i).phys_proc_id) {
			cpu_set(i, per_cpu(cpu_core_map, cpu));
			cpu_set(cpu, per_cpu(cpu_core_map, i));
			/*
			 *  Does this new cpu bringup a new core?
			 */
			if (cpus_weight(per_cpu(cpu_sibling_map, cpu)) == 1) {
				/*
				 * for each core in package, increment
				 * the booted_cores for this new cpu
				 */
				if (first_cpu(per_cpu(cpu_sibling_map, i)) == i)
					c->booted_cores++;
				/*
				 * increment the core count for all
				 * the other cpus in this package
				 */
				if (i != cpu)
					cpu_data(i).booted_cores++;
			} else if (i != cpu && !c->booted_cores)
				c->booted_cores = cpu_data(i).booted_cores;
		}
	}
}

/* maps the cpu to the sched domain representing multi-core */
cpumask_t cpu_coregroup_map(int cpu)
{
	struct cpuinfo_x86 *c = &cpu_data(cpu);
	/*
	 * For perf, we return last level cache shared map.
	 * And for power savings, we return cpu_core_map
	 */
	if (sched_mc_power_savings || sched_smt_power_savings)
		return per_cpu(cpu_core_map, cpu);
	else
		return c->llc_shared_map;
}

static void impress_friends(void)
{
	int cpu;
	unsigned long bogosum = 0;
	/*
	 * Allow the user to impress friends.
	 */
	Dprintk("Before bogomips.\n");
	for_each_possible_cpu(cpu)
		if (cpu_isset(cpu, cpu_callout_map))
			bogosum += cpu_data(cpu).loops_per_jiffy;
	printk(KERN_INFO
		"Total of %d processors activated (%lu.%02lu BogoMIPS).\n",
		num_online_cpus(),
		bogosum/(500000/HZ),
		(bogosum/(5000/HZ))%100);

	Dprintk("Before bogocount - setting activated=1.\n");
}

static inline void __inquire_remote_apic(int apicid)
{
	unsigned i, regs[] = { APIC_ID >> 4, APIC_LVR >> 4, APIC_SPIV >> 4 };
	char *names[] = { "ID", "VERSION", "SPIV" };
	int timeout;
	u32 status;

	printk(KERN_INFO "Inquiring remote APIC #%d...\n", apicid);

	for (i = 0; i < ARRAY_SIZE(regs); i++) {
		printk(KERN_INFO "... APIC #%d %s: ", apicid, names[i]);

		/*
		 * Wait for idle.
		 */
		status = safe_apic_wait_icr_idle();
		if (status)
			printk(KERN_CONT
			       "a previous APIC delivery may have failed\n");

		apic_write_around(APIC_ICR2, SET_APIC_DEST_FIELD(apicid));
		apic_write_around(APIC_ICR, APIC_DM_REMRD | regs[i]);

		timeout = 0;
		do {
			udelay(100);
			status = apic_read(APIC_ICR) & APIC_ICR_RR_MASK;
		} while (status == APIC_ICR_RR_INPROG && timeout++ < 1000);

		switch (status) {
		case APIC_ICR_RR_VALID:
			status = apic_read(APIC_RRR);
			printk(KERN_CONT "%08x\n", status);
			break;
		default:
			printk(KERN_CONT "failed\n");
		}
	}
}

#ifdef WAKE_SECONDARY_VIA_NMI
/*
 * Poke the other CPU in the eye via NMI to wake it up. Remember that the normal
 * INIT, INIT, STARTUP sequence will reset the chip hard for us, and this
 * won't ... remember to clear down the APIC, etc later.
 */
static int __devinit
wakeup_secondary_cpu(int logical_apicid, unsigned long start_eip)
{
	unsigned long send_status, accept_status = 0;
	int maxlvt;

	/* Target chip */
	apic_write_around(APIC_ICR2, SET_APIC_DEST_FIELD(logical_apicid));

	/* Boot on the stack */
	/* Kick the second */
	apic_write_around(APIC_ICR, APIC_DM_NMI | APIC_DEST_LOGICAL);

	Dprintk("Waiting for send to finish...\n");
	send_status = safe_apic_wait_icr_idle();

	/*
	 * Give the other CPU some time to accept the IPI.
	 */
	udelay(200);
	/*
	 * Due to the Pentium erratum 3AP.
	 */
	maxlvt = lapic_get_maxlvt();
	if (maxlvt > 3) {
		apic_read_around(APIC_SPIV);
		apic_write(APIC_ESR, 0);
	}
	accept_status = (apic_read(APIC_ESR) & 0xEF);
	Dprintk("NMI sent.\n");

	if (send_status)
		printk(KERN_ERR "APIC never delivered???\n");
	if (accept_status)
		printk(KERN_ERR "APIC delivery error (%lx).\n", accept_status);

	return (send_status | accept_status);
}
#endif	/* WAKE_SECONDARY_VIA_NMI */

#ifdef WAKE_SECONDARY_VIA_INIT
static int __devinit
wakeup_secondary_cpu(int phys_apicid, unsigned long start_eip)
{
	unsigned long send_status, accept_status = 0;
	int maxlvt, num_starts, j;

	if (get_uv_system_type() == UV_NON_UNIQUE_APIC) {
		send_status = uv_wakeup_secondary(phys_apicid, start_eip);
		atomic_set(&init_deasserted, 1);
		return send_status;
	}

	/*
	 * Be paranoid about clearing APIC errors.
	 */
	if (APIC_INTEGRATED(apic_version[phys_apicid])) {
		apic_read_around(APIC_SPIV);
		apic_write(APIC_ESR, 0);
		apic_read(APIC_ESR);
	}

	Dprintk("Asserting INIT.\n");

	/*
	 * Turn INIT on target chip
	 */
	apic_write_around(APIC_ICR2, SET_APIC_DEST_FIELD(phys_apicid));

	/*
	 * Send IPI
	 */
	apic_write_around(APIC_ICR, APIC_INT_LEVELTRIG | APIC_INT_ASSERT
				| APIC_DM_INIT);

	Dprintk("Waiting for send to finish...\n");
	send_status = safe_apic_wait_icr_idle();

	mdelay(10);

	Dprintk("Deasserting INIT.\n");

	/* Target chip */
	apic_write_around(APIC_ICR2, SET_APIC_DEST_FIELD(phys_apicid));

	/* Send IPI */
	apic_write_around(APIC_ICR, APIC_INT_LEVELTRIG | APIC_DM_INIT);

	Dprintk("Waiting for send to finish...\n");
	send_status = safe_apic_wait_icr_idle();

	mb();
	atomic_set(&init_deasserted, 1);

	/*
	 * Should we send STARTUP IPIs ?
	 *
	 * Determine this based on the APIC version.
	 * If we don't have an integrated APIC, don't send the STARTUP IPIs.
	 */
	if (APIC_INTEGRATED(apic_version[phys_apicid]))
		num_starts = 2;
	else
		num_starts = 0;

	/*
	 * Paravirt / VMI wants a startup IPI hook here to set up the
	 * target processor state.
	 */
	startup_ipi_hook(phys_apicid, (unsigned long) start_secondary,
			 (unsigned long)stack_start.sp);

	/*
	 * Run STARTUP IPI loop.
	 */
	Dprintk("#startup loops: %d.\n", num_starts);

	maxlvt = lapic_get_maxlvt();

	for (j = 1; j <= num_starts; j++) {
		Dprintk("Sending STARTUP #%d.\n", j);
		apic_read_around(APIC_SPIV);
		apic_write(APIC_ESR, 0);
		apic_read(APIC_ESR);
		Dprintk("After apic_write.\n");

		/*
		 * STARTUP IPI
		 */

		/* Target chip */
		apic_write_around(APIC_ICR2, SET_APIC_DEST_FIELD(phys_apicid));

		/* Boot on the stack */
		/* Kick the second */
		apic_write_around(APIC_ICR, APIC_DM_STARTUP
					| (start_eip >> 12));

		/*
		 * Give the other CPU some time to accept the IPI.
		 */
		udelay(300);

		Dprintk("Startup point 1.\n");

		Dprintk("Waiting for send to finish...\n");
		send_status = safe_apic_wait_icr_idle();

		/*
		 * Give the other CPU some time to accept the IPI.
		 */
		udelay(200);
		/*
		 * Due to the Pentium erratum 3AP.
		 */
		if (maxlvt > 3) {
			apic_read_around(APIC_SPIV);
			apic_write(APIC_ESR, 0);
		}
		accept_status = (apic_read(APIC_ESR) & 0xEF);
		if (send_status || accept_status)
			break;
	}
	Dprintk("After Startup.\n");

	if (send_status)
		printk(KERN_ERR "APIC never delivered???\n");
	if (accept_status)
		printk(KERN_ERR "APIC delivery error (%lx).\n", accept_status);

	return (send_status | accept_status);
}
#endif	/* WAKE_SECONDARY_VIA_INIT */

struct create_idle {
	struct work_struct work;
	struct task_struct *idle;
	struct completion done;
	int cpu;
};

static void __cpuinit do_fork_idle(struct work_struct *work)
{
	struct create_idle *c_idle =
		container_of(work, struct create_idle, work);

	c_idle->idle = fork_idle(c_idle->cpu);
	complete(&c_idle->done);
}

#ifdef CONFIG_X86_64
/*
 * Allocate node local memory for the AP pda.
 *
 * Must be called after the _cpu_pda pointer table is initialized.
 */
static int __cpuinit get_local_pda(int cpu)
{
	struct x8664_pda *oldpda, *newpda;
	unsigned long size = sizeof(struct x8664_pda);
	int node = cpu_to_node(cpu);

	if (cpu_pda(cpu) && !cpu_pda(cpu)->in_bootmem)
		return 0;

	oldpda = cpu_pda(cpu);
	newpda = kmalloc_node(size, GFP_ATOMIC, node);
	if (!newpda) {
		printk(KERN_ERR "Could not allocate node local PDA "
			"for CPU %d on node %d\n", cpu, node);

		if (oldpda)
			return 0;	/* have a usable pda */
		else
			return -1;
	}

	if (oldpda) {
		memcpy(newpda, oldpda, size);
		if (!after_bootmem)
			free_bootmem((unsigned long)oldpda, size);
	}

	newpda->in_bootmem = 0;
	cpu_pda(cpu) = newpda;
	return 0;
}
#endif /* CONFIG_X86_64 */

static int __cpuinit do_boot_cpu(int apicid, int cpu)
/*
 * NOTE - on most systems this is a PHYSICAL apic ID, but on multiquad
 * (ie clustered apic addressing mode), this is a LOGICAL apic ID.
 * Returns zero if CPU booted OK, else error code from wakeup_secondary_cpu.
 */
{
	unsigned long boot_error = 0;
	int timeout;
	unsigned long start_ip;
	unsigned short nmi_high = 0, nmi_low = 0;
	struct create_idle c_idle = {
		.cpu = cpu,
		.done = COMPLETION_INITIALIZER_ONSTACK(c_idle.done),
	};
	INIT_WORK(&c_idle.work, do_fork_idle);

#ifdef CONFIG_X86_64
	/* Allocate node local memory for AP pdas */
	if (cpu > 0) {
		boot_error = get_local_pda(cpu);
		if (boot_error)
			goto restore_state;
			/* if can't get pda memory, can't start cpu */
	}
#endif

	alternatives_smp_switch(1);

	c_idle.idle = get_idle_for_cpu(cpu);

	/*
	 * We can't use kernel_thread since we must avoid to
	 * reschedule the child.
	 */
	if (c_idle.idle) {
		c_idle.idle->thread.sp = (unsigned long) (((struct pt_regs *)
			(THREAD_SIZE +  task_stack_page(c_idle.idle))) - 1);
		init_idle(c_idle.idle, cpu);
		goto do_rest;
	}

	if (!keventd_up() || current_is_keventd())
		c_idle.work.func(&c_idle.work);
	else {
		schedule_work(&c_idle.work);
		wait_for_completion(&c_idle.done);
	}

	if (IS_ERR(c_idle.idle)) {
		printk("failed fork for CPU %d\n", cpu);
		return PTR_ERR(c_idle.idle);
	}

	set_idle_for_cpu(cpu, c_idle.idle);
do_rest:
#ifdef CONFIG_X86_32
	per_cpu(current_task, cpu) = c_idle.idle;
	init_gdt(cpu);
	/* Stack for startup_32 can be just as for start_secondary onwards */
	irq_ctx_init(cpu);
#else
	cpu_pda(cpu)->pcurrent = c_idle.idle;
	clear_tsk_thread_flag(c_idle.idle, TIF_FORK);
#endif
	early_gdt_descr.address = (unsigned long)get_cpu_gdt_table(cpu);
	initial_code = (unsigned long)start_secondary;
	stack_start.sp = (void *) c_idle.idle->thread.sp;

	/* start_ip had better be page-aligned! */
	start_ip = setup_trampoline();

	/* So we see what's up   */
	printk(KERN_INFO "Booting processor %d/%d ip %lx\n",
			  cpu, apicid, start_ip);

	/*
	 * This grunge runs the startup process for
	 * the targeted processor.
	 */

	atomic_set(&init_deasserted, 0);

	if (get_uv_system_type() != UV_NON_UNIQUE_APIC) {

		Dprintk("Setting warm reset code and vector.\n");

		store_NMI_vector(&nmi_high, &nmi_low);

		smpboot_setup_warm_reset_vector(start_ip);
		/*
		 * Be paranoid about clearing APIC errors.
	 	*/
		apic_write(APIC_ESR, 0);
		apic_read(APIC_ESR);
	}

	/*
	 * Starting actual IPI sequence...
	 */
	boot_error = wakeup_secondary_cpu(apicid, start_ip);

	if (!boot_error) {
		/*
		 * allow APs to start initializing.
		 */
		Dprintk("Before Callout %d.\n", cpu);
		cpu_set(cpu, cpu_callout_map);
		Dprintk("After Callout %d.\n", cpu);

		/*
		 * Wait 5s total for a response
		 */
		for (timeout = 0; timeout < 50000; timeout++) {
			if (cpu_isset(cpu, cpu_callin_map))
				break;	/* It has booted */
			udelay(100);
		}

		if (cpu_isset(cpu, cpu_callin_map)) {
			/* number CPUs logically, starting from 1 (BSP is 0) */
			Dprintk("OK.\n");
			printk(KERN_INFO "CPU%d: ", cpu);
			print_cpu_info(&cpu_data(cpu));
			Dprintk("CPU has booted.\n");
		} else {
			boot_error = 1;
			if (*((volatile unsigned char *)trampoline_base)
					== 0xA5)
				/* trampoline started but...? */
				printk(KERN_ERR "Stuck ??\n");
			else
				/* trampoline code not run */
				printk(KERN_ERR "Not responding.\n");
			if (get_uv_system_type() != UV_NON_UNIQUE_APIC)
				inquire_remote_apic(apicid);
		}
	}

restore_state:

	if (boot_error) {
		/* Try to put things back the way they were before ... */
		numa_remove_cpu(cpu); /* was set by numa_add_cpu */
		cpu_clear(cpu, cpu_callout_map); /* was set by do_boot_cpu() */
		cpu_clear(cpu, cpu_initialized); /* was set by cpu_init() */
		cpu_clear(cpu, cpu_present_map);
		per_cpu(x86_cpu_to_apicid, cpu) = BAD_APICID;
	}

	/* mark "stuck" area as not stuck */
	*((volatile unsigned long *)trampoline_base) = 0;

	/*
	 * Cleanup possible dangling ends...
	 */
	smpboot_restore_warm_reset_vector();

	return boot_error;
}

int __cpuinit native_cpu_up(unsigned int cpu)
{
	int apicid = cpu_present_to_apicid(cpu);
	unsigned long flags;
	int err;

	WARN_ON(irqs_disabled());

	Dprintk("++++++++++++++++++++=_---CPU UP  %u\n", cpu);

	if (apicid == BAD_APICID || apicid == boot_cpu_physical_apicid ||
	    !physid_isset(apicid, phys_cpu_present_map)) {
		printk(KERN_ERR "%s: bad cpu %d\n", __func__, cpu);
		return -EINVAL;
	}

	/*
	 * Already booted CPU?
	 */
	if (cpu_isset(cpu, cpu_callin_map)) {
		Dprintk("do_boot_cpu %d Already started\n", cpu);
		return -ENOSYS;
	}

	/*
	 * Save current MTRR state in case it was changed since early boot
	 * (e.g. by the ACPI SMI) to initialize new CPUs with MTRRs in sync:
	 */
	mtrr_save_state();

	per_cpu(cpu_state, cpu) = CPU_UP_PREPARE;

#ifdef CONFIG_X86_32
	/* init low mem mapping */
	clone_pgd_range(swapper_pg_dir, swapper_pg_dir + KERNEL_PGD_BOUNDARY,
		min_t(unsigned long, KERNEL_PGD_PTRS, KERNEL_PGD_BOUNDARY));
	flush_tlb_all();
	low_mappings = 1;

	err = do_boot_cpu(apicid, cpu);

	zap_low_mappings();
	low_mappings = 0;
#else
	err = do_boot_cpu(apicid, cpu);
#endif
	if (err) {
		Dprintk("do_boot_cpu failed %d\n", err);
		return -EIO;
	}

	/*
	 * Check TSC synchronization with the AP (keep irqs disabled
	 * while doing so):
	 */
	local_irq_save(flags);
	check_tsc_sync_source(cpu);
	local_irq_restore(flags);

	while (!cpu_online(cpu)) {
		cpu_relax();
		touch_nmi_watchdog();
	}

	return 0;
}

/*
 * Fall back to non SMP mode after errors.
 *
 * RED-PEN audit/test this more. I bet there is more state messed up here.
 */
static __init void disable_smp(void)
{
	cpu_present_map = cpumask_of_cpu(0);
	cpu_possible_map = cpumask_of_cpu(0);
	smpboot_clear_io_apic_irqs();

	if (smp_found_config)
		physid_set_mask_of_physid(boot_cpu_physical_apicid, &phys_cpu_present_map);
	else
		physid_set_mask_of_physid(0, &phys_cpu_present_map);
	map_cpu_to_logical_apicid();
	cpu_set(0, per_cpu(cpu_sibling_map, 0));
	cpu_set(0, per_cpu(cpu_core_map, 0));
}

/*
 * Various sanity checks.
 */
static int __init smp_sanity_check(unsigned max_cpus)
{
	preempt_disable();
	if (!physid_isset(hard_smp_processor_id(), phys_cpu_present_map)) {
		printk(KERN_WARNING "weird, boot CPU (#%d) not listed"
				    "by the BIOS.\n", hard_smp_processor_id());
		physid_set(hard_smp_processor_id(), phys_cpu_present_map);
	}

	/*
	 * If we couldn't find an SMP configuration at boot time,
	 * get out of here now!
	 */
	if (!smp_found_config && !acpi_lapic) {
		preempt_enable();
		printk(KERN_NOTICE "SMP motherboard not detected.\n");
		disable_smp();
		if (APIC_init_uniprocessor())
			printk(KERN_NOTICE "Local APIC not detected."
					   " Using dummy APIC emulation.\n");
		return -1;
	}

	/*
	 * Should not be necessary because the MP table should list the boot
	 * CPU too, but we do it for the sake of robustness anyway.
	 */
	if (!check_phys_apicid_present(boot_cpu_physical_apicid)) {
		printk(KERN_NOTICE
			"weird, boot CPU (#%d) not listed by the BIOS.\n",
			boot_cpu_physical_apicid);
		physid_set(hard_smp_processor_id(), phys_cpu_present_map);
	}
	preempt_enable();

	/*
	 * If we couldn't find a local APIC, then get out of here now!
	 */
	if (APIC_INTEGRATED(apic_version[boot_cpu_physical_apicid]) &&
	    !cpu_has_apic) {
		printk(KERN_ERR "BIOS bug, local APIC #%d not detected!...\n",
			boot_cpu_physical_apicid);
		printk(KERN_ERR "... forcing use of dummy APIC emulation."
				"(tell your hw vendor)\n");
		smpboot_clear_io_apic();
		return -1;
	}

	verify_local_APIC();

	/*
	 * If SMP should be disabled, then really disable it!
	 */
	if (!max_cpus) {
		printk(KERN_INFO "SMP mode deactivated.\n");
		smpboot_clear_io_apic();

		localise_nmi_watchdog();

		connect_bsp_APIC();
		setup_local_APIC();
		end_local_APIC_setup();
		return -1;
	}

	return 0;
}

static void __init smp_cpu_index_default(void)
{
	int i;
	struct cpuinfo_x86 *c;

	for_each_possible_cpu(i) {
		c = &cpu_data(i);
		/* mark all to hotplug */
		c->cpu_index = NR_CPUS;
	}
}

/*
 * Prepare for SMP bootup.  The MP table or ACPI has been read
 * earlier.  Just do some sanity checking here and enable APIC mode.
 */
void __init native_smp_prepare_cpus(unsigned int max_cpus)
{
	preempt_disable();
	smp_cpu_index_default();
	current_cpu_data = boot_cpu_data;
	cpu_callin_map = cpumask_of_cpu(0);
	mb();
	/*
	 * Setup boot CPU information
	 */
	smp_store_cpu_info(0); /* Final full version of the data */
	boot_cpu_logical_apicid = logical_smp_processor_id();
	current_thread_info()->cpu = 0;  /* needed? */
	set_cpu_sibling_map(0);

	if (smp_sanity_check(max_cpus) < 0) {
		printk(KERN_INFO "SMP disabled\n");
		disable_smp();
		goto out;
	}

	preempt_disable();
	if (GET_APIC_ID(read_apic_id()) != boot_cpu_physical_apicid) {
		panic("Boot APIC ID in local APIC unexpected (%d vs %d)",
		     GET_APIC_ID(read_apic_id()), boot_cpu_physical_apicid);
		/* Or can we switch back to PIC here? */
	}
	preempt_enable();

	connect_bsp_APIC();

	/*
	 * Switch from PIC to APIC mode.
	 */
	setup_local_APIC();

#ifdef CONFIG_X86_64
	/*
	 * Enable IO APIC before setting up error vector
	 */
	if (!skip_ioapic_setup && nr_ioapics)
		enable_IO_APIC();
#endif
	end_local_APIC_setup();

	map_cpu_to_logical_apicid();

	setup_portio_remap();

	smpboot_setup_io_apic();
	/*
	 * Set up local APIC timer on boot CPU.
	 */

	printk(KERN_INFO "CPU%d: ", 0);
	print_cpu_info(&cpu_data(0));
	setup_boot_clock();
out:
	preempt_enable();
}
/*
 * Early setup to make printk work.
 */
void __init native_smp_prepare_boot_cpu(void)
{
	int me = smp_processor_id();
#ifdef CONFIG_X86_32
	init_gdt(me);
#endif
	switch_to_new_gdt();
	/* already set me in cpu_online_map in boot_cpu_init() */
	cpu_set(me, cpu_callout_map);
	per_cpu(cpu_state, me) = CPU_ONLINE;
}

void __init native_smp_cpus_done(unsigned int max_cpus)
{
	Dprintk("Boot done.\n");

	impress_friends();
	smp_checks();
#ifdef CONFIG_X86_IO_APIC
	setup_ioapic_dest();
#endif
	check_nmi_watchdog();
}

#ifdef CONFIG_HOTPLUG_CPU

static void remove_siblinginfo(int cpu)
{
	int sibling;
	struct cpuinfo_x86 *c = &cpu_data(cpu);

	for_each_cpu_mask_nr(sibling, per_cpu(cpu_core_map, cpu)) {
		cpu_clear(cpu, per_cpu(cpu_core_map, sibling));
		/*/
		 * last thread sibling in this cpu core going down
		 */
		if (cpus_weight(per_cpu(cpu_sibling_map, cpu)) == 1)
			cpu_data(sibling).booted_cores--;
	}

	for_each_cpu_mask_nr(sibling, per_cpu(cpu_sibling_map, cpu))
		cpu_clear(cpu, per_cpu(cpu_sibling_map, sibling));
	cpus_clear(per_cpu(cpu_sibling_map, cpu));
	cpus_clear(per_cpu(cpu_core_map, cpu));
	c->phys_proc_id = 0;
	c->cpu_core_id = 0;
	cpu_clear(cpu, cpu_sibling_setup_map);
}

static int additional_cpus __initdata = -1;

static __init int setup_additional_cpus(char *s)
{
	return s && get_option(&s, &additional_cpus) ? 0 : -EINVAL;
}
early_param("additional_cpus", setup_additional_cpus);

/*
 * cpu_possible_map should be static, it cannot change as cpu's
 * are onlined, or offlined. The reason is per-cpu data-structures
 * are allocated by some modules at init time, and dont expect to
 * do this dynamically on cpu arrival/departure.
 * cpu_present_map on the other hand can change dynamically.
 * In case when cpu_hotplug is not compiled, then we resort to current
 * behaviour, which is cpu_possible == cpu_present.
 * - Ashok Raj
 *
 * Three ways to find out the number of additional hotplug CPUs:
 * - If the BIOS specified disabled CPUs in ACPI/mptables use that.
 * - The user can overwrite it with additional_cpus=NUM
 * - Otherwise don't reserve additional CPUs.
 * We do this because additional CPUs waste a lot of memory.
 * -AK
 */
__init void prefill_possible_map(void)
{
	int i;
	int possible;

	/* no processor from mptable or madt */
	if (!num_processors)
		num_processors = 1;

#ifdef CONFIG_HOTPLUG_CPU
	if (additional_cpus == -1) {
		if (disabled_cpus > 0)
			additional_cpus = disabled_cpus;
		else
			additional_cpus = 0;
	}
#else
	additional_cpus = 0;
#endif
	possible = num_processors + additional_cpus;
	if (possible > NR_CPUS)
		possible = NR_CPUS;

	printk(KERN_INFO "SMP: Allowing %d CPUs, %d hotplug CPUs\n",
		possible, max_t(int, possible - num_processors, 0));

	for (i = 0; i < possible; i++)
		cpu_set(i, cpu_possible_map);

	nr_cpu_ids = possible;
}

static void __ref remove_cpu_from_maps(int cpu)
{
	cpu_clear(cpu, cpu_online_map);
	cpu_clear(cpu, cpu_callout_map);
	cpu_clear(cpu, cpu_callin_map);
	/* was set by cpu_init() */
	clear_bit(cpu, (unsigned long *)&cpu_initialized);
	numa_remove_cpu(cpu);
}

int __cpu_disable(void)
{
	int cpu = smp_processor_id();

	/*
	 * Perhaps use cpufreq to drop frequency, but that could go
	 * into generic code.
	 *
	 * We won't take down the boot processor on i386 due to some
	 * interrupts only being able to be serviced by the BSP.
	 * Especially so if we're not using an IOAPIC	-zwane
	 */
	if (cpu == 0)
		return -EBUSY;

	if (nmi_watchdog == NMI_LOCAL_APIC)
		stop_apic_nmi_watchdog(NULL);
	clear_local_APIC();

	/*
	 * HACK:
	 * Allow any queued timer interrupts to get serviced
	 * This is only a temporary solution until we cleanup
	 * fixup_irqs as we do for IA64.
	 */
	local_irq_enable();
	mdelay(1);

	local_irq_disable();
	remove_siblinginfo(cpu);

	/* It's now safe to remove this processor from the online map */
	remove_cpu_from_maps(cpu);
	fixup_irqs(cpu_online_map);
	return 0;
}

void __cpu_die(unsigned int cpu)
{
	/* We don't do anything here: idle task is faking death itself. */
	unsigned int i;

	for (i = 0; i < 10; i++) {
		/* They ack this in play_dead by setting CPU_DEAD */
		if (per_cpu(cpu_state, cpu) == CPU_DEAD) {
			printk(KERN_INFO "CPU %d is now offline\n", cpu);
			if (1 == num_online_cpus())
				alternatives_smp_switch(0);
			return;
		}
		msleep(100);
	}
	printk(KERN_ERR "CPU %u didn't die...\n", cpu);
}
#else /* ... !CONFIG_HOTPLUG_CPU */
int __cpu_disable(void)
{
	return -ENOSYS;
}

void __cpu_die(unsigned int cpu)
{
	/* We said "no" in __cpu_disable */
	BUG();
}
#endif

/*
 * If the BIOS enumerates physical processors before logical,
 * maxcpus=N at enumeration-time can be used to disable HT.
 */
static int __init parse_maxcpus(char *arg)
{
	extern unsigned int maxcpus;

	maxcpus = simple_strtoul(arg, NULL, 0);
	return 0;
}
early_param("maxcpus", parse_maxcpus);<|MERGE_RESOLUTION|>--- conflicted
+++ resolved
@@ -327,11 +327,7 @@
 	 * lock helps us to not include this cpu in a currently in progress
 	 * smp_call_function().
 	 */
-<<<<<<< HEAD
-	lock_ipi_call_lock();
-=======
 	ipi_call_lock_irq();
->>>>>>> f6ff25c6
 #ifdef CONFIG_X86_IO_APIC
 	setup_vector_irq(smp_processor_id());
 #endif
