/*
 *	x86 SMP booting functions
 *
 *	(c) 1995 Alan Cox, Building #3 <alan@redhat.com>
 *	(c) 1998, 1999, 2000 Ingo Molnar <mingo@redhat.com>
 *	Copyright 2001 Andi Kleen, SuSE Labs.
 *
 *	Much of the core SMP work is based on previous work by Thomas Radke, to
 *	whom a great many thanks are extended.
 *
 *	Thanks to Intel for making available several different Pentium,
 *	Pentium Pro and Pentium-II/Xeon MP machines.
 *	Original development of Linux SMP code supported by Caldera.
 *
 *	This code is released under the GNU General Public License version 2 or
 *	later.
 *
 *	Fixes
 *		Felix Koop	:	NR_CPUS used properly
 *		Jose Renau	:	Handle single CPU case.
 *		Alan Cox	:	By repeated request 8) - Total BogoMIPS report.
 *		Greg Wright	:	Fix for kernel stacks panic.
 *		Erich Boleyn	:	MP v1.4 and additional changes.
 *	Matthias Sattler	:	Changes for 2.1 kernel map.
 *	Michel Lespinasse	:	Changes for 2.1 kernel map.
 *	Michael Chastain	:	Change trampoline.S to gnu as.
 *		Alan Cox	:	Dumb bug: 'B' step PPro's are fine
 *		Ingo Molnar	:	Added APIC timers, based on code
 *					from Jose Renau
 *		Ingo Molnar	:	various cleanups and rewrites
 *		Tigran Aivazian	:	fixed "0.00 in /proc/uptime on SMP" bug.
 *	Maciej W. Rozycki	:	Bits for genuine 82489DX APICs
 *	Andi Kleen		:	Changed for SMP boot into long mode.
 *		Martin J. Bligh	: 	Added support for multi-quad systems
 *		Dave Jones	:	Report invalid combinations of Athlon CPUs.
 *		Rusty Russell	:	Hacked into shape for new "hotplug" boot process.
 *      Andi Kleen              :       Converted to new state machine.
 *	Ashok Raj		: 	CPU hotplug support
 *	Glauber Costa		:	i386 and x86_64 integration
 */

#include <linux/init.h>
#include <linux/smp.h>
#include <linux/module.h>
#include <linux/sched.h>
#include <linux/percpu.h>
#include <linux/bootmem.h>
#include <linux/err.h>
#include <linux/nmi.h>

#include <asm/acpi.h>
#include <asm/desc.h>
#include <asm/nmi.h>
#include <asm/irq.h>
#include <asm/smp.h>
#include <asm/trampoline.h>
#include <asm/cpu.h>
#include <asm/numa.h>
#include <asm/pgtable.h>
#include <asm/tlbflush.h>
#include <asm/mtrr.h>
#include <asm/vmi.h>
#include <asm/genapic.h>
#include <linux/mc146818rtc.h>

#include <mach_apic.h>
#include <mach_wakecpu.h>
#include <smpboot_hooks.h>

#ifdef CONFIG_X86_32
u8 apicid_2_node[MAX_APICID];
static int low_mappings;
#endif

/* State of each CPU */
DEFINE_PER_CPU(int, cpu_state) = { 0 };

/* Store all idle threads, this can be reused instead of creating
* a new thread. Also avoids complicated thread destroy functionality
* for idle threads.
*/
#ifdef CONFIG_HOTPLUG_CPU
/*
 * Needed only for CONFIG_HOTPLUG_CPU because __cpuinitdata is
 * removed after init for !CONFIG_HOTPLUG_CPU.
 */
static DEFINE_PER_CPU(struct task_struct *, idle_thread_array);
#define get_idle_for_cpu(x)      (per_cpu(idle_thread_array, x))
#define set_idle_for_cpu(x, p)   (per_cpu(idle_thread_array, x) = (p))
#else
struct task_struct *idle_thread_array[NR_CPUS] __cpuinitdata ;
#define get_idle_for_cpu(x)      (idle_thread_array[(x)])
#define set_idle_for_cpu(x, p)   (idle_thread_array[(x)] = (p))
#endif

/* Number of siblings per CPU package */
int smp_num_siblings = 1;
EXPORT_SYMBOL(smp_num_siblings);

/* Last level cache ID of each logical CPU */
DEFINE_PER_CPU(u16, cpu_llc_id) = BAD_APICID;

/* bitmap of online cpus */
cpumask_t cpu_online_map __read_mostly;
EXPORT_SYMBOL(cpu_online_map);

cpumask_t cpu_callin_map;
cpumask_t cpu_callout_map;
cpumask_t cpu_possible_map;
EXPORT_SYMBOL(cpu_possible_map);

/* representing HT siblings of each logical CPU */
DEFINE_PER_CPU(cpumask_t, cpu_sibling_map);
EXPORT_PER_CPU_SYMBOL(cpu_sibling_map);

/* representing HT and core siblings of each logical CPU */
DEFINE_PER_CPU(cpumask_t, cpu_core_map);
EXPORT_PER_CPU_SYMBOL(cpu_core_map);

/* Per CPU bogomips and other parameters */
DEFINE_PER_CPU_SHARED_ALIGNED(struct cpuinfo_x86, cpu_info);
EXPORT_PER_CPU_SYMBOL(cpu_info);

static atomic_t init_deasserted;


/* representing cpus for which sibling maps can be computed */
static cpumask_t cpu_sibling_setup_map;

/* Set if we find a B stepping CPU */
int __cpuinitdata smp_b_stepping;

#if defined(CONFIG_NUMA) && defined(CONFIG_X86_32)

/* which logical CPUs are on which nodes */
cpumask_t node_to_cpumask_map[MAX_NUMNODES] __read_mostly =
				{ [0 ... MAX_NUMNODES-1] = CPU_MASK_NONE };
EXPORT_SYMBOL(node_to_cpumask_map);
/* which node each logical CPU is on */
int cpu_to_node_map[NR_CPUS] __read_mostly = { [0 ... NR_CPUS-1] = 0 };
EXPORT_SYMBOL(cpu_to_node_map);

/* set up a mapping between cpu and node. */
static void map_cpu_to_node(int cpu, int node)
{
	printk(KERN_INFO "Mapping cpu %d to node %d\n", cpu, node);
	cpu_set(cpu, node_to_cpumask_map[node]);
	cpu_to_node_map[cpu] = node;
}

/* undo a mapping between cpu and node. */
static void unmap_cpu_to_node(int cpu)
{
	int node;

	printk(KERN_INFO "Unmapping cpu %d from all nodes\n", cpu);
	for (node = 0; node < MAX_NUMNODES; node++)
		cpu_clear(cpu, node_to_cpumask_map[node]);
	cpu_to_node_map[cpu] = 0;
}
#else /* !(CONFIG_NUMA && CONFIG_X86_32) */
#define map_cpu_to_node(cpu, node)	({})
#define unmap_cpu_to_node(cpu)	({})
#endif

#ifdef CONFIG_X86_32
static int boot_cpu_logical_apicid;

u8 cpu_2_logical_apicid[NR_CPUS] __read_mostly =
					{ [0 ... NR_CPUS-1] = BAD_APICID };

static void map_cpu_to_logical_apicid(void)
{
	int cpu = smp_processor_id();
	int apicid = logical_smp_processor_id();
	int node = apicid_to_node(apicid);

	if (!node_online(node))
		node = first_online_node;

	cpu_2_logical_apicid[cpu] = apicid;
	map_cpu_to_node(cpu, node);
}

void numa_remove_cpu(int cpu)
{
	cpu_2_logical_apicid[cpu] = BAD_APICID;
	unmap_cpu_to_node(cpu);
}
#else
#define map_cpu_to_logical_apicid()  do {} while (0)
#endif

/*
 * Report back to the Boot Processor.
 * Running on AP.
 */
static void __cpuinit smp_callin(void)
{
	int cpuid, phys_id;
	unsigned long timeout;

	/*
	 * If waken up by an INIT in an 82489DX configuration
	 * we may get here before an INIT-deassert IPI reaches
	 * our local APIC.  We have to wait for the IPI or we'll
	 * lock up on an APIC access.
	 */
	wait_for_init_deassert(&init_deasserted);

	/*
	 * (This works even if the APIC is not enabled.)
	 */
	phys_id = read_apic_id();
	cpuid = smp_processor_id();
	if (cpu_isset(cpuid, cpu_callin_map)) {
		panic("%s: phys CPU#%d, CPU#%d already present??\n", __func__,
					phys_id, cpuid);
	}
	pr_debug("CPU#%d (phys ID: %d) waiting for CALLOUT\n", cpuid, phys_id);

	/*
	 * STARTUP IPIs are fragile beasts as they might sometimes
	 * trigger some glue motherboard logic. Complete APIC bus
	 * silence for 1 second, this overestimates the time the
	 * boot CPU is spending to send the up to 2 STARTUP IPIs
	 * by a factor of two. This should be enough.
	 */

	/*
	 * Waiting 2s total for startup (udelay is not yet working)
	 */
	timeout = jiffies + 2*HZ;
	while (time_before(jiffies, timeout)) {
		/*
		 * Has the boot CPU finished it's STARTUP sequence?
		 */
		if (cpu_isset(cpuid, cpu_callout_map))
			break;
		cpu_relax();
	}

	if (!time_before(jiffies, timeout)) {
		panic("%s: CPU%d started up but did not get a callout!\n",
		      __func__, cpuid);
	}

	/*
	 * the boot CPU has finished the init stage and is spinning
	 * on callin_map until we finish. We are free to set up this
	 * CPU, first the APIC. (this is probably redundant on most
	 * boards)
	 */

	pr_debug("CALLIN, before setup_local_APIC().\n");
	smp_callin_clear_local_apic();
	setup_local_APIC();
	end_local_APIC_setup();
	map_cpu_to_logical_apicid();

	/*
	 * Get our bogomips.
	 *
	 * Need to enable IRQs because it can take longer and then
	 * the NMI watchdog might kill us.
	 */
	local_irq_enable();
	calibrate_delay();
	local_irq_disable();
	pr_debug("Stack at about %p\n", &cpuid);

	/*
	 * Save our processor parameters
	 */
	smp_store_cpu_info(cpuid);

	/*
	 * Allow the master to continue.
	 */
	cpu_set(cpuid, cpu_callin_map);
}

/*
 * Activate a secondary processor.
 */
static void __cpuinit start_secondary(void *unused)
{
	/*
	 * Don't put *anything* before cpu_init(), SMP booting is too
	 * fragile that we want to limit the things done here to the
	 * most necessary things.
	 */
#ifdef CONFIG_VMI
	vmi_bringup();
#endif
	cpu_init();
	preempt_disable();
	smp_callin();

	/* otherwise gcc will move up smp_processor_id before the cpu_init */
	barrier();
	/*
	 * Check TSC synchronization with the BP:
	 */
	check_tsc_sync_target();

	if (nmi_watchdog == NMI_IO_APIC) {
		disable_8259A_irq(0);
		enable_NMI_through_LVT0();
		enable_8259A_irq(0);
	}

#ifdef CONFIG_X86_32
	while (low_mappings)
		cpu_relax();
	__flush_tlb_all();
#endif

	/* This must be done before setting cpu_online_map */
	set_cpu_sibling_map(raw_smp_processor_id());
	wmb();

	/*
	 * We need to hold call_lock, so there is no inconsistency
	 * between the time smp_call_function() determines number of
	 * IPI recipients, and the time when the determination is made
	 * for which cpus receive the IPI. Holding this
	 * lock helps us to not include this cpu in a currently in progress
	 * smp_call_function().
	 */
	ipi_call_lock_irq();
#ifdef CONFIG_X86_IO_APIC
	setup_vector_irq(smp_processor_id());
#endif
	cpu_set(smp_processor_id(), cpu_online_map);
	ipi_call_unlock_irq();
	per_cpu(cpu_state, smp_processor_id()) = CPU_ONLINE;

	setup_secondary_clock();

	wmb();
	cpu_idle();
}

static void __cpuinit smp_apply_quirks(struct cpuinfo_x86 *c)
{
	/*
	 * Mask B, Pentium, but not Pentium MMX
	 */
	if (c->x86_vendor == X86_VENDOR_INTEL &&
	    c->x86 == 5 &&
	    c->x86_mask >= 1 && c->x86_mask <= 4 &&
	    c->x86_model <= 3)
		/*
		 * Remember we have B step Pentia with bugs
		 */
		smp_b_stepping = 1;

	/*
	 * Certain Athlons might work (for various values of 'work') in SMP
	 * but they are not certified as MP capable.
	 */
	if ((c->x86_vendor == X86_VENDOR_AMD) && (c->x86 == 6)) {

		if (num_possible_cpus() == 1)
			goto valid_k7;

		/* Athlon 660/661 is valid. */
		if ((c->x86_model == 6) && ((c->x86_mask == 0) ||
		    (c->x86_mask == 1)))
			goto valid_k7;

		/* Duron 670 is valid */
		if ((c->x86_model == 7) && (c->x86_mask == 0))
			goto valid_k7;

		/*
		 * Athlon 662, Duron 671, and Athlon >model 7 have capability
		 * bit. It's worth noting that the A5 stepping (662) of some
		 * Athlon XP's have the MP bit set.
		 * See http://www.heise.de/newsticker/data/jow-18.10.01-000 for
		 * more.
		 */
		if (((c->x86_model == 6) && (c->x86_mask >= 2)) ||
		    ((c->x86_model == 7) && (c->x86_mask >= 1)) ||
		     (c->x86_model > 7))
			if (cpu_has_mp)
				goto valid_k7;

		/* If we get here, not a certified SMP capable AMD system. */
		add_taint(TAINT_UNSAFE_SMP);
	}

valid_k7:
	;
}

static void __cpuinit smp_checks(void)
{
	if (smp_b_stepping)
		printk(KERN_WARNING "WARNING: SMP operation may be unreliable"
				    "with B stepping processors.\n");

	/*
	 * Don't taint if we are running SMP kernel on a single non-MP
	 * approved Athlon
	 */
	if (tainted & TAINT_UNSAFE_SMP) {
		if (num_online_cpus())
			printk(KERN_INFO "WARNING: This combination of AMD"
				"processors is not suitable for SMP.\n");
		else
			tainted &= ~TAINT_UNSAFE_SMP;
	}
}

/*
 * The bootstrap kernel entry code has set these up. Save them for
 * a given CPU
 */

void __cpuinit smp_store_cpu_info(int id)
{
	struct cpuinfo_x86 *c = &cpu_data(id);

	*c = boot_cpu_data;
	c->cpu_index = id;
	if (id != 0)
		identify_secondary_cpu(c);
	smp_apply_quirks(c);
}


void __cpuinit set_cpu_sibling_map(int cpu)
{
	int i;
	struct cpuinfo_x86 *c = &cpu_data(cpu);

	cpu_set(cpu, cpu_sibling_setup_map);

	if (smp_num_siblings > 1) {
		for_each_cpu_mask(i, cpu_sibling_setup_map) {
			if (c->phys_proc_id == cpu_data(i).phys_proc_id &&
			    c->cpu_core_id == cpu_data(i).cpu_core_id) {
				cpu_set(i, per_cpu(cpu_sibling_map, cpu));
				cpu_set(cpu, per_cpu(cpu_sibling_map, i));
				cpu_set(i, per_cpu(cpu_core_map, cpu));
				cpu_set(cpu, per_cpu(cpu_core_map, i));
				cpu_set(i, c->llc_shared_map);
				cpu_set(cpu, cpu_data(i).llc_shared_map);
			}
		}
	} else {
		cpu_set(cpu, per_cpu(cpu_sibling_map, cpu));
	}

	cpu_set(cpu, c->llc_shared_map);

	if (current_cpu_data.x86_max_cores == 1) {
		per_cpu(cpu_core_map, cpu) = per_cpu(cpu_sibling_map, cpu);
		c->booted_cores = 1;
		return;
	}

	for_each_cpu_mask(i, cpu_sibling_setup_map) {
		if (per_cpu(cpu_llc_id, cpu) != BAD_APICID &&
		    per_cpu(cpu_llc_id, cpu) == per_cpu(cpu_llc_id, i)) {
			cpu_set(i, c->llc_shared_map);
			cpu_set(cpu, cpu_data(i).llc_shared_map);
		}
		if (c->phys_proc_id == cpu_data(i).phys_proc_id) {
			cpu_set(i, per_cpu(cpu_core_map, cpu));
			cpu_set(cpu, per_cpu(cpu_core_map, i));
			/*
			 *  Does this new cpu bringup a new core?
			 */
			if (cpus_weight(per_cpu(cpu_sibling_map, cpu)) == 1) {
				/*
				 * for each core in package, increment
				 * the booted_cores for this new cpu
				 */
				if (first_cpu(per_cpu(cpu_sibling_map, i)) == i)
					c->booted_cores++;
				/*
				 * increment the core count for all
				 * the other cpus in this package
				 */
				if (i != cpu)
					cpu_data(i).booted_cores++;
			} else if (i != cpu && !c->booted_cores)
				c->booted_cores = cpu_data(i).booted_cores;
		}
	}
}

/* maps the cpu to the sched domain representing multi-core */
cpumask_t cpu_coregroup_map(int cpu)
{
	struct cpuinfo_x86 *c = &cpu_data(cpu);
	/*
	 * For perf, we return last level cache shared map.
	 * And for power savings, we return cpu_core_map
	 */
	if (sched_mc_power_savings || sched_smt_power_savings)
		return per_cpu(cpu_core_map, cpu);
	else
		return c->llc_shared_map;
}

static void impress_friends(void)
{
	int cpu;
	unsigned long bogosum = 0;
	/*
	 * Allow the user to impress friends.
	 */
	pr_debug("Before bogomips.\n");
	for_each_possible_cpu(cpu)
		if (cpu_isset(cpu, cpu_callout_map))
			bogosum += cpu_data(cpu).loops_per_jiffy;
	printk(KERN_INFO
		"Total of %d processors activated (%lu.%02lu BogoMIPS).\n",
		num_online_cpus(),
		bogosum/(500000/HZ),
		(bogosum/(5000/HZ))%100);

	pr_debug("Before bogocount - setting activated=1.\n");
}

static inline void __inquire_remote_apic(int apicid)
{
	unsigned i, regs[] = { APIC_ID >> 4, APIC_LVR >> 4, APIC_SPIV >> 4 };
	char *names[] = { "ID", "VERSION", "SPIV" };
	int timeout;
	u32 status;

	printk(KERN_INFO "Inquiring remote APIC #%d...\n", apicid);

	for (i = 0; i < ARRAY_SIZE(regs); i++) {
		printk(KERN_INFO "... APIC #%d %s: ", apicid, names[i]);

		/*
		 * Wait for idle.
		 */
		status = safe_apic_wait_icr_idle();
		if (status)
			printk(KERN_CONT
			       "a previous APIC delivery may have failed\n");

		apic_icr_write(APIC_DM_REMRD | regs[i], apicid);

		timeout = 0;
		do {
			udelay(100);
			status = apic_read(APIC_ICR) & APIC_ICR_RR_MASK;
		} while (status == APIC_ICR_RR_INPROG && timeout++ < 1000);

		switch (status) {
		case APIC_ICR_RR_VALID:
			status = apic_read(APIC_RRR);
			printk(KERN_CONT "%08x\n", status);
			break;
		default:
			printk(KERN_CONT "failed\n");
		}
	}
}

#ifdef WAKE_SECONDARY_VIA_NMI
/*
 * Poke the other CPU in the eye via NMI to wake it up. Remember that the normal
 * INIT, INIT, STARTUP sequence will reset the chip hard for us, and this
 * won't ... remember to clear down the APIC, etc later.
 */
static int __devinit
wakeup_secondary_cpu(int logical_apicid, unsigned long start_eip)
{
	unsigned long send_status, accept_status = 0;
	int maxlvt;

	/* Target chip */
	/* Boot on the stack */
	/* Kick the second */
	apic_icr_write(APIC_DM_NMI | APIC_DEST_LOGICAL, logical_apicid);

	pr_debug("Waiting for send to finish...\n");
	send_status = safe_apic_wait_icr_idle();

	/*
	 * Give the other CPU some time to accept the IPI.
	 */
	udelay(200);
	maxlvt = lapic_get_maxlvt();
	if (maxlvt > 3)			/* Due to the Pentium erratum 3AP.  */
		apic_write(APIC_ESR, 0);
	accept_status = (apic_read(APIC_ESR) & 0xEF);
	pr_debug("NMI sent.\n");

	if (send_status)
		printk(KERN_ERR "APIC never delivered???\n");
	if (accept_status)
		printk(KERN_ERR "APIC delivery error (%lx).\n", accept_status);

	return (send_status | accept_status);
}
#endif	/* WAKE_SECONDARY_VIA_NMI */

#ifdef WAKE_SECONDARY_VIA_INIT
static int __devinit
wakeup_secondary_cpu(int phys_apicid, unsigned long start_eip)
{
	unsigned long send_status, accept_status = 0;
	int maxlvt, num_starts, j;

	if (get_uv_system_type() == UV_NON_UNIQUE_APIC) {
		send_status = uv_wakeup_secondary(phys_apicid, start_eip);
		atomic_set(&init_deasserted, 1);
		return send_status;
	}

	maxlvt = lapic_get_maxlvt();

	/*
	 * Be paranoid about clearing APIC errors.
	 */
	if (APIC_INTEGRATED(apic_version[phys_apicid])) {
		if (maxlvt > 3)		/* Due to the Pentium erratum 3AP.  */
			apic_write(APIC_ESR, 0);
		apic_read(APIC_ESR);
	}

	pr_debug("Asserting INIT.\n");

	/*
	 * Turn INIT on target chip
	 */
	/*
	 * Send IPI
	 */
	apic_icr_write(APIC_INT_LEVELTRIG | APIC_INT_ASSERT | APIC_DM_INIT,
		       phys_apicid);

	pr_debug("Waiting for send to finish...\n");
	send_status = safe_apic_wait_icr_idle();

	mdelay(10);

	pr_debug("Deasserting INIT.\n");

	/* Target chip */
	/* Send IPI */
	apic_icr_write(APIC_INT_LEVELTRIG | APIC_DM_INIT, phys_apicid);

	pr_debug("Waiting for send to finish...\n");
	send_status = safe_apic_wait_icr_idle();

	mb();
	atomic_set(&init_deasserted, 1);

	/*
	 * Should we send STARTUP IPIs ?
	 *
	 * Determine this based on the APIC version.
	 * If we don't have an integrated APIC, don't send the STARTUP IPIs.
	 */
	if (APIC_INTEGRATED(apic_version[phys_apicid]))
		num_starts = 2;
	else
		num_starts = 0;

	/*
	 * Paravirt / VMI wants a startup IPI hook here to set up the
	 * target processor state.
	 */
	startup_ipi_hook(phys_apicid, (unsigned long) start_secondary,
			 (unsigned long)stack_start.sp);

	/*
	 * Run STARTUP IPI loop.
	 */
<<<<<<< HEAD
	Dprintk("#startup loops: %d.\n", num_starts);

	for (j = 1; j <= num_starts; j++) {
		Dprintk("Sending STARTUP #%d.\n", j);
=======
	pr_debug("#startup loops: %d.\n", num_starts);

	for (j = 1; j <= num_starts; j++) {
		pr_debug("Sending STARTUP #%d.\n", j);
>>>>>>> df1be437
		if (maxlvt > 3)		/* Due to the Pentium erratum 3AP.  */
			apic_write(APIC_ESR, 0);
		apic_read(APIC_ESR);
		pr_debug("After apic_write.\n");

		/*
		 * STARTUP IPI
		 */

		/* Target chip */
		/* Boot on the stack */
		/* Kick the second */
		apic_icr_write(APIC_DM_STARTUP | (start_eip >> 12),
			       phys_apicid);

		/*
		 * Give the other CPU some time to accept the IPI.
		 */
		udelay(300);

		pr_debug("Startup point 1.\n");

		pr_debug("Waiting for send to finish...\n");
		send_status = safe_apic_wait_icr_idle();

		/*
		 * Give the other CPU some time to accept the IPI.
		 */
		udelay(200);
		if (maxlvt > 3)		/* Due to the Pentium erratum 3AP.  */
			apic_write(APIC_ESR, 0);
		accept_status = (apic_read(APIC_ESR) & 0xEF);
		if (send_status || accept_status)
			break;
	}
	pr_debug("After Startup.\n");

	if (send_status)
		printk(KERN_ERR "APIC never delivered???\n");
	if (accept_status)
		printk(KERN_ERR "APIC delivery error (%lx).\n", accept_status);

	return (send_status | accept_status);
}
#endif	/* WAKE_SECONDARY_VIA_INIT */

struct create_idle {
	struct work_struct work;
	struct task_struct *idle;
	struct completion done;
	int cpu;
};

static void __cpuinit do_fork_idle(struct work_struct *work)
{
	struct create_idle *c_idle =
		container_of(work, struct create_idle, work);

	c_idle->idle = fork_idle(c_idle->cpu);
	complete(&c_idle->done);
}

#ifdef CONFIG_X86_64
/*
 * Allocate node local memory for the AP pda.
 *
 * Must be called after the _cpu_pda pointer table is initialized.
 */
int __cpuinit get_local_pda(int cpu)
{
	struct x8664_pda *oldpda, *newpda;
	unsigned long size = sizeof(struct x8664_pda);
	int node = cpu_to_node(cpu);

	if (cpu_pda(cpu) && !cpu_pda(cpu)->in_bootmem)
		return 0;

	oldpda = cpu_pda(cpu);
	newpda = kmalloc_node(size, GFP_ATOMIC, node);
	if (!newpda) {
		printk(KERN_ERR "Could not allocate node local PDA "
			"for CPU %d on node %d\n", cpu, node);

		if (oldpda)
			return 0;	/* have a usable pda */
		else
			return -1;
	}

	if (oldpda) {
		memcpy(newpda, oldpda, size);
		if (!after_bootmem)
			free_bootmem((unsigned long)oldpda, size);
	}

	newpda->in_bootmem = 0;
	cpu_pda(cpu) = newpda;
	return 0;
}
#endif /* CONFIG_X86_64 */

static int __cpuinit do_boot_cpu(int apicid, int cpu)
/*
 * NOTE - on most systems this is a PHYSICAL apic ID, but on multiquad
 * (ie clustered apic addressing mode), this is a LOGICAL apic ID.
 * Returns zero if CPU booted OK, else error code from wakeup_secondary_cpu.
 */
{
	unsigned long boot_error = 0;
	int timeout;
	unsigned long start_ip;
	unsigned short nmi_high = 0, nmi_low = 0;
	struct create_idle c_idle = {
		.cpu = cpu,
		.done = COMPLETION_INITIALIZER_ONSTACK(c_idle.done),
	};
	INIT_WORK(&c_idle.work, do_fork_idle);

#ifdef CONFIG_X86_64
	/* Allocate node local memory for AP pdas */
	if (cpu > 0) {
		boot_error = get_local_pda(cpu);
		if (boot_error)
			goto restore_state;
			/* if can't get pda memory, can't start cpu */
	}
#endif

	alternatives_smp_switch(1);

	c_idle.idle = get_idle_for_cpu(cpu);

	/*
	 * We can't use kernel_thread since we must avoid to
	 * reschedule the child.
	 */
	if (c_idle.idle) {
		c_idle.idle->thread.sp = (unsigned long) (((struct pt_regs *)
			(THREAD_SIZE +  task_stack_page(c_idle.idle))) - 1);
		init_idle(c_idle.idle, cpu);
		goto do_rest;
	}

	if (!keventd_up() || current_is_keventd())
		c_idle.work.func(&c_idle.work);
	else {
		schedule_work(&c_idle.work);
		wait_for_completion(&c_idle.done);
	}

	if (IS_ERR(c_idle.idle)) {
		printk("failed fork for CPU %d\n", cpu);
		return PTR_ERR(c_idle.idle);
	}

	set_idle_for_cpu(cpu, c_idle.idle);
do_rest:
#ifdef CONFIG_X86_32
	per_cpu(current_task, cpu) = c_idle.idle;
	init_gdt(cpu);
	/* Stack for startup_32 can be just as for start_secondary onwards */
	irq_ctx_init(cpu);
#else
	cpu_pda(cpu)->pcurrent = c_idle.idle;
	clear_tsk_thread_flag(c_idle.idle, TIF_FORK);
#endif
	early_gdt_descr.address = (unsigned long)get_cpu_gdt_table(cpu);
	initial_code = (unsigned long)start_secondary;
	stack_start.sp = (void *) c_idle.idle->thread.sp;

	/* start_ip had better be page-aligned! */
	start_ip = setup_trampoline();

	/* So we see what's up   */
	printk(KERN_INFO "Booting processor %d/%d ip %lx\n",
			  cpu, apicid, start_ip);

	/*
	 * This grunge runs the startup process for
	 * the targeted processor.
	 */

	atomic_set(&init_deasserted, 0);

	if (get_uv_system_type() != UV_NON_UNIQUE_APIC) {

		pr_debug("Setting warm reset code and vector.\n");

		store_NMI_vector(&nmi_high, &nmi_low);

		smpboot_setup_warm_reset_vector(start_ip);
		/*
		 * Be paranoid about clearing APIC errors.
	 	*/
		apic_write(APIC_ESR, 0);
		apic_read(APIC_ESR);
	}

	/*
	 * Starting actual IPI sequence...
	 */
	boot_error = wakeup_secondary_cpu(apicid, start_ip);

	if (!boot_error) {
		/*
		 * allow APs to start initializing.
		 */
		pr_debug("Before Callout %d.\n", cpu);
		cpu_set(cpu, cpu_callout_map);
		pr_debug("After Callout %d.\n", cpu);

		/*
		 * Wait 5s total for a response
		 */
		for (timeout = 0; timeout < 50000; timeout++) {
			if (cpu_isset(cpu, cpu_callin_map))
				break;	/* It has booted */
			udelay(100);
		}

		if (cpu_isset(cpu, cpu_callin_map)) {
			/* number CPUs logically, starting from 1 (BSP is 0) */
			pr_debug("OK.\n");
			printk(KERN_INFO "CPU%d: ", cpu);
			print_cpu_info(&cpu_data(cpu));
			pr_debug("CPU has booted.\n");
		} else {
			boot_error = 1;
			if (*((volatile unsigned char *)trampoline_base)
					== 0xA5)
				/* trampoline started but...? */
				printk(KERN_ERR "Stuck ??\n");
			else
				/* trampoline code not run */
				printk(KERN_ERR "Not responding.\n");
			if (get_uv_system_type() != UV_NON_UNIQUE_APIC)
				inquire_remote_apic(apicid);
		}
	}
#ifdef CONFIG_X86_64
restore_state:
#endif
	if (boot_error) {
		/* Try to put things back the way they were before ... */
		numa_remove_cpu(cpu); /* was set by numa_add_cpu */
		cpu_clear(cpu, cpu_callout_map); /* was set by do_boot_cpu() */
		cpu_clear(cpu, cpu_initialized); /* was set by cpu_init() */
		cpu_clear(cpu, cpu_present_map);
		per_cpu(x86_cpu_to_apicid, cpu) = BAD_APICID;
	}

	/* mark "stuck" area as not stuck */
	*((volatile unsigned long *)trampoline_base) = 0;

	/*
	 * Cleanup possible dangling ends...
	 */
	smpboot_restore_warm_reset_vector();

	return boot_error;
}

int __cpuinit native_cpu_up(unsigned int cpu)
{
	int apicid = cpu_present_to_apicid(cpu);
	unsigned long flags;
	int err;

	WARN_ON(irqs_disabled());

	pr_debug("++++++++++++++++++++=_---CPU UP  %u\n", cpu);

	if (apicid == BAD_APICID || apicid == boot_cpu_physical_apicid ||
	    !physid_isset(apicid, phys_cpu_present_map)) {
		printk(KERN_ERR "%s: bad cpu %d\n", __func__, cpu);
		return -EINVAL;
	}

	/*
	 * Already booted CPU?
	 */
	if (cpu_isset(cpu, cpu_callin_map)) {
		pr_debug("do_boot_cpu %d Already started\n", cpu);
		return -ENOSYS;
	}

	/*
	 * Save current MTRR state in case it was changed since early boot
	 * (e.g. by the ACPI SMI) to initialize new CPUs with MTRRs in sync:
	 */
	mtrr_save_state();

	per_cpu(cpu_state, cpu) = CPU_UP_PREPARE;

#ifdef CONFIG_X86_32
	/* init low mem mapping */
	clone_pgd_range(swapper_pg_dir, swapper_pg_dir + KERNEL_PGD_BOUNDARY,
		min_t(unsigned long, KERNEL_PGD_PTRS, KERNEL_PGD_BOUNDARY));
	flush_tlb_all();
	low_mappings = 1;

	err = do_boot_cpu(apicid, cpu);

	zap_low_mappings();
	low_mappings = 0;
#else
	err = do_boot_cpu(apicid, cpu);
#endif
	if (err) {
		pr_debug("do_boot_cpu failed %d\n", err);
		return -EIO;
	}

	/*
	 * Check TSC synchronization with the AP (keep irqs disabled
	 * while doing so):
	 */
	local_irq_save(flags);
	check_tsc_sync_source(cpu);
	local_irq_restore(flags);

	while (!cpu_online(cpu)) {
		cpu_relax();
		touch_nmi_watchdog();
	}

	return 0;
}

/*
 * Fall back to non SMP mode after errors.
 *
 * RED-PEN audit/test this more. I bet there is more state messed up here.
 */
static __init void disable_smp(void)
{
	cpu_present_map = cpumask_of_cpu(0);
	cpu_possible_map = cpumask_of_cpu(0);
	smpboot_clear_io_apic_irqs();

	if (smp_found_config)
		physid_set_mask_of_physid(boot_cpu_physical_apicid, &phys_cpu_present_map);
	else
		physid_set_mask_of_physid(0, &phys_cpu_present_map);
	map_cpu_to_logical_apicid();
	cpu_set(0, per_cpu(cpu_sibling_map, 0));
	cpu_set(0, per_cpu(cpu_core_map, 0));
}

/*
 * Various sanity checks.
 */
static int __init smp_sanity_check(unsigned max_cpus)
{
	preempt_disable();
	if (!physid_isset(hard_smp_processor_id(), phys_cpu_present_map)) {
		printk(KERN_WARNING "weird, boot CPU (#%d) not listed"
				    "by the BIOS.\n", hard_smp_processor_id());
		physid_set(hard_smp_processor_id(), phys_cpu_present_map);
	}

	/*
	 * If we couldn't find an SMP configuration at boot time,
	 * get out of here now!
	 */
	if (!smp_found_config && !acpi_lapic) {
		preempt_enable();
		printk(KERN_NOTICE "SMP motherboard not detected.\n");
		disable_smp();
		if (APIC_init_uniprocessor())
			printk(KERN_NOTICE "Local APIC not detected."
					   " Using dummy APIC emulation.\n");
		return -1;
	}

	/*
	 * Should not be necessary because the MP table should list the boot
	 * CPU too, but we do it for the sake of robustness anyway.
	 */
	if (!check_phys_apicid_present(boot_cpu_physical_apicid)) {
		printk(KERN_NOTICE
			"weird, boot CPU (#%d) not listed by the BIOS.\n",
			boot_cpu_physical_apicid);
		physid_set(hard_smp_processor_id(), phys_cpu_present_map);
	}
	preempt_enable();

	/*
	 * If we couldn't find a local APIC, then get out of here now!
	 */
	if (APIC_INTEGRATED(apic_version[boot_cpu_physical_apicid]) &&
	    !cpu_has_apic) {
		printk(KERN_ERR "BIOS bug, local APIC #%d not detected!...\n",
			boot_cpu_physical_apicid);
		printk(KERN_ERR "... forcing use of dummy APIC emulation."
				"(tell your hw vendor)\n");
		smpboot_clear_io_apic();
		return -1;
	}

	verify_local_APIC();

	/*
	 * If SMP should be disabled, then really disable it!
	 */
	if (!max_cpus) {
		printk(KERN_INFO "SMP mode deactivated.\n");
		smpboot_clear_io_apic();

		localise_nmi_watchdog();

		connect_bsp_APIC();
		setup_local_APIC();
		end_local_APIC_setup();
		return -1;
	}

	return 0;
}

static void __init smp_cpu_index_default(void)
{
	int i;
	struct cpuinfo_x86 *c;

	for_each_possible_cpu(i) {
		c = &cpu_data(i);
		/* mark all to hotplug */
		c->cpu_index = NR_CPUS;
	}
}

/*
 * Prepare for SMP bootup.  The MP table or ACPI has been read
 * earlier.  Just do some sanity checking here and enable APIC mode.
 */
void __init native_smp_prepare_cpus(unsigned int max_cpus)
{
	preempt_disable();
	smp_cpu_index_default();
	current_cpu_data = boot_cpu_data;
	cpu_callin_map = cpumask_of_cpu(0);
	mb();
	/*
	 * Setup boot CPU information
	 */
	smp_store_cpu_info(0); /* Final full version of the data */
#ifdef CONFIG_X86_32
	boot_cpu_logical_apicid = logical_smp_processor_id();
#endif
	current_thread_info()->cpu = 0;  /* needed? */
	set_cpu_sibling_map(0);

#ifdef CONFIG_X86_64
	enable_IR_x2apic();
	setup_apic_routing();
#endif

	if (smp_sanity_check(max_cpus) < 0) {
		printk(KERN_INFO "SMP disabled\n");
		disable_smp();
		goto out;
	}

	preempt_disable();
	if (read_apic_id() != boot_cpu_physical_apicid) {
		panic("Boot APIC ID in local APIC unexpected (%d vs %d)",
		     read_apic_id(), boot_cpu_physical_apicid);
		/* Or can we switch back to PIC here? */
	}
	preempt_enable();

	connect_bsp_APIC();

	/*
	 * Switch from PIC to APIC mode.
	 */
	setup_local_APIC();

#ifdef CONFIG_X86_64
	/*
	 * Enable IO APIC before setting up error vector
	 */
	if (!skip_ioapic_setup && nr_ioapics)
		enable_IO_APIC();
#endif
	end_local_APIC_setup();

	map_cpu_to_logical_apicid();

	setup_portio_remap();

	smpboot_setup_io_apic();
	/*
	 * Set up local APIC timer on boot CPU.
	 */

	printk(KERN_INFO "CPU%d: ", 0);
	print_cpu_info(&cpu_data(0));
	setup_boot_clock();
out:
	preempt_enable();
}
/*
 * Early setup to make printk work.
 */
void __init native_smp_prepare_boot_cpu(void)
{
	int me = smp_processor_id();
#ifdef CONFIG_X86_32
	init_gdt(me);
#endif
	switch_to_new_gdt();
	/* already set me in cpu_online_map in boot_cpu_init() */
	cpu_set(me, cpu_callout_map);
	per_cpu(cpu_state, me) = CPU_ONLINE;
}

void __init native_smp_cpus_done(unsigned int max_cpus)
{
	pr_debug("Boot done.\n");

	impress_friends();
	smp_checks();
#ifdef CONFIG_X86_IO_APIC
	setup_ioapic_dest();
#endif
	check_nmi_watchdog();
}

#ifdef CONFIG_HOTPLUG_CPU

static void remove_siblinginfo(int cpu)
{
	int sibling;
	struct cpuinfo_x86 *c = &cpu_data(cpu);

	for_each_cpu_mask(sibling, per_cpu(cpu_core_map, cpu)) {
		cpu_clear(cpu, per_cpu(cpu_core_map, sibling));
		/*/
		 * last thread sibling in this cpu core going down
		 */
		if (cpus_weight(per_cpu(cpu_sibling_map, cpu)) == 1)
			cpu_data(sibling).booted_cores--;
	}

	for_each_cpu_mask(sibling, per_cpu(cpu_sibling_map, cpu))
		cpu_clear(cpu, per_cpu(cpu_sibling_map, sibling));
	cpus_clear(per_cpu(cpu_sibling_map, cpu));
	cpus_clear(per_cpu(cpu_core_map, cpu));
	c->phys_proc_id = 0;
	c->cpu_core_id = 0;
	cpu_clear(cpu, cpu_sibling_setup_map);
}

static int additional_cpus __initdata = -1;

static __init int setup_additional_cpus(char *s)
{
	return s && get_option(&s, &additional_cpus) ? 0 : -EINVAL;
}
early_param("additional_cpus", setup_additional_cpus);

/*
 * cpu_possible_map should be static, it cannot change as cpu's
 * are onlined, or offlined. The reason is per-cpu data-structures
 * are allocated by some modules at init time, and dont expect to
 * do this dynamically on cpu arrival/departure.
 * cpu_present_map on the other hand can change dynamically.
 * In case when cpu_hotplug is not compiled, then we resort to current
 * behaviour, which is cpu_possible == cpu_present.
 * - Ashok Raj
 *
 * Three ways to find out the number of additional hotplug CPUs:
 * - If the BIOS specified disabled CPUs in ACPI/mptables use that.
 * - The user can overwrite it with additional_cpus=NUM
 * - Otherwise don't reserve additional CPUs.
 * We do this because additional CPUs waste a lot of memory.
 * -AK
 */
__init void prefill_possible_map(void)
{
	int i;
	int possible;

	/* no processor from mptable or madt */
	if (!num_processors)
		num_processors = 1;

#ifdef CONFIG_HOTPLUG_CPU
	if (additional_cpus == -1) {
		if (disabled_cpus > 0)
			additional_cpus = disabled_cpus;
		else
			additional_cpus = 0;
	}
#else
	additional_cpus = 0;
#endif
	possible = num_processors + additional_cpus;
	if (possible > NR_CPUS)
		possible = NR_CPUS;

	printk(KERN_INFO "SMP: Allowing %d CPUs, %d hotplug CPUs\n",
		possible, max_t(int, possible - num_processors, 0));

	for (i = 0; i < possible; i++)
		cpu_set(i, cpu_possible_map);

	nr_cpu_ids = possible;
}

static void __ref remove_cpu_from_maps(int cpu)
{
	cpu_clear(cpu, cpu_online_map);
	cpu_clear(cpu, cpu_callout_map);
	cpu_clear(cpu, cpu_callin_map);
	/* was set by cpu_init() */
	cpu_clear(cpu, cpu_initialized);
	numa_remove_cpu(cpu);
}

int __cpu_disable(void)
{
	int cpu = smp_processor_id();

	/*
	 * Perhaps use cpufreq to drop frequency, but that could go
	 * into generic code.
	 *
	 * We won't take down the boot processor on i386 due to some
	 * interrupts only being able to be serviced by the BSP.
	 * Especially so if we're not using an IOAPIC	-zwane
	 */
	if (cpu == 0)
		return -EBUSY;

	if (nmi_watchdog == NMI_LOCAL_APIC)
		stop_apic_nmi_watchdog(NULL);
	clear_local_APIC();

	/*
	 * HACK:
	 * Allow any queued timer interrupts to get serviced
	 * This is only a temporary solution until we cleanup
	 * fixup_irqs as we do for IA64.
	 */
	local_irq_enable();
	mdelay(1);

	local_irq_disable();
	remove_siblinginfo(cpu);

	/* It's now safe to remove this processor from the online map */
	remove_cpu_from_maps(cpu);
	fixup_irqs(cpu_online_map);
	return 0;
}

void __cpu_die(unsigned int cpu)
{
	/* We don't do anything here: idle task is faking death itself. */
	unsigned int i;

	for (i = 0; i < 10; i++) {
		/* They ack this in play_dead by setting CPU_DEAD */
		if (per_cpu(cpu_state, cpu) == CPU_DEAD) {
			printk(KERN_INFO "CPU %d is now offline\n", cpu);
			if (1 == num_online_cpus())
				alternatives_smp_switch(0);
			return;
		}
		msleep(100);
	}
	printk(KERN_ERR "CPU %u didn't die...\n", cpu);
}
#else /* ... !CONFIG_HOTPLUG_CPU */
int __cpu_disable(void)
{
	return -ENOSYS;
}

void __cpu_die(unsigned int cpu)
{
	/* We said "no" in __cpu_disable */
	BUG();
}
#endif

/*
 * If the BIOS enumerates physical processors before logical,
 * maxcpus=N at enumeration-time can be used to disable HT.
 */
static int __init parse_maxcpus(char *arg)
{
	extern unsigned int maxcpus;

	if (arg)
		maxcpus = simple_strtoul(arg, NULL, 0);
	return 0;
}
early_param("maxcpus", parse_maxcpus);<|MERGE_RESOLUTION|>--- conflicted
+++ resolved
@@ -678,17 +678,10 @@
 	/*
 	 * Run STARTUP IPI loop.
 	 */
-<<<<<<< HEAD
-	Dprintk("#startup loops: %d.\n", num_starts);
-
-	for (j = 1; j <= num_starts; j++) {
-		Dprintk("Sending STARTUP #%d.\n", j);
-=======
 	pr_debug("#startup loops: %d.\n", num_starts);
 
 	for (j = 1; j <= num_starts; j++) {
 		pr_debug("Sending STARTUP #%d.\n", j);
->>>>>>> df1be437
 		if (maxlvt > 3)		/* Due to the Pentium erratum 3AP.  */
 			apic_write(APIC_ESR, 0);
 		apic_read(APIC_ESR);
