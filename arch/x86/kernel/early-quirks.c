--- conflicted
+++ resolved
@@ -95,21 +95,6 @@
 
 }
 
-<<<<<<< HEAD
-#ifdef CONFIG_DMAR
-static void __init intel_g33_dmar(int num, int slot, int func)
-{
-	struct acpi_table_header *dmar_tbl;
-	acpi_status status;
-
-	status = acpi_get_table(ACPI_SIG_DMAR, 0, &dmar_tbl);
-	if (ACPI_SUCCESS(status)) {
-		printk(KERN_INFO "BIOS BUG: DMAR advertised on Intel G31/G33 chipset -- ignoring\n");
-		dmar_disabled = 1;
-	}
-}
-#endif
-=======
 static u32 ati_ixp4x0_rev(int num, int slot, int func)
 {
 	u32 d;
@@ -155,7 +140,20 @@
 	}
 #endif
 }
->>>>>>> 8d89adf4
+
+#ifdef CONFIG_DMAR
+static void __init intel_g33_dmar(int num, int slot, int func)
+{
+	struct acpi_table_header *dmar_tbl;
+	acpi_status status;
+
+	status = acpi_get_table(ACPI_SIG_DMAR, 0, &dmar_tbl);
+	if (ACPI_SUCCESS(status)) {
+		printk(KERN_INFO "BIOS BUG: DMAR advertised on Intel G31/G33 chipset -- ignoring\n");
+		dmar_disabled = 1;
+	}
+}
+#endif
 
 #define QFLAG_APPLY_ONCE 	0x1
 #define QFLAG_APPLIED		0x2
@@ -176,15 +174,12 @@
 	  PCI_CLASS_BRIDGE_PCI, PCI_ANY_ID, QFLAG_APPLY_ONCE, via_bugs },
 	{ PCI_VENDOR_ID_AMD, PCI_DEVICE_ID_AMD_K8_NB,
 	  PCI_CLASS_BRIDGE_HOST, PCI_ANY_ID, 0, fix_hypertransport_config },
-<<<<<<< HEAD
+	{ PCI_VENDOR_ID_ATI, PCI_DEVICE_ID_ATI_IXP400_SMBUS,
+	  PCI_CLASS_SERIAL_SMBUS, PCI_ANY_ID, 0, ati_bugs },
 #ifdef CONFIG_DMAR
 	{ PCI_VENDOR_ID_INTEL, 0x29c0,
 	  PCI_CLASS_BRIDGE_HOST, PCI_ANY_ID, 0, intel_g33_dmar },
 #endif
-=======
-	{ PCI_VENDOR_ID_ATI, PCI_DEVICE_ID_ATI_IXP400_SMBUS,
-	  PCI_CLASS_SERIAL_SMBUS, PCI_ANY_ID, 0, ati_bugs },
->>>>>>> 8d89adf4
 	{}
 };
 
