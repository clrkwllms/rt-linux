--- conflicted
+++ resolved
@@ -488,25 +488,6 @@
 gart_alloc_coherent(struct device *dev, size_t size, dma_addr_t *dma_addr,
 		    gfp_t flag)
 {
-<<<<<<< HEAD
-	void *vaddr;
-	unsigned long align_mask;
-
-	vaddr = (void *)__get_free_pages(flag | __GFP_ZERO, get_order(size));
-	if (!vaddr)
-		return NULL;
-
-	align_mask = (1UL << get_order(size)) - 1;
-
-	*dma_addr = dma_map_area(dev, __pa(vaddr), size, DMA_BIDIRECTIONAL,
-				 align_mask);
-	flush_gart();
-
-	if (*dma_addr != bad_dma_address)
-		return vaddr;
-
-	free_pages((unsigned long)vaddr, get_order(size));
-=======
 	dma_addr_t paddr;
 	unsigned long align_mask;
 	struct page *page;
@@ -529,7 +510,6 @@
 		__free_pages(page, get_order(size));
 	} else
 		return dma_generic_alloc_coherent(dev, size, dma_addr, flag);
->>>>>>> 454b9b51
 
 	return NULL;
 }
