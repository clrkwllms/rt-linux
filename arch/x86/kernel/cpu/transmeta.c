#include <linux/kernel.h>
#include <linux/mm.h>
#include <linux/init.h>
#include <asm/processor.h>
#include <asm/msr.h>
#include "cpu.h"

static void __cpuinit early_init_transmeta(struct cpuinfo_x86 *c)
{
	u32 xlvl;

	/* Transmeta-defined flags: level 0x80860001 */
	xlvl = cpuid_eax(0x80860000);
	if ((xlvl & 0xffff0000) == 0x80860000) {
		if (xlvl >= 0x80860001)
			c->x86_capability[2] = cpuid_edx(0x80860001);
	}
}

static void __cpuinit init_transmeta(struct cpuinfo_x86 *c)
{
	unsigned int cap_mask, uk, max, dummy;
	unsigned int cms_rev1, cms_rev2;
	unsigned int cpu_rev, cpu_freq = 0, cpu_flags, new_cpu_rev;
	char cpu_info[65];

<<<<<<< HEAD
=======
	early_init_transmeta(c);

>>>>>>> 99fd876d
	display_cacheinfo(c);

	/* Print CMS and CPU revision */
	max = cpuid_eax(0x80860000);
	cpu_rev = 0;
	if (max >= 0x80860001) {
		cpuid(0x80860001, &dummy, &cpu_rev, &cpu_freq, &cpu_flags);
		if (cpu_rev != 0x02000000) {
			printk(KERN_INFO "CPU: Processor revision %u.%u.%u.%u, %u MHz\n",
				(cpu_rev >> 24) & 0xff,
				(cpu_rev >> 16) & 0xff,
				(cpu_rev >> 8) & 0xff,
				cpu_rev & 0xff,
				cpu_freq);
		}
	}
	if (max >= 0x80860002) {
		cpuid(0x80860002, &new_cpu_rev, &cms_rev1, &cms_rev2, &dummy);
		if (cpu_rev == 0x02000000) {
			printk(KERN_INFO "CPU: Processor revision %08X, %u MHz\n",
				new_cpu_rev, cpu_freq);
		}
		printk(KERN_INFO "CPU: Code Morphing Software revision %u.%u.%u-%u-%u\n",
		       (cms_rev1 >> 24) & 0xff,
		       (cms_rev1 >> 16) & 0xff,
		       (cms_rev1 >> 8) & 0xff,
		       cms_rev1 & 0xff,
		       cms_rev2);
	}
	if (max >= 0x80860006) {
		cpuid(0x80860003,
		      (void *)&cpu_info[0],
		      (void *)&cpu_info[4],
		      (void *)&cpu_info[8],
		      (void *)&cpu_info[12]);
		cpuid(0x80860004,
		      (void *)&cpu_info[16],
		      (void *)&cpu_info[20],
		      (void *)&cpu_info[24],
		      (void *)&cpu_info[28]);
		cpuid(0x80860005,
		      (void *)&cpu_info[32],
		      (void *)&cpu_info[36],
		      (void *)&cpu_info[40],
		      (void *)&cpu_info[44]);
		cpuid(0x80860006,
		      (void *)&cpu_info[48],
		      (void *)&cpu_info[52],
		      (void *)&cpu_info[56],
		      (void *)&cpu_info[60]);
		cpu_info[64] = '\0';
		printk(KERN_INFO "CPU: %s\n", cpu_info);
	}

	/* Unhide possibly hidden capability flags */
	rdmsr(0x80860004, cap_mask, uk);
	wrmsr(0x80860004, ~0, uk);
	c->x86_capability[0] = cpuid_edx(0x00000001);
	wrmsr(0x80860004, cap_mask, uk);

	/* All Transmeta CPUs have a constant TSC */
	set_cpu_cap(c, X86_FEATURE_CONSTANT_TSC);

#ifdef CONFIG_SYSCTL
	/*
	 * randomize_va_space slows us down enormously;
	 * it probably triggers retranslation of x86->native bytecode
	 */
	randomize_va_space = 0;
#endif
}

static struct cpu_dev transmeta_cpu_dev __cpuinitdata = {
	.c_vendor	= "Transmeta",
	.c_ident	= { "GenuineTMx86", "TransmetaCPU" },
	.c_early_init	= early_init_transmeta,
	.c_init		= init_transmeta,
<<<<<<< HEAD
	.c_identify	= transmeta_identify,
=======
>>>>>>> 99fd876d
	.c_x86_vendor	= X86_VENDOR_TRANSMETA,
};

cpu_dev_register(transmeta_cpu_dev);<|MERGE_RESOLUTION|>--- conflicted
+++ resolved
@@ -24,11 +24,8 @@
 	unsigned int cpu_rev, cpu_freq = 0, cpu_flags, new_cpu_rev;
 	char cpu_info[65];
 
-<<<<<<< HEAD
-=======
 	early_init_transmeta(c);
 
->>>>>>> 99fd876d
 	display_cacheinfo(c);
 
 	/* Print CMS and CPU revision */
@@ -106,10 +103,6 @@
 	.c_ident	= { "GenuineTMx86", "TransmetaCPU" },
 	.c_early_init	= early_init_transmeta,
 	.c_init		= init_transmeta,
-<<<<<<< HEAD
-	.c_identify	= transmeta_identify,
-=======
->>>>>>> 99fd876d
 	.c_x86_vendor	= X86_VENDOR_TRANSMETA,
 };
 
