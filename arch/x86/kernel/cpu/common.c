#include <linux/init.h>
#include <linux/kernel.h>
#include <linux/sched.h>
#include <linux/string.h>
#include <linux/bootmem.h>
#include <linux/bitops.h>
#include <linux/module.h>
#include <linux/kgdb.h>
#include <linux/topology.h>
#include <linux/delay.h>
#include <linux/smp.h>
#include <linux/percpu.h>
#include <asm/i387.h>
#include <asm/msr.h>
#include <asm/io.h>
#include <asm/linkage.h>
#include <asm/mmu_context.h>
#include <asm/mtrr.h>
#include <asm/mce.h>
#include <asm/pat.h>
#include <asm/asm.h>
#include <asm/numa.h>
#ifdef CONFIG_X86_LOCAL_APIC
#include <asm/mpspec.h>
#include <asm/apic.h>
#include <mach_apic.h>
#include <asm/genapic.h>
#endif

#include <asm/pda.h>
#include <asm/pgtable.h>
#include <asm/processor.h>
#include <asm/desc.h>
#include <asm/atomic.h>
#include <asm/proto.h>
#include <asm/sections.h>
#include <asm/setup.h>

#include "cpu.h"

static struct cpu_dev *this_cpu __cpuinitdata;

#ifdef CONFIG_X86_64
/* We need valid kernel segments for data and code in long mode too
 * IRET will check the segment types  kkeil 2000/10/28
 * Also sysret mandates a special GDT layout
 */
/* The TLS descriptors are currently at a different place compared to i386.
   Hopefully nobody expects them at a fixed place (Wine?) */
DEFINE_PER_CPU(struct gdt_page, gdt_page) = { .gdt = {
	[GDT_ENTRY_KERNEL32_CS] = { { { 0x0000ffff, 0x00cf9b00 } } },
	[GDT_ENTRY_KERNEL_CS] = { { { 0x0000ffff, 0x00af9b00 } } },
	[GDT_ENTRY_KERNEL_DS] = { { { 0x0000ffff, 0x00cf9300 } } },
	[GDT_ENTRY_DEFAULT_USER32_CS] = { { { 0x0000ffff, 0x00cffb00 } } },
	[GDT_ENTRY_DEFAULT_USER_DS] = { { { 0x0000ffff, 0x00cff300 } } },
	[GDT_ENTRY_DEFAULT_USER_CS] = { { { 0x0000ffff, 0x00affb00 } } },
} };
#else
DEFINE_PER_CPU_PAGE_ALIGNED(struct gdt_page, gdt_page) = { .gdt = {
	[GDT_ENTRY_KERNEL_CS] = { { { 0x0000ffff, 0x00cf9a00 } } },
	[GDT_ENTRY_KERNEL_DS] = { { { 0x0000ffff, 0x00cf9200 } } },
	[GDT_ENTRY_DEFAULT_USER_CS] = { { { 0x0000ffff, 0x00cffa00 } } },
	[GDT_ENTRY_DEFAULT_USER_DS] = { { { 0x0000ffff, 0x00cff200 } } },
	/*
	 * Segments used for calling PnP BIOS have byte granularity.
	 * They code segments and data segments have fixed 64k limits,
	 * the transfer segment sizes are set at run time.
	 */
	/* 32-bit code */
	[GDT_ENTRY_PNPBIOS_CS32] = { { { 0x0000ffff, 0x00409a00 } } },
	/* 16-bit code */
	[GDT_ENTRY_PNPBIOS_CS16] = { { { 0x0000ffff, 0x00009a00 } } },
	/* 16-bit data */
	[GDT_ENTRY_PNPBIOS_DS] = { { { 0x0000ffff, 0x00009200 } } },
	/* 16-bit data */
	[GDT_ENTRY_PNPBIOS_TS1] = { { { 0x00000000, 0x00009200 } } },
	/* 16-bit data */
	[GDT_ENTRY_PNPBIOS_TS2] = { { { 0x00000000, 0x00009200 } } },
	/*
	 * The APM segments have byte granularity and their bases
	 * are set at run time.  All have 64k limits.
	 */
	/* 32-bit code */
	[GDT_ENTRY_APMBIOS_BASE] = { { { 0x0000ffff, 0x00409a00 } } },
	/* 16-bit code */
	[GDT_ENTRY_APMBIOS_BASE+1] = { { { 0x0000ffff, 0x00009a00 } } },
	/* data */
	[GDT_ENTRY_APMBIOS_BASE+2] = { { { 0x0000ffff, 0x00409200 } } },

	[GDT_ENTRY_ESPFIX_SS] = { { { 0x00000000, 0x00c09200 } } },
	[GDT_ENTRY_PERCPU] = { { { 0x00000000, 0x00000000 } } },
} };
#endif
EXPORT_PER_CPU_SYMBOL_GPL(gdt_page);

#ifdef CONFIG_X86_32
static int cachesize_override __cpuinitdata = -1;
static int disable_x86_serial_nr __cpuinitdata = 1;

static int __init cachesize_setup(char *str)
{
	get_option(&str, &cachesize_override);
	return 1;
}
__setup("cachesize=", cachesize_setup);

static int __init x86_fxsr_setup(char *s)
{
	setup_clear_cpu_cap(X86_FEATURE_FXSR);
	setup_clear_cpu_cap(X86_FEATURE_XMM);
	return 1;
}
__setup("nofxsr", x86_fxsr_setup);

static int __init x86_sep_setup(char *s)
{
	setup_clear_cpu_cap(X86_FEATURE_SEP);
	return 1;
}
__setup("nosep", x86_sep_setup);

/* Standard macro to see if a specific flag is changeable */
static inline int flag_is_changeable_p(u32 flag)
{
	u32 f1, f2;

	/*
	 * Cyrix and IDT cpus allow disabling of CPUID
	 * so the code below may return different results
	 * when it is executed before and after enabling
	 * the CPUID. Add "volatile" to not allow gcc to
	 * optimize the subsequent calls to this function.
	 */
	asm volatile ("pushfl\n\t"
		      "pushfl\n\t"
		      "popl %0\n\t"
		      "movl %0,%1\n\t"
		      "xorl %2,%0\n\t"
		      "pushl %0\n\t"
		      "popfl\n\t"
		      "pushfl\n\t"
		      "popl %0\n\t"
		      "popfl\n\t"
		      : "=&r" (f1), "=&r" (f2)
		      : "ir" (flag));

	return ((f1^f2) & flag) != 0;
}

/* Probe for the CPUID instruction */
static int __cpuinit have_cpuid_p(void)
{
	return flag_is_changeable_p(X86_EFLAGS_ID);
}

static void __cpuinit squash_the_stupid_serial_number(struct cpuinfo_x86 *c)
{
	if (cpu_has(c, X86_FEATURE_PN) && disable_x86_serial_nr) {
		/* Disable processor serial number */
		unsigned long lo, hi;
		rdmsr(MSR_IA32_BBL_CR_CTL, lo, hi);
		lo |= 0x200000;
		wrmsr(MSR_IA32_BBL_CR_CTL, lo, hi);
		printk(KERN_NOTICE "CPU serial number disabled.\n");
		clear_cpu_cap(c, X86_FEATURE_PN);

		/* Disabling the serial number may affect the cpuid level */
		c->cpuid_level = cpuid_eax(0);
	}
}

static int __init x86_serial_nr_setup(char *s)
{
	disable_x86_serial_nr = 0;
	return 1;
}
__setup("serialnumber", x86_serial_nr_setup);
#else
static inline int flag_is_changeable_p(u32 flag)
{
	return 1;
}
/* Probe for the CPUID instruction */
static inline int have_cpuid_p(void)
{
	return 1;
}
static inline void squash_the_stupid_serial_number(struct cpuinfo_x86 *c)
{
}
#endif

/*
 * Naming convention should be: <Name> [(<Codename>)]
 * This table only is used unless init_<vendor>() below doesn't set it;
 * in particular, if CPUID levels 0x80000002..4 are supported, this isn't used
 *
 */

/* Look up CPU names by table lookup. */
static char __cpuinit *table_lookup_model(struct cpuinfo_x86 *c)
{
	struct cpu_model_info *info;

	if (c->x86_model >= 16)
		return NULL;	/* Range check */

	if (!this_cpu)
		return NULL;

	info = this_cpu->c_models;

	while (info && info->family) {
		if (info->family == c->x86)
			return info->model_names[c->x86_model];
		info++;
	}
	return NULL;		/* Not found */
}

__u32 cleared_cpu_caps[NCAPINTS] __cpuinitdata;

/* Current gdt points %fs at the "master" per-cpu area: after this,
 * it's on the real one. */
void switch_to_new_gdt(void)
{
	struct desc_ptr gdt_descr;

	gdt_descr.address = (long)get_cpu_gdt_table(smp_processor_id());
	gdt_descr.size = GDT_SIZE - 1;
	load_gdt(&gdt_descr);
#ifdef CONFIG_X86_32
	asm("mov %0, %%fs" : : "r" (__KERNEL_PERCPU) : "memory");
#endif
}

static struct cpu_dev *cpu_devs[X86_VENDOR_NUM] = {};

static void __cpuinit default_init(struct cpuinfo_x86 *c)
{
#ifdef CONFIG_X86_64
	display_cacheinfo(c);
#else
	/* Not much we can do here... */
	/* Check if at least it has cpuid */
	if (c->cpuid_level == -1) {
		/* No cpuid. It must be an ancient CPU */
		if (c->x86 == 4)
			strcpy(c->x86_model_id, "486");
		else if (c->x86 == 3)
			strcpy(c->x86_model_id, "386");
	}
#endif
}

static struct cpu_dev __cpuinitdata default_cpu = {
	.c_init	= default_init,
	.c_vendor = "Unknown",
	.c_x86_vendor = X86_VENDOR_UNKNOWN,
};

static void __cpuinit get_model_name(struct cpuinfo_x86 *c)
{
	unsigned int *v;
	char *p, *q;

	if (c->extended_cpuid_level < 0x80000004)
		return;

	v = (unsigned int *) c->x86_model_id;
	cpuid(0x80000002, &v[0], &v[1], &v[2], &v[3]);
	cpuid(0x80000003, &v[4], &v[5], &v[6], &v[7]);
	cpuid(0x80000004, &v[8], &v[9], &v[10], &v[11]);
	c->x86_model_id[48] = 0;

	/* Intel chips right-justify this string for some dumb reason;
	   undo that brain damage */
	p = q = &c->x86_model_id[0];
	while (*p == ' ')
	     p++;
	if (p != q) {
	     while (*p)
		  *q++ = *p++;
	     while (q <= &c->x86_model_id[48])
		  *q++ = '\0';	/* Zero-pad the rest */
	}
}

void __cpuinit display_cacheinfo(struct cpuinfo_x86 *c)
{
	unsigned int n, dummy, ebx, ecx, edx, l2size;

	n = c->extended_cpuid_level;

	if (n >= 0x80000005) {
		cpuid(0x80000005, &dummy, &ebx, &ecx, &edx);
		printk(KERN_INFO "CPU: L1 I Cache: %dK (%d bytes/line), D cache %dK (%d bytes/line)\n",
				edx>>24, edx&0xFF, ecx>>24, ecx&0xFF);
		c->x86_cache_size = (ecx>>24) + (edx>>24);
#ifdef CONFIG_X86_64
		/* On K8 L1 TLB is inclusive, so don't count it */
		c->x86_tlbsize = 0;
#endif
	}

	if (n < 0x80000006)	/* Some chips just has a large L1. */
		return;

	cpuid(0x80000006, &dummy, &ebx, &ecx, &edx);
	l2size = ecx >> 16;

#ifdef CONFIG_X86_64
	c->x86_tlbsize += ((ebx >> 16) & 0xfff) + (ebx & 0xfff);
#else
	/* do processor-specific cache resizing */
	if (this_cpu->c_size_cache)
		l2size = this_cpu->c_size_cache(c, l2size);

	/* Allow user to override all this if necessary. */
	if (cachesize_override != -1)
		l2size = cachesize_override;

	if (l2size == 0)
		return;		/* Again, no L2 cache is possible */
#endif

	c->x86_cache_size = l2size;

	printk(KERN_INFO "CPU: L2 Cache: %dK (%d bytes/line)\n",
			l2size, ecx & 0xFF);
}

void __cpuinit detect_ht(struct cpuinfo_x86 *c)
{
#ifdef CONFIG_X86_HT
	u32 eax, ebx, ecx, edx;
	int index_msb, core_bits;

	if (!cpu_has(c, X86_FEATURE_HT))
		return;

	if (cpu_has(c, X86_FEATURE_CMP_LEGACY))
		goto out;

	if (cpu_has(c, X86_FEATURE_XTOPOLOGY))
		return;

	cpuid(1, &eax, &ebx, &ecx, &edx);

	smp_num_siblings = (ebx & 0xff0000) >> 16;

	if (smp_num_siblings == 1) {
		printk(KERN_INFO  "CPU: Hyper-Threading is disabled\n");
	} else if (smp_num_siblings > 1) {

		if (smp_num_siblings > NR_CPUS) {
			printk(KERN_WARNING "CPU: Unsupported number of siblings %d",
					smp_num_siblings);
			smp_num_siblings = 1;
			return;
		}

		index_msb = get_count_order(smp_num_siblings);
#ifdef CONFIG_X86_64
		c->phys_proc_id = phys_pkg_id(index_msb);
#else
		c->phys_proc_id = phys_pkg_id(c->initial_apicid, index_msb);
#endif

		smp_num_siblings = smp_num_siblings / c->x86_max_cores;

		index_msb = get_count_order(smp_num_siblings);

		core_bits = get_count_order(c->x86_max_cores);

#ifdef CONFIG_X86_64
		c->cpu_core_id = phys_pkg_id(index_msb) &
					       ((1 << core_bits) - 1);
#else
		c->cpu_core_id = phys_pkg_id(c->initial_apicid, index_msb) &
					       ((1 << core_bits) - 1);
#endif
	}

out:
	if ((c->x86_max_cores * smp_num_siblings) > 1) {
		printk(KERN_INFO  "CPU: Physical Processor ID: %d\n",
		       c->phys_proc_id);
		printk(KERN_INFO  "CPU: Processor Core ID: %d\n",
		       c->cpu_core_id);
	}
#endif
}

static void __cpuinit get_cpu_vendor(struct cpuinfo_x86 *c)
{
	char *v = c->x86_vendor_id;
	int i;
	static int printed;

	for (i = 0; i < X86_VENDOR_NUM; i++) {
		if (!cpu_devs[i])
			break;

		if (!strcmp(v, cpu_devs[i]->c_ident[0]) ||
		    (cpu_devs[i]->c_ident[1] &&
		     !strcmp(v, cpu_devs[i]->c_ident[1]))) {
			this_cpu = cpu_devs[i];
			c->x86_vendor = this_cpu->c_x86_vendor;
			return;
		}
	}

	if (!printed) {
		printed++;
		printk(KERN_ERR "CPU: Vendor unknown, using generic init.\n");
		printk(KERN_ERR "CPU: Your system may be unstable.\n");
	}

	c->x86_vendor = X86_VENDOR_UNKNOWN;
	this_cpu = &default_cpu;
}

void __cpuinit cpu_detect(struct cpuinfo_x86 *c)
{
	/* Get vendor name */
	cpuid(0x00000000, (unsigned int *)&c->cpuid_level,
	      (unsigned int *)&c->x86_vendor_id[0],
	      (unsigned int *)&c->x86_vendor_id[8],
	      (unsigned int *)&c->x86_vendor_id[4]);

	c->x86 = 4;
	/* Intel-defined flags: level 0x00000001 */
	if (c->cpuid_level >= 0x00000001) {
		u32 junk, tfms, cap0, misc;
		cpuid(0x00000001, &tfms, &misc, &junk, &cap0);
		c->x86 = (tfms >> 8) & 0xf;
		c->x86_model = (tfms >> 4) & 0xf;
		c->x86_mask = tfms & 0xf;
		if (c->x86 == 0xf)
			c->x86 += (tfms >> 20) & 0xff;
		if (c->x86 >= 0x6)
			c->x86_model += ((tfms >> 16) & 0xf) << 4;
		if (cap0 & (1<<19)) {
			c->x86_clflush_size = ((misc >> 8) & 0xff) * 8;
			c->x86_cache_alignment = c->x86_clflush_size;
		}
	}
}

static void __cpuinit get_cpu_cap(struct cpuinfo_x86 *c)
{
	u32 tfms, xlvl;
	u32 ebx;

	/* Intel-defined flags: level 0x00000001 */
	if (c->cpuid_level >= 0x00000001) {
		u32 capability, excap;
		cpuid(0x00000001, &tfms, &ebx, &excap, &capability);
		c->x86_capability[0] = capability;
		c->x86_capability[4] = excap;
	}

	/* AMD-defined flags: level 0x80000001 */
	xlvl = cpuid_eax(0x80000000);
	c->extended_cpuid_level = xlvl;
	if ((xlvl & 0xffff0000) == 0x80000000) {
		if (xlvl >= 0x80000001) {
			c->x86_capability[1] = cpuid_edx(0x80000001);
			c->x86_capability[6] = cpuid_ecx(0x80000001);
		}
	}

#ifdef CONFIG_X86_64
	if (c->extended_cpuid_level >= 0x80000008) {
		u32 eax = cpuid_eax(0x80000008);

		c->x86_virt_bits = (eax >> 8) & 0xff;
		c->x86_phys_bits = eax & 0xff;
	}
#endif

	if (c->extended_cpuid_level >= 0x80000007)
		c->x86_power = cpuid_edx(0x80000007);

}

static void __cpuinit identify_cpu_without_cpuid(struct cpuinfo_x86 *c)
{
#ifdef CONFIG_X86_32
	int i;

	/*
	 * First of all, decide if this is a 486 or higher
	 * It's a 486 if we can modify the AC flag
	 */
	if (flag_is_changeable_p(X86_EFLAGS_AC))
		c->x86 = 4;
	else
		c->x86 = 3;

	for (i = 0; i < X86_VENDOR_NUM; i++)
		if (cpu_devs[i] && cpu_devs[i]->c_identify) {
			c->x86_vendor_id[0] = 0;
			cpu_devs[i]->c_identify(c);
			if (c->x86_vendor_id[0]) {
				get_cpu_vendor(c);
				break;
			}
		}
#endif
}

/*
 * Do minimum CPU detection early.
 * Fields really needed: vendor, cpuid_level, family, model, mask,
 * cache alignment.
 * The others are not touched to avoid unwanted side effects.
 *
 * WARNING: this function is only called on the BP.  Don't add code here
 * that is supposed to run on all CPUs.
 */
static void __init early_identify_cpu(struct cpuinfo_x86 *c)
{
#ifdef CONFIG_X86_64
	c->x86_clflush_size = 64;
#else
	c->x86_clflush_size = 32;
#endif
	c->x86_cache_alignment = c->x86_clflush_size;

	memset(&c->x86_capability, 0, sizeof c->x86_capability);
	c->extended_cpuid_level = 0;

	if (!have_cpuid_p())
		identify_cpu_without_cpuid(c);

	/* cyrix could have cpuid enabled via c_identify()*/
	if (!have_cpuid_p())
		return;

	cpu_detect(c);

	get_cpu_vendor(c);

	get_cpu_cap(c);

	if (this_cpu->c_early_init)
		this_cpu->c_early_init(c);

	validate_pat_support(c);
}

void __init early_cpu_init(void)
{
	struct cpu_dev **cdev;
	int count = 0;

	printk("KERNEL supported cpus:\n");
	for (cdev = __x86_cpu_dev_start; cdev < __x86_cpu_dev_end; cdev++) {
		struct cpu_dev *cpudev = *cdev;
		unsigned int j;

		if (count >= X86_VENDOR_NUM)
			break;
		cpu_devs[count] = cpudev;
		count++;

		for (j = 0; j < 2; j++) {
			if (!cpudev->c_ident[j])
				continue;
			printk("  %s %s\n", cpudev->c_vendor,
				cpudev->c_ident[j]);
		}
	}

	early_identify_cpu(&boot_cpu_data);
}

/*
 * The NOPL instruction is supposed to exist on all CPUs with
 * family >= 6; unfortunately, that's not true in practice because
 * of early VIA chips and (more importantly) broken virtualizers that
 *
 * Note: no 64-bit chip is known to lack these, but put the code here
 * for consistency with 32 bits, and to make it utterly trivial to
 * diagnose the problem should it ever surface.
 * are not easy to detect.  In the latter case it doesn't even *fail*
 * reliably, so probing for it doesn't even work.  Disable it completely
 * unless we can find a reliable way to detect all the broken cases.
 */
static void __cpuinit detect_nopl(struct cpuinfo_x86 *c)
{
	clear_cpu_cap(c, X86_FEATURE_NOPL);
}

static void __cpuinit generic_identify(struct cpuinfo_x86 *c)
{
	c->extended_cpuid_level = 0;

	if (!have_cpuid_p())
		identify_cpu_without_cpuid(c);

	/* cyrix could have cpuid enabled via c_identify()*/
	if (!have_cpuid_p())
		return;

	cpu_detect(c);

	get_cpu_vendor(c);

	get_cpu_cap(c);

	if (c->cpuid_level >= 0x00000001) {
		c->initial_apicid = (cpuid_ebx(1) >> 24) & 0xFF;
#ifdef CONFIG_X86_32
# ifdef CONFIG_X86_HT
		c->apicid = phys_pkg_id(c->initial_apicid, 0);
# else
		c->apicid = c->initial_apicid;
# endif
#endif

#ifdef CONFIG_X86_HT
		c->phys_proc_id = c->initial_apicid;
#endif
	}

	get_model_name(c); /* Default name */

	init_scattered_cpuid_features(c);
	detect_nopl(c);
}

/*
 * This does the hard work of actually picking apart the CPU stuff...
 */
static void __cpuinit identify_cpu(struct cpuinfo_x86 *c)
{
	int i;

	c->loops_per_jiffy = loops_per_jiffy;
	c->x86_cache_size = -1;
	c->x86_vendor = X86_VENDOR_UNKNOWN;
	c->x86_model = c->x86_mask = 0;	/* So far unknown... */
	c->x86_vendor_id[0] = '\0'; /* Unset */
	c->x86_model_id[0] = '\0';  /* Unset */
	c->x86_max_cores = 1;
	c->x86_coreid_bits = 0;
#ifdef CONFIG_X86_64
	c->x86_clflush_size = 64;
#else
	c->cpuid_level = -1;	/* CPUID not detected */
	c->x86_clflush_size = 32;
#endif
	c->x86_cache_alignment = c->x86_clflush_size;
	memset(&c->x86_capability, 0, sizeof c->x86_capability);

	generic_identify(c);

	if (this_cpu->c_identify)
		this_cpu->c_identify(c);

#ifdef CONFIG_X86_64
	c->apicid = phys_pkg_id(0);
#endif

	/*
	 * Vendor-specific initialization.  In this section we
	 * canonicalize the feature flags, meaning if there are
	 * features a certain CPU supports which CPUID doesn't
	 * tell us, CPUID claiming incorrect flags, or other bugs,
	 * we handle them here.
	 *
	 * At the end of this section, c->x86_capability better
	 * indicate the features this CPU genuinely supports!
	 */
	if (this_cpu->c_init)
		this_cpu->c_init(c);

	/* Disable the PN if appropriate */
	squash_the_stupid_serial_number(c);

	/*
	 * The vendor-specific functions might have changed features.  Now
	 * we do "generic changes."
	 */

	/* If the model name is still unset, do table lookup. */
	if (!c->x86_model_id[0]) {
		char *p;
		p = table_lookup_model(c);
		if (p)
			strcpy(c->x86_model_id, p);
		else
			/* Last resort... */
			sprintf(c->x86_model_id, "%02x/%02x",
				c->x86, c->x86_model);
	}

#ifdef CONFIG_X86_64
	detect_ht(c);
#endif

	/*
	 * On SMP, boot_cpu_data holds the common feature set between
	 * all CPUs; so make sure that we indicate which features are
	 * common between the CPUs.  The first time this routine gets
	 * executed, c == &boot_cpu_data.
	 */
	if (c != &boot_cpu_data) {
		/* AND the already accumulated flags with these */
		for (i = 0; i < NCAPINTS; i++)
			boot_cpu_data.x86_capability[i] &= c->x86_capability[i];
	}

	/* Clear all flags overriden by options */
	for (i = 0; i < NCAPINTS; i++)
		c->x86_capability[i] &= ~cleared_cpu_caps[i];

#ifdef CONFIG_X86_MCE
	/* Init Machine Check Exception if available. */
	mcheck_init(c);
#endif

	select_idle_routine(c);

#if defined(CONFIG_NUMA) && defined(CONFIG_X86_64)
	numa_add_cpu(smp_processor_id());
#endif
}

void __init identify_boot_cpu(void)
{
	identify_cpu(&boot_cpu_data);
#ifdef CONFIG_X86_32
	sysenter_setup();
	enable_sep_cpu();
#endif
}

void __cpuinit identify_secondary_cpu(struct cpuinfo_x86 *c)
{
	BUG_ON(c == &boot_cpu_data);
	identify_cpu(c);
#ifdef CONFIG_X86_32
	enable_sep_cpu();
#endif
	mtrr_ap_init();
}

struct msr_range {
	unsigned min;
	unsigned max;
};

static struct msr_range msr_range_array[] __cpuinitdata = {
	{ 0x00000000, 0x00000418},
	{ 0xc0000000, 0xc000040b},
	{ 0xc0010000, 0xc0010142},
	{ 0xc0011000, 0xc001103b},
};

static void __cpuinit print_cpu_msr(void)
{
	unsigned index;
	u64 val;
	int i;
	unsigned index_min, index_max;

	for (i = 0; i < ARRAY_SIZE(msr_range_array); i++) {
		index_min = msr_range_array[i].min;
		index_max = msr_range_array[i].max;
		for (index = index_min; index < index_max; index++) {
			if (rdmsrl_amd_safe(index, &val))
				continue;
			printk(KERN_INFO " MSR%08x: %016llx\n", index, val);
		}
	}
}

static int show_msr __cpuinitdata;
static __init int setup_show_msr(char *arg)
{
	int num;

	get_option(&arg, &num);

	if (num > 0)
		show_msr = num;
	return 1;
}
__setup("show_msr=", setup_show_msr);

static __init int setup_noclflush(char *arg)
{
	setup_clear_cpu_cap(X86_FEATURE_CLFLSH);
	return 1;
}
__setup("noclflush", setup_noclflush);

void __cpuinit print_cpu_info(struct cpuinfo_x86 *c)
{
	char *vendor = NULL;

	if (c->x86_vendor < X86_VENDOR_NUM)
		vendor = this_cpu->c_vendor;
	else if (c->cpuid_level >= 0)
		vendor = c->x86_vendor_id;

	if (vendor && !strstr(c->x86_model_id, vendor))
		printk(KERN_CONT "%s ", vendor);

	if (c->x86_model_id[0])
		printk(KERN_CONT "%s", c->x86_model_id);
	else
		printk(KERN_CONT "%d86", c->x86);

	if (c->x86_mask || c->cpuid_level >= 0)
		printk(KERN_CONT " stepping %02x\n", c->x86_mask);
	else
		printk(KERN_CONT "\n");

#ifdef CONFIG_SMP
	if (c->cpu_index < show_msr)
		print_cpu_msr();
#else
	if (show_msr)
		print_cpu_msr();
#endif
}

static __init int setup_disablecpuid(char *arg)
{
	int bit;
	if (get_option(&arg, &bit) && bit < NCAPINTS*32)
		setup_clear_cpu_cap(bit);
	else
		return 0;
	return 1;
}
__setup("clearcpuid=", setup_disablecpuid);

cpumask_t cpu_initialized __cpuinitdata = CPU_MASK_NONE;

#ifdef CONFIG_X86_64
struct x8664_pda **_cpu_pda __read_mostly;
EXPORT_SYMBOL(_cpu_pda);

struct desc_ptr idt_descr = { 256 * 16 - 1, (unsigned long) idt_table };

char boot_cpu_stack[IRQSTACKSIZE] __page_aligned_bss;

void __cpuinit pda_init(int cpu)
{
	struct x8664_pda *pda = cpu_pda(cpu);

	/* Setup up data that may be needed in __get_free_pages early */
	loadsegment(fs, 0);
	loadsegment(gs, 0);
	/* Memory clobbers used to order PDA accessed */
	mb();
	wrmsrl(MSR_GS_BASE, pda);
	mb();

	pda->cpunumber = cpu;
	pda->irqcount = -1;
	pda->kernelstack = (unsigned long)stack_thread_info() -
				 PDA_STACKOFFSET + THREAD_SIZE;
	pda->active_mm = &init_mm;
	pda->mmu_state = 0;

	if (cpu == 0) {
		/* others are initialized in smpboot.c */
		pda->pcurrent = &init_task;
		pda->irqstackptr = boot_cpu_stack;
		pda->irqstackptr += IRQSTACKSIZE - 64;
	} else {
		if (!pda->irqstackptr) {
			pda->irqstackptr = (char *)
				__get_free_pages(GFP_ATOMIC, IRQSTACK_ORDER);
			if (!pda->irqstackptr)
				panic("cannot allocate irqstack for cpu %d",
				      cpu);
			pda->irqstackptr += IRQSTACKSIZE - 64;
		}

		if (pda->nodenumber == 0 && cpu_to_node(cpu) != NUMA_NO_NODE)
			pda->nodenumber = cpu_to_node(cpu);
	}
}

char boot_exception_stacks[(N_EXCEPTION_STACKS - 1) * EXCEPTION_STKSZ +
			   DEBUG_STKSZ] __page_aligned_bss;

extern asmlinkage void ignore_sysret(void);

/* May not be marked __init: used by software suspend */
void syscall_init(void)
{
	/*
	 * LSTAR and STAR live in a bit strange symbiosis.
	 * They both write to the same internal register. STAR allows to
	 * set CS/DS but only a 32bit target. LSTAR sets the 64bit rip.
	 */
	wrmsrl(MSR_STAR,  ((u64)__USER32_CS)<<48  | ((u64)__KERNEL_CS)<<32);
	wrmsrl(MSR_LSTAR, system_call);
	wrmsrl(MSR_CSTAR, ignore_sysret);

<<<<<<< HEAD
	early_cpu_detect();
	validate_pat_support(&boot_cpu_data);

#ifdef CONFIG_KMEMCHECK
	/*
	 * We need 4K granular PTEs for kmemcheck:
	 */
	setup_clear_cpu_cap(X86_FEATURE_PSE);
#endif
=======
#ifdef CONFIG_IA32_EMULATION
	syscall32_cpu_init();
#endif

	/* Flags to clear on syscall */
	wrmsrl(MSR_SYSCALL_MASK,
	       X86_EFLAGS_TF|X86_EFLAGS_DF|X86_EFLAGS_IF|X86_EFLAGS_IOPL);
>>>>>>> 55ad9dfb
}

unsigned long kernel_eflags;

/*
 * Copies of the original ist values from the tss are only accessed during
 * debugging, no special alignment required.
 */
DEFINE_PER_CPU(struct orig_ist, orig_ist);

#else

/* Make sure %fs is initialized properly in idle threads */
struct pt_regs * __cpuinit idle_regs(struct pt_regs *regs)
{
	memset(regs, 0, sizeof(struct pt_regs));
	regs->fs = __KERNEL_PERCPU;
	return regs;
}
#endif

/*
 * cpu_init() initializes state that is per-CPU. Some data is already
 * initialized (naturally) in the bootstrap process, such as the GDT
 * and IDT. We reload them nevertheless, this function acts as a
 * 'CPU state barrier', nothing should get across.
 * A lot of state is already set up in PDA init for 64 bit
 */
#ifdef CONFIG_X86_64
void __cpuinit cpu_init(void)
{
	int cpu = stack_smp_processor_id();
	struct tss_struct *t = &per_cpu(init_tss, cpu);
	struct orig_ist *orig_ist = &per_cpu(orig_ist, cpu);
	unsigned long v;
	char *estacks = NULL;
	struct task_struct *me;
	int i;

	/* CPU 0 is initialised in head64.c */
	if (cpu != 0)
		pda_init(cpu);
	else
		estacks = boot_exception_stacks;

	me = current;

	if (cpu_test_and_set(cpu, cpu_initialized))
		panic("CPU#%d already initialized!\n", cpu);

	printk(KERN_INFO "Initializing CPU#%d\n", cpu);

	clear_in_cr4(X86_CR4_VME|X86_CR4_PVI|X86_CR4_TSD|X86_CR4_DE);

	/*
	 * Initialize the per-CPU GDT with the boot GDT,
	 * and set up the GDT descriptor:
	 */

	switch_to_new_gdt();
	load_idt((const struct desc_ptr *)&idt_descr);

	memset(me->thread.tls_array, 0, GDT_ENTRY_TLS_ENTRIES * 8);
	syscall_init();

	wrmsrl(MSR_FS_BASE, 0);
	wrmsrl(MSR_KERNEL_GS_BASE, 0);
	barrier();

	check_efer();
	if (cpu != 0 && x2apic)
		enable_x2apic();

	/*
	 * set up and load the per-CPU TSS
	 */
	if (!orig_ist->ist[0]) {
		static const unsigned int order[N_EXCEPTION_STACKS] = {
		  [0 ... N_EXCEPTION_STACKS - 1] = EXCEPTION_STACK_ORDER,
		  [DEBUG_STACK - 1] = DEBUG_STACK_ORDER
		};
		for (v = 0; v < N_EXCEPTION_STACKS; v++) {
			if (cpu) {
				estacks = (char *)__get_free_pages(GFP_ATOMIC, order[v]);
				if (!estacks)
					panic("Cannot allocate exception "
					      "stack %ld %d\n", v, cpu);
			}
			estacks += PAGE_SIZE << order[v];
			orig_ist->ist[v] = t->x86_tss.ist[v] =
					(unsigned long)estacks;
		}
	}

	t->x86_tss.io_bitmap_base = offsetof(struct tss_struct, io_bitmap);
	/*
	 * <= is required because the CPU will access up to
	 * 8 bits beyond the end of the IO permission bitmap.
	 */
	for (i = 0; i <= IO_BITMAP_LONGS; i++)
		t->io_bitmap[i] = ~0UL;

	atomic_inc(&init_mm.mm_count);
	me->active_mm = &init_mm;
	if (me->mm)
		BUG();
	enter_lazy_tlb(&init_mm, me);

	load_sp0(t, &current->thread);
	set_tss_desc(cpu, t);
	load_TR_desc();
	load_LDT(&init_mm.context);

#ifdef CONFIG_KGDB
	/*
	 * If the kgdb is connected no debug regs should be altered.  This
	 * is only applicable when KGDB and a KGDB I/O module are built
	 * into the kernel and you are using early debugging with
	 * kgdbwait. KGDB will control the kernel HW breakpoint registers.
	 */
	if (kgdb_connected && arch_kgdb_ops.correct_hw_break)
		arch_kgdb_ops.correct_hw_break();
	else {
#endif
	/*
	 * Clear all 6 debug registers:
	 */

	set_debugreg(0UL, 0);
	set_debugreg(0UL, 1);
	set_debugreg(0UL, 2);
	set_debugreg(0UL, 3);
	set_debugreg(0UL, 6);
	set_debugreg(0UL, 7);
#ifdef CONFIG_KGDB
	/* If the kgdb is connected no debug regs should be altered. */
	}
#endif

	fpu_init();

	raw_local_save_flags(kernel_eflags);

	if (is_uv_system())
		uv_cpu_init();
}

#else

void __cpuinit cpu_init(void)
{
	int cpu = smp_processor_id();
	struct task_struct *curr = current;
	struct tss_struct *t = &per_cpu(init_tss, cpu);
	struct thread_struct *thread = &curr->thread;

	if (cpu_test_and_set(cpu, cpu_initialized)) {
		printk(KERN_WARNING "CPU#%d already initialized!\n", cpu);
		for (;;) local_irq_enable();
	}

	printk(KERN_INFO "Initializing CPU#%d\n", cpu);

	if (cpu_has_vme || cpu_has_tsc || cpu_has_de)
		clear_in_cr4(X86_CR4_VME|X86_CR4_PVI|X86_CR4_TSD|X86_CR4_DE);

	load_idt(&idt_descr);
	switch_to_new_gdt();

	/*
	 * Set up and load the per-CPU TSS and LDT
	 */
	atomic_inc(&init_mm.mm_count);
	curr->active_mm = &init_mm;
	if (curr->mm)
		BUG();
	enter_lazy_tlb(&init_mm, curr);

	load_sp0(t, thread);
	set_tss_desc(cpu, t);
	load_TR_desc();
	load_LDT(&init_mm.context);

#ifdef CONFIG_DOUBLEFAULT
	/* Set up doublefault TSS pointer in the GDT */
	__set_tss_desc(cpu, GDT_ENTRY_DOUBLEFAULT_TSS, &doublefault_tss);
#endif

	/* Clear %gs. */
	asm volatile ("mov %0, %%gs" : : "r" (0));

	/* Clear all 6 debug registers: */
	set_debugreg(0, 0);
	set_debugreg(0, 1);
	set_debugreg(0, 2);
	set_debugreg(0, 3);
	set_debugreg(0, 6);
	set_debugreg(0, 7);

	/*
	 * Force FPU initialization:
	 */
	if (cpu_has_xsave)
		current_thread_info()->status = TS_XSAVE;
	else
		current_thread_info()->status = 0;
	clear_used_math();
	mxcsr_feature_mask_init();

	/*
	 * Boot processor to setup the FP and extended state context info.
	 */
	if (!smp_processor_id())
		init_thread_xstate();

	xsave_init();
}


#endif<|MERGE_RESOLUTION|>--- conflicted
+++ resolved
@@ -907,17 +907,6 @@
 	wrmsrl(MSR_LSTAR, system_call);
 	wrmsrl(MSR_CSTAR, ignore_sysret);
 
-<<<<<<< HEAD
-	early_cpu_detect();
-	validate_pat_support(&boot_cpu_data);
-
-#ifdef CONFIG_KMEMCHECK
-	/*
-	 * We need 4K granular PTEs for kmemcheck:
-	 */
-	setup_clear_cpu_cap(X86_FEATURE_PSE);
-#endif
-=======
 #ifdef CONFIG_IA32_EMULATION
 	syscall32_cpu_init();
 #endif
@@ -925,7 +914,13 @@
 	/* Flags to clear on syscall */
 	wrmsrl(MSR_SYSCALL_MASK,
 	       X86_EFLAGS_TF|X86_EFLAGS_DF|X86_EFLAGS_IF|X86_EFLAGS_IOPL);
->>>>>>> 55ad9dfb
+
+#ifdef CONFIG_KMEMCHECK
+	/*
+	 * We need 4K granular PTEs for kmemcheck:
+	 */
+	setup_clear_cpu_cap(X86_FEATURE_PSE);
+#endif
 }
 
 unsigned long kernel_eflags;
