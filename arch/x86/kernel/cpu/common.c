--- conflicted
+++ resolved
@@ -463,16 +463,6 @@
 			c->x86_capability[6] = cpuid_ecx(0x80000001);
 		}
 	}
-<<<<<<< HEAD
-
-#ifdef CONFIG_X86_64
-	/* Transmeta-defined flags: level 0x80860001 */
-	xlvl = cpuid_eax(0x80860000);
-	if ((xlvl & 0xffff0000) == 0x80860000) {
-		/* Don't set x86_cpuid_level here for now to not confuse. */
-		if (xlvl >= 0x80860001)
-			c->x86_capability[2] = cpuid_edx(0x80860001);
-=======
 
 #ifdef CONFIG_X86_64
 	if (c->extended_cpuid_level >= 0x80000008) {
@@ -480,7 +470,6 @@
 
 		c->x86_virt_bits = (eax >> 8) & 0xff;
 		c->x86_phys_bits = eax & 0xff;
->>>>>>> 99fd876d
 	}
 #endif
 
@@ -494,15 +483,6 @@
 #ifdef CONFIG_X86_32
 	int i;
 
-<<<<<<< HEAD
-	if (c->extended_cpuid_level >= 0x80000008) {
-		u32 eax = cpuid_eax(0x80000008);
-
-		c->x86_virt_bits = (eax >> 8) & 0xff;
-		c->x86_phys_bits = eax & 0xff;
-	}
-#endif
-=======
 	/*
 	 * First of all, decide if this is a 486 or higher
 	 * It's a 486 if we can modify the AC flag
@@ -523,12 +503,7 @@
 		}
 #endif
 }
->>>>>>> 99fd876d
-
-	if (c->extended_cpuid_level >= 0x80000007)
-		c->x86_power = cpuid_edx(0x80000007);
-
-}
+
 /*
  * Do minimum CPU detection early.
  * Fields really needed: vendor, cpuid_level, family, model, mask,
@@ -546,12 +521,9 @@
 	c->x86_clflush_size = 32;
 #endif
 	c->x86_cache_alignment = c->x86_clflush_size;
-<<<<<<< HEAD
-=======
 
 	memset(&c->x86_capability, 0, sizeof c->x86_capability);
 	c->extended_cpuid_level = 0;
->>>>>>> 99fd876d
 
 	if (!have_cpuid_p())
 		identify_cpu_without_cpuid(c);
@@ -559,10 +531,6 @@
 	/* cyrix could have cpuid enabled via c_identify()*/
 	if (!have_cpuid_p())
 		return;
-
-	memset(&c->x86_capability, 0, sizeof c->x86_capability);
-
-	c->extended_cpuid_level = 0;
 
 	cpu_detect(c);
 
@@ -621,11 +589,14 @@
 
 static void __cpuinit generic_identify(struct cpuinfo_x86 *c)
 {
-<<<<<<< HEAD
+	c->extended_cpuid_level = 0;
+
+	if (!have_cpuid_p())
+		identify_cpu_without_cpuid(c);
+
+	/* cyrix could have cpuid enabled via c_identify()*/
 	if (!have_cpuid_p())
 		return;
-
-	c->extended_cpuid_level = 0;
 
 	cpu_detect(c);
 
@@ -650,40 +621,6 @@
 
 	get_model_name(c); /* Default name */
 
-=======
-	c->extended_cpuid_level = 0;
-
-	if (!have_cpuid_p())
-		identify_cpu_without_cpuid(c);
-
-	/* cyrix could have cpuid enabled via c_identify()*/
-	if (!have_cpuid_p())
-		return;
-
-	cpu_detect(c);
-
-	get_cpu_vendor(c);
-
-	get_cpu_cap(c);
-
-	if (c->cpuid_level >= 0x00000001) {
-		c->initial_apicid = (cpuid_ebx(1) >> 24) & 0xFF;
-#ifdef CONFIG_X86_32
-# ifdef CONFIG_X86_HT
-		c->apicid = phys_pkg_id(c->initial_apicid, 0);
-# else
-		c->apicid = c->initial_apicid;
-# endif
-#endif
-
-#ifdef CONFIG_X86_HT
-		c->phys_proc_id = c->initial_apicid;
-#endif
-	}
-
-	get_model_name(c); /* Default name */
-
->>>>>>> 99fd876d
 	init_scattered_cpuid_features(c);
 	detect_nopl(c);
 }
@@ -839,15 +776,9 @@
 static __init int setup_show_msr(char *arg)
 {
 	int num;
-<<<<<<< HEAD
 
 	get_option(&arg, &num);
 
-=======
-
-	get_option(&arg, &num);
-
->>>>>>> 99fd876d
 	if (num > 0)
 		show_msr = num;
 	return 1;
@@ -870,11 +801,7 @@
 	else if (c->cpuid_level >= 0)
 		vendor = c->x86_vendor_id;
 
-<<<<<<< HEAD
-	if (vendor && strncmp(c->x86_model_id, vendor, strlen(vendor)))
-=======
 	if (vendor && !strstr(c->x86_model_id, vendor))
->>>>>>> 99fd876d
 		printk(KERN_CONT "%s ", vendor);
 
 	if (c->x86_model_id[0])
@@ -918,7 +845,6 @@
 char boot_cpu_stack[IRQSTACKSIZE] __page_aligned_bss;
 
 void __cpuinit pda_init(int cpu)
-<<<<<<< HEAD
 {
 	struct x8664_pda *pda = cpu_pda(cpu);
 
@@ -978,67 +904,6 @@
 	syscall32_cpu_init();
 #endif
 
-=======
-{
-	struct x8664_pda *pda = cpu_pda(cpu);
-
-	/* Setup up data that may be needed in __get_free_pages early */
-	loadsegment(fs, 0);
-	loadsegment(gs, 0);
-	/* Memory clobbers used to order PDA accessed */
-	mb();
-	wrmsrl(MSR_GS_BASE, pda);
-	mb();
-
-	pda->cpunumber = cpu;
-	pda->irqcount = -1;
-	pda->kernelstack = (unsigned long)stack_thread_info() -
-				 PDA_STACKOFFSET + THREAD_SIZE;
-	pda->active_mm = &init_mm;
-	pda->mmu_state = 0;
-
-	if (cpu == 0) {
-		/* others are initialized in smpboot.c */
-		pda->pcurrent = &init_task;
-		pda->irqstackptr = boot_cpu_stack;
-		pda->irqstackptr += IRQSTACKSIZE - 64;
-	} else {
-		if (!pda->irqstackptr) {
-			pda->irqstackptr = (char *)
-				__get_free_pages(GFP_ATOMIC, IRQSTACK_ORDER);
-			if (!pda->irqstackptr)
-				panic("cannot allocate irqstack for cpu %d",
-				      cpu);
-			pda->irqstackptr += IRQSTACKSIZE - 64;
-		}
-
-		if (pda->nodenumber == 0 && cpu_to_node(cpu) != NUMA_NO_NODE)
-			pda->nodenumber = cpu_to_node(cpu);
-	}
-}
-
-char boot_exception_stacks[(N_EXCEPTION_STACKS - 1) * EXCEPTION_STKSZ +
-			   DEBUG_STKSZ] __page_aligned_bss;
-
-extern asmlinkage void ignore_sysret(void);
-
-/* May not be marked __init: used by software suspend */
-void syscall_init(void)
-{
-	/*
-	 * LSTAR and STAR live in a bit strange symbiosis.
-	 * They both write to the same internal register. STAR allows to
-	 * set CS/DS but only a 32bit target. LSTAR sets the 64bit rip.
-	 */
-	wrmsrl(MSR_STAR,  ((u64)__USER32_CS)<<48  | ((u64)__KERNEL_CS)<<32);
-	wrmsrl(MSR_LSTAR, system_call);
-	wrmsrl(MSR_CSTAR, ignore_sysret);
-
-#ifdef CONFIG_IA32_EMULATION
-	syscall32_cpu_init();
-#endif
-
->>>>>>> 99fd876d
 	/* Flags to clear on syscall */
 	wrmsrl(MSR_SYSCALL_MASK,
 	       X86_EFLAGS_TF|X86_EFLAGS_DF|X86_EFLAGS_IF|X86_EFLAGS_IOPL);
@@ -1250,7 +1115,6 @@
 		current_thread_info()->status = 0;
 	clear_used_math();
 	mxcsr_feature_mask_init();
-<<<<<<< HEAD
 
 	/*
 	 * Boot processor to setup the FP and extended state context info.
@@ -1260,21 +1124,6 @@
 
 	xsave_init();
 }
-=======
->>>>>>> 99fd876d
-
-	/*
-	 * Boot processor to setup the FP and extended state context info.
-	 */
-	if (!smp_processor_id())
-		init_thread_xstate();
-
-	xsave_init();
-}
-<<<<<<< HEAD
-#endif
-=======
-
->>>>>>> 99fd876d
+
 
 #endif