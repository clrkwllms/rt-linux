--- conflicted
+++ resolved
@@ -528,7 +528,6 @@
 	c->x86_clflush_size = 32;
 #endif
 	c->x86_cache_alignment = c->x86_clflush_size;
-<<<<<<< HEAD
 
 	memset(&c->x86_capability, 0, sizeof c->x86_capability);
 	c->extended_cpuid_level = 0;
@@ -536,15 +535,6 @@
 	if (!have_cpuid_p())
 		identify_cpu_without_cpuid(c);
 
-=======
-
-	memset(&c->x86_capability, 0, sizeof c->x86_capability);
-	c->extended_cpuid_level = 0;
-
-	if (!have_cpuid_p())
-		identify_cpu_without_cpuid(c);
-
->>>>>>> 6f535f0f
 	/* cyrix could have cpuid enabled via c_identify()*/
 	if (!have_cpuid_p())
 		return;
@@ -552,7 +542,6 @@
 	cpu_detect(c);
 
 	get_cpu_vendor(c);
-<<<<<<< HEAD
 
 	get_cpu_cap(c);
 
@@ -562,17 +551,6 @@
 	validate_pat_support(c);
 }
 
-=======
-
-	get_cpu_cap(c);
-
-	if (this_cpu->c_early_init)
-		this_cpu->c_early_init(c);
-
-	validate_pat_support(c);
-}
-
->>>>>>> 6f535f0f
 void __init early_cpu_init(void)
 {
 	struct cpu_dev **cdev;
@@ -597,8 +575,6 @@
 	}
 
 	early_identify_cpu(&boot_cpu_data);
-<<<<<<< HEAD
-=======
 
 #ifdef CONFIG_KMEMCHECK
 	/*
@@ -606,7 +582,6 @@
 	 */
 	setup_clear_cpu_cap(X86_FEATURE_PSE);
 #endif
->>>>>>> 6f535f0f
 }
 
 /*
@@ -642,7 +617,6 @@
 	get_cpu_vendor(c);
 
 	get_cpu_cap(c);
-<<<<<<< HEAD
 
 	if (c->cpuid_level >= 0x00000001) {
 		c->initial_apicid = (cpuid_ebx(1) >> 24) & 0xFF;
@@ -659,24 +633,6 @@
 #endif
 	}
 
-=======
-
-	if (c->cpuid_level >= 0x00000001) {
-		c->initial_apicid = (cpuid_ebx(1) >> 24) & 0xFF;
-#ifdef CONFIG_X86_32
-# ifdef CONFIG_X86_HT
-		c->apicid = phys_pkg_id(c->initial_apicid, 0);
-# else
-		c->apicid = c->initial_apicid;
-# endif
-#endif
-
-#ifdef CONFIG_X86_HT
-		c->phys_proc_id = c->initial_apicid;
-#endif
-	}
-
->>>>>>> 6f535f0f
 	get_model_name(c); /* Default name */
 
 	init_scattered_cpuid_features(c);
@@ -797,11 +753,8 @@
 #ifdef CONFIG_X86_32
 	sysenter_setup();
 	enable_sep_cpu();
-<<<<<<< HEAD
 #else
 	vgetcpu_set_mode();
-=======
->>>>>>> 6f535f0f
 #endif
 }
 
@@ -955,21 +908,12 @@
 			pda->nodenumber = cpu_to_node(cpu);
 	}
 }
-<<<<<<< HEAD
 
 char boot_exception_stacks[(N_EXCEPTION_STACKS - 1) * EXCEPTION_STKSZ +
 			   DEBUG_STKSZ] __page_aligned_bss;
 
 extern asmlinkage void ignore_sysret(void);
 
-=======
-
-char boot_exception_stacks[(N_EXCEPTION_STACKS - 1) * EXCEPTION_STKSZ +
-			   DEBUG_STKSZ] __page_aligned_bss;
-
-extern asmlinkage void ignore_sysret(void);
-
->>>>>>> 6f535f0f
 /* May not be marked __init: used by software suspend */
 void syscall_init(void)
 {
