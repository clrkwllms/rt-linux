--- conflicted
+++ resolved
@@ -207,11 +207,7 @@
 			(unsigned long)fp - sizeof(struct rt_sigframe), 16) - 8;
 
 		if (save_i387_xstate(fp) < 0)
-<<<<<<< HEAD
-			err |= -1; 
-=======
 			err |= -1;
->>>>>>> 99fd876d
 	} else
 		frame = get_stack(ka, regs, sizeof(struct rt_sigframe)) - 8;
 
