/*
 *  Copyright (C) 1991, 1992  Linus Torvalds
 *  Copyright (C) 2000, 2001, 2002 Andi Kleen SuSE Labs
 *
 *  1997-11-28  Modified for POSIX.1b signals by Richard Henderson
 *  2000-06-20  Pentium III FXSR, SSE support by Gareth Hughes
 *  2000-2002   x86-64 support by Andi Kleen
 */

#include <linux/sched.h>
#include <linux/mm.h>
#include <linux/smp.h>
#include <linux/kernel.h>
#include <linux/signal.h>
#include <linux/errno.h>
#include <linux/wait.h>
#include <linux/ptrace.h>
#include <linux/tracehook.h>
#include <linux/unistd.h>
#include <linux/stddef.h>
#include <linux/personality.h>
#include <linux/compiler.h>
#include <linux/uaccess.h>

#include <asm/processor.h>
#include <asm/ucontext.h>
#include <asm/i387.h>
#include <asm/proto.h>
#include <asm/ia32_unistd.h>
#include <asm/mce.h>
<<<<<<< HEAD
=======
#include <asm/syscall.h>
>>>>>>> 4694d239
#include <asm/syscalls.h>
#include "sigframe.h"

#define _BLOCKABLE (~(sigmask(SIGKILL) | sigmask(SIGSTOP)))

#define __FIX_EFLAGS	(X86_EFLAGS_AC | X86_EFLAGS_OF | \
			 X86_EFLAGS_DF | X86_EFLAGS_TF | X86_EFLAGS_SF | \
			 X86_EFLAGS_ZF | X86_EFLAGS_AF | X86_EFLAGS_PF | \
			 X86_EFLAGS_CF)

#ifdef CONFIG_X86_32
# define FIX_EFLAGS	(__FIX_EFLAGS | X86_EFLAGS_RF)
#else
# define FIX_EFLAGS	__FIX_EFLAGS
#endif

asmlinkage long
sys_sigaltstack(const stack_t __user *uss, stack_t __user *uoss,
		struct pt_regs *regs)
{
	return do_sigaltstack(uss, uoss, regs->sp);
}

/*
 * Do a signal return; undo the signal stack.
 */
static int
restore_sigcontext(struct pt_regs *regs, struct sigcontext __user *sc,
		   unsigned long *pax)
{
	unsigned int err = 0;

	/* Always make any pending restarted system calls return -EINTR */
	current_thread_info()->restart_block.fn = do_no_restart_syscall;

#define COPY(x)		(err |= __get_user(regs->x, &sc->x))

	COPY(di); COPY(si); COPY(bp); COPY(sp); COPY(bx);
	COPY(dx); COPY(cx); COPY(ip);
	COPY(r8);
	COPY(r9);
	COPY(r10);
	COPY(r11);
	COPY(r12);
	COPY(r13);
	COPY(r14);
	COPY(r15);

	/* Kernel saves and restores only the CS segment register on signals,
	 * which is the bare minimum needed to allow mixed 32/64-bit code.
	 * App's signal handler can save/restore other segments if needed. */
	{
		unsigned cs;
		err |= __get_user(cs, &sc->cs);
		regs->cs = cs | 3;	/* Force into user mode */
	}

	{
		unsigned int tmpflags;
		err |= __get_user(tmpflags, &sc->flags);
		regs->flags = (regs->flags & ~FIX_EFLAGS) | (tmpflags & FIX_EFLAGS);
		regs->orig_ax = -1;		/* disable syscall checks */
	}

	{
<<<<<<< HEAD
		struct _fpstate __user *buf;
=======
		void __user *buf;

>>>>>>> 4694d239
		err |= __get_user(buf, &sc->fpstate);
		err |= restore_i387_xstate(buf);
	}

	err |= __get_user(*pax, &sc->ax);
	return err;
}

static long do_rt_sigreturn(struct pt_regs *regs)
{
	struct rt_sigframe __user *frame;
	unsigned long ax;
	sigset_t set;

	frame = (struct rt_sigframe __user *)(regs->sp - sizeof(long));
	if (!access_ok(VERIFY_READ, frame, sizeof(*frame)))
		goto badframe;
	if (__copy_from_user(&set, &frame->uc.uc_sigmask, sizeof(set)))
		goto badframe;

	sigdelsetmask(&set, ~_BLOCKABLE);
	spin_lock_irq(&current->sighand->siglock);
	current->blocked = set;
	recalc_sigpending();
	spin_unlock_irq(&current->sighand->siglock);

	if (restore_sigcontext(regs, &frame->uc.uc_mcontext, &ax))
		goto badframe;

	if (do_sigaltstack(&frame->uc.uc_stack, NULL, regs->sp) == -EFAULT)
		goto badframe;

	return ax;

badframe:
<<<<<<< HEAD
	signal_fault(regs, frame, "sigreturn");
	return 0;
}
=======
	signal_fault(regs, frame, "rt_sigreturn");
	return 0;
}

asmlinkage long sys_rt_sigreturn(struct pt_regs *regs)
{
	return do_rt_sigreturn(regs);
}
>>>>>>> 4694d239

/*
 * Set up a signal frame.
 */

static inline int
setup_sigcontext(struct sigcontext __user *sc, struct pt_regs *regs,
		unsigned long mask, struct task_struct *me)
{
	int err = 0;

	err |= __put_user(regs->cs, &sc->cs);
	err |= __put_user(0, &sc->gs);
	err |= __put_user(0, &sc->fs);

	err |= __put_user(regs->di, &sc->di);
	err |= __put_user(regs->si, &sc->si);
	err |= __put_user(regs->bp, &sc->bp);
	err |= __put_user(regs->sp, &sc->sp);
	err |= __put_user(regs->bx, &sc->bx);
	err |= __put_user(regs->dx, &sc->dx);
	err |= __put_user(regs->cx, &sc->cx);
	err |= __put_user(regs->ax, &sc->ax);
	err |= __put_user(regs->r8, &sc->r8);
	err |= __put_user(regs->r9, &sc->r9);
	err |= __put_user(regs->r10, &sc->r10);
	err |= __put_user(regs->r11, &sc->r11);
	err |= __put_user(regs->r12, &sc->r12);
	err |= __put_user(regs->r13, &sc->r13);
	err |= __put_user(regs->r14, &sc->r14);
	err |= __put_user(regs->r15, &sc->r15);
	err |= __put_user(me->thread.trap_no, &sc->trapno);
	err |= __put_user(me->thread.error_code, &sc->err);
	err |= __put_user(regs->ip, &sc->ip);
	err |= __put_user(regs->flags, &sc->flags);
	err |= __put_user(mask, &sc->oldmask);
	err |= __put_user(me->thread.cr2, &sc->cr2);

	return err;
}

/*
 * Determine which stack to use..
 */

static void __user *
get_stack(struct k_sigaction *ka, struct pt_regs *regs, unsigned long size)
{
	unsigned long sp;

	/* Default to using normal stack - redzone*/
	sp = regs->sp - 128;

	/* This is the X/Open sanctioned signal stack switching.  */
	if (ka->sa.sa_flags & SA_ONSTACK) {
		if (sas_ss_flags(sp) == 0)
			sp = current->sas_ss_sp + current->sas_ss_size;
	}

	return (void __user *)round_down(sp - size, 64);
}

<<<<<<< HEAD
static int setup_rt_frame(int sig, struct k_sigaction *ka, siginfo_t *info,
			   sigset_t *set, struct pt_regs *regs)
=======
static int __setup_rt_frame(int sig, struct k_sigaction *ka, siginfo_t *info,
			    sigset_t *set, struct pt_regs *regs)
>>>>>>> 4694d239
{
	struct rt_sigframe __user *frame;
	void __user *fp = NULL;
	int err = 0;
	struct task_struct *me = current;

	if (used_math()) {
		fp = get_stack(ka, regs, sig_xstate_size);
		frame = (void __user *)round_down(
			(unsigned long)fp - sizeof(struct rt_sigframe), 16) - 8;

		if (save_i387_xstate(fp) < 0)
<<<<<<< HEAD
			err |= -1;
=======
			return -EFAULT;
>>>>>>> 4694d239
	} else
		frame = get_stack(ka, regs, sizeof(struct rt_sigframe)) - 8;

	if (!access_ok(VERIFY_WRITE, frame, sizeof(*frame)))
		return -EFAULT;

	if (ka->sa.sa_flags & SA_SIGINFO) {
<<<<<<< HEAD
		err |= copy_siginfo_to_user(&frame->info, info);
		if (err)
			goto give_sigsegv;
=======
		if (copy_siginfo_to_user(&frame->info, info))
			return -EFAULT;
>>>>>>> 4694d239
	}

	/* Create the ucontext.  */
	if (cpu_has_xsave)
		err |= __put_user(UC_FP_XSTATE, &frame->uc.uc_flags);
	else
		err |= __put_user(0, &frame->uc.uc_flags);
	err |= __put_user(0, &frame->uc.uc_link);
	err |= __put_user(me->sas_ss_sp, &frame->uc.uc_stack.ss_sp);
	err |= __put_user(sas_ss_flags(regs->sp),
			  &frame->uc.uc_stack.ss_flags);
	err |= __put_user(me->sas_ss_size, &frame->uc.uc_stack.ss_size);
	err |= setup_sigcontext(&frame->uc.uc_mcontext, regs, set->sig[0], me);
	err |= __put_user(fp, &frame->uc.uc_mcontext.fpstate);
	if (sizeof(*set) == 16) {
		__put_user(set->sig[0], &frame->uc.uc_sigmask.sig[0]);
		__put_user(set->sig[1], &frame->uc.uc_sigmask.sig[1]);
	} else
		err |= __copy_to_user(&frame->uc.uc_sigmask, set, sizeof(*set));

	/* Set up to return from userspace.  If provided, use a stub
	   already in userspace.  */
	/* x86-64 should always use SA_RESTORER. */
	if (ka->sa.sa_flags & SA_RESTORER) {
		err |= __put_user(ka->sa.sa_restorer, &frame->pretcode);
	} else {
		/* could use a vstub here */
<<<<<<< HEAD
		goto give_sigsegv;
=======
		return -EFAULT;
>>>>>>> 4694d239
	}

	if (err)
		return -EFAULT;

	/* Set up registers for signal handler */
	regs->di = sig;
	/* In case the signal handler was declared without prototypes */
	regs->ax = 0;

	/* This also works for non SA_SIGINFO handlers because they expect the
	   next argument after the signal number on the stack. */
	regs->si = (unsigned long)&frame->info;
	regs->dx = (unsigned long)&frame->uc;
	regs->ip = (unsigned long) ka->sa.sa_handler;

	regs->sp = (unsigned long)frame;

	/* Set up the CS register to run signal handlers in 64-bit mode,
	   even if the handler happens to be interrupting 32-bit code. */
	regs->cs = __USER_CS;

	return 0;
}

/*
 * OK, we're invoking a handler
 */
static int signr_convert(int sig)
{
	return sig;
}

#ifdef CONFIG_IA32_EMULATION
#define is_ia32	test_thread_flag(TIF_IA32)
#else
#define is_ia32	0
#endif

<<<<<<< HEAD
/*
 * OK, we're invoking a handler
 */
=======
static int
setup_rt_frame(int sig, struct k_sigaction *ka, siginfo_t *info,
	       sigset_t *set, struct pt_regs *regs)
{
	int usig = signr_convert(sig);
	int ret;

	/* Set up the stack frame */
	if (is_ia32) {
		if (ka->sa.sa_flags & SA_SIGINFO)
			ret = ia32_setup_rt_frame(usig, ka, info, set, regs);
		else
			ret = ia32_setup_frame(usig, ka, set, regs);
	} else
		ret = __setup_rt_frame(sig, ka, info, set, regs);

	if (ret) {
		force_sigsegv(sig, current);
		return -EFAULT;
	}

	return ret;
}
>>>>>>> 4694d239

static int
handle_signal(unsigned long sig, siginfo_t *info, struct k_sigaction *ka,
	      sigset_t *oldset, struct pt_regs *regs)
{
	int ret;

	/* Are we from a system call? */
	if (syscall_get_nr(current, regs) >= 0) {
		/* If so, check system call restarting.. */
		switch (syscall_get_error(current, regs)) {
		case -ERESTART_RESTARTBLOCK:
		case -ERESTARTNOHAND:
			regs->ax = -EINTR;
			break;

		case -ERESTARTSYS:
			if (!(ka->sa.sa_flags & SA_RESTART)) {
				regs->ax = -EINTR;
				break;
			}
		/* fallthrough */
		case -ERESTARTNOINTR:
			regs->ax = regs->orig_ax;
			regs->ip -= 2;
			break;
		}
	}

	/*
	 * If TF is set due to a debugger (TIF_FORCED_TF), clear the TF
	 * flag so that register information in the sigcontext is correct.
	 */
	if (unlikely(regs->flags & X86_EFLAGS_TF) &&
	    likely(test_and_clear_thread_flag(TIF_FORCED_TF)))
		regs->flags &= ~X86_EFLAGS_TF;

<<<<<<< HEAD
#ifdef CONFIG_IA32_EMULATION
	if (test_thread_flag(TIF_IA32)) {
		if (ka->sa.sa_flags & SA_SIGINFO)
			ret = ia32_setup_rt_frame(sig, ka, info, oldset, regs);
		else
			ret = ia32_setup_frame(sig, ka, oldset, regs);
	} else
#endif
=======
>>>>>>> 4694d239
	ret = setup_rt_frame(sig, ka, info, oldset, regs);

	if (ret)
		return ret;

#ifdef CONFIG_X86_64
	/*
	 * This has nothing to do with segment registers,
	 * despite the name.  This magic affects uaccess.h
	 * macros' behavior.  Reset it to the normal setting.
	 */
	set_fs(USER_DS);
#endif

<<<<<<< HEAD
		/*
		 * Clear TF when entering the signal handler, but
		 * notify any tracer that was single-stepping it.
		 * The tracer may want to single-step inside the
		 * handler too.
		 */
		regs->flags &= ~X86_EFLAGS_TF;
		if (test_thread_flag(TIF_SINGLESTEP))
			ptrace_notify(SIGTRAP);

		spin_lock_irq(&current->sighand->siglock);
		sigorsets(&current->blocked, &current->blocked, &ka->sa.sa_mask);
		if (!(ka->sa.sa_flags & SA_NODEFER))
			sigaddset(&current->blocked, sig);
		recalc_sigpending();
		spin_unlock_irq(&current->sighand->siglock);
	}
=======
	/*
	 * Clear the direction flag as per the ABI for function entry.
	 */
	regs->flags &= ~X86_EFLAGS_DF;
>>>>>>> 4694d239

	/*
	 * Clear TF when entering the signal handler, but
	 * notify any tracer that was single-stepping it.
	 * The tracer may want to single-step inside the
	 * handler too.
	 */
	regs->flags &= ~X86_EFLAGS_TF;

	spin_lock_irq(&current->sighand->siglock);
	sigorsets(&current->blocked, &current->blocked, &ka->sa.sa_mask);
	if (!(ka->sa.sa_flags & SA_NODEFER))
		sigaddset(&current->blocked, sig);
	recalc_sigpending();
	spin_unlock_irq(&current->sighand->siglock);

	tracehook_signal_handler(sig, info, ka, regs,
				 test_thread_flag(TIF_SINGLESTEP));

	return 0;
}

#define NR_restart_syscall	\
	test_thread_flag(TIF_IA32) ? __NR_ia32_restart_syscall : __NR_restart_syscall
/*
 * Note that 'init' is a special process: it doesn't get signals it doesn't
 * want to handle. Thus you cannot kill init even with a SIGKILL even by
 * mistake.
 */
static void do_signal(struct pt_regs *regs)
{
	struct k_sigaction ka;
	siginfo_t info;
	int signr;
	sigset_t *oldset;

	/*
	 * We want the common case to go fast, which is why we may in certain
	 * cases get here from kernel mode. Just return without doing anything
	 * if so.
	 * X86_32: vm86 regs switched out by assembly code before reaching
	 * here, so testing against kernel CS suffices.
	 */
	if (!user_mode(regs))
		return;

	if (current_thread_info()->status & TS_RESTORE_SIGMASK)
		oldset = &current->saved_sigmask;
	else
		oldset = &current->blocked;

	signr = get_signal_to_deliver(&info, &ka, regs, NULL);
	if (signr > 0) {
		/*
		 * Re-enable any watchpoints before delivering the
		 * signal to user space. The processor register will
		 * have been cleared if the watchpoint triggered
		 * inside the kernel.
		 */
		if (current->thread.debugreg7)
			set_debugreg(current->thread.debugreg7, 7);

		/* Whee! Actually deliver the signal.  */
		if (handle_signal(signr, &info, &ka, oldset, regs) == 0) {
			/*
			 * A signal was successfully delivered; the saved
			 * sigmask will have been stored in the signal frame,
			 * and will be restored by sigreturn, so we can simply
			 * clear the TS_RESTORE_SIGMASK flag.
			 */
			current_thread_info()->status &= ~TS_RESTORE_SIGMASK;
		}
		return;
	}

	/* Did we come from a system call? */
	if (syscall_get_nr(current, regs) >= 0) {
		/* Restart the system call - no handlers present */
		switch (syscall_get_error(current, regs)) {
		case -ERESTARTNOHAND:
		case -ERESTARTSYS:
		case -ERESTARTNOINTR:
			regs->ax = regs->orig_ax;
			regs->ip -= 2;
			break;

		case -ERESTART_RESTARTBLOCK:
			regs->ax = NR_restart_syscall;
			regs->ip -= 2;
			break;
		}
	}

	/*
	 * If there's no signal to deliver, we just put the saved sigmask
	 * back.
	 */
	if (current_thread_info()->status & TS_RESTORE_SIGMASK) {
		current_thread_info()->status &= ~TS_RESTORE_SIGMASK;
		sigprocmask(SIG_SETMASK, &current->saved_sigmask, NULL);
	}
}

/*
 * notification of userspace execution resumption
 * - triggered by the TIF_WORK_MASK flags
 */
void
do_notify_resume(struct pt_regs *regs, void *unused, __u32 thread_info_flags)
{
#if defined(CONFIG_X86_64) && defined(CONFIG_X86_MCE)
	/* notify userspace of pending MCEs */
	if (thread_info_flags & _TIF_MCE_NOTIFY)
		mce_notify_user();
#endif /* CONFIG_X86_64 && CONFIG_X86_MCE */

	/* deal with pending signal delivery */
	if (thread_info_flags & _TIF_SIGPENDING)
		do_signal(regs);

	if (thread_info_flags & _TIF_NOTIFY_RESUME) {
		clear_thread_flag(TIF_NOTIFY_RESUME);
		tracehook_notify_resume(regs);
	}

#ifdef CONFIG_X86_32
	clear_thread_flag(TIF_IRET);
#endif /* CONFIG_X86_32 */
}

void signal_fault(struct pt_regs *regs, void __user *frame, char *where)
{
	struct task_struct *me = current;
<<<<<<< HEAD
	if (show_unhandled_signals && printk_ratelimit()) {
		printk("%s[%d] bad frame in %s frame:%p ip:%lx sp:%lx orax:%lx",
	       me->comm, me->pid, where, frame, regs->ip,
		   regs->sp, regs->orig_ax);
=======

	if (show_unhandled_signals && printk_ratelimit()) {
		printk(KERN_INFO
		       "%s[%d] bad frame in %s frame:%p ip:%lx sp:%lx orax:%lx",
		       me->comm, me->pid, where, frame,
		       regs->ip, regs->sp, regs->orig_ax);
>>>>>>> 4694d239
		print_vma_addr(" in ", regs->ip);
		printk(KERN_CONT "\n");
	}

	force_sig(SIGSEGV, me);
}<|MERGE_RESOLUTION|>--- conflicted
+++ resolved
@@ -28,10 +28,7 @@
 #include <asm/proto.h>
 #include <asm/ia32_unistd.h>
 #include <asm/mce.h>
-<<<<<<< HEAD
-=======
 #include <asm/syscall.h>
->>>>>>> 4694d239
 #include <asm/syscalls.h>
 #include "sigframe.h"
 
@@ -97,12 +94,8 @@
 	}
 
 	{
-<<<<<<< HEAD
-		struct _fpstate __user *buf;
-=======
 		void __user *buf;
 
->>>>>>> 4694d239
 		err |= __get_user(buf, &sc->fpstate);
 		err |= restore_i387_xstate(buf);
 	}
@@ -138,11 +131,6 @@
 	return ax;
 
 badframe:
-<<<<<<< HEAD
-	signal_fault(regs, frame, "sigreturn");
-	return 0;
-}
-=======
 	signal_fault(regs, frame, "rt_sigreturn");
 	return 0;
 }
@@ -151,7 +139,6 @@
 {
 	return do_rt_sigreturn(regs);
 }
->>>>>>> 4694d239
 
 /*
  * Set up a signal frame.
@@ -214,13 +201,8 @@
 	return (void __user *)round_down(sp - size, 64);
 }
 
-<<<<<<< HEAD
-static int setup_rt_frame(int sig, struct k_sigaction *ka, siginfo_t *info,
-			   sigset_t *set, struct pt_regs *regs)
-=======
 static int __setup_rt_frame(int sig, struct k_sigaction *ka, siginfo_t *info,
 			    sigset_t *set, struct pt_regs *regs)
->>>>>>> 4694d239
 {
 	struct rt_sigframe __user *frame;
 	void __user *fp = NULL;
@@ -233,11 +215,7 @@
 			(unsigned long)fp - sizeof(struct rt_sigframe), 16) - 8;
 
 		if (save_i387_xstate(fp) < 0)
-<<<<<<< HEAD
-			err |= -1;
-=======
 			return -EFAULT;
->>>>>>> 4694d239
 	} else
 		frame = get_stack(ka, regs, sizeof(struct rt_sigframe)) - 8;
 
@@ -245,14 +223,8 @@
 		return -EFAULT;
 
 	if (ka->sa.sa_flags & SA_SIGINFO) {
-<<<<<<< HEAD
-		err |= copy_siginfo_to_user(&frame->info, info);
-		if (err)
-			goto give_sigsegv;
-=======
 		if (copy_siginfo_to_user(&frame->info, info))
 			return -EFAULT;
->>>>>>> 4694d239
 	}
 
 	/* Create the ucontext.  */
@@ -280,11 +252,7 @@
 		err |= __put_user(ka->sa.sa_restorer, &frame->pretcode);
 	} else {
 		/* could use a vstub here */
-<<<<<<< HEAD
-		goto give_sigsegv;
-=======
 		return -EFAULT;
->>>>>>> 4694d239
 	}
 
 	if (err)
@@ -324,11 +292,6 @@
 #define is_ia32	0
 #endif
 
-<<<<<<< HEAD
-/*
- * OK, we're invoking a handler
- */
-=======
 static int
 setup_rt_frame(int sig, struct k_sigaction *ka, siginfo_t *info,
 	       sigset_t *set, struct pt_regs *regs)
@@ -352,7 +315,6 @@
 
 	return ret;
 }
->>>>>>> 4694d239
 
 static int
 handle_signal(unsigned long sig, siginfo_t *info, struct k_sigaction *ka,
@@ -390,17 +352,6 @@
 	    likely(test_and_clear_thread_flag(TIF_FORCED_TF)))
 		regs->flags &= ~X86_EFLAGS_TF;
 
-<<<<<<< HEAD
-#ifdef CONFIG_IA32_EMULATION
-	if (test_thread_flag(TIF_IA32)) {
-		if (ka->sa.sa_flags & SA_SIGINFO)
-			ret = ia32_setup_rt_frame(sig, ka, info, oldset, regs);
-		else
-			ret = ia32_setup_frame(sig, ka, oldset, regs);
-	} else
-#endif
-=======
->>>>>>> 4694d239
 	ret = setup_rt_frame(sig, ka, info, oldset, regs);
 
 	if (ret)
@@ -415,30 +366,10 @@
 	set_fs(USER_DS);
 #endif
 
-<<<<<<< HEAD
-		/*
-		 * Clear TF when entering the signal handler, but
-		 * notify any tracer that was single-stepping it.
-		 * The tracer may want to single-step inside the
-		 * handler too.
-		 */
-		regs->flags &= ~X86_EFLAGS_TF;
-		if (test_thread_flag(TIF_SINGLESTEP))
-			ptrace_notify(SIGTRAP);
-
-		spin_lock_irq(&current->sighand->siglock);
-		sigorsets(&current->blocked, &current->blocked, &ka->sa.sa_mask);
-		if (!(ka->sa.sa_flags & SA_NODEFER))
-			sigaddset(&current->blocked, sig);
-		recalc_sigpending();
-		spin_unlock_irq(&current->sighand->siglock);
-	}
-=======
 	/*
 	 * Clear the direction flag as per the ABI for function entry.
 	 */
 	regs->flags &= ~X86_EFLAGS_DF;
->>>>>>> 4694d239
 
 	/*
 	 * Clear TF when entering the signal handler, but
@@ -572,19 +503,12 @@
 void signal_fault(struct pt_regs *regs, void __user *frame, char *where)
 {
 	struct task_struct *me = current;
-<<<<<<< HEAD
-	if (show_unhandled_signals && printk_ratelimit()) {
-		printk("%s[%d] bad frame in %s frame:%p ip:%lx sp:%lx orax:%lx",
-	       me->comm, me->pid, where, frame, regs->ip,
-		   regs->sp, regs->orig_ax);
-=======
 
 	if (show_unhandled_signals && printk_ratelimit()) {
 		printk(KERN_INFO
 		       "%s[%d] bad frame in %s frame:%p ip:%lx sp:%lx orax:%lx",
 		       me->comm, me->pid, where, frame,
 		       regs->ip, regs->sp, regs->orig_ax);
->>>>>>> 4694d239
 		print_vma_addr(" in ", regs->ip);
 		printk(KERN_CONT "\n");
 	}
