/*
 *  Copyright (C) 1995  Linus Torvalds
 */

/*
 * This file handles the architecture-dependent parts of initialization
 */

#include <linux/errno.h>
#include <linux/sched.h>
#include <linux/kernel.h>
#include <linux/mm.h>
#include <linux/stddef.h>
#include <linux/unistd.h>
#include <linux/ptrace.h>
#include <linux/slab.h>
#include <linux/user.h>
#include <linux/screen_info.h>
#include <linux/ioport.h>
#include <linux/delay.h>
#include <linux/init.h>
#include <linux/initrd.h>
#include <linux/highmem.h>
#include <linux/bootmem.h>
#include <linux/module.h>
#include <asm/processor.h>
#include <linux/console.h>
#include <linux/seq_file.h>
#include <linux/crash_dump.h>
#include <linux/root_dev.h>
#include <linux/pci.h>
#include <asm/pci-direct.h>
#include <linux/efi.h>
#include <linux/acpi.h>
#include <linux/kallsyms.h>
#include <linux/edd.h>
#include <linux/iscsi_ibft.h>
#include <linux/mmzone.h>
#include <linux/kexec.h>
#include <linux/cpufreq.h>
#include <linux/dmi.h>
#include <linux/dma-mapping.h>
#include <linux/ctype.h>
#include <linux/sort.h>
#include <linux/uaccess.h>
#include <linux/init_ohci1394_dma.h>
#include <linux/kvm_para.h>

#include <asm/mtrr.h>
#include <asm/uaccess.h>
#include <asm/system.h>
#include <asm/vsyscall.h>
#include <asm/io.h>
#include <asm/smp.h>
#include <asm/msr.h>
#include <asm/desc.h>
#include <video/edid.h>
#include <asm/e820.h>
#include <asm/mpspec.h>
#include <asm/dma.h>
#include <asm/gart.h>
#include <asm/mpspec.h>
#include <asm/mmu_context.h>
#include <asm/proto.h>
#include <asm/setup.h>
#include <asm/numa.h>
#include <asm/sections.h>
#include <asm/dmi.h>
#include <asm/cacheflush.h>
#include <asm/mce.h>
#include <asm/ds.h>
#include <asm/topology.h>
#include <asm/trampoline.h>
#include <asm/pat.h>
#include <asm/mmconfig.h>

#include <mach_apic.h>
#ifdef CONFIG_PARAVIRT
#include <asm/paravirt.h>
#else
#define ARCH_SETUP
#endif

#include "cpu/cpu.h"

/*
 * Machine setup..
 */

struct cpuinfo_x86 boot_cpu_data __read_mostly;
EXPORT_SYMBOL(boot_cpu_data);

__u32 cleared_cpu_caps[NCAPINTS] __cpuinitdata;

unsigned long mmu_cr4_features;

/* Boot loader ID as an integer, for the benefit of proc_dointvec */
int bootloader_type;

unsigned long saved_video_mode;

/*
 * Early DMI memory
 */
int dmi_alloc_index;
char dmi_alloc_data[DMI_MAX_DATA];

/*
 * Setup options
 */
struct screen_info screen_info;
EXPORT_SYMBOL(screen_info);
struct sys_desc_table_struct {
	unsigned short length;
	unsigned char table[0];
};

struct edid_info edid_info;
EXPORT_SYMBOL_GPL(edid_info);

extern int root_mountflags;

static char __initdata command_line[COMMAND_LINE_SIZE];

static struct resource standard_io_resources[] = {
	{ .name = "dma1", .start = 0x00, .end = 0x1f,
		.flags = IORESOURCE_BUSY | IORESOURCE_IO },
	{ .name = "pic1", .start = 0x20, .end = 0x21,
		.flags = IORESOURCE_BUSY | IORESOURCE_IO },
	{ .name = "timer0", .start = 0x40, .end = 0x43,
		.flags = IORESOURCE_BUSY | IORESOURCE_IO },
	{ .name = "timer1", .start = 0x50, .end = 0x53,
		.flags = IORESOURCE_BUSY | IORESOURCE_IO },
	{ .name = "keyboard", .start = 0x60, .end = 0x60,
		.flags = IORESOURCE_BUSY | IORESOURCE_IO },
	{ .name = "keyboard", .start = 0x64, .end = 0x64,
		.flags = IORESOURCE_BUSY | IORESOURCE_IO },
	{ .name = "dma page reg", .start = 0x80, .end = 0x8f,
		.flags = IORESOURCE_BUSY | IORESOURCE_IO },
	{ .name = "pic2", .start = 0xa0, .end = 0xa1,
		.flags = IORESOURCE_BUSY | IORESOURCE_IO },
	{ .name = "dma2", .start = 0xc0, .end = 0xdf,
		.flags = IORESOURCE_BUSY | IORESOURCE_IO },
	{ .name = "fpu", .start = 0xf0, .end = 0xff,
		.flags = IORESOURCE_BUSY | IORESOURCE_IO }
};

#define IORESOURCE_RAM (IORESOURCE_BUSY | IORESOURCE_MEM)

static struct resource data_resource = {
	.name = "Kernel data",
	.start = 0,
	.end = 0,
	.flags = IORESOURCE_RAM,
};
static struct resource code_resource = {
	.name = "Kernel code",
	.start = 0,
	.end = 0,
	.flags = IORESOURCE_RAM,
};
static struct resource bss_resource = {
	.name = "Kernel bss",
	.start = 0,
	.end = 0,
	.flags = IORESOURCE_RAM,
};

static void __init early_cpu_init(void);
static void __cpuinit early_identify_cpu(struct cpuinfo_x86 *c);

#ifdef CONFIG_PROC_VMCORE
/* elfcorehdr= specifies the location of elf core header
 * stored by the crashed kernel. This option will be passed
 * by kexec loader to the capture kernel.
 */
static int __init setup_elfcorehdr(char *arg)
{
	char *end;
	if (!arg)
		return -EINVAL;
	elfcorehdr_addr = memparse(arg, &end);
	return end > arg ? 0 : -EINVAL;
}
early_param("elfcorehdr", setup_elfcorehdr);
#endif

#ifndef CONFIG_NUMA
static void __init
contig_initmem_init(unsigned long start_pfn, unsigned long end_pfn)
{
	unsigned long bootmap_size, bootmap;

	bootmap_size = bootmem_bootmap_pages(end_pfn)<<PAGE_SHIFT;
	bootmap = find_e820_area(0, end_pfn<<PAGE_SHIFT, bootmap_size,
				 PAGE_SIZE);
	if (bootmap == -1L)
		panic("Cannot find bootmem map of size %ld\n", bootmap_size);
	bootmap_size = init_bootmem(bootmap >> PAGE_SHIFT, end_pfn);
	e820_register_active_regions(0, start_pfn, end_pfn);
	free_bootmem_with_active_regions(0, end_pfn);
	early_res_to_bootmem(0, end_pfn<<PAGE_SHIFT);
	reserve_bootmem(bootmap, bootmap_size, BOOTMEM_DEFAULT);
}
#endif

#if defined(CONFIG_EDD) || defined(CONFIG_EDD_MODULE)
struct edd edd;
#ifdef CONFIG_EDD_MODULE
EXPORT_SYMBOL(edd);
#endif
/**
 * copy_edd() - Copy the BIOS EDD information
 *              from boot_params into a safe place.
 *
 */
static inline void copy_edd(void)
{
     memcpy(edd.mbr_signature, boot_params.edd_mbr_sig_buffer,
	    sizeof(edd.mbr_signature));
     memcpy(edd.edd_info, boot_params.eddbuf, sizeof(edd.edd_info));
     edd.mbr_signature_nr = boot_params.edd_mbr_sig_buf_entries;
     edd.edd_info_nr = boot_params.eddbuf_entries;
}
#else
static inline void copy_edd(void)
{
}
#endif

<<<<<<< HEAD
#ifdef CONFIG_KEXEC
static void __init reserve_crashkernel(void)
{
	unsigned long long total_mem;
	unsigned long long crash_size, crash_base;
	int ret;

	total_mem = ((unsigned long long)max_low_pfn - min_low_pfn) << PAGE_SHIFT;

	ret = parse_crashkernel(boot_command_line, total_mem,
			&crash_size, &crash_base);
	if (ret == 0 && crash_size) {
		if (crash_base <= 0) {
			printk(KERN_INFO "crashkernel reservation failed - "
					"you have to specify a base address\n");
			return;
		}

		if (reserve_bootmem(crash_base, crash_size,
					BOOTMEM_EXCLUSIVE) < 0) {
			printk(KERN_INFO "crashkernel reservation failed - "
					"memory is in use\n");
			return;
		}

		printk(KERN_INFO "Reserving %ldMB of memory at %ldMB "
				"for crashkernel (System RAM: %ldMB)\n",
				(unsigned long)(crash_size >> 20),
				(unsigned long)(crash_base >> 20),
				(unsigned long)(total_mem >> 20));
		crashk_res.start = crash_base;
		crashk_res.end   = crash_base + crash_size - 1;
		insert_resource(&iomem_resource, &crashk_res);
	}
}
#else
static inline void __init reserve_crashkernel(void)
{}
#endif

/* Overridden in paravirt.c if CONFIG_PARAVIRT */
void __attribute__((weak)) __init memory_setup(void)
{
       machine_specific_memory_setup();
}

static void __init parse_setup_data(void)
{
	struct setup_data *data;
	unsigned long pa_data;

	if (boot_params.hdr.version < 0x0209)
		return;
	pa_data = boot_params.hdr.setup_data;
	while (pa_data) {
		data = early_ioremap(pa_data, PAGE_SIZE);
		switch (data->type) {
		default:
			break;
		}
#ifndef CONFIG_DEBUG_BOOT_PARAMS
		free_early(pa_data, pa_data+sizeof(*data)+data->len);
#endif
		pa_data = data->next;
		early_iounmap(data, PAGE_SIZE);
	}
}
=======
#ifdef CONFIG_PCI_MMCONFIG
extern void __cpuinit fam10h_check_enable_mmcfg(void);
extern void __init check_enable_amd_mmconf_dmi(void);
#else
void __cpuinit fam10h_check_enable_mmcfg(void)
{
}
void __init check_enable_amd_mmconf_dmi(void)
{
}
#endif
>>>>>>> e38502eb

/*
 * setup_arch - architecture-specific boot-time initializations
 *
 * Note: On x86_64, fixmaps are ready for use even before this is called.
 */
void __init setup_arch(char **cmdline_p)
{
	unsigned i;

	printk(KERN_INFO "Command line: %s\n", boot_command_line);

	ROOT_DEV = old_decode_dev(boot_params.hdr.root_dev);
	screen_info = boot_params.screen_info;
	edid_info = boot_params.edid_info;
	saved_video_mode = boot_params.hdr.vid_mode;
	bootloader_type = boot_params.hdr.type_of_loader;

#ifdef CONFIG_BLK_DEV_RAM
	rd_image_start = boot_params.hdr.ram_size & RAMDISK_IMAGE_START_MASK;
	rd_prompt = ((boot_params.hdr.ram_size & RAMDISK_PROMPT_FLAG) != 0);
	rd_doload = ((boot_params.hdr.ram_size & RAMDISK_LOAD_FLAG) != 0);
#endif
#ifdef CONFIG_EFI
	if (!strncmp((char *)&boot_params.efi_info.efi_loader_signature,
		     "EL64", 4)) {
		efi_enabled = 1;
		efi_reserve_early();
	}
#endif

	ARCH_SETUP

	setup_memory_map();
	copy_edd();

	if (!boot_params.hdr.root_flags)
		root_mountflags &= ~MS_RDONLY;
	init_mm.start_code = (unsigned long) &_text;
	init_mm.end_code = (unsigned long) &_etext;
	init_mm.end_data = (unsigned long) &_edata;
	init_mm.brk = (unsigned long) &_end;

	code_resource.start = virt_to_phys(&_text);
	code_resource.end = virt_to_phys(&_etext)-1;
	data_resource.start = virt_to_phys(&_etext);
	data_resource.end = virt_to_phys(&_edata)-1;
	bss_resource.start = virt_to_phys(&__bss_start);
	bss_resource.end = virt_to_phys(&__bss_stop)-1;

	early_cpu_init();
	early_identify_cpu(&boot_cpu_data);

	strlcpy(command_line, boot_command_line, COMMAND_LINE_SIZE);
	*cmdline_p = command_line;

	parse_setup_data();

	parse_early_param();

#ifdef CONFIG_PROVIDE_OHCI1394_DMA_INIT
	if (init_ohci1394_dma_early)
		init_ohci1394_dma_on_all_controllers();
#endif

	finish_e820_parsing();

	/* after parse_early_param, so could debug it */
	insert_resource(&iomem_resource, &code_resource);
	insert_resource(&iomem_resource, &data_resource);
	insert_resource(&iomem_resource, &bss_resource);

	early_gart_iommu_check();

	e820_register_active_regions(0, 0, -1UL);
	/*
	 * partially used pages are not usable - thus
	 * we are rounding upwards:
	 */
	end_pfn = e820_end_of_ram();

	/* pre allocte 4k for mptable mpc */
	early_reserve_e820_mpc_new();
	/* update e820 for memory not covered by WB MTRRs */
	mtrr_bp_init();
	if (mtrr_trim_uncached_memory(end_pfn)) {
		remove_all_active_ranges();
		e820_register_active_regions(0, 0, -1UL);
		end_pfn = e820_end_of_ram();
	}

	num_physpages = end_pfn;

	check_efer();

	max_pfn_mapped = init_memory_mapping(0, (end_pfn << PAGE_SHIFT));
	if (efi_enabled)
		efi_init();

	vsmp_init();

	dmi_scan_machine();

	io_delay_init();

#ifdef CONFIG_KVM_CLOCK
	kvmclock_init();
#endif

#ifdef CONFIG_ACPI
	/*
	 * Initialize the ACPI boot-time table parser (gets the RSDP and SDT).
	 * Call this early for SRAT node setup.
	 */
	acpi_boot_table_init();
#endif

	/* How many end-of-memory variables you have, grandma! */
	max_low_pfn = end_pfn;
	max_pfn = end_pfn;
	high_memory = (void *)__va(end_pfn * PAGE_SIZE - 1) + 1;

	/* Remove active ranges so rediscovery with NUMA-awareness happens */
	remove_all_active_ranges();

#ifdef CONFIG_ACPI_NUMA
	/*
	 * Parse SRAT to discover nodes.
	 */
	acpi_numa_init();
#endif

#ifdef CONFIG_NUMA
	numa_initmem_init(0, end_pfn);
#else
	contig_initmem_init(0, end_pfn);
#endif

	dma32_reserve_bootmem();

#ifdef CONFIG_ACPI_SLEEP
	/*
	 * Reserve low memory region for sleep support.
	 */
       acpi_reserve_bootmem();
#endif

#ifdef CONFIG_X86_MPPARSE
       /*
	* Find and reserve possible boot-time SMP configuration:
	*/
	find_smp_config();
#endif
#ifdef CONFIG_BLK_DEV_INITRD
	if (boot_params.hdr.type_of_loader && boot_params.hdr.ramdisk_image) {
		unsigned long ramdisk_image = boot_params.hdr.ramdisk_image;
		unsigned long ramdisk_size  = boot_params.hdr.ramdisk_size;
		unsigned long ramdisk_end   = ramdisk_image + ramdisk_size;
		unsigned long end_of_mem    = end_pfn << PAGE_SHIFT;

		if (ramdisk_end <= end_of_mem) {
			/*
			 * don't need to reserve again, already reserved early
			 * in x86_64_start_kernel, and early_res_to_bootmem
			 * convert that to reserved in bootmem
			 */
			initrd_start = ramdisk_image + PAGE_OFFSET;
			initrd_end = initrd_start+ramdisk_size;
		} else {
			free_bootmem(ramdisk_image, ramdisk_size);
			printk(KERN_ERR "initrd extends beyond end of memory "
			       "(0x%08lx > 0x%08lx)\ndisabling initrd\n",
			       ramdisk_end, end_of_mem);
			initrd_start = 0;
		}
	}
#endif
	reserve_crashkernel();

	reserve_ibft_region();

	paging_init();
	map_vsyscall();

	early_quirks();

#ifdef CONFIG_ACPI
	/*
	 * Read APIC and some other early information from ACPI tables.
	 */
	acpi_boot_init();
#endif

	init_cpu_to_node();

#ifdef CONFIG_X86_MPPARSE
	/*
	 * get boot-time SMP configuration:
	 */
	if (smp_found_config)
		get_smp_config();
#endif
	init_apic_mappings();
	ioapic_init_mappings();

	kvm_guest_init();

	/*
	 * We trust e820 completely. No explicit ROM probing in memory.
	 */
	e820_reserve_resources();
	e820_mark_nosave_regions(end_pfn);

	/* request I/O space for devices used on all i[345]86 PCs */
	for (i = 0; i < ARRAY_SIZE(standard_io_resources); i++)
		request_resource(&ioport_resource, &standard_io_resources[i]);

	e820_setup_gap();

#ifdef CONFIG_VT
#if defined(CONFIG_VGA_CONSOLE)
	if (!efi_enabled || (efi_mem_type(0xa0000) != EFI_CONVENTIONAL_MEMORY))
		conswitchp = &vga_con;
#elif defined(CONFIG_DUMMY_CONSOLE)
	conswitchp = &dummy_con;
#endif
#endif

	/* do this before identify_cpu for boot cpu */
	check_enable_amd_mmconf_dmi();
}

struct cpu_dev *cpu_devs[X86_VENDOR_NUM] = {};

static void __cpuinit default_init(struct cpuinfo_x86 *c)
{
	display_cacheinfo(c);
}

static struct cpu_dev __cpuinitdata default_cpu = {
	.c_init	= default_init,
	.c_vendor = "Unknown",
};
static struct cpu_dev *this_cpu __cpuinitdata = &default_cpu;

int __cpuinit get_model_name(struct cpuinfo_x86 *c)
{
	unsigned int *v;

	if (c->extended_cpuid_level < 0x80000004)
		return 0;

	v = (unsigned int *) c->x86_model_id;
	cpuid(0x80000002, &v[0], &v[1], &v[2], &v[3]);
	cpuid(0x80000003, &v[4], &v[5], &v[6], &v[7]);
	cpuid(0x80000004, &v[8], &v[9], &v[10], &v[11]);
	c->x86_model_id[48] = 0;
	return 1;
}


void __cpuinit display_cacheinfo(struct cpuinfo_x86 *c)
{
	unsigned int n, dummy, eax, ebx, ecx, edx;

	n = c->extended_cpuid_level;

	if (n >= 0x80000005) {
		cpuid(0x80000005, &dummy, &ebx, &ecx, &edx);
		printk(KERN_INFO "CPU: L1 I Cache: %dK (%d bytes/line), "
		       "D cache %dK (%d bytes/line)\n",
		       edx>>24, edx&0xFF, ecx>>24, ecx&0xFF);
		c->x86_cache_size = (ecx>>24) + (edx>>24);
		/* On K8 L1 TLB is inclusive, so don't count it */
		c->x86_tlbsize = 0;
	}

	if (n >= 0x80000006) {
		cpuid(0x80000006, &dummy, &ebx, &ecx, &edx);
		ecx = cpuid_ecx(0x80000006);
		c->x86_cache_size = ecx >> 16;
		c->x86_tlbsize += ((ebx >> 16) & 0xfff) + (ebx & 0xfff);

		printk(KERN_INFO "CPU: L2 Cache: %dK (%d bytes/line)\n",
		c->x86_cache_size, ecx & 0xFF);
	}
	if (n >= 0x80000008) {
		cpuid(0x80000008, &eax, &dummy, &dummy, &dummy);
		c->x86_virt_bits = (eax >> 8) & 0xff;
		c->x86_phys_bits = eax & 0xff;
	}
}

void __cpuinit detect_ht(struct cpuinfo_x86 *c)
{
#ifdef CONFIG_SMP
	u32 eax, ebx, ecx, edx;
	int index_msb, core_bits;

	cpuid(1, &eax, &ebx, &ecx, &edx);


	if (!cpu_has(c, X86_FEATURE_HT))
		return;
	if (cpu_has(c, X86_FEATURE_CMP_LEGACY))
		goto out;

	smp_num_siblings = (ebx & 0xff0000) >> 16;

	if (smp_num_siblings == 1) {
		printk(KERN_INFO  "CPU: Hyper-Threading is disabled\n");
	} else if (smp_num_siblings > 1) {

		if (smp_num_siblings > NR_CPUS) {
			printk(KERN_WARNING "CPU: Unsupported number of "
			       "siblings %d", smp_num_siblings);
			smp_num_siblings = 1;
			return;
		}

		index_msb = get_count_order(smp_num_siblings);
		c->phys_proc_id = phys_pkg_id(index_msb);

		smp_num_siblings = smp_num_siblings / c->x86_max_cores;

		index_msb = get_count_order(smp_num_siblings);

		core_bits = get_count_order(c->x86_max_cores);

		c->cpu_core_id = phys_pkg_id(index_msb) &
					       ((1 << core_bits) - 1);
	}
out:
	if ((c->x86_max_cores * smp_num_siblings) > 1) {
		printk(KERN_INFO  "CPU: Physical Processor ID: %d\n",
		       c->phys_proc_id);
		printk(KERN_INFO  "CPU: Processor Core ID: %d\n",
		       c->cpu_core_id);
	}

#endif
}

static void __cpuinit get_cpu_vendor(struct cpuinfo_x86 *c)
{
	char *v = c->x86_vendor_id;
	int i;
	static int printed;

	for (i = 0; i < X86_VENDOR_NUM; i++) {
		if (cpu_devs[i]) {
			if (!strcmp(v, cpu_devs[i]->c_ident[0]) ||
			    (cpu_devs[i]->c_ident[1] &&
			    !strcmp(v, cpu_devs[i]->c_ident[1]))) {
				c->x86_vendor = i;
				this_cpu = cpu_devs[i];
				return;
			}
		}
	}
	if (!printed) {
		printed++;
		printk(KERN_ERR "CPU: Vendor unknown, using generic init.\n");
		printk(KERN_ERR "CPU: Your system may be unstable.\n");
	}
	c->x86_vendor = X86_VENDOR_UNKNOWN;
}

static void __init early_cpu_support_print(void)
{
	int i,j;
	struct cpu_dev *cpu_devx;

	printk("KERNEL supported cpus:\n");
	for (i = 0; i < X86_VENDOR_NUM; i++) {
		cpu_devx = cpu_devs[i];
		if (!cpu_devx)
			continue;
		for (j = 0; j < 2; j++) {
			if (!cpu_devx->c_ident[j])
				continue;
			printk("  %s %s\n", cpu_devx->c_vendor,
				cpu_devx->c_ident[j]);
		}
	}
}

static void __init early_cpu_init(void)
{
        struct cpu_vendor_dev *cvdev;

        for (cvdev = __x86cpuvendor_start ;
             cvdev < __x86cpuvendor_end   ;
             cvdev++)
                cpu_devs[cvdev->vendor] = cvdev->cpu_dev;
	early_cpu_support_print();
}

/* Do some early cpuid on the boot CPU to get some parameter that are
   needed before check_bugs. Everything advanced is in identify_cpu
   below. */
static void __cpuinit early_identify_cpu(struct cpuinfo_x86 *c)
{
	u32 tfms, xlvl;

	c->loops_per_jiffy = loops_per_jiffy;
	c->x86_cache_size = -1;
	c->x86_vendor = X86_VENDOR_UNKNOWN;
	c->x86_model = c->x86_mask = 0;	/* So far unknown... */
	c->x86_vendor_id[0] = '\0'; /* Unset */
	c->x86_model_id[0] = '\0';  /* Unset */
	c->x86_clflush_size = 64;
	c->x86_cache_alignment = c->x86_clflush_size;
	c->x86_max_cores = 1;
	c->x86_coreid_bits = 0;
	c->extended_cpuid_level = 0;
	memset(&c->x86_capability, 0, sizeof c->x86_capability);

	/* Get vendor name */
	cpuid(0x00000000, (unsigned int *)&c->cpuid_level,
	      (unsigned int *)&c->x86_vendor_id[0],
	      (unsigned int *)&c->x86_vendor_id[8],
	      (unsigned int *)&c->x86_vendor_id[4]);

	get_cpu_vendor(c);

	/* Initialize the standard set of capabilities */
	/* Note that the vendor-specific code below might override */

	/* Intel-defined flags: level 0x00000001 */
	if (c->cpuid_level >= 0x00000001) {
		__u32 misc;
		cpuid(0x00000001, &tfms, &misc, &c->x86_capability[4],
		      &c->x86_capability[0]);
		c->x86 = (tfms >> 8) & 0xf;
		c->x86_model = (tfms >> 4) & 0xf;
		c->x86_mask = tfms & 0xf;
		if (c->x86 == 0xf)
			c->x86 += (tfms >> 20) & 0xff;
		if (c->x86 >= 0x6)
			c->x86_model += ((tfms >> 16) & 0xF) << 4;
		if (test_cpu_cap(c, X86_FEATURE_CLFLSH))
			c->x86_clflush_size = ((misc >> 8) & 0xff) * 8;
	} else {
		/* Have CPUID level 0 only - unheard of */
		c->x86 = 4;
	}

	c->initial_apicid = (cpuid_ebx(1) >> 24) & 0xff;
#ifdef CONFIG_SMP
	c->phys_proc_id = c->initial_apicid;
#endif
	/* AMD-defined flags: level 0x80000001 */
	xlvl = cpuid_eax(0x80000000);
	c->extended_cpuid_level = xlvl;
	if ((xlvl & 0xffff0000) == 0x80000000) {
		if (xlvl >= 0x80000001) {
			c->x86_capability[1] = cpuid_edx(0x80000001);
			c->x86_capability[6] = cpuid_ecx(0x80000001);
		}
		if (xlvl >= 0x80000004)
			get_model_name(c); /* Default name */
	}

	/* Transmeta-defined flags: level 0x80860001 */
	xlvl = cpuid_eax(0x80860000);
	if ((xlvl & 0xffff0000) == 0x80860000) {
		/* Don't set x86_cpuid_level here for now to not confuse. */
		if (xlvl >= 0x80860001)
			c->x86_capability[2] = cpuid_edx(0x80860001);
	}

	c->extended_cpuid_level = cpuid_eax(0x80000000);
	if (c->extended_cpuid_level >= 0x80000007)
		c->x86_power = cpuid_edx(0x80000007);

	if (c->x86_vendor != X86_VENDOR_UNKNOWN &&
	    cpu_devs[c->x86_vendor]->c_early_init)
		cpu_devs[c->x86_vendor]->c_early_init(c);

	validate_pat_support(c);
}

/*
 * This does the hard work of actually picking apart the CPU stuff...
 */
void __cpuinit identify_cpu(struct cpuinfo_x86 *c)
{
	int i;

	early_identify_cpu(c);

	init_scattered_cpuid_features(c);

	c->apicid = phys_pkg_id(0);

	/*
	 * Vendor-specific initialization.  In this section we
	 * canonicalize the feature flags, meaning if there are
	 * features a certain CPU supports which CPUID doesn't
	 * tell us, CPUID claiming incorrect flags, or other bugs,
	 * we handle them here.
	 *
	 * At the end of this section, c->x86_capability better
	 * indicate the features this CPU genuinely supports!
	 */
	if (this_cpu->c_init)
		this_cpu->c_init(c);

	detect_ht(c);

	/*
	 * On SMP, boot_cpu_data holds the common feature set between
	 * all CPUs; so make sure that we indicate which features are
	 * common between the CPUs.  The first time this routine gets
	 * executed, c == &boot_cpu_data.
	 */
	if (c != &boot_cpu_data) {
		/* AND the already accumulated flags with these */
		for (i = 0; i < NCAPINTS; i++)
			boot_cpu_data.x86_capability[i] &= c->x86_capability[i];
	}

	/* Clear all flags overriden by options */
	for (i = 0; i < NCAPINTS; i++)
		c->x86_capability[i] &= ~cleared_cpu_caps[i];

#ifdef CONFIG_X86_MCE
	mcheck_init(c);
#endif
	select_idle_routine(c);

#ifdef CONFIG_NUMA
	numa_add_cpu(smp_processor_id());
#endif

}

void __cpuinit identify_boot_cpu(void)
{
	identify_cpu(&boot_cpu_data);
}

void __cpuinit identify_secondary_cpu(struct cpuinfo_x86 *c)
{
	BUG_ON(c == &boot_cpu_data);
	identify_cpu(c);
	mtrr_ap_init();
}

static __init int setup_noclflush(char *arg)
{
	setup_clear_cpu_cap(X86_FEATURE_CLFLSH);
	return 1;
}
__setup("noclflush", setup_noclflush);

void __cpuinit print_cpu_info(struct cpuinfo_x86 *c)
{
	if (c->x86_model_id[0])
		printk(KERN_CONT "%s", c->x86_model_id);

	if (c->x86_mask || c->cpuid_level >= 0)
		printk(KERN_CONT " stepping %02x\n", c->x86_mask);
	else
		printk(KERN_CONT "\n");
}

static __init int setup_disablecpuid(char *arg)
{
	int bit;
	if (get_option(&arg, &bit) && bit < NCAPINTS*32)
		setup_clear_cpu_cap(bit);
	else
		return 0;
	return 1;
}
__setup("clearcpuid=", setup_disablecpuid);<|MERGE_RESOLUTION|>--- conflicted
+++ resolved
@@ -228,88 +228,6 @@
 }
 #endif
 
-<<<<<<< HEAD
-#ifdef CONFIG_KEXEC
-static void __init reserve_crashkernel(void)
-{
-	unsigned long long total_mem;
-	unsigned long long crash_size, crash_base;
-	int ret;
-
-	total_mem = ((unsigned long long)max_low_pfn - min_low_pfn) << PAGE_SHIFT;
-
-	ret = parse_crashkernel(boot_command_line, total_mem,
-			&crash_size, &crash_base);
-	if (ret == 0 && crash_size) {
-		if (crash_base <= 0) {
-			printk(KERN_INFO "crashkernel reservation failed - "
-					"you have to specify a base address\n");
-			return;
-		}
-
-		if (reserve_bootmem(crash_base, crash_size,
-					BOOTMEM_EXCLUSIVE) < 0) {
-			printk(KERN_INFO "crashkernel reservation failed - "
-					"memory is in use\n");
-			return;
-		}
-
-		printk(KERN_INFO "Reserving %ldMB of memory at %ldMB "
-				"for crashkernel (System RAM: %ldMB)\n",
-				(unsigned long)(crash_size >> 20),
-				(unsigned long)(crash_base >> 20),
-				(unsigned long)(total_mem >> 20));
-		crashk_res.start = crash_base;
-		crashk_res.end   = crash_base + crash_size - 1;
-		insert_resource(&iomem_resource, &crashk_res);
-	}
-}
-#else
-static inline void __init reserve_crashkernel(void)
-{}
-#endif
-
-/* Overridden in paravirt.c if CONFIG_PARAVIRT */
-void __attribute__((weak)) __init memory_setup(void)
-{
-       machine_specific_memory_setup();
-}
-
-static void __init parse_setup_data(void)
-{
-	struct setup_data *data;
-	unsigned long pa_data;
-
-	if (boot_params.hdr.version < 0x0209)
-		return;
-	pa_data = boot_params.hdr.setup_data;
-	while (pa_data) {
-		data = early_ioremap(pa_data, PAGE_SIZE);
-		switch (data->type) {
-		default:
-			break;
-		}
-#ifndef CONFIG_DEBUG_BOOT_PARAMS
-		free_early(pa_data, pa_data+sizeof(*data)+data->len);
-#endif
-		pa_data = data->next;
-		early_iounmap(data, PAGE_SIZE);
-	}
-}
-=======
-#ifdef CONFIG_PCI_MMCONFIG
-extern void __cpuinit fam10h_check_enable_mmcfg(void);
-extern void __init check_enable_amd_mmconf_dmi(void);
-#else
-void __cpuinit fam10h_check_enable_mmcfg(void)
-{
-}
-void __init check_enable_amd_mmconf_dmi(void)
-{
-}
-#endif
->>>>>>> e38502eb
-
 /*
  * setup_arch - architecture-specific boot-time initializations
  *
