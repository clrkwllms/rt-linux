--- conflicted
+++ resolved
@@ -273,7 +273,6 @@
        machine_specific_memory_setup();
 }
 
-<<<<<<< HEAD
 static void __init parse_setup_data(void)
 {
 	struct setup_data *data;
@@ -295,7 +294,7 @@
 		early_iounmap(data, PAGE_SIZE);
 	}
 }
-=======
+
 #ifdef CONFIG_PCI_MMCONFIG
 extern void __cpuinit fam10h_check_enable_mmcfg(void);
 extern void __init check_enable_amd_mmconf_dmi(void);
@@ -307,7 +306,6 @@
 {
 }
 #endif
->>>>>>> c45a707d
 
 /*
  * setup_arch - architecture-specific boot-time initializations
