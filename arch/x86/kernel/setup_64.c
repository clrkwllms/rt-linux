/*
 *  Copyright (C) 1995  Linus Torvalds
 */

/*
 * This file handles the architecture-dependent parts of initialization
 */

#include <linux/errno.h>
#include <linux/sched.h>
#include <linux/kernel.h>
#include <linux/mm.h>
#include <linux/stddef.h>
#include <linux/unistd.h>
#include <linux/ptrace.h>
#include <linux/slab.h>
#include <linux/user.h>
#include <linux/screen_info.h>
#include <linux/ioport.h>
#include <linux/delay.h>
#include <linux/init.h>
#include <linux/initrd.h>
#include <linux/highmem.h>
#include <linux/bootmem.h>
#include <linux/module.h>
#include <asm/processor.h>
#include <linux/console.h>
#include <linux/seq_file.h>
#include <linux/root_dev.h>
#include <linux/pci.h>
#include <asm/pci-direct.h>
#include <linux/efi.h>
#include <linux/acpi.h>
#include <linux/kallsyms.h>
#include <linux/edd.h>
#include <linux/iscsi_ibft.h>
#include <linux/mmzone.h>
#include <linux/kexec.h>
#include <linux/cpufreq.h>
#include <linux/dmi.h>
#include <linux/dma-mapping.h>
#include <linux/ctype.h>
#include <linux/uaccess.h>
#include <linux/init_ohci1394_dma.h>
#include <linux/kvm_para.h>

#include <asm/mtrr.h>
#include <asm/uaccess.h>
#include <asm/system.h>
#include <asm/vsyscall.h>
#include <asm/io.h>
#include <asm/smp.h>
#include <asm/desc.h>
#include <video/edid.h>
#include <asm/e820.h>
#include <asm/mpspec.h>
#include <asm/dma.h>
#include <asm/gart.h>
#include <asm/mpspec.h>
#include <asm/mmu_context.h>
#include <asm/proto.h>
#include <asm/setup.h>
#include <asm/numa.h>
#include <asm/sections.h>
#include <asm/dmi.h>
#include <asm/cacheflush.h>

#include <mach_apic.h>
#ifdef CONFIG_PARAVIRT
#include <asm/paravirt.h>
#else
#define ARCH_SETUP
#endif

/*
 * Machine setup..
 */

struct cpuinfo_x86 boot_cpu_data __read_mostly;
EXPORT_SYMBOL(boot_cpu_data);

unsigned long mmu_cr4_features;

/* Boot loader ID as an integer, for the benefit of proc_dointvec */
int bootloader_type;

unsigned long saved_video_mode;

/*
 * Early DMI memory
 */
int dmi_alloc_index;
char dmi_alloc_data[DMI_MAX_DATA];

/*
 * Setup options
 */
struct screen_info screen_info;
EXPORT_SYMBOL(screen_info);
struct sys_desc_table_struct {
	unsigned short length;
	unsigned char table[0];
};

struct edid_info edid_info;
EXPORT_SYMBOL_GPL(edid_info);

extern int root_mountflags;

static char __initdata command_line[COMMAND_LINE_SIZE];

#define IORESOURCE_RAM (IORESOURCE_BUSY | IORESOURCE_MEM)

static struct resource data_resource = {
	.name = "Kernel data",
	.start = 0,
	.end = 0,
	.flags = IORESOURCE_RAM,
};
static struct resource code_resource = {
	.name = "Kernel code",
	.start = 0,
	.end = 0,
	.flags = IORESOURCE_RAM,
};
static struct resource bss_resource = {
	.name = "Kernel bss",
	.start = 0,
	.end = 0,
	.flags = IORESOURCE_RAM,
};

#if defined(CONFIG_EDD) || defined(CONFIG_EDD_MODULE)
struct edd edd;
#ifdef CONFIG_EDD_MODULE
EXPORT_SYMBOL(edd);
#endif
/**
 * copy_edd() - Copy the BIOS EDD information
 *              from boot_params into a safe place.
 *
 */
static inline void copy_edd(void)
{
     memcpy(edd.mbr_signature, boot_params.edd_mbr_sig_buffer,
	    sizeof(edd.mbr_signature));
     memcpy(edd.edd_info, boot_params.eddbuf, sizeof(edd.edd_info));
     edd.mbr_signature_nr = boot_params.edd_mbr_sig_buf_entries;
     edd.edd_info_nr = boot_params.eddbuf_entries;
}
#else
static inline void copy_edd(void)
{
}
#endif

static void __init reserve_initrd(void)
{
#ifdef CONFIG_BLK_DEV_INITRD
	if (boot_params.hdr.type_of_loader && boot_params.hdr.ramdisk_image) {
		unsigned long ramdisk_image = boot_params.hdr.ramdisk_image;
		unsigned long ramdisk_size  = boot_params.hdr.ramdisk_size;
		unsigned long ramdisk_end   = ramdisk_image + ramdisk_size;
		unsigned long end_of_mem    = end_pfn << PAGE_SHIFT;

		if (ramdisk_end <= end_of_mem) {
			/*
			 * don't need to reserve again, already reserved early
			 * in x86_64_start_kernel, and early_res_to_bootmem
			 * will convert that to reserved in bootmem
			 */
			initrd_start = ramdisk_image + PAGE_OFFSET;
			initrd_end = initrd_start+ramdisk_size;
		} else {
			free_early(ramdisk_image, ramdisk_end);
			printk(KERN_ERR "initrd extends beyond end of memory "
			       "(0x%08lx > 0x%08lx)\ndisabling initrd\n",
			       ramdisk_end, end_of_mem);
			initrd_start = 0;
		}
	}
#endif
}

/*
 * setup_arch - architecture-specific boot-time initializations
 *
 * Note: On x86_64, fixmaps are ready for use even before this is called.
 */
void __init setup_arch(char **cmdline_p)
{
	printk(KERN_INFO "Command line: %s\n", boot_command_line);

	ROOT_DEV = old_decode_dev(boot_params.hdr.root_dev);
	screen_info = boot_params.screen_info;
	edid_info = boot_params.edid_info;
	saved_video_mode = boot_params.hdr.vid_mode;
	bootloader_type = boot_params.hdr.type_of_loader;

#ifdef CONFIG_BLK_DEV_RAM
	rd_image_start = boot_params.hdr.ram_size & RAMDISK_IMAGE_START_MASK;
	rd_prompt = ((boot_params.hdr.ram_size & RAMDISK_PROMPT_FLAG) != 0);
	rd_doload = ((boot_params.hdr.ram_size & RAMDISK_LOAD_FLAG) != 0);
#endif
#ifdef CONFIG_EFI
	if (!strncmp((char *)&boot_params.efi_info.efi_loader_signature,
		     "EL64", 4)) {
		efi_enabled = 1;
		efi_reserve_early();
	}
#endif

	ARCH_SETUP

	setup_memory_map();
	copy_edd();

	if (!boot_params.hdr.root_flags)
		root_mountflags &= ~MS_RDONLY;
	init_mm.start_code = (unsigned long) &_text;
	init_mm.end_code = (unsigned long) &_etext;
	init_mm.end_data = (unsigned long) &_edata;
	init_mm.brk = (unsigned long) &_end;

	code_resource.start = virt_to_phys(&_text);
	code_resource.end = virt_to_phys(&_etext)-1;
	data_resource.start = virt_to_phys(&_etext);
	data_resource.end = virt_to_phys(&_edata)-1;
	bss_resource.start = virt_to_phys(&__bss_start);
	bss_resource.end = virt_to_phys(&__bss_stop)-1;

	early_cpu_init();

	strlcpy(command_line, boot_command_line, COMMAND_LINE_SIZE);
	*cmdline_p = command_line;

	parse_setup_data();

	parse_early_param();

	if (acpi_mps_check()) {
		disable_apic = 1;
		clear_cpu_cap(&boot_cpu_data, X86_FEATURE_APIC);
	}

#ifdef CONFIG_PROVIDE_OHCI1394_DMA_INIT
	if (init_ohci1394_dma_early)
		init_ohci1394_dma_on_all_controllers();
#endif

	finish_e820_parsing();

	/* after parse_early_param, so could debug it */
	insert_resource(&iomem_resource, &code_resource);
	insert_resource(&iomem_resource, &data_resource);
	insert_resource(&iomem_resource, &bss_resource);

	if (efi_enabled)
		efi_init();

	early_gart_iommu_check();

	e820_register_active_regions(0, 0, -1UL);
	/*
	 * partially used pages are not usable - thus
	 * we are rounding upwards:
	 */
	end_pfn = e820_end_of_ram();

	/* pre allocte 4k for mptable mpc */
	early_reserve_e820_mpc_new();
	/* update e820 for memory not covered by WB MTRRs */
	mtrr_bp_init();
	if (mtrr_trim_uncached_memory(end_pfn)) {
		remove_all_active_ranges();
		e820_register_active_regions(0, 0, -1UL);
		end_pfn = e820_end_of_ram();
	}

	reserve_initrd();

	num_physpages = end_pfn;

	check_efer();

	max_pfn_mapped = init_memory_mapping(0, (end_pfn << PAGE_SHIFT));

	vsmp_init();

	dmi_scan_machine();

	io_delay_init();

	/*
	 * Initialize the ACPI boot-time table parser (gets the RSDP and SDT).
	 * Call this early for SRAT node setup.
	 */
	acpi_boot_table_init();

	/* How many end-of-memory variables you have, grandma! */
	max_low_pfn = end_pfn;
	max_pfn = end_pfn;
	high_memory = (void *)__va(end_pfn * PAGE_SIZE - 1) + 1;

	/* Remove active ranges so rediscovery with NUMA-awareness happens */
	remove_all_active_ranges();

#ifdef CONFIG_ACPI_NUMA
	/*
	 * Parse SRAT to discover nodes.
	 */
	acpi_numa_init();
#endif

	initmem_init(0, end_pfn);

	dma32_reserve_bootmem();

#ifdef CONFIG_ACPI_SLEEP
	/*
	 * Reserve low memory region for sleep support.
	 */
       acpi_reserve_bootmem();
#endif

#ifdef CONFIG_X86_MPPARSE
       /*
	* Find and reserve possible boot-time SMP configuration:
	*/
	find_smp_config();
#endif
	reserve_crashkernel();

	reserve_ibft_region();

#ifdef CONFIG_KVM_CLOCK
	kvmclock_init();
#endif
	paging_init();
	map_vsyscall();

	early_quirks();

	/*
	 * Read APIC and some other early information from ACPI tables.
	 */
	acpi_boot_init();

	init_cpu_to_node();

#ifdef CONFIG_X86_MPPARSE
	/*
	 * get boot-time SMP configuration:
	 */
	if (smp_found_config)
		get_smp_config();
#endif
	init_apic_mappings();
	ioapic_init_mappings();

	kvm_guest_init();

	/*
	 * We trust e820 completely. No explicit ROM probing in memory.
	 */
	e820_reserve_resources();
	e820_mark_nosave_regions(end_pfn);

	reserve_standard_io_resources();

	e820_setup_gap();

#ifdef CONFIG_VT
#if defined(CONFIG_VGA_CONSOLE)
	if (!efi_enabled || (efi_mem_type(0xa0000) != EFI_CONVENTIONAL_MEMORY))
		conswitchp = &vga_con;
#elif defined(CONFIG_DUMMY_CONSOLE)
	conswitchp = &dummy_con;
#endif
#endif
<<<<<<< HEAD
=======

	/* do this before identify_cpu for boot cpu */
	check_enable_amd_mmconf_dmi();
}

static int __cpuinit get_model_name(struct cpuinfo_x86 *c)
{
	unsigned int *v;

	if (c->extended_cpuid_level < 0x80000004)
		return 0;

	v = (unsigned int *) c->x86_model_id;
	cpuid(0x80000002, &v[0], &v[1], &v[2], &v[3]);
	cpuid(0x80000003, &v[4], &v[5], &v[6], &v[7]);
	cpuid(0x80000004, &v[8], &v[9], &v[10], &v[11]);
	c->x86_model_id[48] = 0;
	return 1;
}


static void __cpuinit display_cacheinfo(struct cpuinfo_x86 *c)
{
	unsigned int n, dummy, eax, ebx, ecx, edx;

	n = c->extended_cpuid_level;

	if (n >= 0x80000005) {
		cpuid(0x80000005, &dummy, &ebx, &ecx, &edx);
		printk(KERN_INFO "CPU: L1 I Cache: %dK (%d bytes/line), "
		       "D cache %dK (%d bytes/line)\n",
		       edx>>24, edx&0xFF, ecx>>24, ecx&0xFF);
		c->x86_cache_size = (ecx>>24) + (edx>>24);
		/* On K8 L1 TLB is inclusive, so don't count it */
		c->x86_tlbsize = 0;
	}

	if (n >= 0x80000006) {
		cpuid(0x80000006, &dummy, &ebx, &ecx, &edx);
		ecx = cpuid_ecx(0x80000006);
		c->x86_cache_size = ecx >> 16;
		c->x86_tlbsize += ((ebx >> 16) & 0xfff) + (ebx & 0xfff);

		printk(KERN_INFO "CPU: L2 Cache: %dK (%d bytes/line)\n",
		c->x86_cache_size, ecx & 0xFF);
	}
	if (n >= 0x80000008) {
		cpuid(0x80000008, &eax, &dummy, &dummy, &dummy);
		c->x86_virt_bits = (eax >> 8) & 0xff;
		c->x86_phys_bits = eax & 0xff;
	}
}

#ifdef CONFIG_NUMA
static int __cpuinit nearby_node(int apicid)
{
	int i, node;

	for (i = apicid - 1; i >= 0; i--) {
		node = apicid_to_node[i];
		if (node != NUMA_NO_NODE && node_online(node))
			return node;
	}
	for (i = apicid + 1; i < MAX_LOCAL_APIC; i++) {
		node = apicid_to_node[i];
		if (node != NUMA_NO_NODE && node_online(node))
			return node;
	}
	return first_node(node_online_map); /* Shouldn't happen */
}
#endif

/*
 * On a AMD dual core setup the lower bits of the APIC id distingush the cores.
 * Assumes number of cores is a power of two.
 */
static void __cpuinit amd_detect_cmp(struct cpuinfo_x86 *c)
{
#ifdef CONFIG_SMP
	unsigned bits;
#ifdef CONFIG_NUMA
	int cpu = smp_processor_id();
	int node = 0;
	unsigned apicid = hard_smp_processor_id();
#endif
	bits = c->x86_coreid_bits;

	/* Low order bits define the core id (index of core in socket) */
	c->cpu_core_id = c->initial_apicid & ((1 << bits)-1);
	/* Convert the initial APIC ID into the socket ID */
	c->phys_proc_id = c->initial_apicid >> bits;

#ifdef CONFIG_NUMA
	node = c->phys_proc_id;
	if (apicid_to_node[apicid] != NUMA_NO_NODE)
		node = apicid_to_node[apicid];
	if (!node_online(node)) {
		/* Two possibilities here:
		   - The CPU is missing memory and no node was created.
		   In that case try picking one from a nearby CPU
		   - The APIC IDs differ from the HyperTransport node IDs
		   which the K8 northbridge parsing fills in.
		   Assume they are all increased by a constant offset,
		   but in the same order as the HT nodeids.
		   If that doesn't result in a usable node fall back to the
		   path for the previous case.  */

		int ht_nodeid = c->initial_apicid;

		if (ht_nodeid >= 0 &&
		    apicid_to_node[ht_nodeid] != NUMA_NO_NODE)
			node = apicid_to_node[ht_nodeid];
		/* Pick a nearby node */
		if (!node_online(node))
			node = nearby_node(apicid);
	}
	numa_set_node(cpu, node);

	printk(KERN_INFO "CPU %d/%x -> Node %d\n", cpu, apicid, node);
#endif
#endif
}

static void __cpuinit early_init_amd_mc(struct cpuinfo_x86 *c)
{
#ifdef CONFIG_SMP
	unsigned bits, ecx;

	/* Multi core CPU? */
	if (c->extended_cpuid_level < 0x80000008)
		return;

	ecx = cpuid_ecx(0x80000008);

	c->x86_max_cores = (ecx & 0xff) + 1;

	/* CPU telling us the core id bits shift? */
	bits = (ecx >> 12) & 0xF;

	/* Otherwise recompute */
	if (bits == 0) {
		while ((1 << bits) < c->x86_max_cores)
			bits++;
	}

	c->x86_coreid_bits = bits;

#endif
}

#define ENABLE_C1E_MASK		0x18000000
#define CPUID_PROCESSOR_SIGNATURE	1
#define CPUID_XFAM		0x0ff00000
#define CPUID_XFAM_K8		0x00000000
#define CPUID_XFAM_10H		0x00100000
#define CPUID_XFAM_11H		0x00200000
#define CPUID_XMOD		0x000f0000
#define CPUID_XMOD_REV_F	0x00040000

/* AMD systems with C1E don't have a working lAPIC timer. Check for that. */
static __cpuinit int amd_apic_timer_broken(void)
{
	u32 lo, hi, eax = cpuid_eax(CPUID_PROCESSOR_SIGNATURE);

	switch (eax & CPUID_XFAM) {
	case CPUID_XFAM_K8:
		if ((eax & CPUID_XMOD) < CPUID_XMOD_REV_F)
			break;
	case CPUID_XFAM_10H:
	case CPUID_XFAM_11H:
		rdmsr(MSR_K8_ENABLE_C1E, lo, hi);
		if (lo & ENABLE_C1E_MASK)
			return 1;
		break;
	default:
		/* err on the side of caution */
		return 1;
	}
	return 0;
}

static void __cpuinit early_init_amd(struct cpuinfo_x86 *c)
{
	early_init_amd_mc(c);

 	/* c->x86_power is 8000_0007 edx. Bit 8 is constant TSC */
	if (c->x86_power & (1<<8))
		set_cpu_cap(c, X86_FEATURE_CONSTANT_TSC);
}

static void __cpuinit init_amd(struct cpuinfo_x86 *c)
{
	unsigned level;

#ifdef CONFIG_SMP
	unsigned long value;

	/*
	 * Disable TLB flush filter by setting HWCR.FFDIS on K8
	 * bit 6 of msr C001_0015
	 *
	 * Errata 63 for SH-B3 steppings
	 * Errata 122 for all steppings (F+ have it disabled by default)
	 */
	if (c->x86 == 15) {
		rdmsrl(MSR_K8_HWCR, value);
		value |= 1 << 6;
		wrmsrl(MSR_K8_HWCR, value);
	}
#endif

	/* Bit 31 in normal CPUID used for nonstandard 3DNow ID;
	   3DNow is IDd by bit 31 in extended CPUID (1*32+31) anyway */
	clear_cpu_cap(c, 0*32+31);

	/* On C+ stepping K8 rep microcode works well for copy/memset */
	level = cpuid_eax(1);
	if (c->x86 == 15 && ((level >= 0x0f48 && level < 0x0f50) ||
			     level >= 0x0f58))
		set_cpu_cap(c, X86_FEATURE_REP_GOOD);
	if (c->x86 == 0x10 || c->x86 == 0x11)
		set_cpu_cap(c, X86_FEATURE_REP_GOOD);

	/* Enable workaround for FXSAVE leak */
	if (c->x86 >= 6)
		set_cpu_cap(c, X86_FEATURE_FXSAVE_LEAK);

	level = get_model_name(c);
	if (!level) {
		switch (c->x86) {
		case 15:
			/* Should distinguish Models here, but this is only
			   a fallback anyways. */
			strcpy(c->x86_model_id, "Hammer");
			break;
		}
	}
	display_cacheinfo(c);

	/* Multi core CPU? */
	if (c->extended_cpuid_level >= 0x80000008)
		amd_detect_cmp(c);

	if (c->extended_cpuid_level >= 0x80000006 &&
		(cpuid_edx(0x80000006) & 0xf000))
		num_cache_leaves = 4;
	else
		num_cache_leaves = 3;

	if (c->x86 == 0xf || c->x86 == 0x10 || c->x86 == 0x11)
		set_cpu_cap(c, X86_FEATURE_K8);

	/* MFENCE stops RDTSC speculation */
	set_cpu_cap(c, X86_FEATURE_MFENCE_RDTSC);

	if (c->x86 == 0x10)
		fam10h_check_enable_mmcfg();

	if (amd_apic_timer_broken())
		disable_apic_timer = 1;

	if (c == &boot_cpu_data && c->x86 >= 0xf && c->x86 <= 0x11) {
		unsigned long long tseg;

		/*
		 * Split up direct mapping around the TSEG SMM area.
		 * Don't do it for gbpages because there seems very little
		 * benefit in doing so.
		 */
		if (!rdmsrl_safe(MSR_K8_TSEG_ADDR, &tseg) &&
		(tseg >> PMD_SHIFT) < (max_pfn_mapped >> (PMD_SHIFT-PAGE_SHIFT)))
			set_memory_4k((unsigned long)__va(tseg), 1);
	}
}

void __cpuinit detect_ht(struct cpuinfo_x86 *c)
{
#ifdef CONFIG_SMP
	u32 eax, ebx, ecx, edx;
	int index_msb, core_bits;

	cpuid(1, &eax, &ebx, &ecx, &edx);


	if (!cpu_has(c, X86_FEATURE_HT))
		return;
	if (cpu_has(c, X86_FEATURE_CMP_LEGACY))
		goto out;

	smp_num_siblings = (ebx & 0xff0000) >> 16;

	if (smp_num_siblings == 1) {
		printk(KERN_INFO  "CPU: Hyper-Threading is disabled\n");
	} else if (smp_num_siblings > 1) {

		if (smp_num_siblings > NR_CPUS) {
			printk(KERN_WARNING "CPU: Unsupported number of "
			       "siblings %d", smp_num_siblings);
			smp_num_siblings = 1;
			return;
		}

		index_msb = get_count_order(smp_num_siblings);
		c->phys_proc_id = phys_pkg_id(index_msb);

		smp_num_siblings = smp_num_siblings / c->x86_max_cores;

		index_msb = get_count_order(smp_num_siblings);

		core_bits = get_count_order(c->x86_max_cores);

		c->cpu_core_id = phys_pkg_id(index_msb) &
					       ((1 << core_bits) - 1);
	}
out:
	if ((c->x86_max_cores * smp_num_siblings) > 1) {
		printk(KERN_INFO  "CPU: Physical Processor ID: %d\n",
		       c->phys_proc_id);
		printk(KERN_INFO  "CPU: Processor Core ID: %d\n",
		       c->cpu_core_id);
	}

#endif
}

/*
 * find out the number of processor cores on the die
 */
static int __cpuinit intel_num_cpu_cores(struct cpuinfo_x86 *c)
{
	unsigned int eax, t;

	if (c->cpuid_level < 4)
		return 1;

	cpuid_count(4, 0, &eax, &t, &t, &t);

	if (eax & 0x1f)
		return ((eax >> 26) + 1);
	else
		return 1;
}

static void __cpuinit srat_detect_node(void)
{
#ifdef CONFIG_NUMA
	unsigned node;
	int cpu = smp_processor_id();
	int apicid = hard_smp_processor_id();

	/* Don't do the funky fallback heuristics the AMD version employs
	   for now. */
	node = apicid_to_node[apicid];
	if (node == NUMA_NO_NODE || !node_online(node))
		node = first_node(node_online_map);
	numa_set_node(cpu, node);

	printk(KERN_INFO "CPU %d/%x -> Node %d\n", cpu, apicid, node);
#endif
}

static void __cpuinit early_init_intel(struct cpuinfo_x86 *c)
{
	if ((c->x86 == 0xf && c->x86_model >= 0x03) ||
	    (c->x86 == 0x6 && c->x86_model >= 0x0e))
		set_cpu_cap(c, X86_FEATURE_CONSTANT_TSC);
}

static void __cpuinit init_intel(struct cpuinfo_x86 *c)
{
	/* Cache sizes */
	unsigned n;

	init_intel_cacheinfo(c);
	if (c->cpuid_level > 9) {
		unsigned eax = cpuid_eax(10);
		/* Check for version and the number of counters */
		if ((eax & 0xff) && (((eax>>8) & 0xff) > 1))
			set_cpu_cap(c, X86_FEATURE_ARCH_PERFMON);
	}

	if (cpu_has_ds) {
		unsigned int l1, l2;
		rdmsr(MSR_IA32_MISC_ENABLE, l1, l2);
		if (!(l1 & (1<<11)))
			set_cpu_cap(c, X86_FEATURE_BTS);
		if (!(l1 & (1<<12)))
			set_cpu_cap(c, X86_FEATURE_PEBS);
		ds_init_intel(c);
	}


	if (cpu_has_bts)
		ptrace_bts_init_intel(c);

	n = c->extended_cpuid_level;
	if (n >= 0x80000008) {
		unsigned eax = cpuid_eax(0x80000008);
		c->x86_virt_bits = (eax >> 8) & 0xff;
		c->x86_phys_bits = eax & 0xff;
		/* CPUID workaround for Intel 0F34 CPU */
		if (c->x86_vendor == X86_VENDOR_INTEL &&
		    c->x86 == 0xF && c->x86_model == 0x3 &&
		    c->x86_mask == 0x4)
			c->x86_phys_bits = 36;
	}

	if (c->x86 == 15)
		c->x86_cache_alignment = c->x86_clflush_size * 2;
	if (c->x86 == 6)
		set_cpu_cap(c, X86_FEATURE_REP_GOOD);
	set_cpu_cap(c, X86_FEATURE_LFENCE_RDTSC);
	c->x86_max_cores = intel_num_cpu_cores(c);

	srat_detect_node();
}

static void __cpuinit early_init_centaur(struct cpuinfo_x86 *c)
{
	if (c->x86 == 0x6 && c->x86_model >= 0xf)
		set_cpu_cap(c, X86_FEATURE_CONSTANT_TSC);
}

static void __cpuinit init_centaur(struct cpuinfo_x86 *c)
{
	/* Cache sizes */
	unsigned n;

	n = c->extended_cpuid_level;
	if (n >= 0x80000008) {
		unsigned eax = cpuid_eax(0x80000008);
		c->x86_virt_bits = (eax >> 8) & 0xff;
		c->x86_phys_bits = eax & 0xff;
	}

	if (c->x86 == 0x6 && c->x86_model >= 0xf) {
		c->x86_cache_alignment = c->x86_clflush_size * 2;
		set_cpu_cap(c, X86_FEATURE_CONSTANT_TSC);
		set_cpu_cap(c, X86_FEATURE_REP_GOOD);
	}
	set_cpu_cap(c, X86_FEATURE_LFENCE_RDTSC);
}

static void __cpuinit get_cpu_vendor(struct cpuinfo_x86 *c)
{
	char *v = c->x86_vendor_id;

	if (!strcmp(v, "AuthenticAMD"))
		c->x86_vendor = X86_VENDOR_AMD;
	else if (!strcmp(v, "GenuineIntel"))
		c->x86_vendor = X86_VENDOR_INTEL;
	else if (!strcmp(v, "CentaurHauls"))
		c->x86_vendor = X86_VENDOR_CENTAUR;
	else
		c->x86_vendor = X86_VENDOR_UNKNOWN;
}

/* Do some early cpuid on the boot CPU to get some parameter that are
   needed before check_bugs. Everything advanced is in identify_cpu
   below. */
static void __cpuinit early_identify_cpu(struct cpuinfo_x86 *c)
{
	u32 tfms, xlvl;

	c->loops_per_jiffy = loops_per_jiffy;
	c->x86_cache_size = -1;
	c->x86_vendor = X86_VENDOR_UNKNOWN;
	c->x86_model = c->x86_mask = 0;	/* So far unknown... */
	c->x86_vendor_id[0] = '\0'; /* Unset */
	c->x86_model_id[0] = '\0';  /* Unset */
	c->x86_clflush_size = 64;
	c->x86_cache_alignment = c->x86_clflush_size;
	c->x86_max_cores = 1;
	c->x86_coreid_bits = 0;
	c->extended_cpuid_level = 0;
	memset(&c->x86_capability, 0, sizeof c->x86_capability);

	/* Get vendor name */
	cpuid(0x00000000, (unsigned int *)&c->cpuid_level,
	      (unsigned int *)&c->x86_vendor_id[0],
	      (unsigned int *)&c->x86_vendor_id[8],
	      (unsigned int *)&c->x86_vendor_id[4]);

	get_cpu_vendor(c);

	/* Initialize the standard set of capabilities */
	/* Note that the vendor-specific code below might override */

	/* Intel-defined flags: level 0x00000001 */
	if (c->cpuid_level >= 0x00000001) {
		__u32 misc;
		cpuid(0x00000001, &tfms, &misc, &c->x86_capability[4],
		      &c->x86_capability[0]);
		c->x86 = (tfms >> 8) & 0xf;
		c->x86_model = (tfms >> 4) & 0xf;
		c->x86_mask = tfms & 0xf;
		if (c->x86 == 0xf)
			c->x86 += (tfms >> 20) & 0xff;
		if (c->x86 >= 0x6)
			c->x86_model += ((tfms >> 16) & 0xF) << 4;
		if (test_cpu_cap(c, X86_FEATURE_CLFLSH))
			c->x86_clflush_size = ((misc >> 8) & 0xff) * 8;
	} else {
		/* Have CPUID level 0 only - unheard of */
		c->x86 = 4;
	}

	c->initial_apicid = (cpuid_ebx(1) >> 24) & 0xff;
#ifdef CONFIG_SMP
	c->phys_proc_id = c->initial_apicid;
#endif
	/* AMD-defined flags: level 0x80000001 */
	xlvl = cpuid_eax(0x80000000);
	c->extended_cpuid_level = xlvl;
	if ((xlvl & 0xffff0000) == 0x80000000) {
		if (xlvl >= 0x80000001) {
			c->x86_capability[1] = cpuid_edx(0x80000001);
			c->x86_capability[6] = cpuid_ecx(0x80000001);
		}
		if (xlvl >= 0x80000004)
			get_model_name(c); /* Default name */
	}

	/* Transmeta-defined flags: level 0x80860001 */
	xlvl = cpuid_eax(0x80860000);
	if ((xlvl & 0xffff0000) == 0x80860000) {
		/* Don't set x86_cpuid_level here for now to not confuse. */
		if (xlvl >= 0x80860001)
			c->x86_capability[2] = cpuid_edx(0x80860001);
	}

	c->extended_cpuid_level = cpuid_eax(0x80000000);
	if (c->extended_cpuid_level >= 0x80000007)
		c->x86_power = cpuid_edx(0x80000007);

	switch (c->x86_vendor) {
	case X86_VENDOR_AMD:
		early_init_amd(c);
		break;
	case X86_VENDOR_INTEL:
		early_init_intel(c);
		break;
	case X86_VENDOR_CENTAUR:
		early_init_centaur(c);
		break;
	}

	validate_pat_support(c);
}

/*
 * This does the hard work of actually picking apart the CPU stuff...
 */
void __cpuinit identify_cpu(struct cpuinfo_x86 *c)
{
	int i;

	early_identify_cpu(c);

	init_scattered_cpuid_features(c);

	c->apicid = phys_pkg_id(0);

	/*
	 * Vendor-specific initialization.  In this section we
	 * canonicalize the feature flags, meaning if there are
	 * features a certain CPU supports which CPUID doesn't
	 * tell us, CPUID claiming incorrect flags, or other bugs,
	 * we handle them here.
	 *
	 * At the end of this section, c->x86_capability better
	 * indicate the features this CPU genuinely supports!
	 */
	switch (c->x86_vendor) {
	case X86_VENDOR_AMD:
		init_amd(c);
		break;

	case X86_VENDOR_INTEL:
		init_intel(c);
		break;

	case X86_VENDOR_CENTAUR:
		init_centaur(c);
		break;

	case X86_VENDOR_UNKNOWN:
	default:
		display_cacheinfo(c);
		break;
	}

	detect_ht(c);

	/*
	 * On SMP, boot_cpu_data holds the common feature set between
	 * all CPUs; so make sure that we indicate which features are
	 * common between the CPUs.  The first time this routine gets
	 * executed, c == &boot_cpu_data.
	 */
	if (c != &boot_cpu_data) {
		/* AND the already accumulated flags with these */
		for (i = 0; i < NCAPINTS; i++)
			boot_cpu_data.x86_capability[i] &= c->x86_capability[i];
	}

	/* Clear all flags overriden by options */
	for (i = 0; i < NCAPINTS; i++)
		c->x86_capability[i] &= ~cleared_cpu_caps[i];

#ifdef CONFIG_X86_MCE
	mcheck_init(c);
#endif
	select_idle_routine(c);

#ifdef CONFIG_NUMA
	numa_add_cpu(smp_processor_id());
#endif

}

void __cpuinit identify_boot_cpu(void)
{
	identify_cpu(&boot_cpu_data);
}

void __cpuinit identify_secondary_cpu(struct cpuinfo_x86 *c)
{
	BUG_ON(c == &boot_cpu_data);
	identify_cpu(c);
	mtrr_ap_init();
}

static __init int setup_noclflush(char *arg)
{
	setup_clear_cpu_cap(X86_FEATURE_CLFLSH);
	return 1;
}
__setup("noclflush", setup_noclflush);

void __cpuinit print_cpu_info(struct cpuinfo_x86 *c)
{
	if (c->x86_model_id[0])
		printk(KERN_CONT "%s", c->x86_model_id);

	if (c->x86_mask || c->cpuid_level >= 0)
		printk(KERN_CONT " stepping %02x\n", c->x86_mask);
	else
		printk(KERN_CONT "\n");
}

static __init int setup_disablecpuid(char *arg)
{
	int bit;
	if (get_option(&arg, &bit) && bit < NCAPINTS*32)
		setup_clear_cpu_cap(bit);
	else
		return 0;
	return 1;
>>>>>>> da7878d7
}
<|MERGE_RESOLUTION|>--- conflicted
+++ resolved
@@ -378,666 +378,4 @@
 	conswitchp = &dummy_con;
 #endif
 #endif
-<<<<<<< HEAD
-=======
-
-	/* do this before identify_cpu for boot cpu */
-	check_enable_amd_mmconf_dmi();
-}
-
-static int __cpuinit get_model_name(struct cpuinfo_x86 *c)
-{
-	unsigned int *v;
-
-	if (c->extended_cpuid_level < 0x80000004)
-		return 0;
-
-	v = (unsigned int *) c->x86_model_id;
-	cpuid(0x80000002, &v[0], &v[1], &v[2], &v[3]);
-	cpuid(0x80000003, &v[4], &v[5], &v[6], &v[7]);
-	cpuid(0x80000004, &v[8], &v[9], &v[10], &v[11]);
-	c->x86_model_id[48] = 0;
-	return 1;
-}
-
-
-static void __cpuinit display_cacheinfo(struct cpuinfo_x86 *c)
-{
-	unsigned int n, dummy, eax, ebx, ecx, edx;
-
-	n = c->extended_cpuid_level;
-
-	if (n >= 0x80000005) {
-		cpuid(0x80000005, &dummy, &ebx, &ecx, &edx);
-		printk(KERN_INFO "CPU: L1 I Cache: %dK (%d bytes/line), "
-		       "D cache %dK (%d bytes/line)\n",
-		       edx>>24, edx&0xFF, ecx>>24, ecx&0xFF);
-		c->x86_cache_size = (ecx>>24) + (edx>>24);
-		/* On K8 L1 TLB is inclusive, so don't count it */
-		c->x86_tlbsize = 0;
-	}
-
-	if (n >= 0x80000006) {
-		cpuid(0x80000006, &dummy, &ebx, &ecx, &edx);
-		ecx = cpuid_ecx(0x80000006);
-		c->x86_cache_size = ecx >> 16;
-		c->x86_tlbsize += ((ebx >> 16) & 0xfff) + (ebx & 0xfff);
-
-		printk(KERN_INFO "CPU: L2 Cache: %dK (%d bytes/line)\n",
-		c->x86_cache_size, ecx & 0xFF);
-	}
-	if (n >= 0x80000008) {
-		cpuid(0x80000008, &eax, &dummy, &dummy, &dummy);
-		c->x86_virt_bits = (eax >> 8) & 0xff;
-		c->x86_phys_bits = eax & 0xff;
-	}
-}
-
-#ifdef CONFIG_NUMA
-static int __cpuinit nearby_node(int apicid)
-{
-	int i, node;
-
-	for (i = apicid - 1; i >= 0; i--) {
-		node = apicid_to_node[i];
-		if (node != NUMA_NO_NODE && node_online(node))
-			return node;
-	}
-	for (i = apicid + 1; i < MAX_LOCAL_APIC; i++) {
-		node = apicid_to_node[i];
-		if (node != NUMA_NO_NODE && node_online(node))
-			return node;
-	}
-	return first_node(node_online_map); /* Shouldn't happen */
-}
-#endif
-
-/*
- * On a AMD dual core setup the lower bits of the APIC id distingush the cores.
- * Assumes number of cores is a power of two.
- */
-static void __cpuinit amd_detect_cmp(struct cpuinfo_x86 *c)
-{
-#ifdef CONFIG_SMP
-	unsigned bits;
-#ifdef CONFIG_NUMA
-	int cpu = smp_processor_id();
-	int node = 0;
-	unsigned apicid = hard_smp_processor_id();
-#endif
-	bits = c->x86_coreid_bits;
-
-	/* Low order bits define the core id (index of core in socket) */
-	c->cpu_core_id = c->initial_apicid & ((1 << bits)-1);
-	/* Convert the initial APIC ID into the socket ID */
-	c->phys_proc_id = c->initial_apicid >> bits;
-
-#ifdef CONFIG_NUMA
-	node = c->phys_proc_id;
-	if (apicid_to_node[apicid] != NUMA_NO_NODE)
-		node = apicid_to_node[apicid];
-	if (!node_online(node)) {
-		/* Two possibilities here:
-		   - The CPU is missing memory and no node was created.
-		   In that case try picking one from a nearby CPU
-		   - The APIC IDs differ from the HyperTransport node IDs
-		   which the K8 northbridge parsing fills in.
-		   Assume they are all increased by a constant offset,
-		   but in the same order as the HT nodeids.
-		   If that doesn't result in a usable node fall back to the
-		   path for the previous case.  */
-
-		int ht_nodeid = c->initial_apicid;
-
-		if (ht_nodeid >= 0 &&
-		    apicid_to_node[ht_nodeid] != NUMA_NO_NODE)
-			node = apicid_to_node[ht_nodeid];
-		/* Pick a nearby node */
-		if (!node_online(node))
-			node = nearby_node(apicid);
-	}
-	numa_set_node(cpu, node);
-
-	printk(KERN_INFO "CPU %d/%x -> Node %d\n", cpu, apicid, node);
-#endif
-#endif
-}
-
-static void __cpuinit early_init_amd_mc(struct cpuinfo_x86 *c)
-{
-#ifdef CONFIG_SMP
-	unsigned bits, ecx;
-
-	/* Multi core CPU? */
-	if (c->extended_cpuid_level < 0x80000008)
-		return;
-
-	ecx = cpuid_ecx(0x80000008);
-
-	c->x86_max_cores = (ecx & 0xff) + 1;
-
-	/* CPU telling us the core id bits shift? */
-	bits = (ecx >> 12) & 0xF;
-
-	/* Otherwise recompute */
-	if (bits == 0) {
-		while ((1 << bits) < c->x86_max_cores)
-			bits++;
-	}
-
-	c->x86_coreid_bits = bits;
-
-#endif
-}
-
-#define ENABLE_C1E_MASK		0x18000000
-#define CPUID_PROCESSOR_SIGNATURE	1
-#define CPUID_XFAM		0x0ff00000
-#define CPUID_XFAM_K8		0x00000000
-#define CPUID_XFAM_10H		0x00100000
-#define CPUID_XFAM_11H		0x00200000
-#define CPUID_XMOD		0x000f0000
-#define CPUID_XMOD_REV_F	0x00040000
-
-/* AMD systems with C1E don't have a working lAPIC timer. Check for that. */
-static __cpuinit int amd_apic_timer_broken(void)
-{
-	u32 lo, hi, eax = cpuid_eax(CPUID_PROCESSOR_SIGNATURE);
-
-	switch (eax & CPUID_XFAM) {
-	case CPUID_XFAM_K8:
-		if ((eax & CPUID_XMOD) < CPUID_XMOD_REV_F)
-			break;
-	case CPUID_XFAM_10H:
-	case CPUID_XFAM_11H:
-		rdmsr(MSR_K8_ENABLE_C1E, lo, hi);
-		if (lo & ENABLE_C1E_MASK)
-			return 1;
-		break;
-	default:
-		/* err on the side of caution */
-		return 1;
-	}
-	return 0;
-}
-
-static void __cpuinit early_init_amd(struct cpuinfo_x86 *c)
-{
-	early_init_amd_mc(c);
-
- 	/* c->x86_power is 8000_0007 edx. Bit 8 is constant TSC */
-	if (c->x86_power & (1<<8))
-		set_cpu_cap(c, X86_FEATURE_CONSTANT_TSC);
-}
-
-static void __cpuinit init_amd(struct cpuinfo_x86 *c)
-{
-	unsigned level;
-
-#ifdef CONFIG_SMP
-	unsigned long value;
-
-	/*
-	 * Disable TLB flush filter by setting HWCR.FFDIS on K8
-	 * bit 6 of msr C001_0015
-	 *
-	 * Errata 63 for SH-B3 steppings
-	 * Errata 122 for all steppings (F+ have it disabled by default)
-	 */
-	if (c->x86 == 15) {
-		rdmsrl(MSR_K8_HWCR, value);
-		value |= 1 << 6;
-		wrmsrl(MSR_K8_HWCR, value);
-	}
-#endif
-
-	/* Bit 31 in normal CPUID used for nonstandard 3DNow ID;
-	   3DNow is IDd by bit 31 in extended CPUID (1*32+31) anyway */
-	clear_cpu_cap(c, 0*32+31);
-
-	/* On C+ stepping K8 rep microcode works well for copy/memset */
-	level = cpuid_eax(1);
-	if (c->x86 == 15 && ((level >= 0x0f48 && level < 0x0f50) ||
-			     level >= 0x0f58))
-		set_cpu_cap(c, X86_FEATURE_REP_GOOD);
-	if (c->x86 == 0x10 || c->x86 == 0x11)
-		set_cpu_cap(c, X86_FEATURE_REP_GOOD);
-
-	/* Enable workaround for FXSAVE leak */
-	if (c->x86 >= 6)
-		set_cpu_cap(c, X86_FEATURE_FXSAVE_LEAK);
-
-	level = get_model_name(c);
-	if (!level) {
-		switch (c->x86) {
-		case 15:
-			/* Should distinguish Models here, but this is only
-			   a fallback anyways. */
-			strcpy(c->x86_model_id, "Hammer");
-			break;
-		}
-	}
-	display_cacheinfo(c);
-
-	/* Multi core CPU? */
-	if (c->extended_cpuid_level >= 0x80000008)
-		amd_detect_cmp(c);
-
-	if (c->extended_cpuid_level >= 0x80000006 &&
-		(cpuid_edx(0x80000006) & 0xf000))
-		num_cache_leaves = 4;
-	else
-		num_cache_leaves = 3;
-
-	if (c->x86 == 0xf || c->x86 == 0x10 || c->x86 == 0x11)
-		set_cpu_cap(c, X86_FEATURE_K8);
-
-	/* MFENCE stops RDTSC speculation */
-	set_cpu_cap(c, X86_FEATURE_MFENCE_RDTSC);
-
-	if (c->x86 == 0x10)
-		fam10h_check_enable_mmcfg();
-
-	if (amd_apic_timer_broken())
-		disable_apic_timer = 1;
-
-	if (c == &boot_cpu_data && c->x86 >= 0xf && c->x86 <= 0x11) {
-		unsigned long long tseg;
-
-		/*
-		 * Split up direct mapping around the TSEG SMM area.
-		 * Don't do it for gbpages because there seems very little
-		 * benefit in doing so.
-		 */
-		if (!rdmsrl_safe(MSR_K8_TSEG_ADDR, &tseg) &&
-		(tseg >> PMD_SHIFT) < (max_pfn_mapped >> (PMD_SHIFT-PAGE_SHIFT)))
-			set_memory_4k((unsigned long)__va(tseg), 1);
-	}
-}
-
-void __cpuinit detect_ht(struct cpuinfo_x86 *c)
-{
-#ifdef CONFIG_SMP
-	u32 eax, ebx, ecx, edx;
-	int index_msb, core_bits;
-
-	cpuid(1, &eax, &ebx, &ecx, &edx);
-
-
-	if (!cpu_has(c, X86_FEATURE_HT))
-		return;
-	if (cpu_has(c, X86_FEATURE_CMP_LEGACY))
-		goto out;
-
-	smp_num_siblings = (ebx & 0xff0000) >> 16;
-
-	if (smp_num_siblings == 1) {
-		printk(KERN_INFO  "CPU: Hyper-Threading is disabled\n");
-	} else if (smp_num_siblings > 1) {
-
-		if (smp_num_siblings > NR_CPUS) {
-			printk(KERN_WARNING "CPU: Unsupported number of "
-			       "siblings %d", smp_num_siblings);
-			smp_num_siblings = 1;
-			return;
-		}
-
-		index_msb = get_count_order(smp_num_siblings);
-		c->phys_proc_id = phys_pkg_id(index_msb);
-
-		smp_num_siblings = smp_num_siblings / c->x86_max_cores;
-
-		index_msb = get_count_order(smp_num_siblings);
-
-		core_bits = get_count_order(c->x86_max_cores);
-
-		c->cpu_core_id = phys_pkg_id(index_msb) &
-					       ((1 << core_bits) - 1);
-	}
-out:
-	if ((c->x86_max_cores * smp_num_siblings) > 1) {
-		printk(KERN_INFO  "CPU: Physical Processor ID: %d\n",
-		       c->phys_proc_id);
-		printk(KERN_INFO  "CPU: Processor Core ID: %d\n",
-		       c->cpu_core_id);
-	}
-
-#endif
-}
-
-/*
- * find out the number of processor cores on the die
- */
-static int __cpuinit intel_num_cpu_cores(struct cpuinfo_x86 *c)
-{
-	unsigned int eax, t;
-
-	if (c->cpuid_level < 4)
-		return 1;
-
-	cpuid_count(4, 0, &eax, &t, &t, &t);
-
-	if (eax & 0x1f)
-		return ((eax >> 26) + 1);
-	else
-		return 1;
-}
-
-static void __cpuinit srat_detect_node(void)
-{
-#ifdef CONFIG_NUMA
-	unsigned node;
-	int cpu = smp_processor_id();
-	int apicid = hard_smp_processor_id();
-
-	/* Don't do the funky fallback heuristics the AMD version employs
-	   for now. */
-	node = apicid_to_node[apicid];
-	if (node == NUMA_NO_NODE || !node_online(node))
-		node = first_node(node_online_map);
-	numa_set_node(cpu, node);
-
-	printk(KERN_INFO "CPU %d/%x -> Node %d\n", cpu, apicid, node);
-#endif
-}
-
-static void __cpuinit early_init_intel(struct cpuinfo_x86 *c)
-{
-	if ((c->x86 == 0xf && c->x86_model >= 0x03) ||
-	    (c->x86 == 0x6 && c->x86_model >= 0x0e))
-		set_cpu_cap(c, X86_FEATURE_CONSTANT_TSC);
-}
-
-static void __cpuinit init_intel(struct cpuinfo_x86 *c)
-{
-	/* Cache sizes */
-	unsigned n;
-
-	init_intel_cacheinfo(c);
-	if (c->cpuid_level > 9) {
-		unsigned eax = cpuid_eax(10);
-		/* Check for version and the number of counters */
-		if ((eax & 0xff) && (((eax>>8) & 0xff) > 1))
-			set_cpu_cap(c, X86_FEATURE_ARCH_PERFMON);
-	}
-
-	if (cpu_has_ds) {
-		unsigned int l1, l2;
-		rdmsr(MSR_IA32_MISC_ENABLE, l1, l2);
-		if (!(l1 & (1<<11)))
-			set_cpu_cap(c, X86_FEATURE_BTS);
-		if (!(l1 & (1<<12)))
-			set_cpu_cap(c, X86_FEATURE_PEBS);
-		ds_init_intel(c);
-	}
-
-
-	if (cpu_has_bts)
-		ptrace_bts_init_intel(c);
-
-	n = c->extended_cpuid_level;
-	if (n >= 0x80000008) {
-		unsigned eax = cpuid_eax(0x80000008);
-		c->x86_virt_bits = (eax >> 8) & 0xff;
-		c->x86_phys_bits = eax & 0xff;
-		/* CPUID workaround for Intel 0F34 CPU */
-		if (c->x86_vendor == X86_VENDOR_INTEL &&
-		    c->x86 == 0xF && c->x86_model == 0x3 &&
-		    c->x86_mask == 0x4)
-			c->x86_phys_bits = 36;
-	}
-
-	if (c->x86 == 15)
-		c->x86_cache_alignment = c->x86_clflush_size * 2;
-	if (c->x86 == 6)
-		set_cpu_cap(c, X86_FEATURE_REP_GOOD);
-	set_cpu_cap(c, X86_FEATURE_LFENCE_RDTSC);
-	c->x86_max_cores = intel_num_cpu_cores(c);
-
-	srat_detect_node();
-}
-
-static void __cpuinit early_init_centaur(struct cpuinfo_x86 *c)
-{
-	if (c->x86 == 0x6 && c->x86_model >= 0xf)
-		set_cpu_cap(c, X86_FEATURE_CONSTANT_TSC);
-}
-
-static void __cpuinit init_centaur(struct cpuinfo_x86 *c)
-{
-	/* Cache sizes */
-	unsigned n;
-
-	n = c->extended_cpuid_level;
-	if (n >= 0x80000008) {
-		unsigned eax = cpuid_eax(0x80000008);
-		c->x86_virt_bits = (eax >> 8) & 0xff;
-		c->x86_phys_bits = eax & 0xff;
-	}
-
-	if (c->x86 == 0x6 && c->x86_model >= 0xf) {
-		c->x86_cache_alignment = c->x86_clflush_size * 2;
-		set_cpu_cap(c, X86_FEATURE_CONSTANT_TSC);
-		set_cpu_cap(c, X86_FEATURE_REP_GOOD);
-	}
-	set_cpu_cap(c, X86_FEATURE_LFENCE_RDTSC);
-}
-
-static void __cpuinit get_cpu_vendor(struct cpuinfo_x86 *c)
-{
-	char *v = c->x86_vendor_id;
-
-	if (!strcmp(v, "AuthenticAMD"))
-		c->x86_vendor = X86_VENDOR_AMD;
-	else if (!strcmp(v, "GenuineIntel"))
-		c->x86_vendor = X86_VENDOR_INTEL;
-	else if (!strcmp(v, "CentaurHauls"))
-		c->x86_vendor = X86_VENDOR_CENTAUR;
-	else
-		c->x86_vendor = X86_VENDOR_UNKNOWN;
-}
-
-/* Do some early cpuid on the boot CPU to get some parameter that are
-   needed before check_bugs. Everything advanced is in identify_cpu
-   below. */
-static void __cpuinit early_identify_cpu(struct cpuinfo_x86 *c)
-{
-	u32 tfms, xlvl;
-
-	c->loops_per_jiffy = loops_per_jiffy;
-	c->x86_cache_size = -1;
-	c->x86_vendor = X86_VENDOR_UNKNOWN;
-	c->x86_model = c->x86_mask = 0;	/* So far unknown... */
-	c->x86_vendor_id[0] = '\0'; /* Unset */
-	c->x86_model_id[0] = '\0';  /* Unset */
-	c->x86_clflush_size = 64;
-	c->x86_cache_alignment = c->x86_clflush_size;
-	c->x86_max_cores = 1;
-	c->x86_coreid_bits = 0;
-	c->extended_cpuid_level = 0;
-	memset(&c->x86_capability, 0, sizeof c->x86_capability);
-
-	/* Get vendor name */
-	cpuid(0x00000000, (unsigned int *)&c->cpuid_level,
-	      (unsigned int *)&c->x86_vendor_id[0],
-	      (unsigned int *)&c->x86_vendor_id[8],
-	      (unsigned int *)&c->x86_vendor_id[4]);
-
-	get_cpu_vendor(c);
-
-	/* Initialize the standard set of capabilities */
-	/* Note that the vendor-specific code below might override */
-
-	/* Intel-defined flags: level 0x00000001 */
-	if (c->cpuid_level >= 0x00000001) {
-		__u32 misc;
-		cpuid(0x00000001, &tfms, &misc, &c->x86_capability[4],
-		      &c->x86_capability[0]);
-		c->x86 = (tfms >> 8) & 0xf;
-		c->x86_model = (tfms >> 4) & 0xf;
-		c->x86_mask = tfms & 0xf;
-		if (c->x86 == 0xf)
-			c->x86 += (tfms >> 20) & 0xff;
-		if (c->x86 >= 0x6)
-			c->x86_model += ((tfms >> 16) & 0xF) << 4;
-		if (test_cpu_cap(c, X86_FEATURE_CLFLSH))
-			c->x86_clflush_size = ((misc >> 8) & 0xff) * 8;
-	} else {
-		/* Have CPUID level 0 only - unheard of */
-		c->x86 = 4;
-	}
-
-	c->initial_apicid = (cpuid_ebx(1) >> 24) & 0xff;
-#ifdef CONFIG_SMP
-	c->phys_proc_id = c->initial_apicid;
-#endif
-	/* AMD-defined flags: level 0x80000001 */
-	xlvl = cpuid_eax(0x80000000);
-	c->extended_cpuid_level = xlvl;
-	if ((xlvl & 0xffff0000) == 0x80000000) {
-		if (xlvl >= 0x80000001) {
-			c->x86_capability[1] = cpuid_edx(0x80000001);
-			c->x86_capability[6] = cpuid_ecx(0x80000001);
-		}
-		if (xlvl >= 0x80000004)
-			get_model_name(c); /* Default name */
-	}
-
-	/* Transmeta-defined flags: level 0x80860001 */
-	xlvl = cpuid_eax(0x80860000);
-	if ((xlvl & 0xffff0000) == 0x80860000) {
-		/* Don't set x86_cpuid_level here for now to not confuse. */
-		if (xlvl >= 0x80860001)
-			c->x86_capability[2] = cpuid_edx(0x80860001);
-	}
-
-	c->extended_cpuid_level = cpuid_eax(0x80000000);
-	if (c->extended_cpuid_level >= 0x80000007)
-		c->x86_power = cpuid_edx(0x80000007);
-
-	switch (c->x86_vendor) {
-	case X86_VENDOR_AMD:
-		early_init_amd(c);
-		break;
-	case X86_VENDOR_INTEL:
-		early_init_intel(c);
-		break;
-	case X86_VENDOR_CENTAUR:
-		early_init_centaur(c);
-		break;
-	}
-
-	validate_pat_support(c);
-}
-
-/*
- * This does the hard work of actually picking apart the CPU stuff...
- */
-void __cpuinit identify_cpu(struct cpuinfo_x86 *c)
-{
-	int i;
-
-	early_identify_cpu(c);
-
-	init_scattered_cpuid_features(c);
-
-	c->apicid = phys_pkg_id(0);
-
-	/*
-	 * Vendor-specific initialization.  In this section we
-	 * canonicalize the feature flags, meaning if there are
-	 * features a certain CPU supports which CPUID doesn't
-	 * tell us, CPUID claiming incorrect flags, or other bugs,
-	 * we handle them here.
-	 *
-	 * At the end of this section, c->x86_capability better
-	 * indicate the features this CPU genuinely supports!
-	 */
-	switch (c->x86_vendor) {
-	case X86_VENDOR_AMD:
-		init_amd(c);
-		break;
-
-	case X86_VENDOR_INTEL:
-		init_intel(c);
-		break;
-
-	case X86_VENDOR_CENTAUR:
-		init_centaur(c);
-		break;
-
-	case X86_VENDOR_UNKNOWN:
-	default:
-		display_cacheinfo(c);
-		break;
-	}
-
-	detect_ht(c);
-
-	/*
-	 * On SMP, boot_cpu_data holds the common feature set between
-	 * all CPUs; so make sure that we indicate which features are
-	 * common between the CPUs.  The first time this routine gets
-	 * executed, c == &boot_cpu_data.
-	 */
-	if (c != &boot_cpu_data) {
-		/* AND the already accumulated flags with these */
-		for (i = 0; i < NCAPINTS; i++)
-			boot_cpu_data.x86_capability[i] &= c->x86_capability[i];
-	}
-
-	/* Clear all flags overriden by options */
-	for (i = 0; i < NCAPINTS; i++)
-		c->x86_capability[i] &= ~cleared_cpu_caps[i];
-
-#ifdef CONFIG_X86_MCE
-	mcheck_init(c);
-#endif
-	select_idle_routine(c);
-
-#ifdef CONFIG_NUMA
-	numa_add_cpu(smp_processor_id());
-#endif
-
-}
-
-void __cpuinit identify_boot_cpu(void)
-{
-	identify_cpu(&boot_cpu_data);
-}
-
-void __cpuinit identify_secondary_cpu(struct cpuinfo_x86 *c)
-{
-	BUG_ON(c == &boot_cpu_data);
-	identify_cpu(c);
-	mtrr_ap_init();
-}
-
-static __init int setup_noclflush(char *arg)
-{
-	setup_clear_cpu_cap(X86_FEATURE_CLFLSH);
-	return 1;
-}
-__setup("noclflush", setup_noclflush);
-
-void __cpuinit print_cpu_info(struct cpuinfo_x86 *c)
-{
-	if (c->x86_model_id[0])
-		printk(KERN_CONT "%s", c->x86_model_id);
-
-	if (c->x86_mask || c->cpuid_level >= 0)
-		printk(KERN_CONT " stepping %02x\n", c->x86_mask);
-	else
-		printk(KERN_CONT "\n");
-}
-
-static __init int setup_disablecpuid(char *arg)
-{
-	int bit;
-	if (get_option(&arg, &bit) && bit < NCAPINTS*32)
-		setup_clear_cpu_cap(bit);
-	else
-		return 0;
-	return 1;
->>>>>>> da7878d7
-}
+}