/*
 *  Copyright (C) 1991, 1992  Linus Torvalds
 *  Copyright (C) 2000, 2001, 2002 Andi Kleen, SuSE Labs
 *
 *  Pentium III FXSR, SSE support
 *	Gareth Hughes <gareth@valinux.com>, May 2000
 */

/*
 * 'Traps.c' handles hardware traps and faults after we have saved some
 * state in 'entry.S'.
 */
#include <linux/moduleparam.h>
#include <linux/interrupt.h>
#include <linux/kallsyms.h>
#include <linux/spinlock.h>
#include <linux/kprobes.h>
#include <linux/uaccess.h>
#include <linux/utsname.h>
#include <linux/kdebug.h>
#include <linux/kernel.h>
#include <linux/module.h>
#include <linux/ptrace.h>
#include <linux/string.h>
#include <linux/unwind.h>
#include <linux/delay.h>
#include <linux/errno.h>
#include <linux/kexec.h>
#include <linux/sched.h>
#include <linux/timer.h>
#include <linux/init.h>
#include <linux/bug.h>
#include <linux/nmi.h>
#include <linux/mm.h>
#include <linux/smp.h>
#include <linux/io.h>

#if defined(CONFIG_EDAC)
#include <linux/edac.h>
#endif

#include <asm/stacktrace.h>
#include <asm/processor.h>
#include <asm/debugreg.h>
#include <asm/atomic.h>
#include <asm/system.h>
#include <asm/unwind.h>
#include <asm/desc.h>
#include <asm/i387.h>
#include <asm/pgalloc.h>
#include <asm/proto.h>
#include <asm/pda.h>
#include <asm/traps.h>

#include <mach_traps.h>

int panic_on_unrecovered_nmi;
int kstack_depth_to_print = 12;
static unsigned int code_bytes = 64;
static int ignore_nmis;
static int die_counter;

static inline void conditional_sti(struct pt_regs *regs)
{
	if (regs->flags & X86_EFLAGS_IF)
		local_irq_enable();
}

static inline void preempt_conditional_sti(struct pt_regs *regs)
{
	inc_preempt_count();
	if (regs->flags & X86_EFLAGS_IF)
		local_irq_enable();
}

static inline void preempt_conditional_cli(struct pt_regs *regs)
{
	if (regs->flags & X86_EFLAGS_IF)
		local_irq_disable();
	/* Make sure to not schedule here because we could be running
	   on an exception stack. */
	dec_preempt_count();
}

void printk_address(unsigned long address, int reliable)
{
	printk(" [<%016lx>] %s%pS\n",
			address, reliable ?	"" : "? ", (void *) address);
}

static unsigned long *in_exception_stack(unsigned cpu, unsigned long stack,
					unsigned *usedp, char **idp)
{
	static char ids[][8] = {
		[DEBUG_STACK - 1] = "#DB",
		[NMI_STACK - 1] = "NMI",
		[DOUBLEFAULT_STACK - 1] = "#DF",
		[STACKFAULT_STACK - 1] = "#SS",
		[MCE_STACK - 1] = "#MC",
#if DEBUG_STKSZ > EXCEPTION_STKSZ
		[N_EXCEPTION_STACKS ...
			N_EXCEPTION_STACKS + DEBUG_STKSZ / EXCEPTION_STKSZ - 2] = "#DB[?]"
#endif
	};
	unsigned k;

	/*
	 * Iterate over all exception stacks, and figure out whether
	 * 'stack' is in one of them:
	 */
	for (k = 0; k < N_EXCEPTION_STACKS; k++) {
		unsigned long end = per_cpu(orig_ist, cpu).ist[k];
		/*
		 * Is 'stack' above this exception frame's end?
		 * If yes then skip to the next frame.
		 */
		if (stack >= end)
			continue;
		/*
		 * Is 'stack' above this exception frame's start address?
		 * If yes then we found the right frame.
		 */
		if (stack >= end - EXCEPTION_STKSZ) {
			/*
			 * Make sure we only iterate through an exception
			 * stack once. If it comes up for the second time
			 * then there's something wrong going on - just
			 * break out and return NULL:
			 */
			if (*usedp & (1U << k))
				break;
			*usedp |= 1U << k;
			*idp = ids[k];
			return (unsigned long *)end;
		}
		/*
		 * If this is a debug stack, and if it has a larger size than
		 * the usual exception stacks, then 'stack' might still
		 * be within the lower portion of the debug stack:
		 */
#if DEBUG_STKSZ > EXCEPTION_STKSZ
		if (k == DEBUG_STACK - 1 && stack >= end - DEBUG_STKSZ) {
			unsigned j = N_EXCEPTION_STACKS - 1;

			/*
			 * Black magic. A large debug stack is composed of
			 * multiple exception stack entries, which we
			 * iterate through now. Dont look:
			 */
			do {
				++j;
				end -= EXCEPTION_STKSZ;
				ids[j][4] = '1' + (j - N_EXCEPTION_STACKS);
			} while (stack < end - EXCEPTION_STKSZ);
			if (*usedp & (1U << j))
				break;
			*usedp |= 1U << j;
			*idp = ids[j];
			return (unsigned long *)end;
		}
#endif
	}
	return NULL;
}

/*
 * x86-64 can have up to three kernel stacks:
 * process stack
 * interrupt stack
 * severe exception (double fault, nmi, stack fault, debug, mce) hardware stack
 */

static inline int valid_stack_ptr(struct thread_info *tinfo,
			void *p, unsigned int size, void *end)
{
	void *t = tinfo;
	if (end) {
		if (p < end && p >= (end-THREAD_SIZE))
			return 1;
		else
			return 0;
	}
	return p > t && p < t + THREAD_SIZE - size;
}

/* The form of the top of the frame on the stack */
struct stack_frame {
	struct stack_frame *next_frame;
	unsigned long return_address;
};

static inline unsigned long
print_context_stack(struct thread_info *tinfo,
		unsigned long *stack, unsigned long bp,
		const struct stacktrace_ops *ops, void *data,
		unsigned long *end)
{
	struct stack_frame *frame = (struct stack_frame *)bp;

	while (valid_stack_ptr(tinfo, stack, sizeof(*stack), end)) {
		unsigned long addr;

		addr = *stack;
		if (__kernel_text_address(addr)) {
			if ((unsigned long) stack == bp + 8) {
				ops->address(data, addr, 1);
				frame = frame->next_frame;
				bp = (unsigned long) frame;
			} else {
				ops->address(data, addr, bp == 0);
			}
		}
		stack++;
	}
	return bp;
}

void dump_trace(struct task_struct *task, struct pt_regs *regs,
		unsigned long *stack, unsigned long bp,
		const struct stacktrace_ops *ops, void *data)
{
	const unsigned cpu = get_cpu();
	unsigned long *irqstack_end = (unsigned long *)cpu_pda(cpu)->irqstackptr;
	unsigned used = 0;
	struct thread_info *tinfo;

	if (!task)
		task = current;

	if (!stack) {
		unsigned long dummy;
		stack = &dummy;
		if (task && task != current)
			stack = (unsigned long *)task->thread.sp;
	}

#ifdef CONFIG_FRAME_POINTER
	if (!bp) {
		if (task == current) {
			/* Grab bp right from our regs */
			asm("movq %%rbp, %0" : "=r" (bp) : );
		} else {
			/* bp is the last reg pushed by switch_to */
			bp = *(unsigned long *) task->thread.sp;
		}
	}
#endif

	/*
	 * Print function call entries in all stacks, starting at the
	 * current stack address. If the stacks consist of nested
	 * exceptions
	 */
	tinfo = task_thread_info(task);
	for (;;) {
		char *id;
		unsigned long *estack_end;
		estack_end = in_exception_stack(cpu, (unsigned long)stack,
						&used, &id);

		if (estack_end) {
			if (ops->stack(data, id) < 0)
				break;

			bp = print_context_stack(tinfo, stack, bp, ops,
							data, estack_end);
			ops->stack(data, "<EOE>");
			/*
			 * We link to the next stack via the
			 * second-to-last pointer (index -2 to end) in the
			 * exception stack:
			 */
			stack = (unsigned long *) estack_end[-2];
			continue;
		}
		if (irqstack_end) {
			unsigned long *irqstack;
			irqstack = irqstack_end -
				(IRQSTACKSIZE - 64) / sizeof(*irqstack);

			if (stack >= irqstack && stack < irqstack_end) {
				if (ops->stack(data, "IRQ") < 0)
					break;
				bp = print_context_stack(tinfo, stack, bp,
						ops, data, irqstack_end);
				/*
				 * We link to the next stack (which would be
				 * the process stack normally) the last
				 * pointer (index -1 to end) in the IRQ stack:
				 */
				stack = (unsigned long *) (irqstack_end[-1]);
				irqstack_end = NULL;
				ops->stack(data, "EOI");
				continue;
			}
		}
		break;
	}

	/*
	 * This handles the process stack:
	 */
	bp = print_context_stack(tinfo, stack, bp, ops, data, NULL);
	put_cpu();
}
EXPORT_SYMBOL(dump_trace);

static void
print_trace_warning_symbol(void *data, char *msg, unsigned long symbol)
{
	print_symbol(msg, symbol);
	printk("\n");
}

static void print_trace_warning(void *data, char *msg)
{
	printk("%s\n", msg);
}

static int print_trace_stack(void *data, char *name)
{
	printk(" <%s> ", name);
	return 0;
}

static void print_trace_address(void *data, unsigned long addr, int reliable)
{
	touch_nmi_watchdog();
	printk_address(addr, reliable);
}

static const struct stacktrace_ops print_trace_ops = {
	.warning = print_trace_warning,
	.warning_symbol = print_trace_warning_symbol,
	.stack = print_trace_stack,
	.address = print_trace_address,
};

static void
show_trace_log_lvl(struct task_struct *task, struct pt_regs *regs,
		unsigned long *stack, unsigned long bp, char *log_lvl)
{
	printk("Call Trace:\n");
	dump_trace(task, regs, stack, bp, &print_trace_ops, log_lvl);
}

void show_trace(struct task_struct *task, struct pt_regs *regs,
		unsigned long *stack, unsigned long bp)
{
	show_trace_log_lvl(task, regs, stack, bp, "");
}

static void
show_stack_log_lvl(struct task_struct *task, struct pt_regs *regs,
		unsigned long *sp, unsigned long bp, char *log_lvl)
{
	unsigned long *stack;
	int i;
	const int cpu = smp_processor_id();
	unsigned long *irqstack_end =
		(unsigned long *) (cpu_pda(cpu)->irqstackptr);
	unsigned long *irqstack =
		(unsigned long *) (cpu_pda(cpu)->irqstackptr - IRQSTACKSIZE);

	/*
	 * debugging aid: "show_stack(NULL, NULL);" prints the
	 * back trace for this cpu.
	 */

	if (sp == NULL) {
		if (task)
			sp = (unsigned long *)task->thread.sp;
		else
			sp = (unsigned long *)&sp;
	}

	stack = sp;
	for (i = 0; i < kstack_depth_to_print; i++) {
		if (stack >= irqstack && stack <= irqstack_end) {
			if (stack == irqstack_end) {
				stack = (unsigned long *) (irqstack_end[-1]);
				printk(" <EOI> ");
			}
		} else {
		if (((long) stack & (THREAD_SIZE-1)) == 0)
			break;
		}
		if (i && ((i % 4) == 0))
			printk("\n");
		printk(" %016lx", *stack++);
		touch_nmi_watchdog();
	}
	printk("\n");
	show_trace_log_lvl(task, regs, sp, bp, log_lvl);
}

void show_stack(struct task_struct *task, unsigned long *sp)
{
	show_stack_log_lvl(task, NULL, sp, 0, "");
}

/*
 * The architecture-independent dump_stack generator
 */
void dump_stack(void)
{
	unsigned long bp = 0;
	unsigned long stack;

#ifdef CONFIG_FRAME_POINTER
	if (!bp)
		asm("movq %%rbp, %0" : "=r" (bp) : );
#endif

	printk("Pid: %d, comm: %.20s %s %s %.*s\n",
		current->pid, current->comm, print_tainted(),
		init_utsname()->release,
		(int)strcspn(init_utsname()->version, " "),
		init_utsname()->version);
	show_trace(NULL, NULL, &stack, bp);
}
EXPORT_SYMBOL(dump_stack);

void show_registers(struct pt_regs *regs)
{
	int i;
	unsigned long sp;
	const int cpu = smp_processor_id();
	struct task_struct *cur = cpu_pda(cpu)->pcurrent;

	sp = regs->sp;
	printk("CPU %d ", cpu);
	__show_regs(regs, 1);
	printk("Process %s (pid: %d, threadinfo %p, task %p)\n",
		cur->comm, cur->pid, task_thread_info(cur), cur);

	/*
	 * When in-kernel, we also print out the stack and code at the
	 * time of the fault..
	 */
	if (!user_mode(regs)) {
		unsigned int code_prologue = code_bytes * 43 / 64;
		unsigned int code_len = code_bytes;
		unsigned char c;
		u8 *ip;

		printk("Stack: ");
		show_stack_log_lvl(NULL, regs, (unsigned long *)sp,
				regs->bp, "");

		printk(KERN_EMERG "Code: ");

		ip = (u8 *)regs->ip - code_prologue;
		if (ip < (u8 *)PAGE_OFFSET || probe_kernel_address(ip, c)) {
			/* try starting at RIP */
			ip = (u8 *)regs->ip;
			code_len = code_len - code_prologue + 1;
		}
		for (i = 0; i < code_len; i++, ip++) {
			if (ip < (u8 *)PAGE_OFFSET ||
					probe_kernel_address(ip, c)) {
				printk(" Bad RIP value.");
				break;
			}
			if (ip == (u8 *)regs->ip)
				printk("<%02x> ", c);
			else
				printk("%02x ", c);
		}
	}
	printk("\n");
}

int is_valid_bugaddr(unsigned long ip)
{
	unsigned short ud2;

	if (__copy_from_user(&ud2, (const void __user *) ip, sizeof(ud2)))
		return 0;

	return ud2 == 0x0b0f;
}

static raw_spinlock_t die_lock = __RAW_SPIN_LOCK_UNLOCKED;
static int die_owner = -1;
static unsigned int die_nest_count;

unsigned __kprobes long oops_begin(void)
{
	int cpu;
	unsigned long flags;

	oops_enter();

	/* racy, but better than risking deadlock. */
	raw_local_irq_save(flags);
	cpu = smp_processor_id();
	if (!__raw_spin_trylock(&die_lock)) {
		if (cpu == die_owner)
			/* nested oops. should stop eventually */;
		else
			__raw_spin_lock(&die_lock);
	}
	die_nest_count++;
	die_owner = cpu;
	console_verbose();
	bust_spinlocks(1);
	return flags;
}

void __kprobes oops_end(unsigned long flags, struct pt_regs *regs, int signr)
{
	die_owner = -1;
	bust_spinlocks(0);
	die_nest_count--;
	if (!die_nest_count)
		/* Nest count reaches zero, release the lock. */
		__raw_spin_unlock(&die_lock);
	raw_local_irq_restore(flags);
	if (!regs) {
		oops_exit();
		return;
	}
	if (panic_on_oops)
		panic("Fatal exception");
	oops_exit();
	do_exit(signr);
}

int __kprobes __die(const char *str, struct pt_regs *regs, long err)
{
	printk(KERN_EMERG "%s: %04lx [%u] ", str, err & 0xffff, ++die_counter);
#ifdef CONFIG_PREEMPT
	printk("PREEMPT ");
#endif
#ifdef CONFIG_SMP
	printk("SMP ");
#endif
#ifdef CONFIG_DEBUG_PAGEALLOC
	printk("DEBUG_PAGEALLOC");
#endif
	printk("\n");
	if (notify_die(DIE_OOPS, str, regs, err,
			current->thread.trap_no, SIGSEGV) == NOTIFY_STOP)
		return 1;

	show_registers(regs);
	add_taint(TAINT_DIE);
	/* Executive summary in case the oops scrolled away */
	printk(KERN_ALERT "RIP ");
	printk_address(regs->ip, 1);
	printk(" RSP <%016lx>\n", regs->sp);
	if (kexec_should_crash(current))
		crash_kexec(regs);
	return 0;
}

void die(const char *str, struct pt_regs *regs, long err)
{
	unsigned long flags = oops_begin();

	if (!user_mode(regs))
		report_bug(regs->ip, regs);

	if (__die(str, regs, err))
		regs = NULL;
	oops_end(flags, regs, SIGSEGV);
}

notrace __kprobes void
die_nmi(char *str, struct pt_regs *regs, int do_panic)
{
	unsigned long flags;

	if (notify_die(DIE_NMIWATCHDOG, str, regs, 0, 2, SIGINT) == NOTIFY_STOP)
		return;

	flags = oops_begin();
	/*
	 * We are in trouble anyway, lets at least try
	 * to get a message out.
	 */
	printk(KERN_EMERG "%s", str);
	printk(" on CPU%d, ip %08lx, registers:\n",
		smp_processor_id(), regs->ip);
	show_registers(regs);
	if (kexec_should_crash(current))
		crash_kexec(regs);
	if (do_panic || panic_on_oops)
		panic("Non maskable interrupt");
	oops_end(flags, NULL, SIGBUS);
	nmi_exit();
	local_irq_enable();
	do_exit(SIGBUS);
}

static void __kprobes
do_trap(int trapnr, int signr, char *str, struct pt_regs *regs,
	long error_code, siginfo_t *info)
{
	struct task_struct *tsk = current;

	if (!user_mode(regs))
		goto kernel_trap;

	/*
	 * We want error_code and trap_no set for userspace faults and
	 * kernelspace faults which result in die(), but not
	 * kernelspace faults which are fixed up.  die() gives the
	 * process no chance to handle the signal and notice the
	 * kernel fault information, so that won't result in polluting
	 * the information about previously queued, but not yet
	 * delivered, faults.  See also do_general_protection below.
	 */
	tsk->thread.error_code = error_code;
	tsk->thread.trap_no = trapnr;

	if (show_unhandled_signals && unhandled_signal(tsk, signr) &&
	    printk_ratelimit()) {
		printk(KERN_INFO
		       "%s[%d] trap %s ip:%lx sp:%lx error:%lx",
		       tsk->comm, tsk->pid, str,
		       regs->ip, regs->sp, error_code);
		print_vma_addr(" in ", regs->ip);
		printk("\n");
	}

	if (info)
		force_sig_info(signr, info, tsk);
	else
		force_sig(signr, tsk);
	return;

kernel_trap:
	if (!fixup_exception(regs)) {
		tsk->thread.error_code = error_code;
		tsk->thread.trap_no = trapnr;
		die(str, regs, error_code);
	}
	return;
}

<<<<<<< HEAD
#define DO_ERROR(trapnr, signr, str, name)				\
=======
#define DO_ERROR(trapnr, signr, str, name) \
>>>>>>> c92c6b0e
asmlinkage void do_##name(struct pt_regs *regs, long error_code)	\
{									\
	if (notify_die(DIE_TRAP, str, regs, error_code, trapnr, signr)	\
							== NOTIFY_STOP)	\
		return;							\
	conditional_sti(regs);						\
	do_trap(trapnr, signr, str, regs, error_code, NULL);		\
}

#define DO_ERROR_INFO(trapnr, signr, str, name, sicode, siaddr)		\
asmlinkage void do_##name(struct pt_regs *regs, long error_code)	\
{									\
	siginfo_t info;							\
	info.si_signo = signr;						\
	info.si_errno = 0;						\
	info.si_code = sicode;						\
	info.si_addr = (void __user *)siaddr;				\
	if (notify_die(DIE_TRAP, str, regs, error_code, trapnr, signr)	\
							== NOTIFY_STOP)	\
		return;							\
	conditional_sti(regs);						\
	do_trap(trapnr, signr, str, regs, error_code, &info);		\
}

DO_ERROR_INFO(0, SIGFPE, "divide error", divide_error, FPE_INTDIV, regs->ip)
DO_ERROR(4, SIGSEGV, "overflow", overflow)
DO_ERROR(5, SIGSEGV, "bounds", bounds)
DO_ERROR_INFO(6, SIGILL, "invalid opcode", invalid_op, ILL_ILLOPN, regs->ip)
DO_ERROR(9, SIGFPE, "coprocessor segment overrun", coprocessor_segment_overrun)
DO_ERROR(10, SIGSEGV, "invalid TSS", invalid_TSS)
DO_ERROR(11, SIGBUS, "segment not present", segment_not_present)
DO_ERROR_INFO(17, SIGBUS, "alignment check", alignment_check, BUS_ADRALN, 0)

/* Runs on IST stack */
asmlinkage void do_stack_segment(struct pt_regs *regs, long error_code)
{
	if (notify_die(DIE_TRAP, "stack segment", regs, error_code,
			12, SIGBUS) == NOTIFY_STOP)
		return;
	preempt_conditional_sti(regs);
	do_trap(12, SIGBUS, "stack segment", regs, error_code, NULL);
	preempt_conditional_cli(regs);
}

asmlinkage void do_double_fault(struct pt_regs *regs, long error_code)
{
	static const char str[] = "double fault";
	struct task_struct *tsk = current;

	/* Return not checked because double check cannot be ignored */
	notify_die(DIE_TRAP, str, regs, error_code, 8, SIGSEGV);

	tsk->thread.error_code = error_code;
	tsk->thread.trap_no = 8;

	/* This is always a kernel trap and never fixable (and thus must
	   never return). */
	for (;;)
		die(str, regs, error_code);
}

asmlinkage void __kprobes
do_general_protection(struct pt_regs *regs, long error_code)
{
	struct task_struct *tsk;

	conditional_sti(regs);

	tsk = current;
	if (!user_mode(regs))
		goto gp_in_kernel;

	tsk->thread.error_code = error_code;
	tsk->thread.trap_no = 13;

	if (show_unhandled_signals && unhandled_signal(tsk, SIGSEGV) &&
			printk_ratelimit()) {
		printk(KERN_INFO
			"%s[%d] general protection ip:%lx sp:%lx error:%lx",
			tsk->comm, tsk->pid,
			regs->ip, regs->sp, error_code);
		print_vma_addr(" in ", regs->ip);
		printk("\n");
	}

	force_sig(SIGSEGV, tsk);
	return;

gp_in_kernel:
	if (fixup_exception(regs))
		return;

	tsk->thread.error_code = error_code;
	tsk->thread.trap_no = 13;
	if (notify_die(DIE_GPF, "general protection fault", regs,
				error_code, 13, SIGSEGV) == NOTIFY_STOP)
		return;
	die("general protection fault", regs, error_code);
}

static notrace __kprobes void
mem_parity_error(unsigned char reason, struct pt_regs *regs)
{
	printk(KERN_EMERG "Uhhuh. NMI received for unknown reason %02x.\n",
		reason);
	printk(KERN_EMERG "You have some hardware problem, likely on the PCI bus.\n");

#if defined(CONFIG_EDAC)
	if (edac_handler_set()) {
		edac_atomic_assert_error();
		return;
	}
#endif

	if (panic_on_unrecovered_nmi)
		panic("NMI: Not continuing");

	printk(KERN_EMERG "Dazed and confused, but trying to continue\n");

	/* Clear and disable the memory parity error line. */
	reason = (reason & 0xf) | 4;
	outb(reason, 0x61);
}

static notrace __kprobes void
io_check_error(unsigned char reason, struct pt_regs *regs)
{
	printk("NMI: IOCK error (debug interrupt?)\n");
	show_registers(regs);

	/* Re-enable the IOCK line, wait for a few seconds */
	reason = (reason & 0xf) | 8;
	outb(reason, 0x61);
	mdelay(2000);
	reason &= ~8;
	outb(reason, 0x61);
}

static notrace __kprobes void
unknown_nmi_error(unsigned char reason, struct pt_regs *regs)
{
	if (notify_die(DIE_NMIUNKNOWN, "nmi", regs, reason, 2, SIGINT) ==
			NOTIFY_STOP)
		return;
	printk(KERN_EMERG "Uhhuh. NMI received for unknown reason %02x.\n",
		reason);
	printk(KERN_EMERG "Do you have a strange power saving mode enabled?\n");

	if (panic_on_unrecovered_nmi)
		panic("NMI: Not continuing");

	printk(KERN_EMERG "Dazed and confused, but trying to continue\n");
}

/* Runs on IST stack. This code must keep interrupts off all the time.
   Nested NMIs are prevented by the CPU. */
asmlinkage notrace __kprobes void default_do_nmi(struct pt_regs *regs)
{
	unsigned char reason = 0;
	int cpu;

	cpu = smp_processor_id();

	/* Only the BSP gets external NMIs from the system. */
	if (!cpu)
		reason = get_nmi_reason();

	if (!(reason & 0xc0)) {
		if (notify_die(DIE_NMI_IPI, "nmi_ipi", regs, reason, 2, SIGINT)
								== NOTIFY_STOP)
			return;
		/*
		 * Ok, so this is none of the documented NMI sources,
		 * so it must be the NMI watchdog.
		 */
		if (nmi_watchdog_tick(regs, reason))
			return;
		if (!do_nmi_callback(regs, cpu))
			unknown_nmi_error(reason, regs);

		return;
	}
	if (notify_die(DIE_NMI, "nmi", regs, reason, 2, SIGINT) == NOTIFY_STOP)
		return;

	/* AK: following checks seem to be broken on modern chipsets. FIXME */
	if (reason & 0x80)
		mem_parity_error(reason, regs);
	if (reason & 0x40)
		io_check_error(reason, regs);
}

asmlinkage notrace __kprobes void
do_nmi(struct pt_regs *regs, long error_code)
{
	nmi_enter();

	add_pda(__nmi_count, 1);

	if (!ignore_nmis)
		default_do_nmi(regs);

	nmi_exit();
}

void stop_nmi(void)
{
	acpi_nmi_disable();
	ignore_nmis++;
}

void restart_nmi(void)
{
	ignore_nmis--;
	acpi_nmi_enable();
}

/* runs on IST stack. */
asmlinkage void __kprobes do_int3(struct pt_regs *regs, long error_code)
{
	if (notify_die(DIE_INT3, "int3", regs, error_code, 3, SIGTRAP)
			== NOTIFY_STOP)
		return;

	preempt_conditional_sti(regs);
	do_trap(3, SIGTRAP, "int3", regs, error_code, NULL);
	preempt_conditional_cli(regs);
}

/* Help handler running on IST stack to switch back to user stack
   for scheduling or signal handling. The actual stack switch is done in
   entry.S */
asmlinkage __kprobes struct pt_regs *sync_regs(struct pt_regs *eregs)
{
	struct pt_regs *regs = eregs;
	/* Did already sync */
	if (eregs == (struct pt_regs *)eregs->sp)
		;
	/* Exception from user space */
	else if (user_mode(eregs))
		regs = task_pt_regs(current);
	/* Exception from kernel and interrupts are enabled. Move to
	   kernel process stack. */
	else if (eregs->flags & X86_EFLAGS_IF)
		regs = (struct pt_regs *)(eregs->sp -= sizeof(struct pt_regs));
	if (eregs != regs)
		*regs = *eregs;
	return regs;
}

/* runs on IST stack. */
asmlinkage void __kprobes do_debug(struct pt_regs *regs,
				   unsigned long error_code)
{
	struct task_struct *tsk = current;
	unsigned long condition;
	siginfo_t info;

	get_debugreg(condition, 6);

	/*
	 * The processor cleared BTF, so don't mark that we need it set.
	 */
	clear_tsk_thread_flag(tsk, TIF_DEBUGCTLMSR);
	tsk->thread.debugctlmsr = 0;

	if (notify_die(DIE_DEBUG, "debug", regs, condition, error_code,
						SIGTRAP) == NOTIFY_STOP)
		return;

	preempt_conditional_sti(regs);

	/* Mask out spurious debug traps due to lazy DR7 setting */
	if (condition & (DR_TRAP0|DR_TRAP1|DR_TRAP2|DR_TRAP3)) {
		if (!tsk->thread.debugreg7)
			goto clear_dr7;
	}

	tsk->thread.debugreg6 = condition;

	/*
	 * Single-stepping through TF: make sure we ignore any events in
	 * kernel space (but re-enable TF when returning to user mode).
	 */
	if (condition & DR_STEP) {
		if (!user_mode(regs))
			goto clear_TF_reenable;
	}

	/* Ok, finally something we can handle */
	tsk->thread.trap_no = 1;
	tsk->thread.error_code = error_code;
	info.si_signo = SIGTRAP;
	info.si_errno = 0;
	info.si_code = TRAP_BRKPT;
	info.si_addr = user_mode(regs) ? (void __user *)regs->ip : NULL;
	force_sig_info(SIGTRAP, &info, tsk);

clear_dr7:
	set_debugreg(0, 7);
	preempt_conditional_cli(regs);
	return;

clear_TF_reenable:
	set_tsk_thread_flag(tsk, TIF_SINGLESTEP);
	regs->flags &= ~X86_EFLAGS_TF;
	preempt_conditional_cli(regs);
	return;
}

static int kernel_math_error(struct pt_regs *regs, const char *str, int trapnr)
{
	if (fixup_exception(regs))
		return 1;

	notify_die(DIE_GPF, str, regs, 0, trapnr, SIGFPE);
	/* Illegal floating point operation in the kernel */
	current->thread.trap_no = trapnr;
	die(str, regs, 0);
	return 0;
}

/*
 * Note that we play around with the 'TS' bit in an attempt to get
 * the correct behaviour even in the presence of the asynchronous
 * IRQ13 behaviour
 */
asmlinkage void do_coprocessor_error(struct pt_regs *regs)
{
	void __user *ip = (void __user *)(regs->ip);
	struct task_struct *task;
	siginfo_t info;
	unsigned short cwd, swd;

	conditional_sti(regs);
	if (!user_mode(regs) &&
	    kernel_math_error(regs, "kernel x87 math error", 16))
		return;

	/*
	 * Save the info for the exception handler and clear the error.
	 */
	task = current;
	save_init_fpu(task);
	task->thread.trap_no = 16;
	task->thread.error_code = 0;
	info.si_signo = SIGFPE;
	info.si_errno = 0;
	info.si_code = __SI_FAULT;
	info.si_addr = ip;
	/*
	 * (~cwd & swd) will mask out exceptions that are not set to unmasked
	 * status.  0x3f is the exception bits in these regs, 0x200 is the
	 * C1 reg you need in case of a stack fault, 0x040 is the stack
	 * fault bit.  We should only be taking one exception at a time,
	 * so if this combination doesn't produce any single exception,
	 * then we have a bad program that isn't synchronizing its FPU usage
	 * and it will suffer the consequences since we won't be able to
	 * fully reproduce the context of the exception
	 */
	cwd = get_fpu_cwd(task);
	swd = get_fpu_swd(task);
	switch (swd & ~cwd & 0x3f) {
	case 0x000: /* No unmasked exception */
	default: /* Multiple exceptions */
		break;
	case 0x001: /* Invalid Op */
		/*
		 * swd & 0x240 == 0x040: Stack Underflow
		 * swd & 0x240 == 0x240: Stack Overflow
		 * User must clear the SF bit (0x40) if set
		 */
		info.si_code = FPE_FLTINV;
		break;
	case 0x002: /* Denormalize */
	case 0x010: /* Underflow */
		info.si_code = FPE_FLTUND;
		break;
	case 0x004: /* Zero Divide */
		info.si_code = FPE_FLTDIV;
		break;
	case 0x008: /* Overflow */
		info.si_code = FPE_FLTOVF;
		break;
	case 0x020: /* Precision */
		info.si_code = FPE_FLTRES;
		break;
	}
	force_sig_info(SIGFPE, &info, task);
}

asmlinkage void bad_intr(void)
{
	printk("bad interrupt");
}

asmlinkage void do_simd_coprocessor_error(struct pt_regs *regs)
{
	void __user *ip = (void __user *)(regs->ip);
	struct task_struct *task;
	siginfo_t info;
	unsigned short mxcsr;

	conditional_sti(regs);
	if (!user_mode(regs) &&
			kernel_math_error(regs, "kernel simd math error", 19))
		return;

	/*
	 * Save the info for the exception handler and clear the error.
	 */
	task = current;
	save_init_fpu(task);
	task->thread.trap_no = 19;
	task->thread.error_code = 0;
	info.si_signo = SIGFPE;
	info.si_errno = 0;
	info.si_code = __SI_FAULT;
	info.si_addr = ip;
	/*
	 * The SIMD FPU exceptions are handled a little differently, as there
	 * is only a single status/control register.  Thus, to determine which
	 * unmasked exception was caught we must mask the exception mask bits
	 * at 0x1f80, and then use these to mask the exception bits at 0x3f.
	 */
	mxcsr = get_fpu_mxcsr(task);
	switch (~((mxcsr & 0x1f80) >> 7) & (mxcsr & 0x3f)) {
	case 0x000:
	default:
		break;
	case 0x001: /* Invalid Op */
		info.si_code = FPE_FLTINV;
		break;
	case 0x002: /* Denormalize */
	case 0x010: /* Underflow */
		info.si_code = FPE_FLTUND;
		break;
	case 0x004: /* Zero Divide */
		info.si_code = FPE_FLTDIV;
		break;
	case 0x008: /* Overflow */
		info.si_code = FPE_FLTOVF;
		break;
	case 0x020: /* Precision */
		info.si_code = FPE_FLTRES;
		break;
	}
	force_sig_info(SIGFPE, &info, task);
}

asmlinkage void do_spurious_interrupt_bug(struct pt_regs *regs)
{
}

asmlinkage void __attribute__((weak)) smp_thermal_interrupt(void)
{
}

asmlinkage void __attribute__((weak)) mce_threshold_interrupt(void)
{
}

/*
 * 'math_state_restore()' saves the current math information in the
 * old math state array, and gets the new ones from the current task
 *
 * Careful.. There are problems with IBM-designed IRQ13 behaviour.
 * Don't touch unless you *really* know how it works.
 */
asmlinkage void math_state_restore(void)
{
	struct task_struct *me = current;

	if (!used_math()) {
		local_irq_enable();
		/*
		 * does a slab alloc which can sleep
		 */
		if (init_fpu(me)) {
			/*
			 * ran out of memory!
			 */
			do_group_exit(SIGKILL);
			return;
		}
		local_irq_disable();
	}

	clts();				/* Allow maths ops (or we recurse) */
	/*
	 * Paranoid restore. send a SIGSEGV if we fail to restore the state.
	 */
	if (unlikely(restore_fpu_checking(me))) {
		stts();
		force_sig(SIGSEGV, me);
		return;
	}
	task_thread_info(me)->status |= TS_USEDFPU;
	me->fpu_counter++;
}
EXPORT_SYMBOL_GPL(math_state_restore);

void __init trap_init(void)
{
	set_intr_gate(0, &divide_error);
	set_intr_gate_ist(1, &debug, DEBUG_STACK);
	set_intr_gate_ist(2, &nmi, NMI_STACK);
	/* int3 can be called from all */
	set_system_gate_ist(3, &int3, DEBUG_STACK);
	/* int4 can be called from all */
	set_system_gate(4, &overflow);
	set_intr_gate(5, &bounds);
	set_intr_gate(6, &invalid_op);
	set_intr_gate(7, &device_not_available);
	set_intr_gate_ist(8, &double_fault, DOUBLEFAULT_STACK);
	set_intr_gate(9, &coprocessor_segment_overrun);
	set_intr_gate(10, &invalid_TSS);
	set_intr_gate(11, &segment_not_present);
	set_intr_gate_ist(12, &stack_segment, STACKFAULT_STACK);
	set_intr_gate(13, &general_protection);
	set_intr_gate(14, &page_fault);
	set_intr_gate(15, &spurious_interrupt_bug);
	set_intr_gate(16, &coprocessor_error);
	set_intr_gate(17, &alignment_check);
#ifdef CONFIG_X86_MCE
	set_intr_gate_ist(18, &machine_check, MCE_STACK);
#endif
	set_intr_gate(19, &simd_coprocessor_error);

#ifdef CONFIG_IA32_EMULATION
	set_system_gate(IA32_SYSCALL_VECTOR, ia32_syscall);
#endif
	/*
	 * Should be a barrier for any external CPU state:
	 */
	cpu_init();
}

static int __init oops_setup(char *s)
{
	if (!s)
		return -EINVAL;
	if (!strcmp(s, "panic"))
		panic_on_oops = 1;
	return 0;
}
early_param("oops", oops_setup);

static int __init kstack_setup(char *s)
{
	if (!s)
		return -EINVAL;
	kstack_depth_to_print = simple_strtoul(s, NULL, 0);
	return 0;
}
early_param("kstack", kstack_setup);

static int __init code_bytes_setup(char *s)
{
	code_bytes = simple_strtoul(s, NULL, 0);
	if (code_bytes > 8192)
		code_bytes = 8192;

	return 1;
}
__setup("code_bytes=", code_bytes_setup);<|MERGE_RESOLUTION|>--- conflicted
+++ resolved
@@ -640,11 +640,7 @@
 	return;
 }
 
-<<<<<<< HEAD
 #define DO_ERROR(trapnr, signr, str, name)				\
-=======
-#define DO_ERROR(trapnr, signr, str, name) \
->>>>>>> c92c6b0e
 asmlinkage void do_##name(struct pt_regs *regs, long error_code)	\
 {									\
 	if (notify_die(DIE_TRAP, str, regs, error_code, trapnr, signr)	\
