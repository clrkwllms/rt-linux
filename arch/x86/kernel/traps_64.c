/*
 *  Copyright (C) 1991, 1992  Linus Torvalds
 *  Copyright (C) 2000, 2001, 2002 Andi Kleen, SuSE Labs
 *
 *  Pentium III FXSR, SSE support
 *	Gareth Hughes <gareth@valinux.com>, May 2000
 */

/*
 * 'Traps.c' handles hardware traps and faults after we have saved some
 * state in 'entry.S'.
 */
#include <linux/sched.h>
#include <linux/kernel.h>
#include <linux/string.h>
#include <linux/errno.h>
#include <linux/ptrace.h>
#include <linux/timer.h>
#include <linux/mm.h>
#include <linux/init.h>
#include <linux/delay.h>
#include <linux/spinlock.h>
#include <linux/interrupt.h>
#include <linux/kallsyms.h>
#include <linux/module.h>
#include <linux/moduleparam.h>
#include <linux/nmi.h>
#include <linux/kprobes.h>
#include <linux/kexec.h>
#include <linux/unwind.h>
#include <linux/uaccess.h>
#include <linux/bug.h>
#include <linux/kdebug.h>
#include <linux/utsname.h>

#include <mach_traps.h>

#if defined(CONFIG_EDAC)
#include <linux/edac.h>
#endif

#include <asm/system.h>
#include <asm/io.h>
#include <asm/atomic.h>
#include <asm/debugreg.h>
#include <asm/desc.h>
#include <asm/i387.h>
#include <asm/processor.h>
#include <asm/unwind.h>
#include <asm/smp.h>
#include <asm/pgalloc.h>
#include <asm/pda.h>
#include <asm/proto.h>
#include <asm/nmi.h>
#include <asm/stacktrace.h>
#include <asm/kmemcheck.h>

asmlinkage void divide_error(void);
asmlinkage void debug(void);
asmlinkage void nmi(void);
asmlinkage void int3(void);
asmlinkage void overflow(void);
asmlinkage void bounds(void);
asmlinkage void invalid_op(void);
asmlinkage void device_not_available(void);
asmlinkage void double_fault(void);
asmlinkage void coprocessor_segment_overrun(void);
asmlinkage void invalid_TSS(void);
asmlinkage void segment_not_present(void);
asmlinkage void stack_segment(void);
asmlinkage void general_protection(void);
asmlinkage void page_fault(void);
asmlinkage void coprocessor_error(void);
asmlinkage void simd_coprocessor_error(void);
asmlinkage void alignment_check(void);
asmlinkage void machine_check(void);
asmlinkage void spurious_interrupt_bug(void);

int panic_on_unrecovered_nmi;
static unsigned int code_bytes = 64;
static unsigned ignore_nmis;

static inline void conditional_sti(struct pt_regs *regs)
{
	if (regs->flags & X86_EFLAGS_IF)
		local_irq_enable();
}

static inline void preempt_conditional_sti(struct pt_regs *regs)
{
	inc_preempt_count();
	if (regs->flags & X86_EFLAGS_IF)
		local_irq_enable();
}

static inline void preempt_conditional_cli(struct pt_regs *regs)
{
	if (regs->flags & X86_EFLAGS_IF)
		local_irq_disable();
	/* Make sure to not schedule here because we could be running
	   on an exception stack. */
	dec_preempt_count();
}

int kstack_depth_to_print = 12;

void printk_address(unsigned long address, int reliable)
{
#ifdef CONFIG_KALLSYMS
	unsigned long offset = 0, symsize;
	const char *symname;
	char *modname;
	char *delim = ":";
	char namebuf[KSYM_NAME_LEN];
	char reliab[4] = "";

	symname = kallsyms_lookup(address, &symsize, &offset,
					&modname, namebuf);
	if (!symname) {
		printk(" [<%016lx>]\n", address);
		return;
	}
	if (!reliable)
		strcpy(reliab, "? ");

	if (!modname)
		modname = delim = "";
	printk(" [<%016lx>] %s%s%s%s%s+0x%lx/0x%lx\n",
		address, reliab, delim, modname, delim, symname, offset, symsize);
#else
	printk(" [<%016lx>]\n", address);
#endif
}

static unsigned long *in_exception_stack(unsigned cpu, unsigned long stack,
					unsigned *usedp, char **idp)
{
	static char ids[][8] = {
		[DEBUG_STACK - 1] = "#DB",
		[NMI_STACK - 1] = "NMI",
		[DOUBLEFAULT_STACK - 1] = "#DF",
		[STACKFAULT_STACK - 1] = "#SS",
		[MCE_STACK - 1] = "#MC",
#if DEBUG_STKSZ > EXCEPTION_STKSZ
		[N_EXCEPTION_STACKS ... N_EXCEPTION_STACKS + DEBUG_STKSZ / EXCEPTION_STKSZ - 2] = "#DB[?]"
#endif
	};
	unsigned k;

	/*
	 * Iterate over all exception stacks, and figure out whether
	 * 'stack' is in one of them:
	 */
	for (k = 0; k < N_EXCEPTION_STACKS; k++) {
		unsigned long end = per_cpu(orig_ist, cpu).ist[k];
		/*
		 * Is 'stack' above this exception frame's end?
		 * If yes then skip to the next frame.
		 */
		if (stack >= end)
			continue;
		/*
		 * Is 'stack' above this exception frame's start address?
		 * If yes then we found the right frame.
		 */
		if (stack >= end - EXCEPTION_STKSZ) {
			/*
			 * Make sure we only iterate through an exception
			 * stack once. If it comes up for the second time
			 * then there's something wrong going on - just
			 * break out and return NULL:
			 */
			if (*usedp & (1U << k))
				break;
			*usedp |= 1U << k;
			*idp = ids[k];
			return (unsigned long *)end;
		}
		/*
		 * If this is a debug stack, and if it has a larger size than
		 * the usual exception stacks, then 'stack' might still
		 * be within the lower portion of the debug stack:
		 */
#if DEBUG_STKSZ > EXCEPTION_STKSZ
		if (k == DEBUG_STACK - 1 && stack >= end - DEBUG_STKSZ) {
			unsigned j = N_EXCEPTION_STACKS - 1;

			/*
			 * Black magic. A large debug stack is composed of
			 * multiple exception stack entries, which we
			 * iterate through now. Dont look:
			 */
			do {
				++j;
				end -= EXCEPTION_STKSZ;
				ids[j][4] = '1' + (j - N_EXCEPTION_STACKS);
			} while (stack < end - EXCEPTION_STKSZ);
			if (*usedp & (1U << j))
				break;
			*usedp |= 1U << j;
			*idp = ids[j];
			return (unsigned long *)end;
		}
#endif
	}
	return NULL;
}

#define MSG(txt) ops->warning(data, txt)

/*
 * x86-64 can have up to three kernel stacks: 
 * process stack
 * interrupt stack
 * severe exception (double fault, nmi, stack fault, debug, mce) hardware stack
 */

static inline int valid_stack_ptr(struct thread_info *tinfo,
			void *p, unsigned int size, void *end)
{
	void *t = tinfo;
	if (end) {
		if (p < end && p >= (end-THREAD_SIZE))
			return 1;
		else
			return 0;
	}
	return p > t && p < t + THREAD_SIZE - size;
}

/* The form of the top of the frame on the stack */
struct stack_frame {
	struct stack_frame *next_frame;
	unsigned long return_address;
};


static inline unsigned long print_context_stack(struct thread_info *tinfo,
				unsigned long *stack, unsigned long bp,
				const struct stacktrace_ops *ops, void *data,
				unsigned long *end)
{
	struct stack_frame *frame = (struct stack_frame *)bp;

	while (valid_stack_ptr(tinfo, stack, sizeof(*stack), end)) {
		unsigned long addr;

		addr = *stack;
		if (__kernel_text_address(addr)) {
			if ((unsigned long) stack == bp + 8) {
				ops->address(data, addr, 1);
				frame = frame->next_frame;
				bp = (unsigned long) frame;
			} else {
				ops->address(data, addr, bp == 0);
			}
		}
		stack++;
	}
	return bp;
}

void dump_trace(struct task_struct *tsk, struct pt_regs *regs,
		unsigned long *stack, unsigned long bp,
		const struct stacktrace_ops *ops, void *data)
{
	const unsigned cpu = get_cpu();
	unsigned long *irqstack_end = (unsigned long*)cpu_pda(cpu)->irqstackptr;
	unsigned used = 0;
	struct thread_info *tinfo;

	if (!tsk)
		tsk = current;
	tinfo = task_thread_info(tsk);

	if (!stack) {
		unsigned long dummy;
		stack = &dummy;
		if (tsk && tsk != current)
			stack = (unsigned long *)tsk->thread.sp;
	}

#ifdef CONFIG_FRAME_POINTER
	if (!bp) {
		if (tsk == current) {
			/* Grab bp right from our regs */
			asm("movq %%rbp, %0" : "=r" (bp):);
		} else {
			/* bp is the last reg pushed by switch_to */
			bp = *(unsigned long *) tsk->thread.sp;
		}
	}
#endif



	/*
	 * Print function call entries in all stacks, starting at the
	 * current stack address. If the stacks consist of nested
	 * exceptions
	 */
	for (;;) {
		char *id;
		unsigned long *estack_end;
		estack_end = in_exception_stack(cpu, (unsigned long)stack,
						&used, &id);

		if (estack_end) {
			if (ops->stack(data, id) < 0)
				break;

			bp = print_context_stack(tinfo, stack, bp, ops,
							data, estack_end);
			ops->stack(data, "<EOE>");
			/*
			 * We link to the next stack via the
			 * second-to-last pointer (index -2 to end) in the
			 * exception stack:
			 */
			stack = (unsigned long *) estack_end[-2];
			continue;
		}
		if (irqstack_end) {
			unsigned long *irqstack;
			irqstack = irqstack_end -
				(IRQSTACKSIZE - 64) / sizeof(*irqstack);

			if (stack >= irqstack && stack < irqstack_end) {
				if (ops->stack(data, "IRQ") < 0)
					break;
				bp = print_context_stack(tinfo, stack, bp,
						ops, data, irqstack_end);
				/*
				 * We link to the next stack (which would be
				 * the process stack normally) the last
				 * pointer (index -1 to end) in the IRQ stack:
				 */
				stack = (unsigned long *) (irqstack_end[-1]);
				irqstack_end = NULL;
				ops->stack(data, "EOI");
				continue;
			}
		}
		break;
	}

	/*
	 * This handles the process stack:
	 */
	bp = print_context_stack(tinfo, stack, bp, ops, data, NULL);
	put_cpu();
}
EXPORT_SYMBOL(dump_trace);

static void
print_trace_warning_symbol(void *data, char *msg, unsigned long symbol)
{
	print_symbol(msg, symbol);
	printk("\n");
}

static void print_trace_warning(void *data, char *msg)
{
	printk("%s\n", msg);
}

static int print_trace_stack(void *data, char *name)
{
	printk(" <%s> ", name);
	return 0;
}

static void print_trace_address(void *data, unsigned long addr, int reliable)
{
	touch_nmi_watchdog();
	printk_address(addr, reliable);
}

static const struct stacktrace_ops print_trace_ops = {
	.warning = print_trace_warning,
	.warning_symbol = print_trace_warning_symbol,
	.stack = print_trace_stack,
	.address = print_trace_address,
};

void
show_trace(struct task_struct *tsk, struct pt_regs *regs, unsigned long *stack,
		unsigned long bp)
{
	printk("\nCall Trace:\n");
	dump_trace(tsk, regs, stack, bp, &print_trace_ops, NULL);
	printk("\n");
}

static void
_show_stack(struct task_struct *tsk, struct pt_regs *regs, unsigned long *sp,
							unsigned long bp)
{
	unsigned long *stack;
	int i;
	const int cpu = smp_processor_id();
	unsigned long *irqstack_end = (unsigned long *) (cpu_pda(cpu)->irqstackptr);
	unsigned long *irqstack = (unsigned long *) (cpu_pda(cpu)->irqstackptr - IRQSTACKSIZE);

	// debugging aid: "show_stack(NULL, NULL);" prints the
	// back trace for this cpu.

	if (sp == NULL) {
		if (tsk)
			sp = (unsigned long *)tsk->thread.sp;
		else
			sp = (unsigned long *)&sp;
	}

	stack = sp;
	for(i=0; i < kstack_depth_to_print; i++) {
		if (stack >= irqstack && stack <= irqstack_end) {
			if (stack == irqstack_end) {
				stack = (unsigned long *) (irqstack_end[-1]);
				printk(" <EOI> ");
			}
		} else {
		if (((long) stack & (THREAD_SIZE-1)) == 0)
			break;
		}
		if (i && ((i % 4) == 0))
			printk("\n");
		printk(" %016lx", *stack++);
		touch_nmi_watchdog();
	}
	show_trace(tsk, regs, sp, bp);
}

void show_stack(struct task_struct *tsk, unsigned long * sp)
{
	_show_stack(tsk, NULL, sp, 0);
}

/*
 * The architecture-independent dump_stack generator
 */
void dump_stack(void)
{
	unsigned long dummy;
	unsigned long bp = 0;

#ifdef CONFIG_FRAME_POINTER
	if (!bp)
		asm("movq %%rbp, %0" : "=r" (bp):);
#endif

	printk("Pid: %d, comm: %.20s %s %s %.*s\n",
		current->pid, current->comm, print_tainted(),
		init_utsname()->release,
		(int)strcspn(init_utsname()->version, " "),
		init_utsname()->version);
	show_trace(NULL, NULL, &dummy, bp);
}

EXPORT_SYMBOL(dump_stack);

void show_registers(struct pt_regs *regs)
{
	int i;
	unsigned long sp;
	const int cpu = smp_processor_id();
	struct task_struct *cur = cpu_pda(cpu)->pcurrent;
	u8 *ip;
	unsigned int code_prologue = code_bytes * 43 / 64;
	unsigned int code_len = code_bytes;

	sp = regs->sp;
	ip = (u8 *) regs->ip - code_prologue;
	printk("CPU %d ", cpu);
	__show_regs(regs, 1);
	printk("Process %s (pid: %d, threadinfo %p, task %p)\n",
		cur->comm, cur->pid, task_thread_info(cur), cur);

	/*
	 * When in-kernel, we also print out the stack and code at the
	 * time of the fault..
	 */
	if (!user_mode(regs)) {
		unsigned char c;
		printk("Stack: ");
		_show_stack(NULL, regs, (unsigned long *)sp, regs->bp);
		printk("\n");

		printk(KERN_EMERG "Code: ");
		if (ip < (u8 *)PAGE_OFFSET || probe_kernel_address(ip, c)) {
			/* try starting at RIP */
			ip = (u8 *) regs->ip;
			code_len = code_len - code_prologue + 1;
		}
		for (i = 0; i < code_len; i++, ip++) {
			if (ip < (u8 *)PAGE_OFFSET ||
					probe_kernel_address(ip, c)) {
				printk(" Bad RIP value.");
				break;
			}
			if (ip == (u8 *)regs->ip)
				printk("<%02x> ", c);
			else
				printk("%02x ", c);
		}
	}
	printk("\n");
}	

int is_valid_bugaddr(unsigned long ip)
{
	unsigned short ud2;

	if (__copy_from_user(&ud2, (const void __user *) ip, sizeof(ud2)))
		return 0;

	return ud2 == 0x0b0f;
}

static raw_spinlock_t die_lock = __RAW_SPIN_LOCK_UNLOCKED;
static int die_owner = -1;
static unsigned int die_nest_count;

unsigned __kprobes long oops_begin(void)
{
	int cpu;
	unsigned long flags;

	oops_enter();

	/* racy, but better than risking deadlock. */
	raw_local_irq_save(flags);
	cpu = smp_processor_id();
	if (!__raw_spin_trylock(&die_lock)) {
		if (cpu == die_owner) 
			/* nested oops. should stop eventually */;
		else
			__raw_spin_lock(&die_lock);
	}
	die_nest_count++;
	die_owner = cpu;
	console_verbose();
	bust_spinlocks(1);
	return flags;
}

void __kprobes oops_end(unsigned long flags, struct pt_regs *regs, int signr)
{ 
	die_owner = -1;
	bust_spinlocks(0);
	die_nest_count--;
	if (!die_nest_count)
		/* Nest count reaches zero, release the lock. */
		__raw_spin_unlock(&die_lock);
	raw_local_irq_restore(flags);
	if (!regs) {
		oops_exit();
		return;
	}
	if (in_nmi())
		panic("Fatal exception in non-maskable interrupt");
	if (in_interrupt())
		panic("Fatal exception in interrupt");
	if (panic_on_oops)
		panic("Fatal exception");
	oops_exit();
	do_exit(signr);
}

int __kprobes __die(const char * str, struct pt_regs * regs, long err)
{
	static int die_counter;
	printk(KERN_EMERG "%s: %04lx [%u] ", str, err & 0xffff,++die_counter);
#ifdef CONFIG_PREEMPT
	printk("PREEMPT ");
#endif
#ifdef CONFIG_SMP
	printk("SMP ");
#endif
#ifdef CONFIG_DEBUG_PAGEALLOC
	printk("DEBUG_PAGEALLOC");
#endif
	printk("\n");
	if (notify_die(DIE_OOPS, str, regs, err, current->thread.trap_no, SIGSEGV) == NOTIFY_STOP)
		return 1;
	show_registers(regs);
	add_taint(TAINT_DIE);
	/* Executive summary in case the oops scrolled away */
	printk(KERN_ALERT "RIP ");
	printk_address(regs->ip, 1);
	printk(" RSP <%016lx>\n", regs->sp);
	if (kexec_should_crash(current))
		crash_kexec(regs);
	return 0;
}

void die(const char * str, struct pt_regs * regs, long err)
{
	unsigned long flags = oops_begin();

	if (!user_mode(regs))
		report_bug(regs->ip, regs);

	if (__die(str, regs, err))
		regs = NULL;
	oops_end(flags, regs, SIGSEGV);
}

notrace __kprobes void
die_nmi(char *str, struct pt_regs *regs, int do_panic)
{
	unsigned long flags;

	if (notify_die(DIE_NMIWATCHDOG, str, regs, 0, 2, SIGINT) ==
	    NOTIFY_STOP)
		return;

	flags = oops_begin();
	/*
	 * We are in trouble anyway, lets at least try
	 * to get a message out.
	 */
	printk(KERN_EMERG "%s", str);
	printk(" on CPU%d, ip %08lx, registers:\n",
		smp_processor_id(), regs->ip);
	show_registers(regs);
	if (kexec_should_crash(current))
		crash_kexec(regs);
	if (do_panic || panic_on_oops)
		panic("Non maskable interrupt");
	oops_end(flags, NULL, SIGBUS);
	nmi_exit();
	local_irq_enable();
	do_exit(SIGBUS);
}

static void __kprobes do_trap(int trapnr, int signr, char *str,
			      struct pt_regs * regs, long error_code,
			      siginfo_t *info)
{
	struct task_struct *tsk = current;

	if (user_mode(regs)) {
		/*
		 * We want error_code and trap_no set for userspace
		 * faults and kernelspace faults which result in
		 * die(), but not kernelspace faults which are fixed
		 * up.  die() gives the process no chance to handle
		 * the signal and notice the kernel fault information,
		 * so that won't result in polluting the information
		 * about previously queued, but not yet delivered,
		 * faults.  See also do_general_protection below.
		 */
		tsk->thread.error_code = error_code;
		tsk->thread.trap_no = trapnr;

		if (show_unhandled_signals && unhandled_signal(tsk, signr) &&
		    printk_ratelimit()) {
			printk(KERN_INFO
			       "%s[%d] trap %s ip:%lx sp:%lx error:%lx",
			       tsk->comm, tsk->pid, str,
			       regs->ip, regs->sp, error_code);
			print_vma_addr(" in ", regs->ip);
			printk("\n");
		}

		if (info)
			force_sig_info(signr, info, tsk);
		else
			force_sig(signr, tsk);
		return;
	}


	if (!fixup_exception(regs)) {
		tsk->thread.error_code = error_code;
		tsk->thread.trap_no = trapnr;
		die(str, regs, error_code);
	}
	return;
}

#define DO_ERROR(trapnr, signr, str, name) \
asmlinkage void do_##name(struct pt_regs * regs, long error_code) \
{ \
	if (notify_die(DIE_TRAP, str, regs, error_code, trapnr, signr) \
							== NOTIFY_STOP) \
		return; \
	conditional_sti(regs);						\
	do_trap(trapnr, signr, str, regs, error_code, NULL); \
}

#define DO_ERROR_INFO(trapnr, signr, str, name, sicode, siaddr) \
asmlinkage void do_##name(struct pt_regs * regs, long error_code) \
{ \
	siginfo_t info; \
	info.si_signo = signr; \
	info.si_errno = 0; \
	info.si_code = sicode; \
	info.si_addr = (void __user *)siaddr; \
	trace_hardirqs_fixup(); \
	if (notify_die(DIE_TRAP, str, regs, error_code, trapnr, signr) \
							== NOTIFY_STOP) \
		return; \
	conditional_sti(regs);						\
	do_trap(trapnr, signr, str, regs, error_code, &info); \
}

DO_ERROR_INFO( 0, SIGFPE,  "divide error", divide_error, FPE_INTDIV, regs->ip)
DO_ERROR( 4, SIGSEGV, "overflow", overflow)
DO_ERROR( 5, SIGSEGV, "bounds", bounds)
DO_ERROR_INFO( 6, SIGILL,  "invalid opcode", invalid_op, ILL_ILLOPN, regs->ip)
DO_ERROR( 9, SIGFPE,  "coprocessor segment overrun", coprocessor_segment_overrun)
DO_ERROR(10, SIGSEGV, "invalid TSS", invalid_TSS)
DO_ERROR(11, SIGBUS,  "segment not present", segment_not_present)
DO_ERROR_INFO(17, SIGBUS, "alignment check", alignment_check, BUS_ADRALN, 0)

/* Runs on IST stack */
asmlinkage void do_stack_segment(struct pt_regs *regs, long error_code)
{
	if (notify_die(DIE_TRAP, "stack segment", regs, error_code,
			12, SIGBUS) == NOTIFY_STOP)
		return;
	preempt_conditional_sti(regs);
	do_trap(12, SIGBUS, "stack segment", regs, error_code, NULL);
	preempt_conditional_cli(regs);
}

asmlinkage void do_double_fault(struct pt_regs * regs, long error_code)
{
	static const char str[] = "double fault";
	struct task_struct *tsk = current;

	/* Return not checked because double check cannot be ignored */
	notify_die(DIE_TRAP, str, regs, error_code, 8, SIGSEGV);

	tsk->thread.error_code = error_code;
	tsk->thread.trap_no = 8;

	/* This is always a kernel trap and never fixable (and thus must
	   never return). */
	for (;;)
		die(str, regs, error_code);
}

asmlinkage void __kprobes do_general_protection(struct pt_regs * regs,
						long error_code)
{
	struct task_struct *tsk = current;

	conditional_sti(regs);

	if (user_mode(regs)) {
		tsk->thread.error_code = error_code;
		tsk->thread.trap_no = 13;

		if (show_unhandled_signals && unhandled_signal(tsk, SIGSEGV) &&
		    printk_ratelimit()) {
			printk(KERN_INFO
		       "%s[%d] general protection ip:%lx sp:%lx error:%lx",
			       tsk->comm, tsk->pid,
			       regs->ip, regs->sp, error_code);
			print_vma_addr(" in ", regs->ip);
			printk("\n");
		}

		force_sig(SIGSEGV, tsk);
		return;
	} 

	if (fixup_exception(regs))
		return;

	tsk->thread.error_code = error_code;
	tsk->thread.trap_no = 13;
	if (notify_die(DIE_GPF, "general protection fault", regs,
				error_code, 13, SIGSEGV) == NOTIFY_STOP)
		return;
	die("general protection fault", regs, error_code);
}

static notrace __kprobes void
mem_parity_error(unsigned char reason, struct pt_regs * regs)
{
	printk(KERN_EMERG "Uhhuh. NMI received for unknown reason %02x.\n",
		reason);
	printk(KERN_EMERG "You have some hardware problem, likely on the PCI bus.\n");

#if defined(CONFIG_EDAC)
	if(edac_handler_set()) {
		edac_atomic_assert_error();
		return;
	}
#endif

	if (panic_on_unrecovered_nmi)
		panic("NMI: Not continuing");

	printk(KERN_EMERG "Dazed and confused, but trying to continue\n");

	/* Clear and disable the memory parity error line. */
	reason = (reason & 0xf) | 4;
	outb(reason, 0x61);
}

static notrace __kprobes void
io_check_error(unsigned char reason, struct pt_regs * regs)
{
	printk("NMI: IOCK error (debug interrupt?)\n");
	show_registers(regs);

	/* Re-enable the IOCK line, wait for a few seconds */
	reason = (reason & 0xf) | 8;
	outb(reason, 0x61);
	mdelay(2000);
	reason &= ~8;
	outb(reason, 0x61);
}

static notrace __kprobes void
unknown_nmi_error(unsigned char reason, struct pt_regs * regs)
{
	if (notify_die(DIE_NMIUNKNOWN, "nmi", regs, reason, 2, SIGINT) == NOTIFY_STOP)
		return;
	printk(KERN_EMERG "Uhhuh. NMI received for unknown reason %02x.\n",
		reason);
	printk(KERN_EMERG "Do you have a strange power saving mode enabled?\n");

	if (panic_on_unrecovered_nmi)
		panic("NMI: Not continuing");

	printk(KERN_EMERG "Dazed and confused, but trying to continue\n");
}

/* Runs on IST stack. This code must keep interrupts off all the time.
   Nested NMIs are prevented by the CPU. */
asmlinkage notrace  __kprobes void default_do_nmi(struct pt_regs *regs)
{
	unsigned char reason = 0;
	int cpu;

	cpu = smp_processor_id();

	/* Only the BSP gets external NMIs from the system.  */
	if (!cpu)
		reason = get_nmi_reason();

	if (!(reason & 0xc0)) {
		if (notify_die(DIE_NMI_IPI, "nmi_ipi", regs, reason, 2, SIGINT)
								== NOTIFY_STOP)
			return;
		/*
		 * Ok, so this is none of the documented NMI sources,
		 * so it must be the NMI watchdog.
		 */
		if (nmi_watchdog_tick(regs,reason))
			return;
		if (!do_nmi_callback(regs,cpu))
			unknown_nmi_error(reason, regs);

		return;
	}
	if (notify_die(DIE_NMI, "nmi", regs, reason, 2, SIGINT) == NOTIFY_STOP)
		return; 

	/* AK: following checks seem to be broken on modern chipsets. FIXME */

	if (reason & 0x80)
		mem_parity_error(reason, regs);
	if (reason & 0x40)
		io_check_error(reason, regs);
}

asmlinkage notrace __kprobes void
do_nmi(struct pt_regs *regs, long error_code)
{
	nmi_enter();
	add_pda(__nmi_count, 1);
	if (!ignore_nmis)
		default_do_nmi(regs);
	nmi_exit();
}

void stop_nmi(void)
{
<<<<<<< HEAD
	acpi_nmi_disable();
=======
	nmi_acpi_disable();
>>>>>>> 6a4f04c5
	ignore_nmis++;
}

void restart_nmi(void)
{
	ignore_nmis--;
<<<<<<< HEAD
	acpi_nmi_enable();
=======
	nmi_acpi_enable();
>>>>>>> 6a4f04c5
}

/* runs on IST stack. */
asmlinkage void __kprobes do_int3(struct pt_regs * regs, long error_code)
{
	trace_hardirqs_fixup();

	if (notify_die(DIE_INT3, "int3", regs, error_code, 3, SIGTRAP) == NOTIFY_STOP) {
		return;
	}
	preempt_conditional_sti(regs);
	do_trap(3, SIGTRAP, "int3", regs, error_code, NULL);
	preempt_conditional_cli(regs);
}

/* Help handler running on IST stack to switch back to user stack
   for scheduling or signal handling. The actual stack switch is done in
   entry.S */
asmlinkage __kprobes struct pt_regs *sync_regs(struct pt_regs *eregs)
{
	struct pt_regs *regs = eregs;
	/* Did already sync */
	if (eregs == (struct pt_regs *)eregs->sp)
		;
	/* Exception from user space */
	else if (user_mode(eregs))
		regs = task_pt_regs(current);
	/* Exception from kernel and interrupts are enabled. Move to
 	   kernel process stack. */
	else if (eregs->flags & X86_EFLAGS_IF)
		regs = (struct pt_regs *)(eregs->sp -= sizeof(struct pt_regs));
	if (eregs != regs)
		*regs = *eregs;
	return regs;
}

/* runs on IST stack. */
asmlinkage void __kprobes do_debug(struct pt_regs * regs,
				   unsigned long error_code)
{
	unsigned long condition;
	struct task_struct *tsk = current;
	siginfo_t info;

	trace_hardirqs_fixup();

	get_debugreg(condition, 6);

	/* Catch kmemcheck conditions first of all! */
	if (condition & DR_STEP) {
		if (kmemcheck_active(regs)) {
			kmemcheck_hide(regs);
			return;
		}
	}

	/*
	 * The processor cleared BTF, so don't mark that we need it set.
	 */
	clear_tsk_thread_flag(tsk, TIF_DEBUGCTLMSR);
	tsk->thread.debugctlmsr = 0;

	if (notify_die(DIE_DEBUG, "debug", regs, condition, error_code,
						SIGTRAP) == NOTIFY_STOP)
		return;

	preempt_conditional_sti(regs);

	/* Mask out spurious debug traps due to lazy DR7 setting */
	if (condition & (DR_TRAP0|DR_TRAP1|DR_TRAP2|DR_TRAP3)) {
		if (!tsk->thread.debugreg7) { 
			goto clear_dr7;
		}
	}

	tsk->thread.debugreg6 = condition;


	/*
	 * Single-stepping through TF: make sure we ignore any events in
	 * kernel space (but re-enable TF when returning to user mode).
	 */
	if (condition & DR_STEP) {
                if (!user_mode(regs))
                       goto clear_TF_reenable;
	}

	/* Ok, finally something we can handle */
	tsk->thread.trap_no = 1;
	tsk->thread.error_code = error_code;
	info.si_signo = SIGTRAP;
	info.si_errno = 0;
	info.si_code = TRAP_BRKPT;
	info.si_addr = user_mode(regs) ? (void __user *)regs->ip : NULL;
	force_sig_info(SIGTRAP, &info, tsk);

clear_dr7:
	set_debugreg(0UL, 7);
	preempt_conditional_cli(regs);
	return;

clear_TF_reenable:
	set_tsk_thread_flag(tsk, TIF_SINGLESTEP);
	regs->flags &= ~X86_EFLAGS_TF;
	preempt_conditional_cli(regs);
}

static int kernel_math_error(struct pt_regs *regs, const char *str, int trapnr)
{
	if (fixup_exception(regs))
		return 1;

	notify_die(DIE_GPF, str, regs, 0, trapnr, SIGFPE);
	/* Illegal floating point operation in the kernel */
	current->thread.trap_no = trapnr;
	die(str, regs, 0);
	return 0;
}

/*
 * Note that we play around with the 'TS' bit in an attempt to get
 * the correct behaviour even in the presence of the asynchronous
 * IRQ13 behaviour
 */
asmlinkage void do_coprocessor_error(struct pt_regs *regs)
{
	void __user *ip = (void __user *)(regs->ip);
	struct task_struct * task;
	siginfo_t info;
	unsigned short cwd, swd;

	conditional_sti(regs);
	if (!user_mode(regs) &&
	    kernel_math_error(regs, "kernel x87 math error", 16))
		return;

	/*
	 * Save the info for the exception handler and clear the error.
	 */
	task = current;
	save_init_fpu(task);
	task->thread.trap_no = 16;
	task->thread.error_code = 0;
	info.si_signo = SIGFPE;
	info.si_errno = 0;
	info.si_code = __SI_FAULT;
	info.si_addr = ip;
	/*
	 * (~cwd & swd) will mask out exceptions that are not set to unmasked
	 * status.  0x3f is the exception bits in these regs, 0x200 is the
	 * C1 reg you need in case of a stack fault, 0x040 is the stack
	 * fault bit.  We should only be taking one exception at a time,
	 * so if this combination doesn't produce any single exception,
	 * then we have a bad program that isn't synchronizing its FPU usage
	 * and it will suffer the consequences since we won't be able to
	 * fully reproduce the context of the exception
	 */
	cwd = get_fpu_cwd(task);
	swd = get_fpu_swd(task);
	switch (swd & ~cwd & 0x3f) {
		case 0x000:
		default:
			break;
		case 0x001: /* Invalid Op */
			/*
			 * swd & 0x240 == 0x040: Stack Underflow
			 * swd & 0x240 == 0x240: Stack Overflow
			 * User must clear the SF bit (0x40) if set
			 */
			info.si_code = FPE_FLTINV;
			break;
		case 0x002: /* Denormalize */
		case 0x010: /* Underflow */
			info.si_code = FPE_FLTUND;
			break;
		case 0x004: /* Zero Divide */
			info.si_code = FPE_FLTDIV;
			break;
		case 0x008: /* Overflow */
			info.si_code = FPE_FLTOVF;
			break;
		case 0x020: /* Precision */
			info.si_code = FPE_FLTRES;
			break;
	}
	force_sig_info(SIGFPE, &info, task);
}

asmlinkage void bad_intr(void)
{
	printk("bad interrupt"); 
}

asmlinkage void do_simd_coprocessor_error(struct pt_regs *regs)
{
	void __user *ip = (void __user *)(regs->ip);
	struct task_struct * task;
	siginfo_t info;
	unsigned short mxcsr;

	conditional_sti(regs);
	if (!user_mode(regs) &&
        	kernel_math_error(regs, "kernel simd math error", 19))
		return;

	/*
	 * Save the info for the exception handler and clear the error.
	 */
	task = current;
	save_init_fpu(task);
	task->thread.trap_no = 19;
	task->thread.error_code = 0;
	info.si_signo = SIGFPE;
	info.si_errno = 0;
	info.si_code = __SI_FAULT;
	info.si_addr = ip;
	/*
	 * The SIMD FPU exceptions are handled a little differently, as there
	 * is only a single status/control register.  Thus, to determine which
	 * unmasked exception was caught we must mask the exception mask bits
	 * at 0x1f80, and then use these to mask the exception bits at 0x3f.
	 */
	mxcsr = get_fpu_mxcsr(task);
	switch (~((mxcsr & 0x1f80) >> 7) & (mxcsr & 0x3f)) {
		case 0x000:
		default:
			break;
		case 0x001: /* Invalid Op */
			info.si_code = FPE_FLTINV;
			break;
		case 0x002: /* Denormalize */
		case 0x010: /* Underflow */
			info.si_code = FPE_FLTUND;
			break;
		case 0x004: /* Zero Divide */
			info.si_code = FPE_FLTDIV;
			break;
		case 0x008: /* Overflow */
			info.si_code = FPE_FLTOVF;
			break;
		case 0x020: /* Precision */
			info.si_code = FPE_FLTRES;
			break;
	}
	force_sig_info(SIGFPE, &info, task);
}

asmlinkage void do_spurious_interrupt_bug(struct pt_regs * regs)
{
}

asmlinkage void __attribute__((weak)) smp_thermal_interrupt(void)
{
}

asmlinkage void __attribute__((weak)) mce_threshold_interrupt(void)
{
}

/*
 *  'math_state_restore()' saves the current math information in the
 * old math state array, and gets the new ones from the current task
 *
 * Careful.. There are problems with IBM-designed IRQ13 behaviour.
 * Don't touch unless you *really* know how it works.
 */
asmlinkage void math_state_restore(void)
{
	struct task_struct *me = current;

	if (!used_math()) {
		local_irq_enable();
		/*
		 * does a slab alloc which can sleep
		 */
		if (init_fpu(me)) {
			/*
			 * ran out of memory!
			 */
			do_group_exit(SIGKILL);
			return;
		}
		local_irq_disable();
	}

	clts();			/* Allow maths ops (or we recurse) */
	restore_fpu_checking(&me->thread.xstate->fxsave);
	task_thread_info(me)->status |= TS_USEDFPU;
	me->fpu_counter++;
}
EXPORT_SYMBOL_GPL(math_state_restore);

void __init trap_init(void)
{
	set_intr_gate(0,&divide_error);
	set_intr_gate_ist(1,&debug,DEBUG_STACK);
	set_intr_gate_ist(2,&nmi,NMI_STACK);
 	set_system_gate_ist(3,&int3,DEBUG_STACK); /* int3 can be called from all */
	set_system_gate(4,&overflow);	/* int4 can be called from all */
	set_intr_gate(5,&bounds);
	set_intr_gate(6,&invalid_op);
	set_intr_gate(7,&device_not_available);
	set_intr_gate_ist(8,&double_fault, DOUBLEFAULT_STACK);
	set_intr_gate(9,&coprocessor_segment_overrun);
	set_intr_gate(10,&invalid_TSS);
	set_intr_gate(11,&segment_not_present);
	set_intr_gate_ist(12,&stack_segment,STACKFAULT_STACK);
	set_intr_gate(13,&general_protection);
	set_intr_gate(14,&page_fault);
	set_intr_gate(15,&spurious_interrupt_bug);
	set_intr_gate(16,&coprocessor_error);
	set_intr_gate(17,&alignment_check);
#ifdef CONFIG_X86_MCE
	set_intr_gate_ist(18,&machine_check, MCE_STACK); 
#endif
	set_intr_gate(19,&simd_coprocessor_error);

#ifdef CONFIG_IA32_EMULATION
	set_system_gate(IA32_SYSCALL_VECTOR, ia32_syscall);
#endif
       
	/*
	 * initialize the per thread extended state:
	 */
        init_thread_xstate();
	/*
	 * Should be a barrier for any external CPU state.
	 */
	cpu_init();
}


static int __init oops_setup(char *s)
{ 
	if (!s)
		return -EINVAL;
	if (!strcmp(s, "panic"))
		panic_on_oops = 1;
	return 0;
} 
early_param("oops", oops_setup);

static int __init kstack_setup(char *s)
{
	if (!s)
		return -EINVAL;
	kstack_depth_to_print = simple_strtoul(s,NULL,0);
	return 0;
}
early_param("kstack", kstack_setup);


static int __init code_bytes_setup(char *s)
{
	code_bytes = simple_strtoul(s, NULL, 0);
	if (code_bytes > 8192)
		code_bytes = 8192;

	return 1;
}
__setup("code_bytes=", code_bytes_setup);<|MERGE_RESOLUTION|>--- conflicted
+++ resolved
@@ -883,22 +883,14 @@
 
 void stop_nmi(void)
 {
-<<<<<<< HEAD
-	acpi_nmi_disable();
-=======
 	nmi_acpi_disable();
->>>>>>> 6a4f04c5
 	ignore_nmis++;
 }
 
 void restart_nmi(void)
 {
 	ignore_nmis--;
-<<<<<<< HEAD
-	acpi_nmi_enable();
-=======
 	nmi_acpi_enable();
->>>>>>> 6a4f04c5
 }
 
 /* runs on IST stack. */
