--- conflicted
+++ resolved
@@ -173,12 +173,10 @@
 	*(.x86_cpu_dev.init)
   }
   __x86_cpu_dev_end = .;
-<<<<<<< HEAD
-=======
+  SECURITY_INIT
 
   DYN_ARRAY_INIT(8)
 
->>>>>>> b64425da
   SECURITY_INIT
 
   . = ALIGN(8);
