--- conflicted
+++ resolved
@@ -173,10 +173,6 @@
 	*(.x86_cpu_dev.init)
   }
   __x86_cpu_dev_end = .;
-<<<<<<< HEAD
-  SECURITY_INIT
-=======
->>>>>>> b3aec6ed
 
   DYN_ARRAY_INIT(8)
 
