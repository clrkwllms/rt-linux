/*
 * Common EFI (Extensible Firmware Interface) support functions
 * Based on Extensible Firmware Interface Specification version 1.0
 *
 * Copyright (C) 1999 VA Linux Systems
 * Copyright (C) 1999 Walt Drummond <drummond@valinux.com>
 * Copyright (C) 1999-2002 Hewlett-Packard Co.
 *	David Mosberger-Tang <davidm@hpl.hp.com>
 *	Stephane Eranian <eranian@hpl.hp.com>
 * Copyright (C) 2005-2008 Intel Co.
 *	Fenghua Yu <fenghua.yu@intel.com>
 *	Bibo Mao <bibo.mao@intel.com>
 *	Chandramouli Narayanan <mouli@linux.intel.com>
 *	Huang Ying <ying.huang@intel.com>
 *
 * Copied from efi_32.c to eliminate the duplicated code between EFI
 * 32/64 support code. --ying 2007-10-26
 *
 * All EFI Runtime Services are not implemented yet as EFI only
 * supports physical mode addressing on SoftSDV. This is to be fixed
 * in a future version.  --drummond 1999-07-20
 *
 * Implemented EFI runtime services and virtual mode calls.  --davidm
 *
 * Goutham Rao: <goutham.rao@intel.com>
 *	Skip non-WB memory and ignore empty memory ranges.
 */

#include <linux/kernel.h>
#include <linux/init.h>
#include <linux/efi.h>
#include <linux/bootmem.h>
#include <linux/spinlock.h>
#include <linux/uaccess.h>
#include <linux/time.h>
#include <linux/io.h>
#include <linux/reboot.h>
#include <linux/bcd.h>

#include <asm/setup.h>
#include <asm/efi.h>
#include <asm/time.h>
#include <asm/cacheflush.h>
#include <asm/tlbflush.h>

#define EFI_DEBUG	1
#define PFX 		"EFI: "

int efi_enabled;
EXPORT_SYMBOL(efi_enabled);

struct efi efi;
EXPORT_SYMBOL(efi);

struct efi_memory_map memmap;

static struct efi efi_phys __initdata;
static efi_system_table_t efi_systab __initdata;

static int __init setup_noefi(char *arg)
{
	efi_enabled = 0;
	return 0;
}
early_param("noefi", setup_noefi);

static efi_status_t virt_efi_get_time(efi_time_t *tm, efi_time_cap_t *tc)
{
	return efi_call_virt2(get_time, tm, tc);
}

static efi_status_t virt_efi_set_time(efi_time_t *tm)
{
	return efi_call_virt1(set_time, tm);
}

static efi_status_t virt_efi_get_wakeup_time(efi_bool_t *enabled,
					     efi_bool_t *pending,
					     efi_time_t *tm)
{
	return efi_call_virt3(get_wakeup_time,
			      enabled, pending, tm);
}

static efi_status_t virt_efi_set_wakeup_time(efi_bool_t enabled, efi_time_t *tm)
{
	return efi_call_virt2(set_wakeup_time,
			      enabled, tm);
}

static efi_status_t virt_efi_get_variable(efi_char16_t *name,
					  efi_guid_t *vendor,
					  u32 *attr,
					  unsigned long *data_size,
					  void *data)
{
	return efi_call_virt5(get_variable,
			      name, vendor, attr,
			      data_size, data);
}

static efi_status_t virt_efi_get_next_variable(unsigned long *name_size,
					       efi_char16_t *name,
					       efi_guid_t *vendor)
{
	return efi_call_virt3(get_next_variable,
			      name_size, name, vendor);
}

static efi_status_t virt_efi_set_variable(efi_char16_t *name,
					  efi_guid_t *vendor,
					  unsigned long attr,
					  unsigned long data_size,
					  void *data)
{
	return efi_call_virt5(set_variable,
			      name, vendor, attr,
			      data_size, data);
}

static efi_status_t virt_efi_get_next_high_mono_count(u32 *count)
{
	return efi_call_virt1(get_next_high_mono_count, count);
}

static void virt_efi_reset_system(int reset_type,
				  efi_status_t status,
				  unsigned long data_size,
				  efi_char16_t *data)
{
	efi_call_virt4(reset_system, reset_type, status,
		       data_size, data);
}

static efi_status_t virt_efi_set_virtual_address_map(
	unsigned long memory_map_size,
	unsigned long descriptor_size,
	u32 descriptor_version,
	efi_memory_desc_t *virtual_map)
{
	return efi_call_virt4(set_virtual_address_map,
			      memory_map_size, descriptor_size,
			      descriptor_version, virtual_map);
}

static efi_status_t __init phys_efi_set_virtual_address_map(
	unsigned long memory_map_size,
	unsigned long descriptor_size,
	u32 descriptor_version,
	efi_memory_desc_t *virtual_map)
{
	efi_status_t status;

	efi_call_phys_prelog();
	status = efi_call_phys4(efi_phys.set_virtual_address_map,
				memory_map_size, descriptor_size,
				descriptor_version, virtual_map);
	efi_call_phys_epilog();
	return status;
}

static efi_status_t __init phys_efi_get_time(efi_time_t *tm,
					     efi_time_cap_t *tc)
{
	efi_status_t status;

	efi_call_phys_prelog();
	status = efi_call_phys2(efi_phys.get_time, tm, tc);
	efi_call_phys_epilog();
	return status;
}

int efi_set_rtc_mmss(unsigned long nowtime)
{
	int real_seconds, real_minutes;
	efi_status_t 	status;
	efi_time_t 	eft;
	efi_time_cap_t 	cap;

	status = efi.get_time(&eft, &cap);
	if (status != EFI_SUCCESS) {
		printk(KERN_ERR "Oops: efitime: can't read time!\n");
		return -1;
	}

	real_seconds = nowtime % 60;
	real_minutes = nowtime / 60;
	if (((abs(real_minutes - eft.minute) + 15)/30) & 1)
		real_minutes += 30;
	real_minutes %= 60;
	eft.minute = real_minutes;
	eft.second = real_seconds;

	status = efi.set_time(&eft);
	if (status != EFI_SUCCESS) {
		printk(KERN_ERR "Oops: efitime: can't write time!\n");
		return -1;
	}
	return 0;
}

unsigned long efi_get_time(void)
{
	efi_status_t status;
	efi_time_t eft;
	efi_time_cap_t cap;

	status = efi.get_time(&eft, &cap);
	if (status != EFI_SUCCESS)
		printk(KERN_ERR "Oops: efitime: can't read time!\n");

	return mktime(eft.year, eft.month, eft.day, eft.hour,
		      eft.minute, eft.second);
}

/*
 * Tell the kernel about the EFI memory map.  This might include
 * more than the max 128 entries that can fit in the e820 legacy
 * (zeropage) memory map.
 */

static void __init add_efi_memmap(void)
{
	void *p;

	for (p = memmap.map; p < memmap.map_end; p += memmap.desc_size) {
		efi_memory_desc_t *md = p;
		unsigned long long start = md->phys_addr;
		unsigned long long size = md->num_pages << EFI_PAGE_SHIFT;
		int e820_type;

		if (md->attribute & EFI_MEMORY_WB)
			e820_type = E820_RAM;
		else
			e820_type = E820_RESERVED;
		e820_add_region(start, size, e820_type);
	}
	sanitize_e820_map(e820.map, ARRAY_SIZE(e820.map), &e820.nr_map);
}

void __init efi_reserve_early(void)
{
	unsigned long pmap;

<<<<<<< HEAD
	pmap = boot_params.efi_info.efi_memmap;
#ifdef CONFIG_X86_64
	pmap += (__u64)boot_params.efi_info.efi_memmap_hi << 32;
=======
#ifdef CONFIG_X86_32
	pmap = boot_params.efi_info.efi_memmap;
#else
	pmap = (boot_params.efi_info.efi_memmap |
		((__u64)boot_params.efi_info.efi_memmap_hi<<32));
>>>>>>> 6ee997c9
#endif
	memmap.phys_map = (void *)pmap;
	memmap.nr_map = boot_params.efi_info.efi_memmap_size /
		boot_params.efi_info.efi_memdesc_size;
	memmap.desc_version = boot_params.efi_info.efi_memdesc_version;
	memmap.desc_size = boot_params.efi_info.efi_memdesc_size;
	reserve_early(pmap, pmap + memmap.nr_map * memmap.desc_size,
		      "EFI memmap");
}

#if EFI_DEBUG
static void __init print_efi_memmap(void)
{
	efi_memory_desc_t *md;
	void *p;
	int i;

	for (p = memmap.map, i = 0;
	     p < memmap.map_end;
	     p += memmap.desc_size, i++) {
		md = p;
		printk(KERN_INFO PFX "mem%02u: type=%u, attr=0x%llx, "
			"range=[0x%016llx-0x%016llx) (%lluMB)\n",
			i, md->type, md->attribute, md->phys_addr,
			md->phys_addr + (md->num_pages << EFI_PAGE_SHIFT),
			(md->num_pages >> (20 - EFI_PAGE_SHIFT)));
	}
}
#endif  /*  EFI_DEBUG  */

void __init efi_init(void)
{
	efi_config_table_t *config_tables;
	efi_runtime_services_t *runtime;
	efi_char16_t *c16;
	char vendor[100] = "unknown";
	int i = 0;
	void *tmp;

	efi_phys.systab = (efi_system_table_t *)boot_params.efi_info.efi_systab;
<<<<<<< HEAD
#ifdef CONFIG_X86_64
	efi_phys.systab = (void *)efi_phys.systab +
		((__u64)boot_params.efi_info.efi_systab_hi<<32);
=======
#else
	efi_phys.systab = (efi_system_table_t *)
		(boot_params.efi_info.efi_systab |
		 ((__u64)boot_params.efi_info.efi_systab_hi<<32));
>>>>>>> 6ee997c9
#endif

	efi.systab = early_ioremap((unsigned long)efi_phys.systab,
				   sizeof(efi_system_table_t));
	if (efi.systab == NULL)
		printk(KERN_ERR "Couldn't map the EFI system table!\n");
	memcpy(&efi_systab, efi.systab, sizeof(efi_system_table_t));
	early_iounmap(efi.systab, sizeof(efi_system_table_t));
	efi.systab = &efi_systab;

	/*
	 * Verify the EFI Table
	 */
	if (efi.systab->hdr.signature != EFI_SYSTEM_TABLE_SIGNATURE)
		printk(KERN_ERR "EFI system table signature incorrect!\n");
	if ((efi.systab->hdr.revision >> 16) == 0)
		printk(KERN_ERR "Warning: EFI system table version "
		       "%d.%02d, expected 1.00 or greater!\n",
		       efi.systab->hdr.revision >> 16,
		       efi.systab->hdr.revision & 0xffff);

	/*
	 * Show what we know for posterity
	 */
	c16 = tmp = early_ioremap(efi.systab->fw_vendor, 2);
	if (c16) {
		for (i = 0; i < sizeof(vendor) && *c16; ++i)
			vendor[i] = *c16++;
		vendor[i] = '\0';
	} else
		printk(KERN_ERR PFX "Could not map the firmware vendor!\n");
	early_iounmap(tmp, 2);

	printk(KERN_INFO "EFI v%u.%.02u by %s \n",
	       efi.systab->hdr.revision >> 16,
	       efi.systab->hdr.revision & 0xffff, vendor);

	/*
	 * Let's see what config tables the firmware passed to us.
	 */
	config_tables = early_ioremap(
		efi.systab->tables,
		efi.systab->nr_tables * sizeof(efi_config_table_t));
	if (config_tables == NULL)
		printk(KERN_ERR "Could not map EFI Configuration Table!\n");

	printk(KERN_INFO);
	for (i = 0; i < efi.systab->nr_tables; i++) {
		if (!efi_guidcmp(config_tables[i].guid, MPS_TABLE_GUID)) {
			efi.mps = config_tables[i].table;
			printk(" MPS=0x%lx ", config_tables[i].table);
		} else if (!efi_guidcmp(config_tables[i].guid,
					ACPI_20_TABLE_GUID)) {
			efi.acpi20 = config_tables[i].table;
			printk(" ACPI 2.0=0x%lx ", config_tables[i].table);
		} else if (!efi_guidcmp(config_tables[i].guid,
					ACPI_TABLE_GUID)) {
			efi.acpi = config_tables[i].table;
			printk(" ACPI=0x%lx ", config_tables[i].table);
		} else if (!efi_guidcmp(config_tables[i].guid,
					SMBIOS_TABLE_GUID)) {
			efi.smbios = config_tables[i].table;
			printk(" SMBIOS=0x%lx ", config_tables[i].table);
		} else if (!efi_guidcmp(config_tables[i].guid,
					HCDP_TABLE_GUID)) {
			efi.hcdp = config_tables[i].table;
			printk(" HCDP=0x%lx ", config_tables[i].table);
		} else if (!efi_guidcmp(config_tables[i].guid,
					UGA_IO_PROTOCOL_GUID)) {
			efi.uga = config_tables[i].table;
			printk(" UGA=0x%lx ", config_tables[i].table);
		}
	}
	printk("\n");
	early_iounmap(config_tables,
			  efi.systab->nr_tables * sizeof(efi_config_table_t));

	/*
	 * Check out the runtime services table. We need to map
	 * the runtime services table so that we can grab the physical
	 * address of several of the EFI runtime functions, needed to
	 * set the firmware into virtual mode.
	 */
	runtime = early_ioremap((unsigned long)efi.systab->runtime,
				sizeof(efi_runtime_services_t));
	if (runtime != NULL) {
		/*
		 * We will only need *early* access to the following
		 * two EFI runtime services before set_virtual_address_map
		 * is invoked.
		 */
		efi_phys.get_time = (efi_get_time_t *)runtime->get_time;
		efi_phys.set_virtual_address_map =
			(efi_set_virtual_address_map_t *)
			runtime->set_virtual_address_map;
		/*
		 * Make efi_get_time can be called before entering
		 * virtual mode.
		 */
		efi.get_time = phys_efi_get_time;
	} else
		printk(KERN_ERR "Could not map the EFI runtime service "
		       "table!\n");
	early_iounmap(runtime, sizeof(efi_runtime_services_t));

	/* Map the EFI memory map */
	memmap.map = early_ioremap((unsigned long)memmap.phys_map,
				   memmap.nr_map * memmap.desc_size);
	if (memmap.map == NULL)
		printk(KERN_ERR "Could not map the EFI memory map!\n");
	memmap.map_end = memmap.map + (memmap.nr_map * memmap.desc_size);
	if (memmap.desc_size != sizeof(efi_memory_desc_t))
		printk(KERN_WARNING "Kernel-defined memdesc"
		       "doesn't match the one from EFI!\n");
	add_efi_memmap();

	/* Setup for EFI runtime service */
	reboot_type = BOOT_EFI;

#if EFI_DEBUG
	print_efi_memmap();
#endif
}

static void __init runtime_code_page_mkexec(void)
{
	efi_memory_desc_t *md;
	void *p;
	u64 addr, npages;

	/* Make EFI runtime service code area executable */
	for (p = memmap.map; p < memmap.map_end; p += memmap.desc_size) {
		md = p;

		if (md->type != EFI_RUNTIME_SERVICES_CODE)
			continue;

		addr = md->virt_addr;
		npages = md->num_pages;
		memrange_efi_to_native(&addr, &npages);
		set_memory_x(addr, npages);
	}
}

/*
 * This function will switch the EFI runtime services to virtual mode.
 * Essentially, look through the EFI memmap and map every region that
 * has the runtime attribute bit set in its memory descriptor and update
 * that memory descriptor with the virtual address obtained from ioremap().
 * This enables the runtime services to be called without having to
 * thunk back into physical mode for every invocation.
 */
void __init efi_enter_virtual_mode(void)
{
	efi_memory_desc_t *md;
	efi_status_t status;
	unsigned long size;
	u64 end, systab, addr, npages;
	void *p, *va;

	efi.systab = NULL;
	for (p = memmap.map; p < memmap.map_end; p += memmap.desc_size) {
		md = p;
		if (!(md->attribute & EFI_MEMORY_RUNTIME))
			continue;

		size = md->num_pages << EFI_PAGE_SHIFT;
		end = md->phys_addr + size;

		if (PFN_UP(end) <= max_pfn_mapped)
			va = __va(md->phys_addr);
		else
			va = efi_ioremap(md->phys_addr, size);

		md->virt_addr = (u64) (unsigned long) va;

		if (!va) {
			printk(KERN_ERR PFX "ioremap of 0x%llX failed!\n",
			       (unsigned long long)md->phys_addr);
			continue;
		}

		if (!(md->attribute & EFI_MEMORY_WB)) {
			addr = md->virt_addr;
			npages = md->num_pages;
			memrange_efi_to_native(&addr, &npages);
			set_memory_uc(addr, npages);
		}

		systab = (u64) (unsigned long) efi_phys.systab;
		if (md->phys_addr <= systab && systab < end) {
			systab += md->virt_addr - md->phys_addr;
			efi.systab = (efi_system_table_t *) (unsigned long) systab;
		}
	}

	BUG_ON(!efi.systab);

	status = phys_efi_set_virtual_address_map(
		memmap.desc_size * memmap.nr_map,
		memmap.desc_size,
		memmap.desc_version,
		memmap.phys_map);

	if (status != EFI_SUCCESS) {
		printk(KERN_ALERT "Unable to switch EFI into virtual mode "
		       "(status=%lx)!\n", status);
		panic("EFI call to SetVirtualAddressMap() failed!");
	}

	/*
	 * Now that EFI is in virtual mode, update the function
	 * pointers in the runtime service table to the new virtual addresses.
	 *
	 * Call EFI services through wrapper functions.
	 */
	efi.get_time = virt_efi_get_time;
	efi.set_time = virt_efi_set_time;
	efi.get_wakeup_time = virt_efi_get_wakeup_time;
	efi.set_wakeup_time = virt_efi_set_wakeup_time;
	efi.get_variable = virt_efi_get_variable;
	efi.get_next_variable = virt_efi_get_next_variable;
	efi.set_variable = virt_efi_set_variable;
	efi.get_next_high_mono_count = virt_efi_get_next_high_mono_count;
	efi.reset_system = virt_efi_reset_system;
	efi.set_virtual_address_map = virt_efi_set_virtual_address_map;
	if (__supported_pte_mask & _PAGE_NX)
		runtime_code_page_mkexec();
	early_iounmap(memmap.map, memmap.nr_map * memmap.desc_size);
	memmap.map = NULL;
}

/*
 * Convenience functions to obtain memory types and attributes
 */
u32 efi_mem_type(unsigned long phys_addr)
{
	efi_memory_desc_t *md;
	void *p;

	for (p = memmap.map; p < memmap.map_end; p += memmap.desc_size) {
		md = p;
		if ((md->phys_addr <= phys_addr) &&
		    (phys_addr < (md->phys_addr +
				  (md->num_pages << EFI_PAGE_SHIFT))))
			return md->type;
	}
	return 0;
}

u64 efi_mem_attributes(unsigned long phys_addr)
{
	efi_memory_desc_t *md;
	void *p;

	for (p = memmap.map; p < memmap.map_end; p += memmap.desc_size) {
		md = p;
		if ((md->phys_addr <= phys_addr) &&
		    (phys_addr < (md->phys_addr +
				  (md->num_pages << EFI_PAGE_SHIFT))))
			return md->attribute;
	}
	return 0;
}<|MERGE_RESOLUTION|>--- conflicted
+++ resolved
@@ -242,17 +242,11 @@
 {
 	unsigned long pmap;
 
-<<<<<<< HEAD
-	pmap = boot_params.efi_info.efi_memmap;
-#ifdef CONFIG_X86_64
-	pmap += (__u64)boot_params.efi_info.efi_memmap_hi << 32;
-=======
 #ifdef CONFIG_X86_32
 	pmap = boot_params.efi_info.efi_memmap;
 #else
 	pmap = (boot_params.efi_info.efi_memmap |
 		((__u64)boot_params.efi_info.efi_memmap_hi<<32));
->>>>>>> 6ee997c9
 #endif
 	memmap.phys_map = (void *)pmap;
 	memmap.nr_map = boot_params.efi_info.efi_memmap_size /
@@ -292,17 +286,12 @@
 	int i = 0;
 	void *tmp;
 
+#ifdef CONFIG_X86_32
 	efi_phys.systab = (efi_system_table_t *)boot_params.efi_info.efi_systab;
-<<<<<<< HEAD
-#ifdef CONFIG_X86_64
-	efi_phys.systab = (void *)efi_phys.systab +
-		((__u64)boot_params.efi_info.efi_systab_hi<<32);
-=======
 #else
 	efi_phys.systab = (efi_system_table_t *)
 		(boot_params.efi_info.efi_systab |
 		 ((__u64)boot_params.efi_info.efi_systab_hi<<32));
->>>>>>> 6ee997c9
 #endif
 
 	efi.systab = early_ioremap((unsigned long)efi_phys.systab,
