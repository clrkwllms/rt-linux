/*
 * Some of the code in this file has been gleaned from the 64 bit 
 * discontigmem support code base.
 *
 * Copyright (C) 2002, IBM Corp.
 *
 * All rights reserved.          
 *
 * This program is free software; you can redistribute it and/or modify
 * it under the terms of the GNU General Public License as published by
 * the Free Software Foundation; either version 2 of the License, or
 * (at your option) any later version.
 *
 * This program is distributed in the hope that it will be useful, but
 * WITHOUT ANY WARRANTY; without even the implied warranty of
 * MERCHANTABILITY OR FITNESS FOR A PARTICULAR PURPOSE, GOOD TITLE or
 * NON INFRINGEMENT.  See the GNU General Public License for more
 * details.
 *
 * You should have received a copy of the GNU General Public License
 * along with this program; if not, write to the Free Software
 * Foundation, Inc., 675 Mass Ave, Cambridge, MA 02139, USA.
 *
 * Send feedback to Pat Gaughen <gone@us.ibm.com>
 */
#include <linux/mm.h>
#include <linux/bootmem.h>
#include <linux/mmzone.h>
#include <linux/acpi.h>
#include <linux/nodemask.h>
#include <asm/srat.h>
#include <asm/topology.h>
#include <asm/smp.h>
#include <asm/e820.h>

/*
 * proximity macros and definitions
 */
#define NODE_ARRAY_INDEX(x)	((x) / 8)	/* 8 bits/char */
#define NODE_ARRAY_OFFSET(x)	((x) % 8)	/* 8 bits/char */
#define BMAP_SET(bmap, bit)	((bmap)[NODE_ARRAY_INDEX(bit)] |= 1 << NODE_ARRAY_OFFSET(bit))
#define BMAP_TEST(bmap, bit)	((bmap)[NODE_ARRAY_INDEX(bit)] & (1 << NODE_ARRAY_OFFSET(bit)))
/* bitmap length; _PXM is at most 255 */
#define PXM_BITMAP_LEN (MAX_PXM_DOMAINS / 8) 
static u8 __initdata pxm_bitmap[PXM_BITMAP_LEN];	/* bitmap of proximity domains */

#define MAX_CHUNKS_PER_NODE	3
#define MAXCHUNKS		(MAX_CHUNKS_PER_NODE * MAX_NUMNODES)
struct node_memory_chunk_s {
	unsigned long	start_pfn;
	unsigned long	end_pfn;
	u8	pxm;		// proximity domain of node
	u8	nid;		// which cnode contains this chunk?
	u8	bank;		// which mem bank on this node
};
static struct node_memory_chunk_s __initdata node_memory_chunk[MAXCHUNKS];

static int __initdata num_memory_chunks; /* total number of memory chunks */
static u8 __initdata apicid_to_pxm[MAX_APICID];

int numa_off __initdata;
int acpi_numa __initdata;

static __init void bad_srat(void)
{
        printk(KERN_ERR "SRAT: SRAT not used.\n");
        acpi_numa = -1;
	num_memory_chunks = 0;
}

static __init inline int srat_disabled(void)
{
	return numa_off || acpi_numa < 0;
}

/* Identify CPU proximity domains */
void __init
acpi_numa_processor_affinity_init(struct acpi_srat_cpu_affinity *cpu_affinity)
{
	if (srat_disabled())
		return;
	if (cpu_affinity->header.length !=
	     sizeof(struct acpi_srat_cpu_affinity)) {
		bad_srat();
		return;
	}

	if ((cpu_affinity->flags & ACPI_SRAT_CPU_ENABLED) == 0)
		return;		/* empty entry */

	/* mark this node as "seen" in node bitmap */
	BMAP_SET(pxm_bitmap, cpu_affinity->proximity_domain_lo);

	apicid_to_pxm[cpu_affinity->apic_id] = cpu_affinity->proximity_domain_lo;

	printk("CPU 0x%02X in proximity domain 0x%02X\n",
		cpu_affinity->apic_id, cpu_affinity->proximity_domain_lo);
}

/*
 * Identify memory proximity domains and hot-remove capabilities.
 * Fill node memory chunk list structure.
 */
void __init
acpi_numa_memory_affinity_init(struct acpi_srat_mem_affinity *memory_affinity)
{
	unsigned long long paddr, size;
	unsigned long start_pfn, end_pfn;
	u8 pxm;
	struct node_memory_chunk_s *p, *q, *pend;

	if (srat_disabled())
		return;
	if (memory_affinity->header.length !=
	     sizeof(struct acpi_srat_mem_affinity)) {
		bad_srat();
		return;
	}

	if ((memory_affinity->flags & ACPI_SRAT_MEM_ENABLED) == 0)
		return;		/* empty entry */

	pxm = memory_affinity->proximity_domain & 0xff;

	/* mark this node as "seen" in node bitmap */
	BMAP_SET(pxm_bitmap, pxm);

	/* calculate info for memory chunk structure */
	paddr = memory_affinity->base_address;
	size = memory_affinity->length;

	start_pfn = paddr >> PAGE_SHIFT;
	end_pfn = (paddr + size) >> PAGE_SHIFT;


	if (num_memory_chunks >= MAXCHUNKS) {
		printk("Too many mem chunks in SRAT. Ignoring %lld MBytes at %llx\n",
			size/(1024*1024), paddr);
		return;
	}

	/* Insertion sort based on base address */
	pend = &node_memory_chunk[num_memory_chunks];
	for (p = &node_memory_chunk[0]; p < pend; p++) {
		if (start_pfn < p->start_pfn)
			break;
	}
	if (p < pend) {
		for (q = pend; q >= p; q--)
			*(q + 1) = *q;
	}
	p->start_pfn = start_pfn;
	p->end_pfn = end_pfn;
	p->pxm = pxm;

	num_memory_chunks++;

	printk("Memory range 0x%lX to 0x%lX (type 0x%X) in proximity domain 0x%02X %s\n",
		start_pfn, end_pfn,
		memory_affinity->memory_type,
		pxm,
		((memory_affinity->flags & ACPI_SRAT_MEM_HOT_PLUGGABLE) ?
		 "enabled and removable" : "enabled" ) );
}

/* Callback for SLIT parsing */
void __init acpi_numa_slit_init(struct acpi_table_slit *slit)
{
}

void acpi_numa_arch_fixup(void)
{
}
/*
 * The SRAT table always lists ascending addresses, so can always
 * assume that the first "start" address that you see is the real
 * start of the node, and that the current "end" address is after
 * the previous one.
 */
static __init void node_read_chunk(int nid, struct node_memory_chunk_s *memory_chunk)
{
	/*
	 * Only add present memory as told by the e820.
	 * There is no guarantee from the SRAT that the memory it
	 * enumerates is present at boot time because it represents
	 * *possible* memory hotplug areas the same as normal RAM.
	 */
	if (memory_chunk->start_pfn >= max_pfn) {
		printk (KERN_INFO "Ignoring SRAT pfns: 0x%08lx -> %08lx\n",
			memory_chunk->start_pfn, memory_chunk->end_pfn);
		return;
	}
	if (memory_chunk->nid != nid)
		return;

	if (!node_has_online_mem(nid))
		node_start_pfn[nid] = memory_chunk->start_pfn;

	if (node_start_pfn[nid] > memory_chunk->start_pfn)
		node_start_pfn[nid] = memory_chunk->start_pfn;

	if (node_end_pfn[nid] < memory_chunk->end_pfn)
		node_end_pfn[nid] = memory_chunk->end_pfn;
}

int __init get_memcfg_from_srat(void)
{
	int i, j, nid;


	if (srat_disabled())
		goto out_fail;

	if (num_memory_chunks == 0) {
		printk("could not finy any ACPI SRAT memory areas.\n");
		goto out_fail;
	}

	/* Calculate total number of nodes in system from PXM bitmap and create
	 * a set of sequential node IDs starting at zero.  (ACPI doesn't seem
	 * to specify the range of _PXM values.)
	 */
	/*
	 * MCD - we no longer HAVE to number nodes sequentially.  PXM domain
	 * numbers could go as high as 256, and MAX_NUMNODES for i386 is typically
	 * 32, so we will continue numbering them in this manner until MAX_NUMNODES
	 * approaches MAX_PXM_DOMAINS for i386.
	 */
	nodes_clear(node_online_map);
	for (i = 0; i < MAX_PXM_DOMAINS; i++) {
		if (BMAP_TEST(pxm_bitmap, i)) {
			int nid = acpi_map_pxm_to_node(i);
			node_set_online(nid);
		}
	}
	BUG_ON(num_online_nodes() == 0);

	/* set cnode id in memory chunk structure */
	for (i = 0; i < num_memory_chunks; i++)
		node_memory_chunk[i].nid = pxm_to_node(node_memory_chunk[i].pxm);

	printk("pxm bitmap: ");
	for (i = 0; i < sizeof(pxm_bitmap); i++) {
		printk("%02X ", pxm_bitmap[i]);
	}
	printk("\n");
	printk("Number of logical nodes in system = %d\n", num_online_nodes());
	printk("Number of memory chunks in system = %d\n", num_memory_chunks);

	for (i = 0; i < MAX_APICID; i++)
		apicid_2_node[i] = pxm_to_node(apicid_to_pxm[i]);

	for (j = 0; j < num_memory_chunks; j++){
		struct node_memory_chunk_s * chunk = &node_memory_chunk[j];
		printk("chunk %d nid %d start_pfn %08lx end_pfn %08lx\n",
		       j, chunk->nid, chunk->start_pfn, chunk->end_pfn);
		node_read_chunk(chunk->nid, chunk);
		e820_register_active_regions(chunk->nid, chunk->start_pfn,
					     min(chunk->end_pfn, max_pfn));
	}

	for_each_online_node(nid) {
		unsigned long start = node_start_pfn[nid];
		unsigned long end = min(node_end_pfn[nid], max_pfn);

		memory_present(nid, start, end);
		node_remap_size[nid] = node_memmap_size_bytes(nid, start, end);
	}
	return 1;
out_fail:
<<<<<<< HEAD
	return 0;
}

struct acpi_static_rsdt {
	struct acpi_table_rsdt table;
	u32 padding[32]; /* Allow for 32 more table entries */
};

int __init get_memcfg_from_srat(void)
{
	struct acpi_table_header *header = NULL;
	struct acpi_table_rsdp *rsdp = NULL;
	struct acpi_table_rsdt *rsdt = NULL;
	acpi_native_uint rsdp_address = 0;
	struct acpi_static_rsdt saved_rsdt;
	int tables = 0;
	int i = 0;

	rsdp_address = acpi_os_get_root_pointer();
	if (!rsdp_address) {
		printk("%s: System description tables not found\n",
		       __func__);
		goto out_err;
	}

	printk("%s: assigning address to rsdp\n", __func__);
	rsdp = (struct acpi_table_rsdp *)(u32)rsdp_address;
	if (!rsdp) {
		printk("%s: Didn't find ACPI root!\n", __func__);
		goto out_err;
	}

	printk(KERN_INFO "%.8s v%d [%.6s]\n", rsdp->signature, rsdp->revision,
		rsdp->oem_id);

	if (strncmp(rsdp->signature, ACPI_SIG_RSDP,strlen(ACPI_SIG_RSDP))) {
		printk(KERN_WARNING "%s: RSDP table signature incorrect\n", __func__);
		goto out_err;
	}

	rsdt = (struct acpi_table_rsdt *)
	    early_ioremap(rsdp->rsdt_physical_address, sizeof(saved_rsdt));

	if (!rsdt) {
		printk(KERN_WARNING
		       "%s: ACPI: Invalid root system description tables (RSDT)\n",
		       __func__);
		goto out_err;
	}

	header = &rsdt->header;

	if (strncmp(header->signature, ACPI_SIG_RSDT, strlen(ACPI_SIG_RSDT))) {
		printk(KERN_WARNING "ACPI: RSDT signature incorrect\n");
		early_iounmap(rsdt, sizeof(saved_rsdt));
		goto out_err;
	}

	/* 
	 * The number of tables is computed by taking the 
	 * size of all entries (header size minus total 
	 * size of RSDT) divided by the size of each entry
	 * (4-byte table pointers).
	 */
	tables = (header->length - sizeof(struct acpi_table_header)) / sizeof(u32);

	if (!tables)
		goto out_err;

	memcpy(&saved_rsdt, rsdt, sizeof(saved_rsdt));
	early_iounmap(rsdt, sizeof(saved_rsdt));
	if (saved_rsdt.table.header.length > sizeof(saved_rsdt)) {
		printk(KERN_WARNING "ACPI: Too big length in RSDT: %d\n",
		       saved_rsdt.table.header.length);
		goto out_err;
	}

	printk("Begin SRAT table scan....%d\n", tables);

	for (i = 0; i < tables; i++){
		int result;
		u32 length;
		/* Map in header, then map in full table length. */
		header = (struct acpi_table_header *)
			early_ioremap(saved_rsdt.table.table_offset_entry[i], sizeof(struct acpi_table_header));
		if (!header)
			break;

                printk(KERN_INFO "ACPI: %4.4s %08lX, %04X\n",
                           header->signature,
		   (unsigned long)saved_rsdt.table.table_offset_entry[i],
                           header->length);

		if (strncmp((char *) &header->signature, ACPI_SIG_SRAT, 4)) {
			early_iounmap(header, sizeof(struct acpi_table_header));
			continue;
		}

		length = header->length;
		early_iounmap(header, sizeof(struct acpi_table_header));
		header = (struct acpi_table_header *)
			early_ioremap(saved_rsdt.table.table_offset_entry[i], length);
		if (!header)
			break;

		/* we've found the srat table. don't need to look at any more tables */
		result = acpi20_parse_srat((struct acpi_table_srat *)header);
		early_iounmap(header, length);
		return result;
	}
out_err:
	remove_all_active_ranges();
=======
>>>>>>> 087c66c2
	printk("failed to get NUMA memory information from SRAT table\n");
	return 0;
}<|MERGE_RESOLUTION|>--- conflicted
+++ resolved
@@ -268,121 +268,6 @@
 	}
 	return 1;
 out_fail:
-<<<<<<< HEAD
-	return 0;
-}
-
-struct acpi_static_rsdt {
-	struct acpi_table_rsdt table;
-	u32 padding[32]; /* Allow for 32 more table entries */
-};
-
-int __init get_memcfg_from_srat(void)
-{
-	struct acpi_table_header *header = NULL;
-	struct acpi_table_rsdp *rsdp = NULL;
-	struct acpi_table_rsdt *rsdt = NULL;
-	acpi_native_uint rsdp_address = 0;
-	struct acpi_static_rsdt saved_rsdt;
-	int tables = 0;
-	int i = 0;
-
-	rsdp_address = acpi_os_get_root_pointer();
-	if (!rsdp_address) {
-		printk("%s: System description tables not found\n",
-		       __func__);
-		goto out_err;
-	}
-
-	printk("%s: assigning address to rsdp\n", __func__);
-	rsdp = (struct acpi_table_rsdp *)(u32)rsdp_address;
-	if (!rsdp) {
-		printk("%s: Didn't find ACPI root!\n", __func__);
-		goto out_err;
-	}
-
-	printk(KERN_INFO "%.8s v%d [%.6s]\n", rsdp->signature, rsdp->revision,
-		rsdp->oem_id);
-
-	if (strncmp(rsdp->signature, ACPI_SIG_RSDP,strlen(ACPI_SIG_RSDP))) {
-		printk(KERN_WARNING "%s: RSDP table signature incorrect\n", __func__);
-		goto out_err;
-	}
-
-	rsdt = (struct acpi_table_rsdt *)
-	    early_ioremap(rsdp->rsdt_physical_address, sizeof(saved_rsdt));
-
-	if (!rsdt) {
-		printk(KERN_WARNING
-		       "%s: ACPI: Invalid root system description tables (RSDT)\n",
-		       __func__);
-		goto out_err;
-	}
-
-	header = &rsdt->header;
-
-	if (strncmp(header->signature, ACPI_SIG_RSDT, strlen(ACPI_SIG_RSDT))) {
-		printk(KERN_WARNING "ACPI: RSDT signature incorrect\n");
-		early_iounmap(rsdt, sizeof(saved_rsdt));
-		goto out_err;
-	}
-
-	/* 
-	 * The number of tables is computed by taking the 
-	 * size of all entries (header size minus total 
-	 * size of RSDT) divided by the size of each entry
-	 * (4-byte table pointers).
-	 */
-	tables = (header->length - sizeof(struct acpi_table_header)) / sizeof(u32);
-
-	if (!tables)
-		goto out_err;
-
-	memcpy(&saved_rsdt, rsdt, sizeof(saved_rsdt));
-	early_iounmap(rsdt, sizeof(saved_rsdt));
-	if (saved_rsdt.table.header.length > sizeof(saved_rsdt)) {
-		printk(KERN_WARNING "ACPI: Too big length in RSDT: %d\n",
-		       saved_rsdt.table.header.length);
-		goto out_err;
-	}
-
-	printk("Begin SRAT table scan....%d\n", tables);
-
-	for (i = 0; i < tables; i++){
-		int result;
-		u32 length;
-		/* Map in header, then map in full table length. */
-		header = (struct acpi_table_header *)
-			early_ioremap(saved_rsdt.table.table_offset_entry[i], sizeof(struct acpi_table_header));
-		if (!header)
-			break;
-
-                printk(KERN_INFO "ACPI: %4.4s %08lX, %04X\n",
-                           header->signature,
-		   (unsigned long)saved_rsdt.table.table_offset_entry[i],
-                           header->length);
-
-		if (strncmp((char *) &header->signature, ACPI_SIG_SRAT, 4)) {
-			early_iounmap(header, sizeof(struct acpi_table_header));
-			continue;
-		}
-
-		length = header->length;
-		early_iounmap(header, sizeof(struct acpi_table_header));
-		header = (struct acpi_table_header *)
-			early_ioremap(saved_rsdt.table.table_offset_entry[i], length);
-		if (!header)
-			break;
-
-		/* we've found the srat table. don't need to look at any more tables */
-		result = acpi20_parse_srat((struct acpi_table_srat *)header);
-		early_iounmap(header, length);
-		return result;
-	}
-out_err:
-	remove_all_active_ranges();
-=======
->>>>>>> 087c66c2
 	printk("failed to get NUMA memory information from SRAT table\n");
 	return 0;
 }