/*
 * Some of the code in this file has been gleaned from the 64 bit 
 * discontigmem support code base.
 *
 * Copyright (C) 2002, IBM Corp.
 *
 * All rights reserved.          
 *
 * This program is free software; you can redistribute it and/or modify
 * it under the terms of the GNU General Public License as published by
 * the Free Software Foundation; either version 2 of the License, or
 * (at your option) any later version.
 *
 * This program is distributed in the hope that it will be useful, but
 * WITHOUT ANY WARRANTY; without even the implied warranty of
 * MERCHANTABILITY OR FITNESS FOR A PARTICULAR PURPOSE, GOOD TITLE or
 * NON INFRINGEMENT.  See the GNU General Public License for more
 * details.
 *
 * You should have received a copy of the GNU General Public License
 * along with this program; if not, write to the Free Software
 * Foundation, Inc., 675 Mass Ave, Cambridge, MA 02139, USA.
 *
 * Send feedback to Pat Gaughen <gone@us.ibm.com>
 */
#include <linux/mm.h>
#include <linux/bootmem.h>
#include <linux/mmzone.h>
#include <linux/acpi.h>
#include <linux/nodemask.h>
#include <asm/srat.h>
#include <asm/topology.h>
#include <asm/smp.h>
#include <asm/e820.h>

/*
 * proximity macros and definitions
 */
#define NODE_ARRAY_INDEX(x)	((x) / 8)	/* 8 bits/char */
#define NODE_ARRAY_OFFSET(x)	((x) % 8)	/* 8 bits/char */
#define BMAP_SET(bmap, bit)	((bmap)[NODE_ARRAY_INDEX(bit)] |= 1 << NODE_ARRAY_OFFSET(bit))
#define BMAP_TEST(bmap, bit)	((bmap)[NODE_ARRAY_INDEX(bit)] & (1 << NODE_ARRAY_OFFSET(bit)))
/* bitmap length; _PXM is at most 255 */
#define PXM_BITMAP_LEN (MAX_PXM_DOMAINS / 8) 
static u8 __initdata pxm_bitmap[PXM_BITMAP_LEN];	/* bitmap of proximity domains */

#define MAX_CHUNKS_PER_NODE	3
#define MAXCHUNKS		(MAX_CHUNKS_PER_NODE * MAX_NUMNODES)
struct node_memory_chunk_s {
	unsigned long	start_pfn;
	unsigned long	end_pfn;
	u8	pxm;		// proximity domain of node
	u8	nid;		// which cnode contains this chunk?
	u8	bank;		// which mem bank on this node
};
static struct node_memory_chunk_s __initdata node_memory_chunk[MAXCHUNKS];

static int __initdata num_memory_chunks; /* total number of memory chunks */
static u8 __initdata apicid_to_pxm[MAX_APICID];

int numa_off __initdata;
int acpi_numa __initdata;

static __init void bad_srat(void)
{
        printk(KERN_ERR "SRAT: SRAT not used.\n");
        acpi_numa = -1;
	num_memory_chunks = 0;
}

static __init inline int srat_disabled(void)
{
	return numa_off || acpi_numa < 0;
}

/* Identify CPU proximity domains */
void __init
acpi_numa_processor_affinity_init(struct acpi_srat_cpu_affinity *cpu_affinity)
{
	if (srat_disabled())
		return;
	if (cpu_affinity->header.length !=
	     sizeof(struct acpi_srat_cpu_affinity)) {
		bad_srat();
		return;
	}

	if ((cpu_affinity->flags & ACPI_SRAT_CPU_ENABLED) == 0)
		return;		/* empty entry */

	/* mark this node as "seen" in node bitmap */
	BMAP_SET(pxm_bitmap, cpu_affinity->proximity_domain_lo);

	apicid_to_pxm[cpu_affinity->apic_id] = cpu_affinity->proximity_domain_lo;

	printk(KERN_DEBUG "CPU %02x in proximity domain %02x\n",
		cpu_affinity->apic_id, cpu_affinity->proximity_domain_lo);
}

/*
 * Identify memory proximity domains and hot-remove capabilities.
 * Fill node memory chunk list structure.
 */
void __init
acpi_numa_memory_affinity_init(struct acpi_srat_mem_affinity *memory_affinity)
{
	unsigned long long paddr, size;
	unsigned long start_pfn, end_pfn;
	u8 pxm;
	struct node_memory_chunk_s *p, *q, *pend;

	if (srat_disabled())
		return;
	if (memory_affinity->header.length !=
	     sizeof(struct acpi_srat_mem_affinity)) {
		bad_srat();
		return;
	}

	if ((memory_affinity->flags & ACPI_SRAT_MEM_ENABLED) == 0)
		return;		/* empty entry */

	pxm = memory_affinity->proximity_domain & 0xff;

	/* mark this node as "seen" in node bitmap */
	BMAP_SET(pxm_bitmap, pxm);

	/* calculate info for memory chunk structure */
	paddr = memory_affinity->base_address;
	size = memory_affinity->length;

	start_pfn = paddr >> PAGE_SHIFT;
	end_pfn = (paddr + size) >> PAGE_SHIFT;


	if (num_memory_chunks >= MAXCHUNKS) {
		printk(KERN_WARNING "Too many mem chunks in SRAT."
			" Ignoring %lld MBytes at %llx\n",
			size/(1024*1024), paddr);
		return;
	}

	/* Insertion sort based on base address */
	pend = &node_memory_chunk[num_memory_chunks];
	for (p = &node_memory_chunk[0]; p < pend; p++) {
		if (start_pfn < p->start_pfn)
			break;
	}
	if (p < pend) {
		for (q = pend; q >= p; q--)
			*(q + 1) = *q;
	}
	p->start_pfn = start_pfn;
	p->end_pfn = end_pfn;
	p->pxm = pxm;

	num_memory_chunks++;

	printk(KERN_DEBUG "Memory range %08lx to %08lx (type %x)"
			  " in proximity domain %02x %s\n",
		start_pfn, end_pfn,
		memory_affinity->memory_type,
		pxm,
		((memory_affinity->flags & ACPI_SRAT_MEM_HOT_PLUGGABLE) ?
		 "enabled and removable" : "enabled" ) );
}

/* Callback for SLIT parsing */
void __init acpi_numa_slit_init(struct acpi_table_slit *slit)
{
}

void acpi_numa_arch_fixup(void)
{
}
/*
 * The SRAT table always lists ascending addresses, so can always
 * assume that the first "start" address that you see is the real
 * start of the node, and that the current "end" address is after
 * the previous one.
 */
static __init void node_read_chunk(int nid, struct node_memory_chunk_s *memory_chunk)
{
	/*
	 * Only add present memory as told by the e820.
	 * There is no guarantee from the SRAT that the memory it
	 * enumerates is present at boot time because it represents
	 * *possible* memory hotplug areas the same as normal RAM.
	 */
	if (memory_chunk->start_pfn >= max_pfn) {
		printk(KERN_INFO "Ignoring SRAT pfns: %08lx - %08lx\n",
			memory_chunk->start_pfn, memory_chunk->end_pfn);
		return;
	}
	if (memory_chunk->nid != nid)
		return;

	if (!node_has_online_mem(nid))
		node_start_pfn[nid] = memory_chunk->start_pfn;

	if (node_start_pfn[nid] > memory_chunk->start_pfn)
		node_start_pfn[nid] = memory_chunk->start_pfn;

	if (node_end_pfn[nid] < memory_chunk->end_pfn)
		node_end_pfn[nid] = memory_chunk->end_pfn;
}

int __init get_memcfg_from_srat(void)
{
	int i, j, nid;


	if (srat_disabled())
		goto out_fail;

	if (num_memory_chunks == 0) {
		printk(KERN_WARNING
			 "could not finy any ACPI SRAT memory areas.\n");
		goto out_fail;
	}

	/* Calculate total number of nodes in system from PXM bitmap and create
	 * a set of sequential node IDs starting at zero.  (ACPI doesn't seem
	 * to specify the range of _PXM values.)
	 */
	/*
	 * MCD - we no longer HAVE to number nodes sequentially.  PXM domain
	 * numbers could go as high as 256, and MAX_NUMNODES for i386 is typically
	 * 32, so we will continue numbering them in this manner until MAX_NUMNODES
	 * approaches MAX_PXM_DOMAINS for i386.
	 */
	nodes_clear(node_online_map);
	for (i = 0; i < MAX_PXM_DOMAINS; i++) {
		if (BMAP_TEST(pxm_bitmap, i)) {
			int nid = acpi_map_pxm_to_node(i);
			node_set_online(nid);
		}
	}
	BUG_ON(num_online_nodes() == 0);

	/* set cnode id in memory chunk structure */
	for (i = 0; i < num_memory_chunks; i++)
		node_memory_chunk[i].nid = pxm_to_node(node_memory_chunk[i].pxm);

	printk(KERN_DEBUG "pxm bitmap: ");
	for (i = 0; i < sizeof(pxm_bitmap); i++) {
		printk(KERN_CONT "%02x ", pxm_bitmap[i]);
	}
	printk(KERN_CONT "\n");
	printk(KERN_DEBUG "Number of logical nodes in system = %d\n",
			 num_online_nodes());
	printk(KERN_DEBUG "Number of memory chunks in system = %d\n",
			 num_memory_chunks);

	for (i = 0; i < MAX_APICID; i++)
		apicid_2_node[i] = pxm_to_node(apicid_to_pxm[i]);

	for (j = 0; j < num_memory_chunks; j++){
		struct node_memory_chunk_s * chunk = &node_memory_chunk[j];
		printk(KERN_DEBUG
			"chunk %d nid %d start_pfn %08lx end_pfn %08lx\n",
		       j, chunk->nid, chunk->start_pfn, chunk->end_pfn);
		node_read_chunk(chunk->nid, chunk);
		e820_register_active_regions(chunk->nid, chunk->start_pfn,
					     min(chunk->end_pfn, max_pfn));
	}

	for_each_online_node(nid) {
		unsigned long start = node_start_pfn[nid];
		unsigned long end = min(node_end_pfn[nid], max_pfn);

		memory_present(nid, start, end);
		node_remap_size[nid] = node_memmap_size_bytes(nid, start, end);
	}
	return 1;
out_fail:
<<<<<<< HEAD
	printk("failed to get NUMA memory information from SRAT table\n");
=======
	printk(KERN_ERR "failed to get NUMA memory information from SRAT"
			" table\n");
>>>>>>> 510be56a
	return 0;
}<|MERGE_RESOLUTION|>--- conflicted
+++ resolved
@@ -274,11 +274,7 @@
 	}
 	return 1;
 out_fail:
-<<<<<<< HEAD
-	printk("failed to get NUMA memory information from SRAT table\n");
-=======
 	printk(KERN_ERR "failed to get NUMA memory information from SRAT"
 			" table\n");
->>>>>>> 510be56a
 	return 0;
 }