/*
 * VMI specific paravirt-ops implementation
 *
 * Copyright (C) 2005, VMware, Inc.
 *
 * This program is free software; you can redistribute it and/or modify
 * it under the terms of the GNU General Public License as published by
 * the Free Software Foundation; either version 2 of the License, or
 * (at your option) any later version.
 *
 * This program is distributed in the hope that it will be useful, but
 * WITHOUT ANY WARRANTY; without even the implied warranty of
 * MERCHANTABILITY OR FITNESS FOR A PARTICULAR PURPOSE, GOOD TITLE or
 * NON INFRINGEMENT.  See the GNU General Public License for more
 * details.
 *
 * You should have received a copy of the GNU General Public License
 * along with this program; if not, write to the Free Software
 * Foundation, Inc., 675 Mass Ave, Cambridge, MA 02139, USA.
 *
 * Send feedback to zach@vmware.com
 *
 */

#include <linux/module.h>
#include <linux/cpu.h>
#include <linux/bootmem.h>
#include <linux/mm.h>
#include <linux/highmem.h>
#include <linux/sched.h>
#include <asm/vmi.h>
#include <asm/io.h>
#include <asm/fixmap.h>
#include <asm/apicdef.h>
#include <asm/apic.h>
#include <asm/processor.h>
#include <asm/timer.h>
#include <asm/vmi_time.h>
#include <asm/kmap_types.h>

/* Convenient for calling VMI functions indirectly in the ROM */
typedef u32 __attribute__((regparm(1))) (VROMFUNC)(void);
typedef u64 __attribute__((regparm(2))) (VROMLONGFUNC)(int);

#define call_vrom_func(rom,func) \
   (((VROMFUNC *)(rom->func))())

#define call_vrom_long_func(rom,func,arg) \
   (((VROMLONGFUNC *)(rom->func)) (arg))

static struct vrom_header *vmi_rom;
static int disable_pge;
static int disable_pse;
static int disable_sep;
static int disable_tsc;
static int disable_mtrr;
static int disable_noidle;
static int disable_vmi_timer;

/* Cached VMI operations */
static struct {
	void (*cpuid)(void /* non-c */);
	void (*_set_ldt)(u32 selector);
	void (*set_tr)(u32 selector);
	void (*write_idt_entry)(struct desc_struct *, int, u32, u32);
	void (*write_gdt_entry)(struct desc_struct *, int, u32, u32);
	void (*write_ldt_entry)(struct desc_struct *, int, u32, u32);
	void (*set_kernel_stack)(u32 selector, u32 sp0);
	void (*allocate_page)(u32, u32, u32, u32, u32);
	void (*release_page)(u32, u32);
	void (*set_pte)(pte_t, pte_t *, unsigned);
	void (*update_pte)(pte_t *, unsigned);
	void (*set_linear_mapping)(int, void *, u32, u32);
	void (*_flush_tlb)(int);
	void (*set_initial_ap_state)(int, int);
	void (*halt)(void);
  	void (*set_lazy_mode)(int mode);
} vmi_ops;

/* Cached VMI operations */
struct vmi_timer_ops vmi_timer_ops;

/*
 * VMI patching routines.
 */
#define MNEM_CALL 0xe8
#define MNEM_JMP  0xe9
#define MNEM_RET  0xc3

#define IRQ_PATCH_INT_MASK 0
#define IRQ_PATCH_DISABLE  5

static inline void patch_offset(void *insnbuf,
				unsigned long ip, unsigned long dest)
{
        *(unsigned long *)(insnbuf+1) = dest-ip-5;
}

static unsigned patch_internal(int call, unsigned len, void *insnbuf,
			       unsigned long ip)
{
	u64 reloc;
	struct vmi_relocation_info *const rel = (struct vmi_relocation_info *)&reloc;
	reloc = call_vrom_long_func(vmi_rom, get_reloc,	call);
	switch(rel->type) {
		case VMI_RELOCATION_CALL_REL:
			BUG_ON(len < 5);
			*(char *)insnbuf = MNEM_CALL;
			patch_offset(insnbuf, ip, (unsigned long)rel->eip);
			return 5;

		case VMI_RELOCATION_JUMP_REL:
			BUG_ON(len < 5);
			*(char *)insnbuf = MNEM_JMP;
			patch_offset(insnbuf, ip, (unsigned long)rel->eip);
			return 5;

		case VMI_RELOCATION_NOP:
			/* obliterate the whole thing */
			return 0;

		case VMI_RELOCATION_NONE:
			/* leave native code in place */
			break;

		default:
			BUG();
	}
	return len;
}

/*
 * Apply patch if appropriate, return length of new instruction
 * sequence.  The callee does nop padding for us.
 */
static unsigned vmi_patch(u8 type, u16 clobbers, void *insns,
			  unsigned long ip, unsigned len)
{
	switch (type) {
		case PARAVIRT_PATCH(pv_irq_ops.irq_disable):
			return patch_internal(VMI_CALL_DisableInterrupts, len,
					      insns, ip);
		case PARAVIRT_PATCH(pv_irq_ops.irq_enable):
			return patch_internal(VMI_CALL_EnableInterrupts, len,
					      insns, ip);
		case PARAVIRT_PATCH(pv_irq_ops.restore_fl):
			return patch_internal(VMI_CALL_SetInterruptMask, len,
					      insns, ip);
		case PARAVIRT_PATCH(pv_irq_ops.save_fl):
			return patch_internal(VMI_CALL_GetInterruptMask, len,
					      insns, ip);
		case PARAVIRT_PATCH(pv_cpu_ops.iret):
			return patch_internal(VMI_CALL_IRET, len, insns, ip);
<<<<<<< HEAD
		case PARAVIRT_PATCH(pv_cpu_ops.nmi_return):
			return patch_internal(VMI_CALL_IRET, len, insns, ip);
		case PARAVIRT_PATCH(pv_cpu_ops.irq_enable_syscall_ret):
=======
		case PARAVIRT_PATCH(pv_cpu_ops.irq_enable_sysexit):
>>>>>>> 5b664cb2
			return patch_internal(VMI_CALL_SYSEXIT, len, insns, ip);
		default:
			break;
	}
	return len;
}

/* CPUID has non-C semantics, and paravirt-ops API doesn't match hardware ISA */
static void vmi_cpuid(unsigned int *ax, unsigned int *bx,
                               unsigned int *cx, unsigned int *dx)
{
	int override = 0;
	if (*ax == 1)
		override = 1;
        asm volatile ("call *%6"
                      : "=a" (*ax),
                        "=b" (*bx),
                        "=c" (*cx),
                        "=d" (*dx)
                      : "0" (*ax), "2" (*cx), "r" (vmi_ops.cpuid));
	if (override) {
		if (disable_pse)
			*dx &= ~X86_FEATURE_PSE;
		if (disable_pge)
			*dx &= ~X86_FEATURE_PGE;
		if (disable_sep)
			*dx &= ~X86_FEATURE_SEP;
		if (disable_tsc)
			*dx &= ~X86_FEATURE_TSC;
		if (disable_mtrr)
			*dx &= ~X86_FEATURE_MTRR;
	}
}

static inline void vmi_maybe_load_tls(struct desc_struct *gdt, int nr, struct desc_struct *new)
{
	if (gdt[nr].a != new->a || gdt[nr].b != new->b)
		write_gdt_entry(gdt, nr, new, 0);
}

static void vmi_load_tls(struct thread_struct *t, unsigned int cpu)
{
	struct desc_struct *gdt = get_cpu_gdt_table(cpu);
	vmi_maybe_load_tls(gdt, GDT_ENTRY_TLS_MIN + 0, &t->tls_array[0]);
	vmi_maybe_load_tls(gdt, GDT_ENTRY_TLS_MIN + 1, &t->tls_array[1]);
	vmi_maybe_load_tls(gdt, GDT_ENTRY_TLS_MIN + 2, &t->tls_array[2]);
}

static void vmi_set_ldt(const void *addr, unsigned entries)
{
	unsigned cpu = smp_processor_id();
	struct desc_struct desc;

	pack_descriptor(&desc, (unsigned long)addr,
			entries * sizeof(struct desc_struct) - 1,
			DESC_LDT, 0);
	write_gdt_entry(get_cpu_gdt_table(cpu), GDT_ENTRY_LDT, &desc, DESC_LDT);
	vmi_ops._set_ldt(entries ? GDT_ENTRY_LDT*sizeof(struct desc_struct) : 0);
}

static void vmi_set_tr(void)
{
	vmi_ops.set_tr(GDT_ENTRY_TSS*sizeof(struct desc_struct));
}

static void vmi_write_idt_entry(gate_desc *dt, int entry, const gate_desc *g)
{
	u32 *idt_entry = (u32 *)g;
	vmi_ops.write_idt_entry(dt, entry, idt_entry[0], idt_entry[1]);
}

static void vmi_write_gdt_entry(struct desc_struct *dt, int entry,
				const void *desc, int type)
{
	u32 *gdt_entry = (u32 *)desc;
	vmi_ops.write_gdt_entry(dt, entry, gdt_entry[0], gdt_entry[1]);
}

static void vmi_write_ldt_entry(struct desc_struct *dt, int entry,
				const void *desc)
{
	u32 *ldt_entry = (u32 *)desc;
	vmi_ops.write_idt_entry(dt, entry, ldt_entry[0], ldt_entry[1]);
}

static void vmi_load_sp0(struct tss_struct *tss,
				   struct thread_struct *thread)
{
	tss->x86_tss.sp0 = thread->sp0;

	/* This can only happen when SEP is enabled, no need to test "SEP"arately */
	if (unlikely(tss->x86_tss.ss1 != thread->sysenter_cs)) {
		tss->x86_tss.ss1 = thread->sysenter_cs;
		wrmsr(MSR_IA32_SYSENTER_CS, thread->sysenter_cs, 0);
	}
	vmi_ops.set_kernel_stack(__KERNEL_DS, tss->x86_tss.sp0);
}

static void vmi_flush_tlb_user(void)
{
	vmi_ops._flush_tlb(VMI_FLUSH_TLB);
}

static void vmi_flush_tlb_kernel(void)
{
	vmi_ops._flush_tlb(VMI_FLUSH_TLB | VMI_FLUSH_GLOBAL);
}

/* Stub to do nothing at all; used for delays and unimplemented calls */
static void vmi_nop(void)
{
}

#ifdef CONFIG_DEBUG_PAGE_TYPE

#ifdef CONFIG_X86_PAE
#define MAX_BOOT_PTS (2048+4+1)
#else
#define MAX_BOOT_PTS (1024+1)
#endif

/*
 * During boot, mem_map is not yet available in paging_init, so stash
 * all the boot page allocations here.
 */
static struct {
	u32 pfn;
	int type;
} boot_page_allocations[MAX_BOOT_PTS];
static int num_boot_page_allocations;
static int boot_allocations_applied;

void vmi_apply_boot_page_allocations(void)
{
	int i;
	BUG_ON(!mem_map);
	for (i = 0; i < num_boot_page_allocations; i++) {
		struct page *page = pfn_to_page(boot_page_allocations[i].pfn);
		page->type = boot_page_allocations[i].type;
		page->type = boot_page_allocations[i].type &
				~(VMI_PAGE_ZEROED | VMI_PAGE_CLONE);
	}
	boot_allocations_applied = 1;
}

static void record_page_type(u32 pfn, int type)
{
	BUG_ON(num_boot_page_allocations >= MAX_BOOT_PTS);
	boot_page_allocations[num_boot_page_allocations].pfn = pfn;
	boot_page_allocations[num_boot_page_allocations].type = type;
	num_boot_page_allocations++;
}

static void check_zeroed_page(u32 pfn, int type, struct page *page)
{
	u32 *ptr;
	int i;
	int limit = PAGE_SIZE / sizeof(int);

	if (page_address(page))
		ptr = (u32 *)page_address(page);
	else
		ptr = (u32 *)__va(pfn << PAGE_SHIFT);
	/*
	 * When cloning the root in non-PAE mode, only the userspace
	 * pdes need to be zeroed.
	 */
	if (type & VMI_PAGE_CLONE)
		limit = KERNEL_PGD_BOUNDARY;
	for (i = 0; i < limit; i++)
		BUG_ON(ptr[i]);
}

/*
 * We stash the page type into struct page so we can verify the page
 * types are used properly.
 */
static void vmi_set_page_type(u32 pfn, int type)
{
	/* PAE can have multiple roots per page - don't track */
	if (PTRS_PER_PMD > 1 && (type & VMI_PAGE_PDP))
		return;

	if (boot_allocations_applied) {
		struct page *page = pfn_to_page(pfn);
		if (type != VMI_PAGE_NORMAL)
			BUG_ON(page->type);
		else
			BUG_ON(page->type == VMI_PAGE_NORMAL);
		page->type = type & ~(VMI_PAGE_ZEROED | VMI_PAGE_CLONE);
		if (type & VMI_PAGE_ZEROED)
			check_zeroed_page(pfn, type, page);
	} else {
		record_page_type(pfn, type);
	}
}

static void vmi_check_page_type(u32 pfn, int type)
{
	/* PAE can have multiple roots per page - skip checks */
	if (PTRS_PER_PMD > 1 && (type & VMI_PAGE_PDP))
		return;

	type &= ~(VMI_PAGE_ZEROED | VMI_PAGE_CLONE);
	if (boot_allocations_applied) {
		struct page *page = pfn_to_page(pfn);
		BUG_ON((page->type ^ type) & VMI_PAGE_PAE);
		BUG_ON(type == VMI_PAGE_NORMAL && page->type);
		BUG_ON((type & page->type) == 0);
	}
}
#else
#define vmi_set_page_type(p,t) do { } while (0)
#define vmi_check_page_type(p,t) do { } while (0)
#endif

#ifdef CONFIG_HIGHPTE
static void *vmi_kmap_atomic_pte(struct page *page, enum km_type type)
{
	void *va = kmap_atomic(page, type);

	/*
	 * Internally, the VMI ROM must map virtual addresses to physical
	 * addresses for processing MMU updates.  By the time MMU updates
	 * are issued, this information is typically already lost.
	 * Fortunately, the VMI provides a cache of mapping slots for active
	 * page tables.
	 *
	 * We use slot zero for the linear mapping of physical memory, and
	 * in HIGHPTE kernels, slot 1 and 2 for KM_PTE0 and KM_PTE1.
	 *
	 *  args:                 SLOT                 VA    COUNT PFN
	 */
	BUG_ON(type != KM_PTE0 && type != KM_PTE1);
	vmi_ops.set_linear_mapping((type - KM_PTE0)+1, va, 1, page_to_pfn(page));

	return va;
}
#endif

static void vmi_allocate_pte(struct mm_struct *mm, u32 pfn)
{
	vmi_set_page_type(pfn, VMI_PAGE_L1);
	vmi_ops.allocate_page(pfn, VMI_PAGE_L1, 0, 0, 0);
}

static void vmi_allocate_pmd(struct mm_struct *mm, u32 pfn)
{
 	/*
	 * This call comes in very early, before mem_map is setup.
	 * It is called only for swapper_pg_dir, which already has
	 * data on it.
	 */
 	vmi_set_page_type(pfn, VMI_PAGE_L2);
	vmi_ops.allocate_page(pfn, VMI_PAGE_L2, 0, 0, 0);
}

static void vmi_allocate_pmd_clone(u32 pfn, u32 clonepfn, u32 start, u32 count)
{
 	vmi_set_page_type(pfn, VMI_PAGE_L2 | VMI_PAGE_CLONE);
	vmi_check_page_type(clonepfn, VMI_PAGE_L2);
	vmi_ops.allocate_page(pfn, VMI_PAGE_L2 | VMI_PAGE_CLONE, clonepfn, start, count);
}

static void vmi_release_pte(u32 pfn)
{
	vmi_ops.release_page(pfn, VMI_PAGE_L1);
	vmi_set_page_type(pfn, VMI_PAGE_NORMAL);
}

static void vmi_release_pmd(u32 pfn)
{
	vmi_ops.release_page(pfn, VMI_PAGE_L2);
	vmi_set_page_type(pfn, VMI_PAGE_NORMAL);
}

/*
 * Helper macros for MMU update flags.  We can defer updates until a flush
 * or page invalidation only if the update is to the current address space
 * (otherwise, there is no flush).  We must check against init_mm, since
 * this could be a kernel update, which usually passes init_mm, although
 * sometimes this check can be skipped if we know the particular function
 * is only called on user mode PTEs.  We could change the kernel to pass
 * current->active_mm here, but in particular, I was unsure if changing
 * mm/highmem.c to do this would still be correct on other architectures.
 */
#define is_current_as(mm, mustbeuser) ((mm) == current->active_mm ||    \
                                       (!mustbeuser && (mm) == &init_mm))
#define vmi_flags_addr(mm, addr, level, user)                           \
        ((level) | (is_current_as(mm, user) ?                           \
                (VMI_PAGE_CURRENT_AS | ((addr) & VMI_PAGE_VA_MASK)) : 0))
#define vmi_flags_addr_defer(mm, addr, level, user)                     \
        ((level) | (is_current_as(mm, user) ?                           \
                (VMI_PAGE_DEFER | VMI_PAGE_CURRENT_AS | ((addr) & VMI_PAGE_VA_MASK)) : 0))

static void vmi_update_pte(struct mm_struct *mm, unsigned long addr, pte_t *ptep)
{
	vmi_check_page_type(__pa(ptep) >> PAGE_SHIFT, VMI_PAGE_PTE);
	vmi_ops.update_pte(ptep, vmi_flags_addr(mm, addr, VMI_PAGE_PT, 0));
}

static void vmi_update_pte_defer(struct mm_struct *mm, unsigned long addr, pte_t *ptep)
{
	vmi_check_page_type(__pa(ptep) >> PAGE_SHIFT, VMI_PAGE_PTE);
	vmi_ops.update_pte(ptep, vmi_flags_addr_defer(mm, addr, VMI_PAGE_PT, 0));
}

static void vmi_set_pte(pte_t *ptep, pte_t pte)
{
	/* XXX because of set_pmd_pte, this can be called on PT or PD layers */
	vmi_check_page_type(__pa(ptep) >> PAGE_SHIFT, VMI_PAGE_PTE | VMI_PAGE_PD);
	vmi_ops.set_pte(pte, ptep, VMI_PAGE_PT);
}

static void vmi_set_pte_at(struct mm_struct *mm, unsigned long addr, pte_t *ptep, pte_t pte)
{
	vmi_check_page_type(__pa(ptep) >> PAGE_SHIFT, VMI_PAGE_PTE);
	vmi_ops.set_pte(pte, ptep, vmi_flags_addr(mm, addr, VMI_PAGE_PT, 0));
}

static void vmi_set_pmd(pmd_t *pmdp, pmd_t pmdval)
{
#ifdef CONFIG_X86_PAE
	const pte_t pte = { .pte = pmdval.pmd };
	vmi_check_page_type(__pa(pmdp) >> PAGE_SHIFT, VMI_PAGE_PMD);
#else
	const pte_t pte = { pmdval.pud.pgd.pgd };
	vmi_check_page_type(__pa(pmdp) >> PAGE_SHIFT, VMI_PAGE_PGD);
#endif
	vmi_ops.set_pte(pte, (pte_t *)pmdp, VMI_PAGE_PD);
}

#ifdef CONFIG_X86_PAE

static void vmi_set_pte_atomic(pte_t *ptep, pte_t pteval)
{
	/*
	 * XXX This is called from set_pmd_pte, but at both PT
	 * and PD layers so the VMI_PAGE_PT flag is wrong.  But
	 * it is only called for large page mapping changes,
	 * the Xen backend, doesn't support large pages, and the
	 * ESX backend doesn't depend on the flag.
	 */
	set_64bit((unsigned long long *)ptep,pte_val(pteval));
	vmi_ops.update_pte(ptep, VMI_PAGE_PT);
}

static void vmi_set_pte_present(struct mm_struct *mm, unsigned long addr, pte_t *ptep, pte_t pte)
{
	vmi_check_page_type(__pa(ptep) >> PAGE_SHIFT, VMI_PAGE_PTE);
	vmi_ops.set_pte(pte, ptep, vmi_flags_addr_defer(mm, addr, VMI_PAGE_PT, 1));
}

static void vmi_set_pud(pud_t *pudp, pud_t pudval)
{
	/* Um, eww */
	const pte_t pte = { .pte = pudval.pgd.pgd };
	vmi_check_page_type(__pa(pudp) >> PAGE_SHIFT, VMI_PAGE_PGD);
	vmi_ops.set_pte(pte, (pte_t *)pudp, VMI_PAGE_PDP);
}

static void vmi_pte_clear(struct mm_struct *mm, unsigned long addr, pte_t *ptep)
{
	const pte_t pte = { .pte = 0 };
	vmi_check_page_type(__pa(ptep) >> PAGE_SHIFT, VMI_PAGE_PTE);
	vmi_ops.set_pte(pte, ptep, vmi_flags_addr(mm, addr, VMI_PAGE_PT, 0));
}

static void vmi_pmd_clear(pmd_t *pmd)
{
	const pte_t pte = { .pte = 0 };
	vmi_check_page_type(__pa(pmd) >> PAGE_SHIFT, VMI_PAGE_PMD);
	vmi_ops.set_pte(pte, (pte_t *)pmd, VMI_PAGE_PD);
}
#endif

#ifdef CONFIG_SMP
static void __devinit
vmi_startup_ipi_hook(int phys_apicid, unsigned long start_eip,
		     unsigned long start_esp)
{
	struct vmi_ap_state ap;

	/* Default everything to zero.  This is fine for most GPRs. */
	memset(&ap, 0, sizeof(struct vmi_ap_state));

	ap.gdtr_limit = GDT_SIZE - 1;
	ap.gdtr_base = (unsigned long) get_cpu_gdt_table(phys_apicid);

	ap.idtr_limit = IDT_ENTRIES * 8 - 1;
	ap.idtr_base = (unsigned long) idt_table;

	ap.ldtr = 0;

	ap.cs = __KERNEL_CS;
	ap.eip = (unsigned long) start_eip;
	ap.ss = __KERNEL_DS;
	ap.esp = (unsigned long) start_esp;

	ap.ds = __USER_DS;
	ap.es = __USER_DS;
	ap.fs = __KERNEL_PERCPU;
	ap.gs = 0;

	ap.eflags = 0;

#ifdef CONFIG_X86_PAE
	/* efer should match BSP efer. */
	if (cpu_has_nx) {
		unsigned l, h;
		rdmsr(MSR_EFER, l, h);
		ap.efer = (unsigned long long) h << 32 | l;
	}
#endif

	ap.cr3 = __pa(swapper_pg_dir);
	/* Protected mode, paging, AM, WP, NE, MP. */
	ap.cr0 = 0x80050023;
	ap.cr4 = mmu_cr4_features;
	vmi_ops.set_initial_ap_state((u32)&ap, phys_apicid);
}
#endif

static void vmi_enter_lazy_cpu(void)
{
	paravirt_enter_lazy_cpu();
	vmi_ops.set_lazy_mode(2);
}

static void vmi_enter_lazy_mmu(void)
{
	paravirt_enter_lazy_mmu();
	vmi_ops.set_lazy_mode(1);
}

static void vmi_leave_lazy(void)
{
	paravirt_leave_lazy(paravirt_get_lazy_mode());
	vmi_ops.set_lazy_mode(0);
}

static inline int __init check_vmi_rom(struct vrom_header *rom)
{
	struct pci_header *pci;
	struct pnp_header *pnp;
	const char *manufacturer = "UNKNOWN";
	const char *product = "UNKNOWN";
	const char *license = "unspecified";

	if (rom->rom_signature != 0xaa55)
		return 0;
	if (rom->vrom_signature != VMI_SIGNATURE)
		return 0;
	if (rom->api_version_maj != VMI_API_REV_MAJOR ||
	    rom->api_version_min+1 < VMI_API_REV_MINOR+1) {
		printk(KERN_WARNING "VMI: Found mismatched rom version %d.%d\n",
				rom->api_version_maj,
				rom->api_version_min);
		return 0;
	}

	/*
	 * Relying on the VMI_SIGNATURE field is not 100% safe, so check
	 * the PCI header and device type to make sure this is really a
	 * VMI device.
	 */
	if (!rom->pci_header_offs) {
		printk(KERN_WARNING "VMI: ROM does not contain PCI header.\n");
		return 0;
	}

	pci = (struct pci_header *)((char *)rom+rom->pci_header_offs);
	if (pci->vendorID != PCI_VENDOR_ID_VMWARE ||
	    pci->deviceID != PCI_DEVICE_ID_VMWARE_VMI) {
		/* Allow it to run... anyways, but warn */
		printk(KERN_WARNING "VMI: ROM from unknown manufacturer\n");
	}

	if (rom->pnp_header_offs) {
		pnp = (struct pnp_header *)((char *)rom+rom->pnp_header_offs);
		if (pnp->manufacturer_offset)
			manufacturer = (const char *)rom+pnp->manufacturer_offset;
		if (pnp->product_offset)
			product = (const char *)rom+pnp->product_offset;
	}

	if (rom->license_offs)
		license = (char *)rom+rom->license_offs;

	printk(KERN_INFO "VMI: Found %s %s, API version %d.%d, ROM version %d.%d\n",
		manufacturer, product,
		rom->api_version_maj, rom->api_version_min,
		pci->rom_version_maj, pci->rom_version_min);

	/* Don't allow BSD/MIT here for now because we don't want to end up
	   with any binary only shim layers */
	if (strcmp(license, "GPL") && strcmp(license, "GPL v2")) {
		printk(KERN_WARNING "VMI: Non GPL license `%s' found for ROM. Not used.\n",
			license);
		return 0;
	}

	return 1;
}

/*
 * Probe for the VMI option ROM
 */
static inline int __init probe_vmi_rom(void)
{
	unsigned long base;

	/* VMI ROM is in option ROM area, check signature */
	for (base = 0xC0000; base < 0xE0000; base += 2048) {
		struct vrom_header *romstart;
		romstart = (struct vrom_header *)isa_bus_to_virt(base);
		if (check_vmi_rom(romstart)) {
			vmi_rom = romstart;
			return 1;
		}
	}
	return 0;
}

/*
 * VMI setup common to all processors
 */
void vmi_bringup(void)
{
 	/* We must establish the lowmem mapping for MMU ops to work */
	if (vmi_ops.set_linear_mapping)
		vmi_ops.set_linear_mapping(0, (void *)__PAGE_OFFSET, max_low_pfn, 0);
}

/*
 * Return a pointer to a VMI function or NULL if unimplemented
 */
static void *vmi_get_function(int vmicall)
{
	u64 reloc;
	const struct vmi_relocation_info *rel = (struct vmi_relocation_info *)&reloc;
	reloc = call_vrom_long_func(vmi_rom, get_reloc,	vmicall);
	BUG_ON(rel->type == VMI_RELOCATION_JUMP_REL);
	if (rel->type == VMI_RELOCATION_CALL_REL)
		return (void *)rel->eip;
	else
		return NULL;
}

/*
 * Helper macro for making the VMI paravirt-ops fill code readable.
 * For unimplemented operations, fall back to default, unless nop
 * is returned by the ROM.
 */
#define para_fill(opname, vmicall)				\
do {								\
	reloc = call_vrom_long_func(vmi_rom, get_reloc,		\
				    VMI_CALL_##vmicall);	\
	if (rel->type == VMI_RELOCATION_CALL_REL) 		\
		opname = (void *)rel->eip;			\
	else if (rel->type == VMI_RELOCATION_NOP) 		\
		opname = (void *)vmi_nop;			\
	else if (rel->type != VMI_RELOCATION_NONE)		\
		printk(KERN_WARNING "VMI: Unknown relocation "	\
				    "type %d for " #vmicall"\n",\
					rel->type);		\
} while (0)

/*
 * Helper macro for making the VMI paravirt-ops fill code readable.
 * For cached operations which do not match the VMI ROM ABI and must
 * go through a tranlation stub.  Ignore NOPs, since it is not clear
 * a NOP * VMI function corresponds to a NOP paravirt-op when the
 * functions are not in 1-1 correspondence.
 */
#define para_wrap(opname, wrapper, cache, vmicall)		\
do {								\
	reloc = call_vrom_long_func(vmi_rom, get_reloc,		\
				    VMI_CALL_##vmicall);	\
	BUG_ON(rel->type == VMI_RELOCATION_JUMP_REL);		\
	if (rel->type == VMI_RELOCATION_CALL_REL) {		\
		opname = wrapper;				\
		vmi_ops.cache = (void *)rel->eip;		\
	}							\
} while (0)

/*
 * Activate the VMI interface and switch into paravirtualized mode
 */
static inline int __init activate_vmi(void)
{
	short kernel_cs;
	u64 reloc;
	const struct vmi_relocation_info *rel = (struct vmi_relocation_info *)&reloc;

	if (call_vrom_func(vmi_rom, vmi_init) != 0) {
		printk(KERN_ERR "VMI ROM failed to initialize!");
		return 0;
	}
	savesegment(cs, kernel_cs);

	pv_info.paravirt_enabled = 1;
	pv_info.kernel_rpl = kernel_cs & SEGMENT_RPL_MASK;
	pv_info.name = "vmi";

	pv_init_ops.patch = vmi_patch;

	/*
	 * Many of these operations are ABI compatible with VMI.
	 * This means we can fill in the paravirt-ops with direct
	 * pointers into the VMI ROM.  If the calling convention for
	 * these operations changes, this code needs to be updated.
	 *
	 * Exceptions
	 *  CPUID paravirt-op uses pointers, not the native ISA
	 *  halt has no VMI equivalent; all VMI halts are "safe"
	 *  no MSR support yet - just trap and emulate.  VMI uses the
	 *    same ABI as the native ISA, but Linux wants exceptions
	 *    from bogus MSR read / write handled
	 *  rdpmc is not yet used in Linux
	 */

	/* CPUID is special, so very special it gets wrapped like a present */
	para_wrap(pv_cpu_ops.cpuid, vmi_cpuid, cpuid, CPUID);

	para_fill(pv_cpu_ops.clts, CLTS);
	para_fill(pv_cpu_ops.get_debugreg, GetDR);
	para_fill(pv_cpu_ops.set_debugreg, SetDR);
	para_fill(pv_cpu_ops.read_cr0, GetCR0);
	para_fill(pv_mmu_ops.read_cr2, GetCR2);
	para_fill(pv_mmu_ops.read_cr3, GetCR3);
	para_fill(pv_cpu_ops.read_cr4, GetCR4);
	para_fill(pv_cpu_ops.write_cr0, SetCR0);
	para_fill(pv_mmu_ops.write_cr2, SetCR2);
	para_fill(pv_mmu_ops.write_cr3, SetCR3);
	para_fill(pv_cpu_ops.write_cr4, SetCR4);
	para_fill(pv_irq_ops.save_fl, GetInterruptMask);
	para_fill(pv_irq_ops.restore_fl, SetInterruptMask);
	para_fill(pv_irq_ops.irq_disable, DisableInterrupts);
	para_fill(pv_irq_ops.irq_enable, EnableInterrupts);

	para_fill(pv_cpu_ops.wbinvd, WBINVD);
	para_fill(pv_cpu_ops.read_tsc, RDTSC);

	/* The following we emulate with trap and emulate for now */
	/* paravirt_ops.read_msr = vmi_rdmsr */
	/* paravirt_ops.write_msr = vmi_wrmsr */
	/* paravirt_ops.rdpmc = vmi_rdpmc */

	/* TR interface doesn't pass TR value, wrap */
	para_wrap(pv_cpu_ops.load_tr_desc, vmi_set_tr, set_tr, SetTR);

	/* LDT is special, too */
	para_wrap(pv_cpu_ops.set_ldt, vmi_set_ldt, _set_ldt, SetLDT);

	para_fill(pv_cpu_ops.load_gdt, SetGDT);
	para_fill(pv_cpu_ops.load_idt, SetIDT);
	para_fill(pv_cpu_ops.store_gdt, GetGDT);
	para_fill(pv_cpu_ops.store_idt, GetIDT);
	para_fill(pv_cpu_ops.store_tr, GetTR);
	pv_cpu_ops.load_tls = vmi_load_tls;
	para_wrap(pv_cpu_ops.write_ldt_entry, vmi_write_ldt_entry,
		  write_ldt_entry, WriteLDTEntry);
	para_wrap(pv_cpu_ops.write_gdt_entry, vmi_write_gdt_entry,
		  write_gdt_entry, WriteGDTEntry);
	para_wrap(pv_cpu_ops.write_idt_entry, vmi_write_idt_entry,
		  write_idt_entry, WriteIDTEntry);
	para_wrap(pv_cpu_ops.load_sp0, vmi_load_sp0, set_kernel_stack, UpdateKernelStack);
	para_fill(pv_cpu_ops.set_iopl_mask, SetIOPLMask);
	para_fill(pv_cpu_ops.io_delay, IODelay);

	para_wrap(pv_cpu_ops.lazy_mode.enter, vmi_enter_lazy_cpu,
		  set_lazy_mode, SetLazyMode);
	para_wrap(pv_cpu_ops.lazy_mode.leave, vmi_leave_lazy,
		  set_lazy_mode, SetLazyMode);

	para_wrap(pv_mmu_ops.lazy_mode.enter, vmi_enter_lazy_mmu,
		  set_lazy_mode, SetLazyMode);
	para_wrap(pv_mmu_ops.lazy_mode.leave, vmi_leave_lazy,
		  set_lazy_mode, SetLazyMode);

	/* user and kernel flush are just handled with different flags to FlushTLB */
	para_wrap(pv_mmu_ops.flush_tlb_user, vmi_flush_tlb_user, _flush_tlb, FlushTLB);
	para_wrap(pv_mmu_ops.flush_tlb_kernel, vmi_flush_tlb_kernel, _flush_tlb, FlushTLB);
	para_fill(pv_mmu_ops.flush_tlb_single, InvalPage);

	/*
	 * Until a standard flag format can be agreed on, we need to
	 * implement these as wrappers in Linux.  Get the VMI ROM
	 * function pointers for the two backend calls.
	 */
#ifdef CONFIG_X86_PAE
	vmi_ops.set_pte = vmi_get_function(VMI_CALL_SetPxELong);
	vmi_ops.update_pte = vmi_get_function(VMI_CALL_UpdatePxELong);
#else
	vmi_ops.set_pte = vmi_get_function(VMI_CALL_SetPxE);
	vmi_ops.update_pte = vmi_get_function(VMI_CALL_UpdatePxE);
#endif

	if (vmi_ops.set_pte) {
		pv_mmu_ops.set_pte = vmi_set_pte;
		pv_mmu_ops.set_pte_at = vmi_set_pte_at;
		pv_mmu_ops.set_pmd = vmi_set_pmd;
#ifdef CONFIG_X86_PAE
		pv_mmu_ops.set_pte_atomic = vmi_set_pte_atomic;
		pv_mmu_ops.set_pte_present = vmi_set_pte_present;
		pv_mmu_ops.set_pud = vmi_set_pud;
		pv_mmu_ops.pte_clear = vmi_pte_clear;
		pv_mmu_ops.pmd_clear = vmi_pmd_clear;
#endif
	}

	if (vmi_ops.update_pte) {
		pv_mmu_ops.pte_update = vmi_update_pte;
		pv_mmu_ops.pte_update_defer = vmi_update_pte_defer;
	}

	vmi_ops.allocate_page = vmi_get_function(VMI_CALL_AllocatePage);
	if (vmi_ops.allocate_page) {
		pv_mmu_ops.alloc_pte = vmi_allocate_pte;
		pv_mmu_ops.alloc_pmd = vmi_allocate_pmd;
		pv_mmu_ops.alloc_pmd_clone = vmi_allocate_pmd_clone;
	}

	vmi_ops.release_page = vmi_get_function(VMI_CALL_ReleasePage);
	if (vmi_ops.release_page) {
		pv_mmu_ops.release_pte = vmi_release_pte;
		pv_mmu_ops.release_pmd = vmi_release_pmd;
	}

	/* Set linear is needed in all cases */
	vmi_ops.set_linear_mapping = vmi_get_function(VMI_CALL_SetLinearMapping);
#ifdef CONFIG_HIGHPTE
	if (vmi_ops.set_linear_mapping)
		pv_mmu_ops.kmap_atomic_pte = vmi_kmap_atomic_pte;
#endif

	/*
	 * These MUST always be patched.  Don't support indirect jumps
	 * through these operations, as the VMI interface may use either
	 * a jump or a call to get to these operations, depending on
	 * the backend.  They are performance critical anyway, so requiring
	 * a patch is not a big problem.
	 */
	pv_cpu_ops.irq_enable_sysexit = (void *)0xfeedbab0;
	pv_cpu_ops.iret = (void *)0xbadbab0;

#ifdef CONFIG_SMP
	para_wrap(pv_apic_ops.startup_ipi_hook, vmi_startup_ipi_hook, set_initial_ap_state, SetInitialAPState);
#endif

#ifdef CONFIG_X86_LOCAL_APIC
	para_fill(pv_apic_ops.apic_read, APICRead);
	para_fill(pv_apic_ops.apic_write, APICWrite);
	para_fill(pv_apic_ops.apic_write_atomic, APICWrite);
#endif

	/*
	 * Check for VMI timer functionality by probing for a cycle frequency method
	 */
	reloc = call_vrom_long_func(vmi_rom, get_reloc, VMI_CALL_GetCycleFrequency);
	if (!disable_vmi_timer && rel->type != VMI_RELOCATION_NONE) {
		vmi_timer_ops.get_cycle_frequency = (void *)rel->eip;
		vmi_timer_ops.get_cycle_counter =
			vmi_get_function(VMI_CALL_GetCycleCounter);
		vmi_timer_ops.get_wallclock =
			vmi_get_function(VMI_CALL_GetWallclockTime);
		vmi_timer_ops.wallclock_updated =
			vmi_get_function(VMI_CALL_WallclockUpdated);
		vmi_timer_ops.set_alarm = vmi_get_function(VMI_CALL_SetAlarm);
		vmi_timer_ops.cancel_alarm =
			 vmi_get_function(VMI_CALL_CancelAlarm);
		pv_time_ops.time_init = vmi_time_init;
		pv_time_ops.get_wallclock = vmi_get_wallclock;
		pv_time_ops.set_wallclock = vmi_set_wallclock;
#ifdef CONFIG_X86_LOCAL_APIC
		pv_apic_ops.setup_boot_clock = vmi_time_bsp_init;
		pv_apic_ops.setup_secondary_clock = vmi_time_ap_init;
#endif
		pv_time_ops.sched_clock = vmi_sched_clock;
		pv_time_ops.get_tsc_khz = vmi_tsc_khz;

		/* We have true wallclock functions; disable CMOS clock sync */
		no_sync_cmos_clock = 1;
	} else {
		disable_noidle = 1;
		disable_vmi_timer = 1;
	}

	para_fill(pv_irq_ops.safe_halt, Halt);

	/*
	 * Alternative instruction rewriting doesn't happen soon enough
	 * to convert VMI_IRET to a call instead of a jump; so we have
	 * to do this before IRQs get reenabled.  Fortunately, it is
	 * idempotent.
	 */
	apply_paravirt(__parainstructions, __parainstructions_end);

	vmi_bringup();

	return 1;
}

#undef para_fill

void __init vmi_init(void)
{
	unsigned long flags;

	if (!vmi_rom)
		probe_vmi_rom();
	else
		check_vmi_rom(vmi_rom);

	/* In case probing for or validating the ROM failed, basil */
	if (!vmi_rom)
		return;

	reserve_top_address(-vmi_rom->virtual_top);

	local_irq_save(flags);
	activate_vmi();

#ifdef CONFIG_X86_IO_APIC
	/* This is virtual hardware; timer routing is wired correctly */
	no_timer_check = 1;
#endif
	local_irq_restore(flags & X86_EFLAGS_IF);
}

static int __init parse_vmi(char *arg)
{
	if (!arg)
		return -EINVAL;

	if (!strcmp(arg, "disable_pge")) {
		clear_cpu_cap(&boot_cpu_data, X86_FEATURE_PGE);
		disable_pge = 1;
	} else if (!strcmp(arg, "disable_pse")) {
		clear_cpu_cap(&boot_cpu_data, X86_FEATURE_PSE);
		disable_pse = 1;
	} else if (!strcmp(arg, "disable_sep")) {
		clear_cpu_cap(&boot_cpu_data, X86_FEATURE_SEP);
		disable_sep = 1;
	} else if (!strcmp(arg, "disable_tsc")) {
		clear_cpu_cap(&boot_cpu_data, X86_FEATURE_TSC);
		disable_tsc = 1;
	} else if (!strcmp(arg, "disable_mtrr")) {
		clear_cpu_cap(&boot_cpu_data, X86_FEATURE_MTRR);
		disable_mtrr = 1;
	} else if (!strcmp(arg, "disable_timer")) {
		disable_vmi_timer = 1;
		disable_noidle = 1;
	} else if (!strcmp(arg, "disable_noidle"))
		disable_noidle = 1;
	return 0;
}

early_param("vmi", parse_vmi);<|MERGE_RESOLUTION|>--- conflicted
+++ resolved
@@ -151,13 +151,9 @@
 					      insns, ip);
 		case PARAVIRT_PATCH(pv_cpu_ops.iret):
 			return patch_internal(VMI_CALL_IRET, len, insns, ip);
-<<<<<<< HEAD
 		case PARAVIRT_PATCH(pv_cpu_ops.nmi_return):
 			return patch_internal(VMI_CALL_IRET, len, insns, ip);
-		case PARAVIRT_PATCH(pv_cpu_ops.irq_enable_syscall_ret):
-=======
 		case PARAVIRT_PATCH(pv_cpu_ops.irq_enable_sysexit):
->>>>>>> 5b664cb2
 			return patch_internal(VMI_CALL_SYSEXIT, len, insns, ip);
 		default:
 			break;
