/*
 *  Copyright (C) 1995  Linus Torvalds
 *
 *  Support of BIGMEM added by Gerhard Wichert, Siemens AG, July 1999
 *
 *  Memory region support
 *	David Parsons <orc@pell.chi.il.us>, July-August 1999
 *
 *  Added E820 sanitization routine (removes overlapping memory regions);
 *  Brian Moyle <bmoyle@mvista.com>, February 2001
 *
 * Moved CPU detection code to cpu/${cpu}.c
 *    Patrick Mochel <mochel@osdl.org>, March 2002
 *
 *  Provisions for empty E820 memory regions (reported by certain BIOSes).
 *  Alex Achenbach <xela@slit.de>, December 2002.
 *
 */

/*
 * This file handles the architecture-dependent parts of initialization
 */

#include <linux/sched.h>
#include <linux/mm.h>
#include <linux/mmzone.h>
#include <linux/screen_info.h>
#include <linux/ioport.h>
#include <linux/acpi.h>
#include <linux/apm_bios.h>
#include <linux/initrd.h>
#include <linux/bootmem.h>
#include <linux/seq_file.h>
#include <linux/console.h>
#include <linux/mca.h>
#include <linux/root_dev.h>
#include <linux/highmem.h>
#include <linux/module.h>
#include <linux/efi.h>
#include <linux/init.h>
#include <linux/edd.h>
#include <linux/iscsi_ibft.h>
#include <linux/nodemask.h>
#include <linux/kexec.h>
#include <linux/dmi.h>
#include <linux/pfn.h>
#include <linux/pci.h>
#include <linux/init_ohci1394_dma.h>
#include <linux/kvm_para.h>

#include <video/edid.h>

#include <asm/mtrr.h>
#include <asm/apic.h>
#include <asm/e820.h>
#include <asm/mpspec.h>
#include <asm/mmzone.h>
#include <asm/setup.h>
#include <asm/arch_hooks.h>
#include <asm/sections.h>
#include <asm/dmi.h>
#include <asm/io_apic.h>
#include <asm/ist.h>
#include <asm/io.h>
#include <asm/vmi.h>
#include <setup_arch.h>
#include <asm/bios_ebda.h>
#include <asm/cacheflush.h>
#include <asm/processor.h>
#include <asm/efi.h>
#include <asm/bugs.h>

/* This value is set up by the early boot code to point to the value
   immediately after the boot time page tables.  It contains a *physical*
   address, and must not be in the .bss segment! */
unsigned long init_pg_tables_start __initdata = ~0UL;
unsigned long init_pg_tables_end __initdata = ~0UL;

/*
 * Machine setup..
 */
static struct resource data_resource = {
	.name	= "Kernel data",
	.start	= 0,
	.end	= 0,
	.flags	= IORESOURCE_BUSY | IORESOURCE_MEM
};

static struct resource code_resource = {
	.name	= "Kernel code",
	.start	= 0,
	.end	= 0,
	.flags	= IORESOURCE_BUSY | IORESOURCE_MEM
};

static struct resource bss_resource = {
	.name	= "Kernel bss",
	.start	= 0,
	.end	= 0,
	.flags	= IORESOURCE_BUSY | IORESOURCE_MEM
};

static struct resource video_ram_resource = {
	.name	= "Video RAM area",
	.start	= 0xa0000,
	.end	= 0xbffff,
	.flags	= IORESOURCE_BUSY | IORESOURCE_MEM
};

/* cpu data as detected by the assembly code in head.S */
struct cpuinfo_x86 new_cpu_data __cpuinitdata = { 0, 0, 0, 0, -1, 1, 0, 0, -1 };
/* common cpu data for all cpus */
struct cpuinfo_x86 boot_cpu_data __read_mostly = { 0, 0, 0, 0, -1, 1, 0, 0, -1 };
EXPORT_SYMBOL(boot_cpu_data);

unsigned int def_to_bigsmp;

#ifndef CONFIG_X86_PAE
unsigned long mmu_cr4_features;
#else
unsigned long mmu_cr4_features = X86_CR4_PAE;
#endif

/* for MCA, but anyone else can use it if they want */
unsigned int machine_id;
unsigned int machine_submodel_id;
unsigned int BIOS_revision;

/* Boot loader ID as an integer, for the benefit of proc_dointvec */
int bootloader_type;

/*
 * Early DMI memory
 */
int dmi_alloc_index;
char dmi_alloc_data[DMI_MAX_DATA];

/*
 * Early DMI memory
 */
int dmi_alloc_index;
char dmi_alloc_data[DMI_MAX_DATA];

/*
 * Setup options
 */
struct screen_info screen_info;
EXPORT_SYMBOL(screen_info);
struct apm_info apm_info;
EXPORT_SYMBOL(apm_info);
struct edid_info edid_info;
EXPORT_SYMBOL_GPL(edid_info);
struct ist_info ist_info;
#if defined(CONFIG_X86_SPEEDSTEP_SMI) || \
	defined(CONFIG_X86_SPEEDSTEP_SMI_MODULE)
EXPORT_SYMBOL(ist_info);
#endif

extern int root_mountflags;

unsigned long saved_video_mode;

#define RAMDISK_IMAGE_START_MASK	0x07FF
#define RAMDISK_PROMPT_FLAG		0x8000
#define RAMDISK_LOAD_FLAG		0x4000

static char __initdata command_line[COMMAND_LINE_SIZE];

#if defined(CONFIG_EDD) || defined(CONFIG_EDD_MODULE)
struct edd edd;
#ifdef CONFIG_EDD_MODULE
EXPORT_SYMBOL(edd);
#endif
/**
 * copy_edd() - Copy the BIOS EDD information
 *              from boot_params into a safe place.
 *
 */
static inline void copy_edd(void)
{
     memcpy(edd.mbr_signature, boot_params.edd_mbr_sig_buffer,
	    sizeof(edd.mbr_signature));
     memcpy(edd.edd_info, boot_params.eddbuf, sizeof(edd.edd_info));
     edd.mbr_signature_nr = boot_params.edd_mbr_sig_buf_entries;
     edd.edd_info_nr = boot_params.eddbuf_entries;
}
#else
static inline void copy_edd(void)
{
}
#endif

<<<<<<< HEAD
#ifdef CONFIG_PROC_VMCORE
/* elfcorehdr= specifies the location of elf core header
 * stored by the crashed kernel.
 */
static int __init parse_elfcorehdr(char *arg)
{
	if (!arg)
		return -EINVAL;

	elfcorehdr_addr = memparse(arg, &arg);
	return 0;
}
early_param("elfcorehdr", parse_elfcorehdr);
#endif /* CONFIG_PROC_VMCORE */

/*
 * highmem=size forces highmem to be exactly 'size' bytes.
 * This works even on boxes that have no highmem otherwise.
 * This also works to reduce highmem size on bigger boxes.
 */
static int __init parse_highmem(char *arg)
{
	if (!arg)
		return -EINVAL;

	highmem_pages = memparse(arg, &arg) >> PAGE_SHIFT;
	return 0;
}
early_param("highmem", parse_highmem);

/*
 * vmalloc=size forces the vmalloc area to be exactly 'size'
 * bytes. This can be used to increase (or decrease) the
 * vmalloc area - the default is 128m.
 */
static int __init parse_vmalloc(char *arg)
{
	if (!arg)
		return -EINVAL;

	__VMALLOC_RESERVE = memparse(arg, &arg);
	return 0;
}
early_param("vmalloc", parse_vmalloc);

/*
 * reservetop=size reserves a hole at the top of the kernel address space which
 * a hypervisor can load into later.  Needed for dynamically loaded hypervisors,
 * so relocating the fixmap can be done before paging initialization.
 */
static int __init parse_reservetop(char *arg)
{
	unsigned long address;

	if (!arg)
		return -EINVAL;

	address = memparse(arg, &arg);
	reserve_top_address(address);
	return 0;
}
early_param("reservetop", parse_reservetop);

/*
 * Determine low and high memory ranges:
 */
unsigned long __init find_max_low_pfn(void)
{
	unsigned long max_low_pfn;

	max_low_pfn = max_pfn;
	if (max_low_pfn > MAXMEM_PFN) {
		if (highmem_pages == -1)
			highmem_pages = max_pfn - MAXMEM_PFN;
		if (highmem_pages + MAXMEM_PFN < max_pfn)
			max_pfn = MAXMEM_PFN + highmem_pages;
		if (highmem_pages + MAXMEM_PFN > max_pfn) {
			printk("only %luMB highmem pages available, ignoring highmem size of %uMB.\n", pages_to_mb(max_pfn - MAXMEM_PFN), pages_to_mb(highmem_pages));
			highmem_pages = 0;
		}
		max_low_pfn = MAXMEM_PFN;
#ifndef CONFIG_HIGHMEM
		/* Maximum memory usable is what is directly addressable */
		printk(KERN_WARNING "Warning only %ldMB will be used.\n",
					MAXMEM>>20);
		if (max_pfn > MAX_NONPAE_PFN)
			printk(KERN_WARNING "Use a HIGHMEM64G enabled kernel.\n");
		else
			printk(KERN_WARNING "Use a HIGHMEM enabled kernel.\n");
		max_pfn = MAXMEM_PFN;
#else /* !CONFIG_HIGHMEM */
#ifndef CONFIG_HIGHMEM64G
		if (max_pfn > MAX_NONPAE_PFN) {
			max_pfn = MAX_NONPAE_PFN;
			printk(KERN_WARNING "Warning only 4GB will be used.\n");
			printk(KERN_WARNING "Use a HIGHMEM64G enabled kernel.\n");
		}
#endif /* !CONFIG_HIGHMEM64G */
#endif /* !CONFIG_HIGHMEM */
	} else {
		if (highmem_pages == -1)
			highmem_pages = 0;
#ifdef CONFIG_HIGHMEM
		if (highmem_pages >= max_pfn) {
			printk(KERN_ERR "highmem size specified (%uMB) is bigger than pages available (%luMB)!.\n", pages_to_mb(highmem_pages), pages_to_mb(max_pfn));
			highmem_pages = 0;
		}
		if (highmem_pages) {
			if (max_low_pfn-highmem_pages < 64*1024*1024/PAGE_SIZE){
				printk(KERN_ERR "highmem size %uMB results in smaller than 64MB lowmem, ignoring it.\n", pages_to_mb(highmem_pages));
				highmem_pages = 0;
			}
			max_low_pfn -= highmem_pages;
		}
#else
		if (highmem_pages)
			printk(KERN_ERR "ignoring highmem size on non-highmem kernel!\n");
#endif
	}
	return max_low_pfn;
}

#ifndef CONFIG_NEED_MULTIPLE_NODES
static void __init setup_bootmem_allocator(void);
static unsigned long __init setup_memory(void)
{
	/*
	 * partially used pages are not usable - thus
	 * we are rounding upwards:
	 */
	min_low_pfn = PFN_UP(init_pg_tables_end);

	max_low_pfn = find_max_low_pfn();

#ifdef CONFIG_HIGHMEM
	highstart_pfn = highend_pfn = max_pfn;
	if (max_pfn > max_low_pfn) {
		highstart_pfn = max_low_pfn;
	}
	memory_present(0, 0, highend_pfn);
	printk(KERN_NOTICE "%ldMB HIGHMEM available.\n",
		pages_to_mb(highend_pfn - highstart_pfn));
	num_physpages = highend_pfn;
	high_memory = (void *) __va(highstart_pfn * PAGE_SIZE - 1) + 1;
#else
	memory_present(0, 0, max_low_pfn);
	num_physpages = max_low_pfn;
	high_memory = (void *) __va(max_low_pfn * PAGE_SIZE - 1) + 1;
#endif
#ifdef CONFIG_FLATMEM
	max_mapnr = num_physpages;
#endif
	printk(KERN_NOTICE "%ldMB LOWMEM available.\n",
			pages_to_mb(max_low_pfn));

	setup_bootmem_allocator();

	return max_low_pfn;
}

static void __init zone_sizes_init(void)
{
	unsigned long max_zone_pfns[MAX_NR_ZONES];
	memset(max_zone_pfns, 0, sizeof(max_zone_pfns));
	max_zone_pfns[ZONE_DMA] =
		virt_to_phys((char *)MAX_DMA_ADDRESS) >> PAGE_SHIFT;
	max_zone_pfns[ZONE_NORMAL] = max_low_pfn;
	remove_all_active_ranges();
#ifdef CONFIG_HIGHMEM
	max_zone_pfns[ZONE_HIGHMEM] = highend_pfn;
	e820_register_active_regions(0, 0, highend_pfn);
#else
	e820_register_active_regions(0, 0, max_low_pfn);
#endif

	free_area_init_nodes(max_zone_pfns);
}
#else
extern unsigned long __init setup_memory(void);
extern void zone_sizes_init(void);
#endif /* !CONFIG_NEED_MULTIPLE_NODES */

=======
>>>>>>> 6ee997c9
#ifdef CONFIG_BLK_DEV_INITRD

static void __init relocate_initrd(void);

static void __init reserve_initrd(void)
{
	u64 ramdisk_image = boot_params.hdr.ramdisk_image;
	u64 ramdisk_size  = boot_params.hdr.ramdisk_size;
	u64 ramdisk_end   = ramdisk_image + ramdisk_size;
	u64 end_of_lowmem = max_low_pfn << PAGE_SHIFT;
	u64 ramdisk_here;

	if (!boot_params.hdr.type_of_loader ||
	    !ramdisk_image || !ramdisk_size)
		return;		/* No initrd provided by bootloader */

	initrd_start = 0;

<<<<<<< HEAD
	if (ramdisk_size >= end_of_lowmem/2) {
=======
	if (ramdisk_size >= (end_of_lowmem>>1)) {
>>>>>>> 6ee997c9
		free_early(ramdisk_image, ramdisk_end);
		printk(KERN_ERR "initrd too large to handle, "
		       "disabling initrd\n");
		return;
	}

	printk(KERN_INFO "old RAMDISK: %08llx - %08llx\n", ramdisk_image,
			ramdisk_end);


	if (ramdisk_end <= end_of_lowmem) {
		/* All in lowmem, easy case */
		/*
		 * don't need to reserve again, already reserved early
		 * in i386_start_kernel
		 */
		initrd_start = ramdisk_image + PAGE_OFFSET;
		initrd_end = initrd_start + ramdisk_size;
		return;
	}

	/* We need to move the initrd down into lowmem */
<<<<<<< HEAD
	ramdisk_here = find_e820_area(min_low_pfn<<PAGE_SHIFT,
				 end_of_lowmem, ramdisk_size,
				 PAGE_SIZE);
=======
	ramdisk_here = find_e820_area(0, end_of_lowmem, ramdisk_size,
					 PAGE_SIZE);
>>>>>>> 6ee997c9

	if (ramdisk_here == -1ULL)
		panic("Cannot find place for new RAMDISK of size %lld\n",
			 ramdisk_size);

	/* Note: this includes all the lowmem currently occupied by
	   the initrd, we rely on that fact to keep the data intact. */
	reserve_early(ramdisk_here, ramdisk_here + ramdisk_size,
			 "NEW RAMDISK");
	initrd_start = ramdisk_here + PAGE_OFFSET;
	initrd_end   = initrd_start + ramdisk_size;
	printk(KERN_INFO "Allocated new RAMDISK: %08llx - %08llx\n",
			 ramdisk_here, ramdisk_here + ramdisk_size);

	relocate_initrd();
}

#define MAX_MAP_CHUNK	(NR_FIX_BTMAPS << PAGE_SHIFT)

static void __init relocate_initrd(void)
{
	u64 ramdisk_image = boot_params.hdr.ramdisk_image;
	u64 ramdisk_size  = boot_params.hdr.ramdisk_size;
	u64 end_of_lowmem = max_low_pfn << PAGE_SHIFT;
	u64 ramdisk_here;
	unsigned long slop, clen, mapaddr;
	char *p, *q;

	ramdisk_here = initrd_start - PAGE_OFFSET;

	q = (char *)initrd_start;

	/* Copy any lowmem portion of the initrd */
	if (ramdisk_image < end_of_lowmem) {
		clen = end_of_lowmem - ramdisk_image;
		p = (char *)__va(ramdisk_image);
		memcpy(q, p, clen);
		q += clen;
		/* need to free these low pages...*/
		printk(KERN_INFO "Freeing old partial RAMDISK %08llx-%08llx\n",
			 ramdisk_image, ramdisk_image + clen - 1);
		free_bootmem(ramdisk_image, clen);
		ramdisk_image += clen;
		ramdisk_size  -= clen;
	}

	/* Copy the highmem portion of the initrd */
	while (ramdisk_size) {
		slop = ramdisk_image & ~PAGE_MASK;
		clen = ramdisk_size;
		if (clen > MAX_MAP_CHUNK-slop)
			clen = MAX_MAP_CHUNK-slop;
		mapaddr = ramdisk_image & PAGE_MASK;
		p = early_ioremap(mapaddr, clen+slop);
		memcpy(q, p+slop, clen);
		early_iounmap(p, clen+slop);
		q += clen;
		ramdisk_image += clen;
		ramdisk_size  -= clen;
	}
	/* high pages is not converted by early_res_to_bootmem */
	ramdisk_image = boot_params.hdr.ramdisk_image;
	ramdisk_size  = boot_params.hdr.ramdisk_size;
	printk(KERN_INFO "Copied RAMDISK from %016llx - %016llx to %08llx - %08llx\n",
		ramdisk_image, ramdisk_image + ramdisk_size - 1,
		ramdisk_here, ramdisk_here + ramdisk_size - 1);

<<<<<<< HEAD
	/* need to free that, otherwise init highmem will reserve it again */
	free_early(ramdisk_image, ramdisk_image+ramdisk_size);
}

#endif /* CONFIG_BLK_DEV_INITRD */

void __init setup_bootmem_allocator(void)
{
	int i;
	unsigned long bootmap_size, bootmap;
	/*
	 * Initialize the boot-time allocator (with low memory only):
	 */
	bootmap_size = bootmem_bootmap_pages(max_low_pfn)<<PAGE_SHIFT;
	bootmap = find_e820_area(min_low_pfn<<PAGE_SHIFT,
				 max_pfn_mapped<<PAGE_SHIFT, bootmap_size,
				 PAGE_SIZE);
	if (bootmap == -1L)
		panic("Cannot find bootmem map of size %ld\n", bootmap_size);
	reserve_early(bootmap, bootmap + bootmap_size, "BOOTMAP");
#ifdef CONFIG_BLK_DEV_INITRD
	reserve_initrd();
#endif
	bootmap_size = init_bootmem(bootmap >> PAGE_SHIFT, max_low_pfn);
	printk(KERN_INFO "  mapped low ram: 0 - %08lx\n",
		 max_pfn_mapped<<PAGE_SHIFT);
	printk(KERN_INFO "  low ram: %08lx - %08lx\n",
		 min_low_pfn<<PAGE_SHIFT, max_low_pfn<<PAGE_SHIFT);
	printk(KERN_INFO "  bootmap %08lx - %08lx\n",
		 bootmap, bootmap + bootmap_size);
	for_each_online_node(i)
		free_bootmem_with_active_regions(i, max_low_pfn);
	early_res_to_bootmem(0, max_low_pfn<<PAGE_SHIFT);

=======
	/*
	 * need to free old one, otherwise init cross max_low_pfn could be
	 * converted to bootmem
	 */
	free_early(ramdisk_image, ramdisk_image+ramdisk_size);
>>>>>>> 6ee997c9
}
#else
void __init reserve_initrd(void)
{
}
#endif /* CONFIG_BLK_DEV_INITRD */

#ifdef CONFIG_MCA
static void set_mca_bus(int x)
{
	MCA_bus = x;
}
#else
static void set_mca_bus(int x) { }
#endif

<<<<<<< HEAD
static void probe_roms(void);

/* Overridden in paravirt.c if CONFIG_PARAVIRT */
char * __init __attribute__((weak)) memory_setup(void)
{
	return machine_specific_memory_setup();
}

=======
>>>>>>> 6ee997c9
/*
 * Determine if we were loaded by an EFI loader.  If so, then we have also been
 * passed the efi memmap, systab, etc., so we should use these data structures
 * for initialization.  Note, the efi init code path is determined by the
 * global efi_enabled. This allows the same kernel image to be used on existing
 * systems (with a traditional BIOS) as well as on EFI systems.
 */
void __init setup_arch(char **cmdline_p)
{
<<<<<<< HEAD
	int i;
	unsigned long max_low_pfn;

=======
>>>>>>> 6ee997c9
	memcpy(&boot_cpu_data, &new_cpu_data, sizeof(new_cpu_data));
	pre_setup_arch_hook();
	early_cpu_init();
	early_ioremap_init();
	reserve_setup_data();
<<<<<<< HEAD

#ifdef CONFIG_EFI
	if (!strncmp((char *)&boot_params.efi_info.efi_loader_signature,
		     "EL32", 4)) {
		efi_enabled = 1;
		efi_reserve_early();
	}
#endif
=======
>>>>>>> 6ee997c9

	ROOT_DEV = old_decode_dev(boot_params.hdr.root_dev);
	screen_info = boot_params.screen_info;
	edid_info = boot_params.edid_info;
	apm_info.bios = boot_params.apm_bios_info;
	ist_info = boot_params.ist_info;
	saved_video_mode = boot_params.hdr.vid_mode;
	if( boot_params.sys_desc_table.length != 0 ) {
		set_mca_bus(boot_params.sys_desc_table.table[3] & 0x2);
		machine_id = boot_params.sys_desc_table.table[0];
		machine_submodel_id = boot_params.sys_desc_table.table[1];
		BIOS_revision = boot_params.sys_desc_table.table[2];
	}
	bootloader_type = boot_params.hdr.type_of_loader;

#ifdef CONFIG_BLK_DEV_RAM
	rd_image_start = boot_params.hdr.ram_size & RAMDISK_IMAGE_START_MASK;
	rd_prompt = ((boot_params.hdr.ram_size & RAMDISK_PROMPT_FLAG) != 0);
	rd_doload = ((boot_params.hdr.ram_size & RAMDISK_LOAD_FLAG) != 0);
#endif
#ifdef CONFIG_EFI
	if (!strncmp((char *)&boot_params.efi_info.efi_loader_signature,
		     "EL32", 4)) {
		efi_enabled = 1;
		efi_reserve_early();
	}
#endif

<<<<<<< HEAD
	setup_memory_map();
=======
	ARCH_SETUP
>>>>>>> 6ee997c9

	setup_memory_map();
	copy_edd();

	if (!boot_params.hdr.root_flags)
		root_mountflags &= ~MS_RDONLY;
	init_mm.start_code = (unsigned long) _text;
	init_mm.end_code = (unsigned long) _etext;
	init_mm.end_data = (unsigned long) _edata;
	init_mm.brk = init_pg_tables_end + PAGE_OFFSET;

	code_resource.start = virt_to_phys(_text);
	code_resource.end = virt_to_phys(_etext)-1;
	data_resource.start = virt_to_phys(_etext);
	data_resource.end = virt_to_phys(_edata)-1;
	bss_resource.start = virt_to_phys(&__bss_start);
	bss_resource.end = virt_to_phys(&__bss_stop)-1;

<<<<<<< HEAD
=======
	strlcpy(command_line, boot_command_line, COMMAND_LINE_SIZE);
	*cmdline_p = command_line;

>>>>>>> 6ee997c9
	parse_setup_data();

	parse_early_param();

<<<<<<< HEAD
	finish_e820_parsing();

	probe_roms();

	/* after parse_early_param, so could debug it */
	insert_resource(&iomem_resource, &code_resource);
	insert_resource(&iomem_resource, &data_resource);
	insert_resource(&iomem_resource, &bss_resource);
=======
	if (acpi_mps_check()){
#ifdef CONFIG_X86_LOCAL_APIC
		enable_local_apic = -1;
#endif
		clear_cpu_cap(&boot_cpu_data, X86_FEATURE_APIC);
	}
>>>>>>> 6ee997c9

	finish_e820_parsing();

	probe_roms();

	/* after parse_early_param, so could debug it */
	insert_resource(&iomem_resource, &code_resource);
	insert_resource(&iomem_resource, &data_resource);
	insert_resource(&iomem_resource, &bss_resource);

	if (efi_enabled)
		efi_init();

	if (ppro_with_ram_bug()) {
		e820_update_range(0x70000000ULL, 0x40000ULL, E820_RAM,
				  E820_RESERVED);
		sanitize_e820_map(e820.map, ARRAY_SIZE(e820.map), &e820.nr_map);
		printk(KERN_INFO "fixed physical RAM map:\n");
		e820_print_map("bad_ppro");
	}

	e820_register_active_regions(0, 0, -1UL);
	/*
	 * partially used pages are not usable - thus
	 * we are rounding upwards:
	 */
	max_pfn = e820_end_of_ram();

	/* preallocate 4k for mptable mpc */
	early_reserve_e820_mpc_new();
	/* update e820 for memory not covered by WB MTRRs */
	mtrr_bp_init();
	if (mtrr_trim_uncached_memory(max_pfn)) {
		remove_all_active_ranges();
		e820_register_active_regions(0, 0, -1UL);
		max_pfn = e820_end_of_ram();
	}

<<<<<<< HEAD
=======
	/* max_low_pfn get updated here */
	find_low_pfn_range();

	/* max_pfn_mapped is updated here */
	init_memory_mapping(0, (max_low_pfn << PAGE_SHIFT));

	reserve_initrd();

>>>>>>> 6ee997c9
	dmi_scan_machine();

	io_delay_init();

<<<<<<< HEAD
#ifdef CONFIG_ACPI
=======
>>>>>>> 6ee997c9
	/*
	 * Parse the ACPI tables for possible boot-time SMP configuration.
	 */
	acpi_boot_table_init();
<<<<<<< HEAD
#endif
=======
>>>>>>> 6ee997c9

#ifdef CONFIG_ACPI_NUMA
        /*
         * Parse SRAT to discover nodes.
         */
        acpi_numa_init();
#endif

	initmem_init(0, max_pfn);

#ifdef CONFIG_ACPI_SLEEP
	/*
	 * Reserve low memory region for sleep support.
	 */
	acpi_reserve_bootmem();
#endif
#ifdef CONFIG_X86_FIND_SMP_CONFIG
	/*
	 * Find and reserve possible boot-time SMP configuration:
	 */
	find_smp_config();
#endif
	reserve_crashkernel();

	reserve_ibft_region();

#ifdef CONFIG_ACPI_SLEEP
	/*
	 * Reserve low memory region for sleep support.
	 */
	acpi_reserve_bootmem();
#endif
#ifdef CONFIG_X86_FIND_SMP_CONFIG
	/*
	 * Find and reserve possible boot-time SMP configuration:
	 */
	find_smp_config();
#endif
	reserve_crashkernel();

	reserve_ibft_region();

#ifdef CONFIG_KVM_CLOCK
	kvmclock_init();
#endif

#ifdef CONFIG_VMI
	/*
	 * Must be after max_low_pfn is determined, and before kernel
	 * pagetables are setup.
	 */
	vmi_init();
#endif
	/*
	 * NOTE: before this point _nobody_ is allowed to allocate
	 * any memory using the bootmem allocator.  Although the
	 * allocator is now initialised only the first 8Mb of the kernel
	 * virtual address space has been mapped.  All allocations before
	 * paging_init() has completed must use the alloc_bootmem_low_pages()
	 * variant (which allocates DMA'able memory) and care must be taken
	 * not to exceed the 8Mb limit.
	 */

	paging_init();

	/*
	 * NOTE: On x86-32, only from this point on, fixmaps are ready for use.
	 */

#ifdef CONFIG_PROVIDE_OHCI1394_DMA_INIT
	if (init_ohci1394_dma_early)
		init_ohci1394_dma_on_all_controllers();
#endif

<<<<<<< HEAD
	/*
	 * NOTE: at this point the bootmem allocator is fully available.
	 */

#ifdef CONFIG_BLK_DEV_INITRD
	relocate_initrd();
#endif

	remapped_pgdat_init();
	sparse_init();
	zone_sizes_init();

	paravirt_post_allocator_init();

#ifdef CONFIG_X86_GENERICARCH
	generic_apic_probe();
#endif

	early_quirks();

#ifdef CONFIG_ACPI
	acpi_boot_init();
#endif
#if defined(CONFIG_X86_MPPARSE) || defined(CONFIG_X86_VISWS)
=======
#ifdef CONFIG_X86_GENERICARCH
	generic_apic_probe();
#endif

	early_quirks();

	/*
	 * Read APIC and some other early information from ACPI tables.
	 */
	acpi_boot_init();

#if defined(CONFIG_X86_MPPARSE) || defined(CONFIG_X86_VISWS)
	/*
	 * get boot-time SMP configuration:
	 */
>>>>>>> 6ee997c9
	if (smp_found_config)
		get_smp_config();
#endif
#if defined(CONFIG_SMP) && defined(CONFIG_X86_PC)
	if (def_to_bigsmp)
		printk(KERN_WARNING "More than 8 CPUs detected and "
			"CONFIG_X86_PC cannot handle it.\nUse "
			"CONFIG_X86_GENERICARCH or CONFIG_X86_BIGSMP.\n");
#endif
<<<<<<< HEAD
=======
	kvm_guest_init();
>>>>>>> 6ee997c9

	e820_reserve_resources();
	e820_mark_nosave_regions(max_low_pfn);

	request_resource(&iomem_resource, &video_ram_resource);
<<<<<<< HEAD
	/* request I/O space for devices used on all i[345]86 PCs */
	for (i = 0; i < ARRAY_SIZE(standard_io_resources); i++)
		request_resource(&ioport_resource, &standard_io_resources[i]);
=======
	reserve_standard_io_resources();
>>>>>>> 6ee997c9

	e820_setup_gap();

#ifdef CONFIG_VT
#if defined(CONFIG_VGA_CONSOLE)
	if (!efi_enabled || (efi_mem_type(0xa0000) != EFI_CONVENTIONAL_MEMORY))
		conswitchp = &vga_con;
#elif defined(CONFIG_DUMMY_CONSOLE)
	conswitchp = &dummy_con;
#endif
#endif
}
<<<<<<< HEAD

static struct resource system_rom_resource = {
	.name	= "System ROM",
	.start	= 0xf0000,
	.end	= 0xfffff,
	.flags	= IORESOURCE_BUSY | IORESOURCE_READONLY | IORESOURCE_MEM
};

static struct resource extension_rom_resource = {
	.name	= "Extension ROM",
	.start	= 0xe0000,
	.end	= 0xeffff,
	.flags	= IORESOURCE_BUSY | IORESOURCE_READONLY | IORESOURCE_MEM
};

static struct resource adapter_rom_resources[] = { {
	.name 	= "Adapter ROM",
	.start	= 0xc8000,
	.end	= 0,
	.flags	= IORESOURCE_BUSY | IORESOURCE_READONLY | IORESOURCE_MEM
}, {
	.name 	= "Adapter ROM",
	.start	= 0,
	.end	= 0,
	.flags	= IORESOURCE_BUSY | IORESOURCE_READONLY | IORESOURCE_MEM
}, {
	.name 	= "Adapter ROM",
	.start	= 0,
	.end	= 0,
	.flags	= IORESOURCE_BUSY | IORESOURCE_READONLY | IORESOURCE_MEM
}, {
	.name 	= "Adapter ROM",
	.start	= 0,
	.end	= 0,
	.flags	= IORESOURCE_BUSY | IORESOURCE_READONLY | IORESOURCE_MEM
}, {
	.name 	= "Adapter ROM",
	.start	= 0,
	.end	= 0,
	.flags	= IORESOURCE_BUSY | IORESOURCE_READONLY | IORESOURCE_MEM
}, {
	.name 	= "Adapter ROM",
	.start	= 0,
	.end	= 0,
	.flags	= IORESOURCE_BUSY | IORESOURCE_READONLY | IORESOURCE_MEM
} };

static struct resource video_rom_resource = {
	.name 	= "Video ROM",
	.start	= 0xc0000,
	.end	= 0xc7fff,
	.flags	= IORESOURCE_BUSY | IORESOURCE_READONLY | IORESOURCE_MEM
};

#define ROMSIGNATURE 0xaa55

static int __init romsignature(const unsigned char *rom)
{
	const unsigned short * const ptr = (const unsigned short *)rom;
	unsigned short sig;

	return probe_kernel_address(ptr, sig) == 0 && sig == ROMSIGNATURE;
}

static int __init romchecksum(const unsigned char *rom, unsigned long length)
{
	unsigned char sum, c;

	for (sum = 0; length && probe_kernel_address(rom++, c) == 0; length--)
		sum += c;
	return !length && !sum;
}

static void __init probe_roms(void)
{
	const unsigned char *rom;
	unsigned long start, length, upper;
	unsigned char c;
	int i;

	/* video rom */
	upper = adapter_rom_resources[0].start;
	for (start = video_rom_resource.start; start < upper; start += 2048) {
		rom = isa_bus_to_virt(start);
		if (!romsignature(rom))
			continue;

		video_rom_resource.start = start;

		if (probe_kernel_address(rom + 2, c) != 0)
			continue;

		/* 0 < length <= 0x7f * 512, historically */
		length = c * 512;

		/* if checksum okay, trust length byte */
		if (length && romchecksum(rom, length))
			video_rom_resource.end = start + length - 1;

		request_resource(&iomem_resource, &video_rom_resource);
		break;
	}

	start = (video_rom_resource.end + 1 + 2047) & ~2047UL;
	if (start < upper)
		start = upper;

	/* system rom */
	request_resource(&iomem_resource, &system_rom_resource);
	upper = system_rom_resource.start;

	/* check for extension rom (ignore length byte!) */
	rom = isa_bus_to_virt(extension_rom_resource.start);
	if (romsignature(rom)) {
		length = extension_rom_resource.end - extension_rom_resource.start + 1;
		if (romchecksum(rom, length)) {
			request_resource(&iomem_resource, &extension_rom_resource);
			upper = extension_rom_resource.start;
		}
	}

	/* check for adapter roms on 2k boundaries */
	for (i = 0; i < ARRAY_SIZE(adapter_rom_resources) && start < upper; start += 2048) {
		rom = isa_bus_to_virt(start);
		if (!romsignature(rom))
			continue;

		if (probe_kernel_address(rom + 2, c) != 0)
			continue;

		/* 0 < length <= 0x7f * 512, historically */
		length = c * 512;

		/* but accept any length that fits if checksum okay */
		if (!length || start + length > upper || !romchecksum(rom, length))
			continue;

		adapter_rom_resources[i].start = start;
		adapter_rom_resources[i].end = start + length - 1;
		request_resource(&iomem_resource, &adapter_rom_resources[i]);

		start = adapter_rom_resources[i++].end & ~2047UL;
	}
}
=======
>>>>>>> 6ee997c9
<|MERGE_RESOLUTION|>--- conflicted
+++ resolved
@@ -136,12 +136,6 @@
 char dmi_alloc_data[DMI_MAX_DATA];
 
 /*
- * Early DMI memory
- */
-int dmi_alloc_index;
-char dmi_alloc_data[DMI_MAX_DATA];
-
-/*
  * Setup options
  */
 struct screen_info screen_info;
@@ -190,191 +184,6 @@
 }
 #endif
 
-<<<<<<< HEAD
-#ifdef CONFIG_PROC_VMCORE
-/* elfcorehdr= specifies the location of elf core header
- * stored by the crashed kernel.
- */
-static int __init parse_elfcorehdr(char *arg)
-{
-	if (!arg)
-		return -EINVAL;
-
-	elfcorehdr_addr = memparse(arg, &arg);
-	return 0;
-}
-early_param("elfcorehdr", parse_elfcorehdr);
-#endif /* CONFIG_PROC_VMCORE */
-
-/*
- * highmem=size forces highmem to be exactly 'size' bytes.
- * This works even on boxes that have no highmem otherwise.
- * This also works to reduce highmem size on bigger boxes.
- */
-static int __init parse_highmem(char *arg)
-{
-	if (!arg)
-		return -EINVAL;
-
-	highmem_pages = memparse(arg, &arg) >> PAGE_SHIFT;
-	return 0;
-}
-early_param("highmem", parse_highmem);
-
-/*
- * vmalloc=size forces the vmalloc area to be exactly 'size'
- * bytes. This can be used to increase (or decrease) the
- * vmalloc area - the default is 128m.
- */
-static int __init parse_vmalloc(char *arg)
-{
-	if (!arg)
-		return -EINVAL;
-
-	__VMALLOC_RESERVE = memparse(arg, &arg);
-	return 0;
-}
-early_param("vmalloc", parse_vmalloc);
-
-/*
- * reservetop=size reserves a hole at the top of the kernel address space which
- * a hypervisor can load into later.  Needed for dynamically loaded hypervisors,
- * so relocating the fixmap can be done before paging initialization.
- */
-static int __init parse_reservetop(char *arg)
-{
-	unsigned long address;
-
-	if (!arg)
-		return -EINVAL;
-
-	address = memparse(arg, &arg);
-	reserve_top_address(address);
-	return 0;
-}
-early_param("reservetop", parse_reservetop);
-
-/*
- * Determine low and high memory ranges:
- */
-unsigned long __init find_max_low_pfn(void)
-{
-	unsigned long max_low_pfn;
-
-	max_low_pfn = max_pfn;
-	if (max_low_pfn > MAXMEM_PFN) {
-		if (highmem_pages == -1)
-			highmem_pages = max_pfn - MAXMEM_PFN;
-		if (highmem_pages + MAXMEM_PFN < max_pfn)
-			max_pfn = MAXMEM_PFN + highmem_pages;
-		if (highmem_pages + MAXMEM_PFN > max_pfn) {
-			printk("only %luMB highmem pages available, ignoring highmem size of %uMB.\n", pages_to_mb(max_pfn - MAXMEM_PFN), pages_to_mb(highmem_pages));
-			highmem_pages = 0;
-		}
-		max_low_pfn = MAXMEM_PFN;
-#ifndef CONFIG_HIGHMEM
-		/* Maximum memory usable is what is directly addressable */
-		printk(KERN_WARNING "Warning only %ldMB will be used.\n",
-					MAXMEM>>20);
-		if (max_pfn > MAX_NONPAE_PFN)
-			printk(KERN_WARNING "Use a HIGHMEM64G enabled kernel.\n");
-		else
-			printk(KERN_WARNING "Use a HIGHMEM enabled kernel.\n");
-		max_pfn = MAXMEM_PFN;
-#else /* !CONFIG_HIGHMEM */
-#ifndef CONFIG_HIGHMEM64G
-		if (max_pfn > MAX_NONPAE_PFN) {
-			max_pfn = MAX_NONPAE_PFN;
-			printk(KERN_WARNING "Warning only 4GB will be used.\n");
-			printk(KERN_WARNING "Use a HIGHMEM64G enabled kernel.\n");
-		}
-#endif /* !CONFIG_HIGHMEM64G */
-#endif /* !CONFIG_HIGHMEM */
-	} else {
-		if (highmem_pages == -1)
-			highmem_pages = 0;
-#ifdef CONFIG_HIGHMEM
-		if (highmem_pages >= max_pfn) {
-			printk(KERN_ERR "highmem size specified (%uMB) is bigger than pages available (%luMB)!.\n", pages_to_mb(highmem_pages), pages_to_mb(max_pfn));
-			highmem_pages = 0;
-		}
-		if (highmem_pages) {
-			if (max_low_pfn-highmem_pages < 64*1024*1024/PAGE_SIZE){
-				printk(KERN_ERR "highmem size %uMB results in smaller than 64MB lowmem, ignoring it.\n", pages_to_mb(highmem_pages));
-				highmem_pages = 0;
-			}
-			max_low_pfn -= highmem_pages;
-		}
-#else
-		if (highmem_pages)
-			printk(KERN_ERR "ignoring highmem size on non-highmem kernel!\n");
-#endif
-	}
-	return max_low_pfn;
-}
-
-#ifndef CONFIG_NEED_MULTIPLE_NODES
-static void __init setup_bootmem_allocator(void);
-static unsigned long __init setup_memory(void)
-{
-	/*
-	 * partially used pages are not usable - thus
-	 * we are rounding upwards:
-	 */
-	min_low_pfn = PFN_UP(init_pg_tables_end);
-
-	max_low_pfn = find_max_low_pfn();
-
-#ifdef CONFIG_HIGHMEM
-	highstart_pfn = highend_pfn = max_pfn;
-	if (max_pfn > max_low_pfn) {
-		highstart_pfn = max_low_pfn;
-	}
-	memory_present(0, 0, highend_pfn);
-	printk(KERN_NOTICE "%ldMB HIGHMEM available.\n",
-		pages_to_mb(highend_pfn - highstart_pfn));
-	num_physpages = highend_pfn;
-	high_memory = (void *) __va(highstart_pfn * PAGE_SIZE - 1) + 1;
-#else
-	memory_present(0, 0, max_low_pfn);
-	num_physpages = max_low_pfn;
-	high_memory = (void *) __va(max_low_pfn * PAGE_SIZE - 1) + 1;
-#endif
-#ifdef CONFIG_FLATMEM
-	max_mapnr = num_physpages;
-#endif
-	printk(KERN_NOTICE "%ldMB LOWMEM available.\n",
-			pages_to_mb(max_low_pfn));
-
-	setup_bootmem_allocator();
-
-	return max_low_pfn;
-}
-
-static void __init zone_sizes_init(void)
-{
-	unsigned long max_zone_pfns[MAX_NR_ZONES];
-	memset(max_zone_pfns, 0, sizeof(max_zone_pfns));
-	max_zone_pfns[ZONE_DMA] =
-		virt_to_phys((char *)MAX_DMA_ADDRESS) >> PAGE_SHIFT;
-	max_zone_pfns[ZONE_NORMAL] = max_low_pfn;
-	remove_all_active_ranges();
-#ifdef CONFIG_HIGHMEM
-	max_zone_pfns[ZONE_HIGHMEM] = highend_pfn;
-	e820_register_active_regions(0, 0, highend_pfn);
-#else
-	e820_register_active_regions(0, 0, max_low_pfn);
-#endif
-
-	free_area_init_nodes(max_zone_pfns);
-}
-#else
-extern unsigned long __init setup_memory(void);
-extern void zone_sizes_init(void);
-#endif /* !CONFIG_NEED_MULTIPLE_NODES */
-
-=======
->>>>>>> 6ee997c9
 #ifdef CONFIG_BLK_DEV_INITRD
 
 static void __init relocate_initrd(void);
@@ -393,11 +202,7 @@
 
 	initrd_start = 0;
 
-<<<<<<< HEAD
-	if (ramdisk_size >= end_of_lowmem/2) {
-=======
 	if (ramdisk_size >= (end_of_lowmem>>1)) {
->>>>>>> 6ee997c9
 		free_early(ramdisk_image, ramdisk_end);
 		printk(KERN_ERR "initrd too large to handle, "
 		       "disabling initrd\n");
@@ -420,14 +225,8 @@
 	}
 
 	/* We need to move the initrd down into lowmem */
-<<<<<<< HEAD
-	ramdisk_here = find_e820_area(min_low_pfn<<PAGE_SHIFT,
-				 end_of_lowmem, ramdisk_size,
-				 PAGE_SIZE);
-=======
 	ramdisk_here = find_e820_area(0, end_of_lowmem, ramdisk_size,
 					 PAGE_SIZE);
->>>>>>> 6ee997c9
 
 	if (ramdisk_here == -1ULL)
 		panic("Cannot find place for new RAMDISK of size %lld\n",
@@ -466,10 +265,6 @@
 		p = (char *)__va(ramdisk_image);
 		memcpy(q, p, clen);
 		q += clen;
-		/* need to free these low pages...*/
-		printk(KERN_INFO "Freeing old partial RAMDISK %08llx-%08llx\n",
-			 ramdisk_image, ramdisk_image + clen - 1);
-		free_bootmem(ramdisk_image, clen);
 		ramdisk_image += clen;
 		ramdisk_size  -= clen;
 	}
@@ -495,48 +290,11 @@
 		ramdisk_image, ramdisk_image + ramdisk_size - 1,
 		ramdisk_here, ramdisk_here + ramdisk_size - 1);
 
-<<<<<<< HEAD
-	/* need to free that, otherwise init highmem will reserve it again */
-	free_early(ramdisk_image, ramdisk_image+ramdisk_size);
-}
-
-#endif /* CONFIG_BLK_DEV_INITRD */
-
-void __init setup_bootmem_allocator(void)
-{
-	int i;
-	unsigned long bootmap_size, bootmap;
-	/*
-	 * Initialize the boot-time allocator (with low memory only):
-	 */
-	bootmap_size = bootmem_bootmap_pages(max_low_pfn)<<PAGE_SHIFT;
-	bootmap = find_e820_area(min_low_pfn<<PAGE_SHIFT,
-				 max_pfn_mapped<<PAGE_SHIFT, bootmap_size,
-				 PAGE_SIZE);
-	if (bootmap == -1L)
-		panic("Cannot find bootmem map of size %ld\n", bootmap_size);
-	reserve_early(bootmap, bootmap + bootmap_size, "BOOTMAP");
-#ifdef CONFIG_BLK_DEV_INITRD
-	reserve_initrd();
-#endif
-	bootmap_size = init_bootmem(bootmap >> PAGE_SHIFT, max_low_pfn);
-	printk(KERN_INFO "  mapped low ram: 0 - %08lx\n",
-		 max_pfn_mapped<<PAGE_SHIFT);
-	printk(KERN_INFO "  low ram: %08lx - %08lx\n",
-		 min_low_pfn<<PAGE_SHIFT, max_low_pfn<<PAGE_SHIFT);
-	printk(KERN_INFO "  bootmap %08lx - %08lx\n",
-		 bootmap, bootmap + bootmap_size);
-	for_each_online_node(i)
-		free_bootmem_with_active_regions(i, max_low_pfn);
-	early_res_to_bootmem(0, max_low_pfn<<PAGE_SHIFT);
-
-=======
 	/*
 	 * need to free old one, otherwise init cross max_low_pfn could be
 	 * converted to bootmem
 	 */
 	free_early(ramdisk_image, ramdisk_image+ramdisk_size);
->>>>>>> 6ee997c9
 }
 #else
 void __init reserve_initrd(void)
@@ -553,17 +311,6 @@
 static void set_mca_bus(int x) { }
 #endif
 
-<<<<<<< HEAD
-static void probe_roms(void);
-
-/* Overridden in paravirt.c if CONFIG_PARAVIRT */
-char * __init __attribute__((weak)) memory_setup(void)
-{
-	return machine_specific_memory_setup();
-}
-
-=======
->>>>>>> 6ee997c9
 /*
  * Determine if we were loaded by an EFI loader.  If so, then we have also been
  * passed the efi memmap, systab, etc., so we should use these data structures
@@ -573,28 +320,11 @@
  */
 void __init setup_arch(char **cmdline_p)
 {
-<<<<<<< HEAD
-	int i;
-	unsigned long max_low_pfn;
-
-=======
->>>>>>> 6ee997c9
 	memcpy(&boot_cpu_data, &new_cpu_data, sizeof(new_cpu_data));
 	pre_setup_arch_hook();
 	early_cpu_init();
 	early_ioremap_init();
 	reserve_setup_data();
-<<<<<<< HEAD
-
-#ifdef CONFIG_EFI
-	if (!strncmp((char *)&boot_params.efi_info.efi_loader_signature,
-		     "EL32", 4)) {
-		efi_enabled = 1;
-		efi_reserve_early();
-	}
-#endif
-=======
->>>>>>> 6ee997c9
 
 	ROOT_DEV = old_decode_dev(boot_params.hdr.root_dev);
 	screen_info = boot_params.screen_info;
@@ -623,11 +353,7 @@
 	}
 #endif
 
-<<<<<<< HEAD
-	setup_memory_map();
-=======
 	ARCH_SETUP
->>>>>>> 6ee997c9
 
 	setup_memory_map();
 	copy_edd();
@@ -646,33 +372,19 @@
 	bss_resource.start = virt_to_phys(&__bss_start);
 	bss_resource.end = virt_to_phys(&__bss_stop)-1;
 
-<<<<<<< HEAD
-=======
 	strlcpy(command_line, boot_command_line, COMMAND_LINE_SIZE);
 	*cmdline_p = command_line;
 
->>>>>>> 6ee997c9
 	parse_setup_data();
 
 	parse_early_param();
 
-<<<<<<< HEAD
-	finish_e820_parsing();
-
-	probe_roms();
-
-	/* after parse_early_param, so could debug it */
-	insert_resource(&iomem_resource, &code_resource);
-	insert_resource(&iomem_resource, &data_resource);
-	insert_resource(&iomem_resource, &bss_resource);
-=======
 	if (acpi_mps_check()){
 #ifdef CONFIG_X86_LOCAL_APIC
 		enable_local_apic = -1;
 #endif
 		clear_cpu_cap(&boot_cpu_data, X86_FEATURE_APIC);
 	}
->>>>>>> 6ee997c9
 
 	finish_e820_parsing();
 
@@ -711,8 +423,6 @@
 		max_pfn = e820_end_of_ram();
 	}
 
-<<<<<<< HEAD
-=======
 	/* max_low_pfn get updated here */
 	find_low_pfn_range();
 
@@ -721,23 +431,14 @@
 
 	reserve_initrd();
 
->>>>>>> 6ee997c9
 	dmi_scan_machine();
 
 	io_delay_init();
 
-<<<<<<< HEAD
-#ifdef CONFIG_ACPI
-=======
->>>>>>> 6ee997c9
 	/*
 	 * Parse the ACPI tables for possible boot-time SMP configuration.
 	 */
 	acpi_boot_table_init();
-<<<<<<< HEAD
-#endif
-=======
->>>>>>> 6ee997c9
 
 #ifdef CONFIG_ACPI_NUMA
         /*
@@ -747,22 +448,6 @@
 #endif
 
 	initmem_init(0, max_pfn);
-
-#ifdef CONFIG_ACPI_SLEEP
-	/*
-	 * Reserve low memory region for sleep support.
-	 */
-	acpi_reserve_bootmem();
-#endif
-#ifdef CONFIG_X86_FIND_SMP_CONFIG
-	/*
-	 * Find and reserve possible boot-time SMP configuration:
-	 */
-	find_smp_config();
-#endif
-	reserve_crashkernel();
-
-	reserve_ibft_region();
 
 #ifdef CONFIG_ACPI_SLEEP
 	/*
@@ -812,48 +497,21 @@
 		init_ohci1394_dma_on_all_controllers();
 #endif
 
-<<<<<<< HEAD
-	/*
-	 * NOTE: at this point the bootmem allocator is fully available.
-	 */
-
-#ifdef CONFIG_BLK_DEV_INITRD
-	relocate_initrd();
-#endif
-
-	remapped_pgdat_init();
-	sparse_init();
-	zone_sizes_init();
-
-	paravirt_post_allocator_init();
-
 #ifdef CONFIG_X86_GENERICARCH
 	generic_apic_probe();
 #endif
 
 	early_quirks();
 
-#ifdef CONFIG_ACPI
+	/*
+	 * Read APIC and some other early information from ACPI tables.
+	 */
 	acpi_boot_init();
-#endif
+
 #if defined(CONFIG_X86_MPPARSE) || defined(CONFIG_X86_VISWS)
-=======
-#ifdef CONFIG_X86_GENERICARCH
-	generic_apic_probe();
-#endif
-
-	early_quirks();
-
-	/*
-	 * Read APIC and some other early information from ACPI tables.
-	 */
-	acpi_boot_init();
-
-#if defined(CONFIG_X86_MPPARSE) || defined(CONFIG_X86_VISWS)
 	/*
 	 * get boot-time SMP configuration:
 	 */
->>>>>>> 6ee997c9
 	if (smp_found_config)
 		get_smp_config();
 #endif
@@ -863,22 +521,13 @@
 			"CONFIG_X86_PC cannot handle it.\nUse "
 			"CONFIG_X86_GENERICARCH or CONFIG_X86_BIGSMP.\n");
 #endif
-<<<<<<< HEAD
-=======
 	kvm_guest_init();
->>>>>>> 6ee997c9
 
 	e820_reserve_resources();
 	e820_mark_nosave_regions(max_low_pfn);
 
 	request_resource(&iomem_resource, &video_ram_resource);
-<<<<<<< HEAD
-	/* request I/O space for devices used on all i[345]86 PCs */
-	for (i = 0; i < ARRAY_SIZE(standard_io_resources); i++)
-		request_resource(&ioport_resource, &standard_io_resources[i]);
-=======
 	reserve_standard_io_resources();
->>>>>>> 6ee997c9
 
 	e820_setup_gap();
 
@@ -891,150 +540,3 @@
 #endif
 #endif
 }
-<<<<<<< HEAD
-
-static struct resource system_rom_resource = {
-	.name	= "System ROM",
-	.start	= 0xf0000,
-	.end	= 0xfffff,
-	.flags	= IORESOURCE_BUSY | IORESOURCE_READONLY | IORESOURCE_MEM
-};
-
-static struct resource extension_rom_resource = {
-	.name	= "Extension ROM",
-	.start	= 0xe0000,
-	.end	= 0xeffff,
-	.flags	= IORESOURCE_BUSY | IORESOURCE_READONLY | IORESOURCE_MEM
-};
-
-static struct resource adapter_rom_resources[] = { {
-	.name 	= "Adapter ROM",
-	.start	= 0xc8000,
-	.end	= 0,
-	.flags	= IORESOURCE_BUSY | IORESOURCE_READONLY | IORESOURCE_MEM
-}, {
-	.name 	= "Adapter ROM",
-	.start	= 0,
-	.end	= 0,
-	.flags	= IORESOURCE_BUSY | IORESOURCE_READONLY | IORESOURCE_MEM
-}, {
-	.name 	= "Adapter ROM",
-	.start	= 0,
-	.end	= 0,
-	.flags	= IORESOURCE_BUSY | IORESOURCE_READONLY | IORESOURCE_MEM
-}, {
-	.name 	= "Adapter ROM",
-	.start	= 0,
-	.end	= 0,
-	.flags	= IORESOURCE_BUSY | IORESOURCE_READONLY | IORESOURCE_MEM
-}, {
-	.name 	= "Adapter ROM",
-	.start	= 0,
-	.end	= 0,
-	.flags	= IORESOURCE_BUSY | IORESOURCE_READONLY | IORESOURCE_MEM
-}, {
-	.name 	= "Adapter ROM",
-	.start	= 0,
-	.end	= 0,
-	.flags	= IORESOURCE_BUSY | IORESOURCE_READONLY | IORESOURCE_MEM
-} };
-
-static struct resource video_rom_resource = {
-	.name 	= "Video ROM",
-	.start	= 0xc0000,
-	.end	= 0xc7fff,
-	.flags	= IORESOURCE_BUSY | IORESOURCE_READONLY | IORESOURCE_MEM
-};
-
-#define ROMSIGNATURE 0xaa55
-
-static int __init romsignature(const unsigned char *rom)
-{
-	const unsigned short * const ptr = (const unsigned short *)rom;
-	unsigned short sig;
-
-	return probe_kernel_address(ptr, sig) == 0 && sig == ROMSIGNATURE;
-}
-
-static int __init romchecksum(const unsigned char *rom, unsigned long length)
-{
-	unsigned char sum, c;
-
-	for (sum = 0; length && probe_kernel_address(rom++, c) == 0; length--)
-		sum += c;
-	return !length && !sum;
-}
-
-static void __init probe_roms(void)
-{
-	const unsigned char *rom;
-	unsigned long start, length, upper;
-	unsigned char c;
-	int i;
-
-	/* video rom */
-	upper = adapter_rom_resources[0].start;
-	for (start = video_rom_resource.start; start < upper; start += 2048) {
-		rom = isa_bus_to_virt(start);
-		if (!romsignature(rom))
-			continue;
-
-		video_rom_resource.start = start;
-
-		if (probe_kernel_address(rom + 2, c) != 0)
-			continue;
-
-		/* 0 < length <= 0x7f * 512, historically */
-		length = c * 512;
-
-		/* if checksum okay, trust length byte */
-		if (length && romchecksum(rom, length))
-			video_rom_resource.end = start + length - 1;
-
-		request_resource(&iomem_resource, &video_rom_resource);
-		break;
-	}
-
-	start = (video_rom_resource.end + 1 + 2047) & ~2047UL;
-	if (start < upper)
-		start = upper;
-
-	/* system rom */
-	request_resource(&iomem_resource, &system_rom_resource);
-	upper = system_rom_resource.start;
-
-	/* check for extension rom (ignore length byte!) */
-	rom = isa_bus_to_virt(extension_rom_resource.start);
-	if (romsignature(rom)) {
-		length = extension_rom_resource.end - extension_rom_resource.start + 1;
-		if (romchecksum(rom, length)) {
-			request_resource(&iomem_resource, &extension_rom_resource);
-			upper = extension_rom_resource.start;
-		}
-	}
-
-	/* check for adapter roms on 2k boundaries */
-	for (i = 0; i < ARRAY_SIZE(adapter_rom_resources) && start < upper; start += 2048) {
-		rom = isa_bus_to_virt(start);
-		if (!romsignature(rom))
-			continue;
-
-		if (probe_kernel_address(rom + 2, c) != 0)
-			continue;
-
-		/* 0 < length <= 0x7f * 512, historically */
-		length = c * 512;
-
-		/* but accept any length that fits if checksum okay */
-		if (!length || start + length > upper || !romchecksum(rom, length))
-			continue;
-
-		adapter_rom_resources[i].start = start;
-		adapter_rom_resources[i].end = start + length - 1;
-		request_resource(&iomem_resource, &adapter_rom_resources[i]);
-
-		start = adapter_rom_resources[i++].end & ~2047UL;
-	}
-}
-=======
->>>>>>> 6ee997c9
