--- conflicted
+++ resolved
@@ -429,62 +429,6 @@
 extern void zone_sizes_init(void);
 #endif /* !CONFIG_NEED_MULTIPLE_NODES */
 
-<<<<<<< HEAD
-static inline unsigned long long get_total_mem(void)
-{
-	unsigned long long total;
-
-	total = max_low_pfn - min_low_pfn;
-#ifdef CONFIG_HIGHMEM
-	total += highend_pfn - highstart_pfn;
-#endif
-
-	return total << PAGE_SHIFT;
-}
-
-#ifdef CONFIG_KEXEC
-static void __init reserve_crashkernel(void)
-{
-	unsigned long long total_mem;
-	unsigned long long crash_size, crash_base;
-	int ret;
-
-	total_mem = get_total_mem();
-
-	ret = parse_crashkernel(boot_command_line, total_mem,
-			&crash_size, &crash_base);
-	if (ret == 0 && crash_size > 0) {
-		if (crash_base <= 0) {
-			printk(KERN_INFO "crashkernel reservation failed - "
-					"you have to specify a base address\n");
-			return;
-		}
-
-		if (reserve_bootmem_generic(crash_base, crash_size,
-					BOOTMEM_EXCLUSIVE) < 0) {
-			printk(KERN_INFO "crashkernel reservation failed - "
-					"memory is in use\n");
-			return;
-		}
-
-		printk(KERN_INFO "Reserving %ldMB of memory at %ldMB "
-				"for crashkernel (System RAM: %ldMB)\n",
-				(unsigned long)(crash_size >> 20),
-				(unsigned long)(crash_base >> 20),
-				(unsigned long)(total_mem >> 20));
-
-		crashk_res.start = crash_base;
-		crashk_res.end   = crash_base + crash_size - 1;
-		insert_resource(&iomem_resource, &crashk_res);
-	}
-}
-#else
-static inline void __init reserve_crashkernel(void)
-{}
-#endif
-
-=======
->>>>>>> cc94fc54
 #ifdef CONFIG_BLK_DEV_INITRD
 
 static bool do_relocate_initrd = false;
@@ -662,21 +606,6 @@
 static void set_mca_bus(int x) { }
 #endif
 
-<<<<<<< HEAD
-#ifdef CONFIG_NUMA
-/*
- * In the golden day, when everything among i386 and x86_64 will be
- * integrated, this will not live here
- */
-void *x86_cpu_to_node_map_early_ptr;
-int x86_cpu_to_node_map_init[NR_CPUS] = {
-	[0 ... NR_CPUS-1] = NUMA_NO_NODE
-};
-DEFINE_PER_CPU(int, x86_cpu_to_node_map) = NUMA_NO_NODE;
-#endif
-
-=======
->>>>>>> cc94fc54
 static void probe_roms(void);
 
 /* Overridden in paravirt.c if CONFIG_PARAVIRT */
