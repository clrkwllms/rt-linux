/*
 *  Copyright (C) 1991, 1992  Linus Torvalds
 *
 *  1997-11-28  Modified for POSIX.1b signals by Richard Henderson
 *  2000-06-20  Pentium III FXSR, SSE support by Gareth Hughes
 */
#include <linux/list.h>

#include <linux/personality.h>
#include <linux/binfmts.h>
#include <linux/suspend.h>
#include <linux/kernel.h>
#include <linux/ptrace.h>
#include <linux/signal.h>
#include <linux/stddef.h>
#include <linux/unistd.h>
#include <linux/errno.h>
#include <linux/sched.h>
#include <linux/wait.h>
#include <linux/tracehook.h>
#include <linux/elf.h>
#include <linux/smp.h>
#include <linux/mm.h>

#include <asm/processor.h>
#include <asm/ucontext.h>
#include <asm/uaccess.h>
#include <asm/i387.h>
#include <asm/vdso.h>
<<<<<<< HEAD
=======
#include <asm/syscall.h>
>>>>>>> 4694d239
#include <asm/syscalls.h>

#include "sigframe.h"

#define _BLOCKABLE (~(sigmask(SIGKILL) | sigmask(SIGSTOP)))

#define __FIX_EFLAGS	(X86_EFLAGS_AC | X86_EFLAGS_OF | \
			 X86_EFLAGS_DF | X86_EFLAGS_TF | X86_EFLAGS_SF | \
			 X86_EFLAGS_ZF | X86_EFLAGS_AF | X86_EFLAGS_PF | \
			 X86_EFLAGS_CF)

#ifdef CONFIG_X86_32
# define FIX_EFLAGS	(__FIX_EFLAGS | X86_EFLAGS_RF)
#else
# define FIX_EFLAGS	__FIX_EFLAGS
#endif

/*
 * Atomically swap in the new signal mask, and wait for a signal.
 */
asmlinkage int
sys_sigsuspend(int history0, int history1, old_sigset_t mask)
{
	mask &= _BLOCKABLE;
	spin_lock_irq(&current->sighand->siglock);
	current->saved_sigmask = current->blocked;
	siginitset(&current->blocked, mask);
	recalc_sigpending();
	spin_unlock_irq(&current->sighand->siglock);

	current->state = TASK_INTERRUPTIBLE;
	schedule();
	set_restore_sigmask();

	return -ERESTARTNOHAND;
}

asmlinkage int
sys_sigaction(int sig, const struct old_sigaction __user *act,
	      struct old_sigaction __user *oact)
{
	struct k_sigaction new_ka, old_ka;
	int ret;

	if (act) {
		old_sigset_t mask;

		if (!access_ok(VERIFY_READ, act, sizeof(*act)) ||
		    __get_user(new_ka.sa.sa_handler, &act->sa_handler) ||
		    __get_user(new_ka.sa.sa_restorer, &act->sa_restorer))
			return -EFAULT;

		__get_user(new_ka.sa.sa_flags, &act->sa_flags);
		__get_user(mask, &act->sa_mask);
		siginitset(&new_ka.sa.sa_mask, mask);
	}

	ret = do_sigaction(sig, act ? &new_ka : NULL, oact ? &old_ka : NULL);

	if (!ret && oact) {
		if (!access_ok(VERIFY_WRITE, oact, sizeof(*oact)) ||
		    __put_user(old_ka.sa.sa_handler, &oact->sa_handler) ||
		    __put_user(old_ka.sa.sa_restorer, &oact->sa_restorer))
			return -EFAULT;

		__put_user(old_ka.sa.sa_flags, &oact->sa_flags);
		__put_user(old_ka.sa.sa_mask.sig[0], &oact->sa_mask);
	}

	return ret;
}

asmlinkage int sys_sigaltstack(unsigned long bx)
{
	/*
	 * This is needed to make gcc realize it doesn't own the
	 * "struct pt_regs"
	 */
	struct pt_regs *regs = (struct pt_regs *)&bx;
	const stack_t __user *uss = (const stack_t __user *)bx;
	stack_t __user *uoss = (stack_t __user *)regs->cx;

	return do_sigaltstack(uss, uoss, regs->sp);
}


/*
 * Do a signal return; undo the signal stack.
 */
static int
restore_sigcontext(struct pt_regs *regs, struct sigcontext __user *sc,
		   unsigned long *pax)
{
	unsigned int err = 0;

	/* Always make any pending restarted system calls return -EINTR */
	current_thread_info()->restart_block.fn = do_no_restart_syscall;

#define COPY(x)		err |= __get_user(regs->x, &sc->x)

#define COPY_SEG(seg)							\
	{ unsigned short tmp;						\
	  err |= __get_user(tmp, &sc->seg);				\
	  regs->seg = tmp; }

#define COPY_SEG_STRICT(seg)						\
	{ unsigned short tmp;						\
	  err |= __get_user(tmp, &sc->seg);				\
	  regs->seg = tmp|3; }

#define GET_SEG(seg)							\
	{ unsigned short tmp;						\
	  err |= __get_user(tmp, &sc->seg);				\
	  loadsegment(seg, tmp); }

	GET_SEG(gs);
	COPY_SEG(fs);
	COPY_SEG(es);
	COPY_SEG(ds);
	COPY(di); COPY(si); COPY(bp); COPY(sp); COPY(bx);
	COPY(dx); COPY(cx); COPY(ip);
	COPY_SEG_STRICT(cs);
	COPY_SEG_STRICT(ss);

	{
		unsigned int tmpflags;

		err |= __get_user(tmpflags, &sc->flags);
		regs->flags = (regs->flags & ~FIX_EFLAGS) |
						(tmpflags & FIX_EFLAGS);
		regs->orig_ax = -1;		/* disable syscall checks */
	}

	{
		void __user *buf;

		err |= __get_user(buf, &sc->fpstate);
		err |= restore_i387_xstate(buf);
	}

	err |= __get_user(*pax, &sc->ax);
	return err;
}

asmlinkage unsigned long sys_sigreturn(unsigned long __unused)
{
	struct sigframe __user *frame;
	struct pt_regs *regs;
	unsigned long ax;
	sigset_t set;

	regs = (struct pt_regs *) &__unused;
	frame = (struct sigframe __user *)(regs->sp - 8);

	if (!access_ok(VERIFY_READ, frame, sizeof(*frame)))
		goto badframe;
	if (__get_user(set.sig[0], &frame->sc.oldmask) || (_NSIG_WORDS > 1
		&& __copy_from_user(&set.sig[1], &frame->extramask,
				    sizeof(frame->extramask))))
		goto badframe;

	sigdelsetmask(&set, ~_BLOCKABLE);
	spin_lock_irq(&current->sighand->siglock);
	current->blocked = set;
	recalc_sigpending();
	spin_unlock_irq(&current->sighand->siglock);

	if (restore_sigcontext(regs, &frame->sc, &ax))
		goto badframe;
	return ax;

badframe:
	if (show_unhandled_signals && printk_ratelimit()) {
		printk("%s%s[%d] bad frame in sigreturn frame:"
			"%p ip:%lx sp:%lx oeax:%lx",
		    task_pid_nr(current) > 1 ? KERN_INFO : KERN_EMERG,
		    current->comm, task_pid_nr(current), frame, regs->ip,
		    regs->sp, regs->orig_ax);
		print_vma_addr(" in ", regs->ip);
		printk(KERN_CONT "\n");
	}

	force_sig(SIGSEGV, current);

	return 0;
}

static long do_rt_sigreturn(struct pt_regs *regs)
{
	struct rt_sigframe __user *frame;
	unsigned long ax;
	sigset_t set;

	frame = (struct rt_sigframe __user *)(regs->sp - sizeof(long));
	if (!access_ok(VERIFY_READ, frame, sizeof(*frame)))
		goto badframe;
	if (__copy_from_user(&set, &frame->uc.uc_sigmask, sizeof(set)))
		goto badframe;

	sigdelsetmask(&set, ~_BLOCKABLE);
	spin_lock_irq(&current->sighand->siglock);
	current->blocked = set;
	recalc_sigpending();
	spin_unlock_irq(&current->sighand->siglock);

	if (restore_sigcontext(regs, &frame->uc.uc_mcontext, &ax))
		goto badframe;

	if (do_sigaltstack(&frame->uc.uc_stack, NULL, regs->sp) == -EFAULT)
		goto badframe;

	return ax;

badframe:
	signal_fault(regs, frame, "rt_sigreturn");
	return 0;
}

asmlinkage int sys_rt_sigreturn(unsigned long __unused)
{
	struct pt_regs *regs = (struct pt_regs *)&__unused;

	return do_rt_sigreturn(regs);
}

/*
 * Set up a signal frame.
 */
static int
setup_sigcontext(struct sigcontext __user *sc, void __user *fpstate,
		 struct pt_regs *regs, unsigned long mask)
{
	int tmp, err = 0;

	err |= __put_user(regs->fs, (unsigned int __user *)&sc->fs);
	savesegment(gs, tmp);
	err |= __put_user(tmp, (unsigned int __user *)&sc->gs);

	err |= __put_user(regs->es, (unsigned int __user *)&sc->es);
	err |= __put_user(regs->ds, (unsigned int __user *)&sc->ds);
	err |= __put_user(regs->di, &sc->di);
	err |= __put_user(regs->si, &sc->si);
	err |= __put_user(regs->bp, &sc->bp);
	err |= __put_user(regs->sp, &sc->sp);
	err |= __put_user(regs->bx, &sc->bx);
	err |= __put_user(regs->dx, &sc->dx);
	err |= __put_user(regs->cx, &sc->cx);
	err |= __put_user(regs->ax, &sc->ax);
	err |= __put_user(current->thread.trap_no, &sc->trapno);
	err |= __put_user(current->thread.error_code, &sc->err);
	err |= __put_user(regs->ip, &sc->ip);
	err |= __put_user(regs->cs, (unsigned int __user *)&sc->cs);
	err |= __put_user(regs->flags, &sc->flags);
	err |= __put_user(regs->sp, &sc->sp_at_signal);
	err |= __put_user(regs->ss, (unsigned int __user *)&sc->ss);

	tmp = save_i387_xstate(fpstate);
	if (tmp < 0)
		err = 1;
	else
		err |= __put_user(tmp ? fpstate : NULL, &sc->fpstate);

	/* non-iBCS2 extensions.. */
	err |= __put_user(mask, &sc->oldmask);
	err |= __put_user(current->thread.cr2, &sc->cr2);

	return err;
}

/*
 * Determine which stack to use..
 */
static inline void __user *
get_sigframe(struct k_sigaction *ka, struct pt_regs *regs, size_t frame_size,
	     void **fpstate)
{
	unsigned long sp;

	/* Default to using normal stack */
	sp = regs->sp;

	/*
	 * If we are on the alternate signal stack and would overflow it, don't.
	 * Return an always-bogus address instead so we will die with SIGSEGV.
	 */
	if (on_sig_stack(sp) && !likely(on_sig_stack(sp - frame_size)))
		return (void __user *) -1L;

	/* This is the X/Open sanctioned signal stack switching.  */
	if (ka->sa.sa_flags & SA_ONSTACK) {
		if (sas_ss_flags(sp) == 0)
			sp = current->sas_ss_sp + current->sas_ss_size;
	} else {
		/* This is the legacy signal stack switching. */
		if ((regs->ss & 0xffff) != __USER_DS &&
			!(ka->sa.sa_flags & SA_RESTORER) &&
				ka->sa.sa_restorer)
			sp = (unsigned long) ka->sa.sa_restorer;
	}

	if (used_math()) {
		sp = sp - sig_xstate_size;
		*fpstate = (struct _fpstate *) sp;
	}

	sp -= frame_size;
	/*
	 * Align the stack pointer according to the i386 ABI,
	 * i.e. so that on function entry ((sp + 4) & 15) == 0.
	 */
	sp = ((sp + 4) & -16ul) - 4;

	return (void __user *) sp;
}

static int
__setup_frame(int sig, struct k_sigaction *ka, sigset_t *set,
	      struct pt_regs *regs)
{
	struct sigframe __user *frame;
	void __user *restorer;
	int err = 0;
<<<<<<< HEAD
	int usig;
=======
>>>>>>> 4694d239
	void __user *fpstate = NULL;

	frame = get_sigframe(ka, regs, sizeof(*frame), &fpstate);

	if (!access_ok(VERIFY_WRITE, frame, sizeof(*frame)))
		return -EFAULT;

	if (__put_user(sig, &frame->sig))
		return -EFAULT;

<<<<<<< HEAD
	err = __put_user(usig, &frame->sig);
	if (err)
		goto give_sigsegv;

	err = setup_sigcontext(&frame->sc, fpstate, regs, set->sig[0]);
	if (err)
		goto give_sigsegv;
=======
	if (setup_sigcontext(&frame->sc, fpstate, regs, set->sig[0]))
		return -EFAULT;
>>>>>>> 4694d239

	if (_NSIG_WORDS > 1) {
		if (__copy_to_user(&frame->extramask, &set->sig[1],
				   sizeof(frame->extramask)))
			return -EFAULT;
	}

	if (current->mm->context.vdso)
		restorer = VDSO32_SYMBOL(current->mm->context.vdso, sigreturn);
	else
		restorer = &frame->retcode;
	if (ka->sa.sa_flags & SA_RESTORER)
		restorer = ka->sa.sa_restorer;

	/* Set up to return from userspace.  */
	err |= __put_user(restorer, &frame->pretcode);

	/*
	 * This is popl %eax ; movl $__NR_sigreturn, %eax ; int $0x80
	 *
	 * WE DO NOT USE IT ANY MORE! It's only left here for historical
	 * reasons and because gdb uses it as a signature to notice
	 * signal handler stack frames.
	 */
	err |= __put_user(0xb858, (short __user *)(frame->retcode+0));
	err |= __put_user(__NR_sigreturn, (int __user *)(frame->retcode+2));
	err |= __put_user(0x80cd, (short __user *)(frame->retcode+6));

	if (err)
		return -EFAULT;

	/* Set up registers for signal handler */
	regs->sp = (unsigned long)frame;
	regs->ip = (unsigned long)ka->sa.sa_handler;
	regs->ax = (unsigned long)sig;
	regs->dx = 0;
	regs->cx = 0;

	regs->ds = __USER_DS;
	regs->es = __USER_DS;
	regs->ss = __USER_DS;
	regs->cs = __USER_CS;

	return 0;
}

static int __setup_rt_frame(int sig, struct k_sigaction *ka, siginfo_t *info,
			    sigset_t *set, struct pt_regs *regs)
{
	struct rt_sigframe __user *frame;
	void __user *restorer;
	int err = 0;
<<<<<<< HEAD
	int usig;
=======
>>>>>>> 4694d239
	void __user *fpstate = NULL;

	frame = get_sigframe(ka, regs, sizeof(*frame), &fpstate);

	if (!access_ok(VERIFY_WRITE, frame, sizeof(*frame)))
		return -EFAULT;

	err |= __put_user(sig, &frame->sig);
	err |= __put_user(&frame->info, &frame->pinfo);
	err |= __put_user(&frame->uc, &frame->puc);
	err |= copy_siginfo_to_user(&frame->info, info);
	if (err)
		return -EFAULT;

	/* Create the ucontext.  */
	if (cpu_has_xsave)
		err |= __put_user(UC_FP_XSTATE, &frame->uc.uc_flags);
	else
		err |= __put_user(0, &frame->uc.uc_flags);
	err |= __put_user(0, &frame->uc.uc_link);
	err |= __put_user(current->sas_ss_sp, &frame->uc.uc_stack.ss_sp);
	err |= __put_user(sas_ss_flags(regs->sp),
			  &frame->uc.uc_stack.ss_flags);
	err |= __put_user(current->sas_ss_size, &frame->uc.uc_stack.ss_size);
	err |= setup_sigcontext(&frame->uc.uc_mcontext, fpstate,
				regs, set->sig[0]);
	err |= __copy_to_user(&frame->uc.uc_sigmask, set, sizeof(*set));
	if (err)
		return -EFAULT;

	/* Set up to return from userspace.  */
	restorer = VDSO32_SYMBOL(current->mm->context.vdso, rt_sigreturn);
	if (ka->sa.sa_flags & SA_RESTORER)
		restorer = ka->sa.sa_restorer;
	err |= __put_user(restorer, &frame->pretcode);

	/*
	 * This is movl $__NR_rt_sigreturn, %ax ; int $0x80
	 *
	 * WE DO NOT USE IT ANY MORE! It's only left here for historical
	 * reasons and because gdb uses it as a signature to notice
	 * signal handler stack frames.
	 */
	err |= __put_user(0xb8, (char __user *)(frame->retcode+0));
	err |= __put_user(__NR_rt_sigreturn, (int __user *)(frame->retcode+1));
	err |= __put_user(0x80cd, (short __user *)(frame->retcode+5));

	if (err)
		return -EFAULT;

	/* Set up registers for signal handler */
	regs->sp = (unsigned long)frame;
	regs->ip = (unsigned long)ka->sa.sa_handler;
	regs->ax = (unsigned long)sig;
	regs->dx = (unsigned long)&frame->info;
	regs->cx = (unsigned long)&frame->uc;

	regs->ds = __USER_DS;
	regs->es = __USER_DS;
	regs->ss = __USER_DS;
	regs->cs = __USER_CS;

	return 0;
}

/*
 * OK, we're invoking a handler:
 */
static int signr_convert(int sig)
{
	struct thread_info *info = current_thread_info();

	if (info->exec_domain && info->exec_domain->signal_invmap && sig < 32)
		return info->exec_domain->signal_invmap[sig];
	return sig;
}

#define is_ia32	1
#define ia32_setup_frame	__setup_frame
#define ia32_setup_rt_frame	__setup_rt_frame

static int
setup_rt_frame(int sig, struct k_sigaction *ka, siginfo_t *info,
	       sigset_t *set, struct pt_regs *regs)
{
	int usig = signr_convert(sig);
	int ret;

	/* Set up the stack frame */
	if (is_ia32) {
		if (ka->sa.sa_flags & SA_SIGINFO)
			ret = ia32_setup_rt_frame(usig, ka, info, set, regs);
		else
			ret = ia32_setup_frame(usig, ka, set, regs);
	} else
		ret = __setup_rt_frame(sig, ka, info, set, regs);

	if (ret) {
		force_sigsegv(sig, current);
		return -EFAULT;
	}

	return ret;
}

static int
handle_signal(unsigned long sig, siginfo_t *info, struct k_sigaction *ka,
	      sigset_t *oldset, struct pt_regs *regs)
{
	int ret;

	/* Are we from a system call? */
	if (syscall_get_nr(current, regs) >= 0) {
		/* If so, check system call restarting.. */
		switch (syscall_get_error(current, regs)) {
		case -ERESTART_RESTARTBLOCK:
		case -ERESTARTNOHAND:
			regs->ax = -EINTR;
			break;

		case -ERESTARTSYS:
			if (!(ka->sa.sa_flags & SA_RESTART)) {
				regs->ax = -EINTR;
				break;
			}
		/* fallthrough */
		case -ERESTARTNOINTR:
			regs->ax = regs->orig_ax;
			regs->ip -= 2;
			break;
		}
	}

	/*
	 * If TF is set due to a debugger (TIF_FORCED_TF), clear the TF
	 * flag so that register information in the sigcontext is correct.
	 */
	if (unlikely(regs->flags & X86_EFLAGS_TF) &&
	    likely(test_and_clear_thread_flag(TIF_FORCED_TF)))
		regs->flags &= ~X86_EFLAGS_TF;

	ret = setup_rt_frame(sig, ka, info, oldset, regs);

	if (ret)
		return ret;

#ifdef CONFIG_X86_64
	/*
	 * This has nothing to do with segment registers,
	 * despite the name.  This magic affects uaccess.h
	 * macros' behavior.  Reset it to the normal setting.
	 */
	set_fs(USER_DS);
#endif

	/*
	 * Clear the direction flag as per the ABI for function entry.
	 */
	regs->flags &= ~X86_EFLAGS_DF;

	/*
	 * Clear TF when entering the signal handler, but
	 * notify any tracer that was single-stepping it.
	 * The tracer may want to single-step inside the
	 * handler too.
	 */
	regs->flags &= ~X86_EFLAGS_TF;

	spin_lock_irq(&current->sighand->siglock);
	sigorsets(&current->blocked, &current->blocked, &ka->sa.sa_mask);
	if (!(ka->sa.sa_flags & SA_NODEFER))
		sigaddset(&current->blocked, sig);
	recalc_sigpending();
	spin_unlock_irq(&current->sighand->siglock);

	tracehook_signal_handler(sig, info, ka, regs,
				 test_thread_flag(TIF_SINGLESTEP));

	return 0;
}

#define NR_restart_syscall	__NR_restart_syscall
/*
 * Note that 'init' is a special process: it doesn't get signals it doesn't
 * want to handle. Thus you cannot kill init even with a SIGKILL even by
 * mistake.
 */
static void do_signal(struct pt_regs *regs)
{
	struct k_sigaction ka;
	siginfo_t info;
	int signr;
	sigset_t *oldset;

	/*
	 * We want the common case to go fast, which is why we may in certain
	 * cases get here from kernel mode. Just return without doing anything
	 * if so.
	 * X86_32: vm86 regs switched out by assembly code before reaching
	 * here, so testing against kernel CS suffices.
	 */
	if (!user_mode(regs))
		return;

	if (current_thread_info()->status & TS_RESTORE_SIGMASK)
		oldset = &current->saved_sigmask;
	else
		oldset = &current->blocked;

	signr = get_signal_to_deliver(&info, &ka, regs, NULL);
	if (signr > 0) {
		/*
		 * Re-enable any watchpoints before delivering the
		 * signal to user space. The processor register will
		 * have been cleared if the watchpoint triggered
		 * inside the kernel.
		 */
		if (current->thread.debugreg7)
			set_debugreg(current->thread.debugreg7, 7);

		/* Whee! Actually deliver the signal.  */
		if (handle_signal(signr, &info, &ka, oldset, regs) == 0) {
			/*
			 * A signal was successfully delivered; the saved
			 * sigmask will have been stored in the signal frame,
			 * and will be restored by sigreturn, so we can simply
			 * clear the TS_RESTORE_SIGMASK flag.
			 */
			current_thread_info()->status &= ~TS_RESTORE_SIGMASK;
		}
		return;
	}

	/* Did we come from a system call? */
	if (syscall_get_nr(current, regs) >= 0) {
		/* Restart the system call - no handlers present */
		switch (syscall_get_error(current, regs)) {
		case -ERESTARTNOHAND:
		case -ERESTARTSYS:
		case -ERESTARTNOINTR:
			regs->ax = regs->orig_ax;
			regs->ip -= 2;
			break;

		case -ERESTART_RESTARTBLOCK:
			regs->ax = NR_restart_syscall;
			regs->ip -= 2;
			break;
		}
	}

	/*
	 * If there's no signal to deliver, we just put the saved sigmask
	 * back.
	 */
	if (current_thread_info()->status & TS_RESTORE_SIGMASK) {
		current_thread_info()->status &= ~TS_RESTORE_SIGMASK;
		sigprocmask(SIG_SETMASK, &current->saved_sigmask, NULL);
	}
}

/*
 * notification of userspace execution resumption
 * - triggered by the TIF_WORK_MASK flags
 */
void
do_notify_resume(struct pt_regs *regs, void *unused, __u32 thread_info_flags)
{
#if defined(CONFIG_X86_64) && defined(CONFIG_X86_MCE)
	/* notify userspace of pending MCEs */
	if (thread_info_flags & _TIF_MCE_NOTIFY)
		mce_notify_user();
#endif /* CONFIG_X86_64 && CONFIG_X86_MCE */

	/* deal with pending signal delivery */
	if (thread_info_flags & _TIF_SIGPENDING)
		do_signal(regs);

	if (thread_info_flags & _TIF_NOTIFY_RESUME) {
		clear_thread_flag(TIF_NOTIFY_RESUME);
		tracehook_notify_resume(regs);
	}

#ifdef CONFIG_X86_32
	clear_thread_flag(TIF_IRET);
#endif /* CONFIG_X86_32 */
}

void signal_fault(struct pt_regs *regs, void __user *frame, char *where)
{
	struct task_struct *me = current;

	if (show_unhandled_signals && printk_ratelimit()) {
		printk(KERN_INFO
		       "%s[%d] bad frame in %s frame:%p ip:%lx sp:%lx orax:%lx",
		       me->comm, me->pid, where, frame,
		       regs->ip, regs->sp, regs->orig_ax);
		print_vma_addr(" in ", regs->ip);
		printk(KERN_CONT "\n");
	}

	force_sig(SIGSEGV, me);
}<|MERGE_RESOLUTION|>--- conflicted
+++ resolved
@@ -27,10 +27,7 @@
 #include <asm/uaccess.h>
 #include <asm/i387.h>
 #include <asm/vdso.h>
-<<<<<<< HEAD
-=======
 #include <asm/syscall.h>
->>>>>>> 4694d239
 #include <asm/syscalls.h>
 
 #include "sigframe.h"
@@ -353,10 +350,6 @@
 	struct sigframe __user *frame;
 	void __user *restorer;
 	int err = 0;
-<<<<<<< HEAD
-	int usig;
-=======
->>>>>>> 4694d239
 	void __user *fpstate = NULL;
 
 	frame = get_sigframe(ka, regs, sizeof(*frame), &fpstate);
@@ -367,18 +360,8 @@
 	if (__put_user(sig, &frame->sig))
 		return -EFAULT;
 
-<<<<<<< HEAD
-	err = __put_user(usig, &frame->sig);
-	if (err)
-		goto give_sigsegv;
-
-	err = setup_sigcontext(&frame->sc, fpstate, regs, set->sig[0]);
-	if (err)
-		goto give_sigsegv;
-=======
 	if (setup_sigcontext(&frame->sc, fpstate, regs, set->sig[0]))
 		return -EFAULT;
->>>>>>> 4694d239
 
 	if (_NSIG_WORDS > 1) {
 		if (__copy_to_user(&frame->extramask, &set->sig[1],
@@ -431,10 +414,6 @@
 	struct rt_sigframe __user *frame;
 	void __user *restorer;
 	int err = 0;
-<<<<<<< HEAD
-	int usig;
-=======
->>>>>>> 4694d239
 	void __user *fpstate = NULL;
 
 	frame = get_sigframe(ka, regs, sizeof(*frame), &fpstate);
