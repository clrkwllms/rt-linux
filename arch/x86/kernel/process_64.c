/*
 *  Copyright (C) 1995  Linus Torvalds
 *
 *  Pentium III FXSR, SSE support
 *	Gareth Hughes <gareth@valinux.com>, May 2000
 *
 *  X86-64 port
 *	Andi Kleen.
 *
 *	CPU hotplug support - ashok.raj@intel.com
 */

/*
 * This file handles the architecture-dependent parts of process handling..
 */

#include <stdarg.h>

#include <linux/stackprotector.h>
#include <linux/cpu.h>
#include <linux/errno.h>
#include <linux/sched.h>
#include <linux/fs.h>
#include <linux/kernel.h>
#include <linux/mm.h>
#include <linux/elfcore.h>
#include <linux/smp.h>
#include <linux/slab.h>
#include <linux/user.h>
#include <linux/interrupt.h>
#include <linux/utsname.h>
#include <linux/delay.h>
#include <linux/module.h>
#include <linux/ptrace.h>
#include <linux/random.h>
#include <linux/notifier.h>
#include <linux/kprobes.h>
#include <linux/kdebug.h>
#include <linux/tick.h>
#include <linux/prctl.h>
#include <linux/uaccess.h>
#include <linux/io.h>

#include <asm/pgtable.h>
#include <asm/system.h>
#include <asm/processor.h>
#include <asm/i387.h>
#include <asm/mmu_context.h>
#include <asm/pda.h>
#include <asm/prctl.h>
#include <asm/desc.h>
#include <asm/proto.h>
#include <asm/ia32.h>
#include <asm/idle.h>
#include <asm/syscalls.h>

asmlinkage extern void ret_from_fork(void);

unsigned long kernel_thread_flags = CLONE_VM | CLONE_UNTRACED;

static ATOMIC_NOTIFIER_HEAD(idle_notifier);

void idle_notifier_register(struct notifier_block *n)
{
	atomic_notifier_chain_register(&idle_notifier, n);
}

void enter_idle(void)
{
	write_pda(isidle, 1);
	atomic_notifier_call_chain(&idle_notifier, IDLE_START, NULL);
}

static void __exit_idle(void)
{
	if (test_and_clear_bit_pda(0, isidle) == 0)
		return;
	atomic_notifier_call_chain(&idle_notifier, IDLE_END, NULL);
}

/* Called from interrupts to signify idle end */
void exit_idle(void)
{
	/* idle loop has pid 0 */
	if (current->pid)
		return;
	__exit_idle();
}

#ifndef CONFIG_SMP
static inline void play_dead(void)
{
	BUG();
}
#endif

/*
 * The idle thread. There's no useful work to be
 * done, so just try to conserve power and have a
 * low exit latency (ie sit in a loop waiting for
 * somebody to say that they'd like to reschedule)
 */
void cpu_idle(void)
{
	current_thread_info()->status |= TS_POLLING;

	/*
	 * If we're the non-boot CPU, nothing set the PDA stack
	 * canary up for us - and if we are the boot CPU we have
	 * a 0 stack canary. This is a good place for updating
	 * it, as we wont ever return from this function (so the
	 * invalid canaries already on the stack wont ever
	 * trigger):
	 */
	boot_init_stack_canary();

	/* endless idle loop with no priority at all */
	while (1) {
		tick_nohz_stop_sched_tick(1);
		while (!need_resched()) {

			rmb();

			if (cpu_is_offline(smp_processor_id()))
				play_dead();
			/*
			 * Idle routines should keep interrupts disabled
			 * from here on, until they go to idle.
			 * Otherwise, idle callbacks can misfire.
			 */
			local_irq_disable();
			enter_idle();
			/* Don't trace irqs off for idle */
			stop_critical_timings();
			pm_idle();
			start_critical_timings();
			/* In many cases the interrupt that ended idle
			   has already called exit_idle. But some idle
			   loops can be woken up without interrupt. */
			__exit_idle();
		}

		tick_nohz_restart_sched_tick();
		preempt_enable_no_resched();
		schedule();
		preempt_disable();
	}
}

/* Prints also some state that isn't saved in the pt_regs */
void __show_regs(struct pt_regs *regs, int all)
{
	unsigned long cr0 = 0L, cr2 = 0L, cr3 = 0L, cr4 = 0L, fs, gs, shadowgs;
	unsigned long d0, d1, d2, d3, d6, d7;
	unsigned int fsindex, gsindex;
	unsigned int ds, cs, es;

	printk("\n");
	print_modules();
	printk(KERN_INFO "Pid: %d, comm: %.20s %s %s %.*s\n",
		current->pid, current->comm, print_tainted(),
		init_utsname()->release,
		(int)strcspn(init_utsname()->version, " "),
		init_utsname()->version);
	printk(KERN_INFO "RIP: %04lx:[<%016lx>] ", regs->cs & 0xffff, regs->ip);
	printk_address(regs->ip, 1);
	printk(KERN_INFO "RSP: %04lx:%016lx  EFLAGS: %08lx\n", regs->ss,
			regs->sp, regs->flags);
	printk(KERN_INFO "RAX: %016lx RBX: %016lx RCX: %016lx\n",
	       regs->ax, regs->bx, regs->cx);
	printk(KERN_INFO "RDX: %016lx RSI: %016lx RDI: %016lx\n",
	       regs->dx, regs->si, regs->di);
	printk(KERN_INFO "RBP: %016lx R08: %016lx R09: %016lx\n",
	       regs->bp, regs->r8, regs->r9);
	printk(KERN_INFO "R10: %016lx R11: %016lx R12: %016lx\n",
	       regs->r10, regs->r11, regs->r12);
	printk(KERN_INFO "R13: %016lx R14: %016lx R15: %016lx\n",
	       regs->r13, regs->r14, regs->r15);

	asm("movl %%ds,%0" : "=r" (ds));
	asm("movl %%cs,%0" : "=r" (cs));
	asm("movl %%es,%0" : "=r" (es));
	asm("movl %%fs,%0" : "=r" (fsindex));
	asm("movl %%gs,%0" : "=r" (gsindex));

	rdmsrl(MSR_FS_BASE, fs);
	rdmsrl(MSR_GS_BASE, gs);
	rdmsrl(MSR_KERNEL_GS_BASE, shadowgs);

<<<<<<< HEAD
	if (!all)
		return;

	printk(KERN_INFO "FS:  %016lx(%04x) GS:%016lx(%04x) knlGS:%016lx\n",
	       fs, fsindex, gs, gsindex, shadowgs);
=======
	printk(KERN_INFO "FS:  %016lx(%04x) GS:%016lx(%04x) knlGS:%016lx\n",
	       fs, fsindex, gs, gsindex, shadowgs);

	if (!all)
		return;

	printk("FS:  %016lx(%04x) GS:%016lx(%04x) knlGS:%016lx\n",
	       fs,fsindex,gs,gsindex,shadowgs);
>>>>>>> 6f535f0f

	if (!all)
		return;

	cr0 = read_cr0();
	cr2 = read_cr2();
	cr3 = read_cr3();
	cr4 = read_cr4();

	printk(KERN_INFO "CS:  %04x DS: %04x ES: %04x CR0: %016lx\n", cs, ds,
			es, cr0);
	printk(KERN_INFO "CR2: %016lx CR3: %016lx CR4: %016lx\n", cr2, cr3,
			cr4);

	get_debugreg(d0, 0);
	get_debugreg(d1, 1);
	get_debugreg(d2, 2);
	printk(KERN_INFO "DR0: %016lx DR1: %016lx DR2: %016lx\n", d0, d1, d2);
	get_debugreg(d3, 3);
	get_debugreg(d6, 6);
	get_debugreg(d7, 7);
	printk(KERN_INFO "DR3: %016lx DR6: %016lx DR7: %016lx\n", d3, d6, d7);
}

void show_regs(struct pt_regs *regs)
{
	printk(KERN_INFO "CPU %d:", smp_processor_id());
	__show_regs(regs, 1);
	show_trace(NULL, regs, (void *)(regs + 1), regs->bp);
}

/*
 * Free current thread data structures etc..
 */
void exit_thread(void)
{
	struct task_struct *me = current;
	struct thread_struct *t = &me->thread;

	if (me->thread.io_bitmap_ptr) {
		struct tss_struct *tss = &per_cpu(init_tss, get_cpu());

		kfree(t->io_bitmap_ptr);
		t->io_bitmap_ptr = NULL;
		clear_thread_flag(TIF_IO_BITMAP);
		/*
		 * Careful, clear this in the TSS too:
		 */
		memset(tss->io_bitmap, 0xff, t->io_bitmap_max);
		t->io_bitmap_max = 0;
		put_cpu();
	}
#ifdef CONFIG_X86_DS
	/* Free any DS contexts that have not been properly released. */
	if (unlikely(t->ds_ctx)) {
		/* we clear debugctl to make sure DS is not used. */
		update_debugctlmsr(0);
		ds_free(t->ds_ctx);
	}
#endif /* CONFIG_X86_DS */
}

void flush_thread(void)
{
	struct task_struct *tsk = current;

	if (test_tsk_thread_flag(tsk, TIF_ABI_PENDING)) {
		clear_tsk_thread_flag(tsk, TIF_ABI_PENDING);
		if (test_tsk_thread_flag(tsk, TIF_IA32)) {
			clear_tsk_thread_flag(tsk, TIF_IA32);
		} else {
			set_tsk_thread_flag(tsk, TIF_IA32);
			current_thread_info()->status |= TS_COMPAT;
		}
	}
	clear_tsk_thread_flag(tsk, TIF_DEBUG);

	tsk->thread.debugreg0 = 0;
	tsk->thread.debugreg1 = 0;
	tsk->thread.debugreg2 = 0;
	tsk->thread.debugreg3 = 0;
	tsk->thread.debugreg6 = 0;
	tsk->thread.debugreg7 = 0;
	memset(tsk->thread.tls_array, 0, sizeof(tsk->thread.tls_array));
	/*
	 * Forget coprocessor state..
	 */
	tsk->fpu_counter = 0;
	clear_fpu(tsk);
	clear_used_math();
}

void release_thread(struct task_struct *dead_task)
{
	if (dead_task->mm) {
		if (dead_task->mm->context.size) {
			printk("WARNING: dead process %8s still has LDT? <%p/%d>\n",
					dead_task->comm,
					dead_task->mm->context.ldt,
					dead_task->mm->context.size);
			BUG();
		}
	}
}

static inline void set_32bit_tls(struct task_struct *t, int tls, u32 addr)
{
	struct user_desc ud = {
		.base_addr = addr,
		.limit = 0xfffff,
		.seg_32bit = 1,
		.limit_in_pages = 1,
		.useable = 1,
	};
	struct desc_struct *desc = t->thread.tls_array;
	desc += tls;
	fill_ldt(desc, &ud);
}

static inline u32 read_32bit_tls(struct task_struct *t, int tls)
{
	return get_desc_base(&t->thread.tls_array[tls]);
}

/*
 * This gets called before we allocate a new thread and copy
 * the current task into it.
 */
void prepare_to_copy(struct task_struct *tsk)
{
	unlazy_fpu(tsk);
}

int copy_thread(int nr, unsigned long clone_flags, unsigned long sp,
		unsigned long unused,
	struct task_struct *p, struct pt_regs *regs)
{
	int err;
	struct pt_regs *childregs;
	struct task_struct *me = current;

	childregs = ((struct pt_regs *)
			(THREAD_SIZE + task_stack_page(p))) - 1;
	*childregs = *regs;

	childregs->ax = 0;
	childregs->sp = sp;
	if (sp == ~0UL)
		childregs->sp = (unsigned long)childregs;

	p->thread.sp = (unsigned long) childregs;
	p->thread.sp0 = (unsigned long) (childregs+1);
	p->thread.usersp = me->thread.usersp;

	set_tsk_thread_flag(p, TIF_FORK);

	p->thread.fs = me->thread.fs;
	p->thread.gs = me->thread.gs;

	savesegment(gs, p->thread.gsindex);
	savesegment(fs, p->thread.fsindex);
	savesegment(es, p->thread.es);
	savesegment(ds, p->thread.ds);

	if (unlikely(test_tsk_thread_flag(me, TIF_IO_BITMAP))) {
		p->thread.io_bitmap_ptr = kmalloc(IO_BITMAP_BYTES, GFP_KERNEL);
		if (!p->thread.io_bitmap_ptr) {
			p->thread.io_bitmap_max = 0;
			return -ENOMEM;
		}
		memcpy(p->thread.io_bitmap_ptr, me->thread.io_bitmap_ptr,
				IO_BITMAP_BYTES);
		set_tsk_thread_flag(p, TIF_IO_BITMAP);
	}

	/*
	 * Set a new TLS for the child thread?
	 */
	if (clone_flags & CLONE_SETTLS) {
#ifdef CONFIG_IA32_EMULATION
		if (test_thread_flag(TIF_IA32))
			err = do_set_thread_area(p, -1,
				(struct user_desc __user *)childregs->si, 0);
		else
#endif
			err = do_arch_prctl(p, ARCH_SET_FS, childregs->r8);
		if (err)
			goto out;
	}
	err = 0;
out:
	if (err && p->thread.io_bitmap_ptr) {
		kfree(p->thread.io_bitmap_ptr);
		p->thread.io_bitmap_max = 0;
	}
	return err;
}

void
start_thread(struct pt_regs *regs, unsigned long new_ip, unsigned long new_sp)
{
	loadsegment(fs, 0);
	loadsegment(es, 0);
	loadsegment(ds, 0);
	load_gs_index(0);
	regs->ip		= new_ip;
	regs->sp		= new_sp;
	write_pda(oldrsp, new_sp);
	regs->cs		= __USER_CS;
	regs->ss		= __USER_DS;
	regs->flags		= 0x200;
	set_fs(USER_DS);
	/*
	 * Free the old FP and other extended state
	 */
	free_thread_xstate(current);
}
EXPORT_SYMBOL_GPL(start_thread);

static void hard_disable_TSC(void)
{
	write_cr4(read_cr4() | X86_CR4_TSD);
}

void disable_TSC(void)
{
	preempt_disable();
	if (!test_and_set_thread_flag(TIF_NOTSC))
		/*
		 * Must flip the CPU state synchronously with
		 * TIF_NOTSC in the current running context.
		 */
		hard_disable_TSC();
	preempt_enable();
}

static void hard_enable_TSC(void)
{
	write_cr4(read_cr4() & ~X86_CR4_TSD);
}

static void enable_TSC(void)
{
	preempt_disable();
	if (test_and_clear_thread_flag(TIF_NOTSC))
		/*
		 * Must flip the CPU state synchronously with
		 * TIF_NOTSC in the current running context.
		 */
		hard_enable_TSC();
	preempt_enable();
}

int get_tsc_mode(unsigned long adr)
{
	unsigned int val;

	if (test_thread_flag(TIF_NOTSC))
		val = PR_TSC_SIGSEGV;
	else
		val = PR_TSC_ENABLE;

	return put_user(val, (unsigned int __user *)adr);
}

int set_tsc_mode(unsigned int val)
{
	if (val == PR_TSC_SIGSEGV)
		disable_TSC();
	else if (val == PR_TSC_ENABLE)
		enable_TSC();
	else
		return -EINVAL;

	return 0;
}

/*
 * This special macro can be used to load a debugging register
 */
#define loaddebug(thread, r) set_debugreg(thread->debugreg ## r, r)

static inline void __switch_to_xtra(struct task_struct *prev_p,
				    struct task_struct *next_p,
				    struct tss_struct *tss)
{
	struct thread_struct *prev, *next;
	unsigned long debugctl;

	prev = &prev_p->thread,
	next = &next_p->thread;

	debugctl = prev->debugctlmsr;

#ifdef CONFIG_X86_DS
	{
		unsigned long ds_prev = 0, ds_next = 0;

		if (prev->ds_ctx)
			ds_prev = (unsigned long)prev->ds_ctx->ds;
		if (next->ds_ctx)
			ds_next = (unsigned long)next->ds_ctx->ds;

		if (ds_next != ds_prev) {
			/*
			 * We clear debugctl to make sure DS
			 * is not in use when we change it:
			 */
			debugctl = 0;
			update_debugctlmsr(0);
			wrmsrl(MSR_IA32_DS_AREA, ds_next);
		}
	}
#endif /* CONFIG_X86_DS */

	if (next->debugctlmsr != debugctl)
		update_debugctlmsr(next->debugctlmsr);

	if (test_tsk_thread_flag(next_p, TIF_DEBUG)) {
		loaddebug(next, 0);
		loaddebug(next, 1);
		loaddebug(next, 2);
		loaddebug(next, 3);
		/* no 4 and 5 */
		loaddebug(next, 6);
		loaddebug(next, 7);
	}

	if (test_tsk_thread_flag(prev_p, TIF_NOTSC) ^
	    test_tsk_thread_flag(next_p, TIF_NOTSC)) {
		/* prev and next are different */
		if (test_tsk_thread_flag(next_p, TIF_NOTSC))
			hard_disable_TSC();
		else
			hard_enable_TSC();
	}

	if (test_tsk_thread_flag(next_p, TIF_IO_BITMAP)) {
		/*
		 * Copy the relevant range of the IO bitmap.
		 * Normally this is 128 bytes or less:
		 */
		memcpy(tss->io_bitmap, next->io_bitmap_ptr,
		       max(prev->io_bitmap_max, next->io_bitmap_max));
	} else if (test_tsk_thread_flag(prev_p, TIF_IO_BITMAP)) {
		/*
		 * Clear any possible leftover bits:
		 */
		memset(tss->io_bitmap, 0xff, prev->io_bitmap_max);
	}

#ifdef CONFIG_X86_PTRACE_BTS
	if (test_tsk_thread_flag(prev_p, TIF_BTS_TRACE_TS))
		ptrace_bts_take_timestamp(prev_p, BTS_TASK_DEPARTS);

	if (test_tsk_thread_flag(next_p, TIF_BTS_TRACE_TS))
		ptrace_bts_take_timestamp(next_p, BTS_TASK_ARRIVES);
#endif /* CONFIG_X86_PTRACE_BTS */
}

/*
 *	switch_to(x,y) should switch tasks from x to y.
 *
 * This could still be optimized:
 * - fold all the options into a flag word and test it with a single test.
 * - could test fs/gs bitsliced
 *
 * Kprobes not supported here. Set the probe on schedule instead.
 */
struct task_struct *
__switch_to(struct task_struct *prev_p, struct task_struct *next_p)
{
	struct thread_struct *prev = &prev_p->thread;
	struct thread_struct *next = &next_p->thread;
	int cpu = smp_processor_id();
	struct tss_struct *tss = &per_cpu(init_tss, cpu);
	unsigned fsindex, gsindex;

	/* we're going to use this soon, after a few expensive things */
	if (next_p->fpu_counter > 5)
		prefetch(next->xstate);

	/*
	 * Reload esp0, LDT and the page table pointer:
	 */
	load_sp0(tss, next);

	/*
	 * Switch DS and ES.
	 * This won't pick up thread selector changes, but I guess that is ok.
	 */
	savesegment(es, prev->es);
	if (unlikely(next->es | prev->es))
		loadsegment(es, next->es);

	savesegment(ds, prev->ds);
	if (unlikely(next->ds | prev->ds))
		loadsegment(ds, next->ds);


	/* We must save %fs and %gs before load_TLS() because
	 * %fs and %gs may be cleared by load_TLS().
	 *
	 * (e.g. xen_load_tls())
	 */
	savesegment(fs, fsindex);
	savesegment(gs, gsindex);

	load_TLS(next, cpu);

	/*
	 * Leave lazy mode, flushing any hypercalls made here.
	 * This must be done before restoring TLS segments so
	 * the GDT and LDT are properly updated, and must be
	 * done before math_state_restore, so the TS bit is up
	 * to date.
	 */
	arch_leave_lazy_cpu_mode();

	/*
	 * Switch FS and GS.
	 *
	 * Segment register != 0 always requires a reload.  Also
	 * reload when it has changed.  When prev process used 64bit
	 * base always reload to avoid an information leak.
	 */
	if (unlikely(fsindex | next->fsindex | prev->fs)) {
		loadsegment(fs, next->fsindex);
		/*
		 * Check if the user used a selector != 0; if yes
		 *  clear 64bit base, since overloaded base is always
		 *  mapped to the Null selector
		 */
		if (fsindex)
			prev->fs = 0;
	}
	/* when next process has a 64bit base use it */
	if (next->fs)
		wrmsrl(MSR_FS_BASE, next->fs);
	prev->fsindex = fsindex;

	if (unlikely(gsindex | next->gsindex | prev->gs)) {
		load_gs_index(next->gsindex);
		if (gsindex)
			prev->gs = 0;
	}
	if (next->gs)
		wrmsrl(MSR_KERNEL_GS_BASE, next->gs);
	prev->gsindex = gsindex;

	/* Must be after DS reload */
	unlazy_fpu(prev_p);

	/*
	 * Switch the PDA and FPU contexts.
	 */
	prev->usersp = read_pda(oldrsp);
	write_pda(oldrsp, next->usersp);
	write_pda(pcurrent, next_p);

	write_pda(kernelstack,
		  (unsigned long)task_stack_page(next_p) +
		  THREAD_SIZE - PDA_STACKOFFSET);
#ifdef CONFIG_CC_STACKPROTECTOR
	/*
	 * Build time only check to make sure the stack_canary is at
	 * offset 40 in the pda; this is a gcc ABI requirement
	 */
	BUILD_BUG_ON(offsetof(struct x8664_pda, stack_canary) != 40);
#endif

	/*
	 * Now maybe reload the debug registers and handle I/O bitmaps
	 */
	if (unlikely(task_thread_info(next_p)->flags & _TIF_WORK_CTXSW_NEXT ||
		     task_thread_info(prev_p)->flags & _TIF_WORK_CTXSW_PREV))
		__switch_to_xtra(prev_p, next_p, tss);

	/* If the task has used fpu the last 5 timeslices, just do a full
	 * restore of the math state immediately to avoid the trap; the
	 * chances of needing FPU soon are obviously high now
	 *
	 * tsk_used_math() checks prevent calling math_state_restore(),
	 * which can sleep in the case of !tsk_used_math()
	 */
	if (tsk_used_math(next_p) && next_p->fpu_counter > 5)
		math_state_restore();
	return prev_p;
}

/*
 * sys_execve() executes a new program.
 */
asmlinkage
long sys_execve(char __user *name, char __user * __user *argv,
		char __user * __user *envp, struct pt_regs *regs)
{
	long error;
	char *filename;

	filename = getname(name);
	error = PTR_ERR(filename);
	if (IS_ERR(filename))
		return error;
	error = do_execve(filename, argv, envp, regs);
	putname(filename);
	return error;
}

void set_personality_64bit(void)
{
	/* inherit personality from parent */

	/* Make sure to be in 64bit mode */
	clear_thread_flag(TIF_IA32);

	/* TBD: overwrites user setup. Should have two bits.
	   But 64bit processes have always behaved this way,
	   so it's not too bad. The main problem is just that
	   32bit childs are affected again. */
	current->personality &= ~READ_IMPLIES_EXEC;
}

asmlinkage long sys_fork(struct pt_regs *regs)
{
	return do_fork(SIGCHLD, regs->sp, regs, 0, NULL, NULL);
}

asmlinkage long
sys_clone(unsigned long clone_flags, unsigned long newsp,
	  void __user *parent_tid, void __user *child_tid, struct pt_regs *regs)
{
	if (!newsp)
		newsp = regs->sp;
	return do_fork(clone_flags, newsp, regs, 0, parent_tid, child_tid);
}

/*
 * This is trivial, and on the face of it looks like it
 * could equally well be done in user mode.
 *
 * Not so, for quite unobvious reasons - register pressure.
 * In user mode vfork() cannot have a stack frame, and if
 * done by calling the "clone()" system call directly, you
 * do not have enough call-clobbered registers to hold all
 * the information you need.
 */
asmlinkage long sys_vfork(struct pt_regs *regs)
{
	return do_fork(CLONE_VFORK | CLONE_VM | SIGCHLD, regs->sp, regs, 0,
		    NULL, NULL);
}

unsigned long get_wchan(struct task_struct *p)
{
	unsigned long stack;
	u64 fp, ip;
	int count = 0;

	if (!p || p == current || p->state == TASK_RUNNING)
		return 0;
	stack = (unsigned long)task_stack_page(p);
	if (p->thread.sp < stack || p->thread.sp > stack+THREAD_SIZE)
		return 0;
	fp = *(u64 *)(p->thread.sp);
	do {
		if (fp < (unsigned long)stack ||
		    fp > (unsigned long)stack+THREAD_SIZE)
			return 0;
		ip = *(u64 *)(fp+8);
		if (!in_sched_functions(ip))
			return ip;
		fp = *(u64 *)fp;
	} while (count++ < 16);
	return 0;
}

long do_arch_prctl(struct task_struct *task, int code, unsigned long addr)
{
	int ret = 0;
	int doit = task == current;
	int cpu;

	switch (code) {
	case ARCH_SET_GS:
		if (addr >= TASK_SIZE_OF(task))
			return -EPERM;
		cpu = get_cpu();
		/* handle small bases via the GDT because that's faster to
		   switch. */
		if (addr <= 0xffffffff) {
			set_32bit_tls(task, GS_TLS, addr);
			if (doit) {
				load_TLS(&task->thread, cpu);
				load_gs_index(GS_TLS_SEL);
			}
			task->thread.gsindex = GS_TLS_SEL;
			task->thread.gs = 0;
		} else {
			task->thread.gsindex = 0;
			task->thread.gs = addr;
			if (doit) {
				load_gs_index(0);
				ret = checking_wrmsrl(MSR_KERNEL_GS_BASE, addr);
			}
		}
		put_cpu();
		break;
	case ARCH_SET_FS:
		/* Not strictly needed for fs, but do it for symmetry
		   with gs */
		if (addr >= TASK_SIZE_OF(task))
			return -EPERM;
		cpu = get_cpu();
		/* handle small bases via the GDT because that's faster to
		   switch. */
		if (addr <= 0xffffffff) {
			set_32bit_tls(task, FS_TLS, addr);
			if (doit) {
				load_TLS(&task->thread, cpu);
				loadsegment(fs, FS_TLS_SEL);
			}
			task->thread.fsindex = FS_TLS_SEL;
			task->thread.fs = 0;
		} else {
			task->thread.fsindex = 0;
			task->thread.fs = addr;
			if (doit) {
				/* set the selector to 0 to not confuse
				   __switch_to */
				loadsegment(fs, 0);
				ret = checking_wrmsrl(MSR_FS_BASE, addr);
			}
		}
		put_cpu();
		break;
	case ARCH_GET_FS: {
		unsigned long base;
		if (task->thread.fsindex == FS_TLS_SEL)
			base = read_32bit_tls(task, FS_TLS);
		else if (doit)
			rdmsrl(MSR_FS_BASE, base);
		else
			base = task->thread.fs;
		ret = put_user(base, (unsigned long __user *)addr);
		break;
	}
	case ARCH_GET_GS: {
		unsigned long base;
		unsigned gsindex;
		if (task->thread.gsindex == GS_TLS_SEL)
			base = read_32bit_tls(task, GS_TLS);
		else if (doit) {
			savesegment(gs, gsindex);
			if (gsindex)
				rdmsrl(MSR_KERNEL_GS_BASE, base);
			else
				base = task->thread.gs;
		} else
			base = task->thread.gs;
		ret = put_user(base, (unsigned long __user *)addr);
		break;
	}

	default:
		ret = -EINVAL;
		break;
	}

	return ret;
}

long sys_arch_prctl(int code, unsigned long addr)
{
	return do_arch_prctl(current, code, addr);
}

unsigned long arch_align_stack(unsigned long sp)
{
	if (!(current->personality & ADDR_NO_RANDOMIZE) && randomize_va_space)
		sp -= get_random_int() % 8192;
	return sp & ~0xf;
}

unsigned long arch_randomize_brk(struct mm_struct *mm)
{
	unsigned long range_end = mm->brk + 0x02000000;
	return randomize_range(mm->brk, range_end, 0) ? : mm->brk;
}<|MERGE_RESOLUTION|>--- conflicted
+++ resolved
@@ -187,22 +187,17 @@
 	rdmsrl(MSR_GS_BASE, gs);
 	rdmsrl(MSR_KERNEL_GS_BASE, shadowgs);
 
-<<<<<<< HEAD
 	if (!all)
 		return;
 
 	printk(KERN_INFO "FS:  %016lx(%04x) GS:%016lx(%04x) knlGS:%016lx\n",
 	       fs, fsindex, gs, gsindex, shadowgs);
-=======
-	printk(KERN_INFO "FS:  %016lx(%04x) GS:%016lx(%04x) knlGS:%016lx\n",
-	       fs, fsindex, gs, gsindex, shadowgs);
 
 	if (!all)
 		return;
 
 	printk("FS:  %016lx(%04x) GS:%016lx(%04x) knlGS:%016lx\n",
 	       fs,fsindex,gs,gsindex,shadowgs);
->>>>>>> 6f535f0f
 
 	if (!all)
 		return;
