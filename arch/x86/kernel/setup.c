--- conflicted
+++ resolved
@@ -204,7 +204,6 @@
 	setup_cpumask_of_cpu();
 }
 
-<<<<<<< HEAD
 #define ENABLE_CF8_EXT_CFG      (1ULL << 46)
 
 void __cpuinit amd_enable_pci_ext_cfg(struct cpuinfo_x86 *c)
@@ -219,6 +218,177 @@
 }
 
 #endif
+
+#ifdef X86_64_NUMA
+
+/*
+ * Allocate node_to_cpumask_map based on number of available nodes
+ * Requires node_possible_map to be valid.
+ *
+ * Note: node_to_cpumask() is not valid until after this is done.
+ */
+static void __init setup_node_to_cpumask_map(void)
+{
+	unsigned int node, num = 0;
+	cpumask_t *map;
+
+	/* setup nr_node_ids if not done yet */
+	if (nr_node_ids == MAX_NUMNODES) {
+		for_each_node_mask(node, node_possible_map)
+			num = node;
+		nr_node_ids = num + 1;
+	}
+
+	/* allocate the map */
+	map = alloc_bootmem_low(nr_node_ids * sizeof(cpumask_t));
+
+	Dprintk(KERN_DEBUG "Node to cpumask map at %p for %d nodes\n",
+		map, nr_node_ids);
+
+	/* node_to_cpumask() will now work */
+	node_to_cpumask_map = map;
+}
+
+void __cpuinit numa_set_node(int cpu, int node)
+{
+	int *cpu_to_node_map = early_per_cpu_ptr(x86_cpu_to_node_map);
+
+	if (cpu_pda(cpu) && node != NUMA_NO_NODE)
+		cpu_pda(cpu)->nodenumber = node;
+
+	if (cpu_to_node_map)
+		cpu_to_node_map[cpu] = node;
+
+	else if (per_cpu_offset(cpu))
+		per_cpu(x86_cpu_to_node_map, cpu) = node;
+
+	else
+		Dprintk(KERN_INFO "Setting node for non-present cpu %d\n", cpu);
+}
+
+void __cpuinit numa_clear_node(int cpu)
+{
+	numa_set_node(cpu, NUMA_NO_NODE);
+}
+
+#ifndef CONFIG_DEBUG_PER_CPU_MAPS
+
+void __cpuinit numa_add_cpu(int cpu)
+{
+	cpu_set(cpu, node_to_cpumask_map[early_cpu_to_node(cpu)]);
+}
+
+void __cpuinit numa_remove_cpu(int cpu)
+{
+	cpu_clear(cpu, node_to_cpumask_map[cpu_to_node(cpu)]);
+}
+
+#else /* CONFIG_DEBUG_PER_CPU_MAPS */
+
+/*
+ * --------- debug versions of the numa functions ---------
+ */
+static void __cpuinit numa_set_cpumask(int cpu, int enable)
+{
+	int node = cpu_to_node(cpu);
+	cpumask_t *mask;
+	char buf[64];
+
+	if (node_to_cpumask_map == NULL) {
+		printk(KERN_ERR "node_to_cpumask_map NULL\n");
+		dump_stack();
+		return;
+	}
+
+	mask = &node_to_cpumask_map[node];
+	if (enable)
+		cpu_set(cpu, *mask);
+	else
+		cpu_clear(cpu, *mask);
+
+	cpulist_scnprintf(buf, sizeof(buf), *mask);
+	printk(KERN_DEBUG "%s cpu %d node %d: mask now %s\n",
+		enable? "numa_add_cpu":"numa_remove_cpu", cpu, node, buf);
+ }
+
+void __cpuinit numa_add_cpu(int cpu)
+{
+	numa_set_cpumask(cpu, 1);
+}
+
+void __cpuinit numa_remove_cpu(int cpu)
+{
+	numa_set_cpumask(cpu, 0);
+}
+
+int cpu_to_node(int cpu)
+{
+	if (early_per_cpu_ptr(x86_cpu_to_node_map)) {
+		printk(KERN_WARNING
+			"cpu_to_node(%d): usage too early!\n", cpu);
+		dump_stack();
+		return early_per_cpu_ptr(x86_cpu_to_node_map)[cpu];
+	}
+	return per_cpu(x86_cpu_to_node_map, cpu);
+}
+EXPORT_SYMBOL(cpu_to_node);
+
+/*
+ * Same function as cpu_to_node() but used if called before the
+ * per_cpu areas are setup.
+ */
+int early_cpu_to_node(int cpu)
+{
+	if (early_per_cpu_ptr(x86_cpu_to_node_map))
+		return early_per_cpu_ptr(x86_cpu_to_node_map)[cpu];
+
+	if (!per_cpu_offset(cpu)) {
+		printk(KERN_WARNING
+			"early_cpu_to_node(%d): no per_cpu area!\n", cpu);
+		dump_stack();
+		return NUMA_NO_NODE;
+	}
+	return per_cpu(x86_cpu_to_node_map, cpu);
+}
+
+/*
+ * Returns a pointer to the bitmask of CPUs on Node 'node'.
+ */
+cpumask_t *_node_to_cpumask_ptr(int node)
+{
+	if (node_to_cpumask_map == NULL) {
+		printk(KERN_WARNING
+			"_node_to_cpumask_ptr(%d): no node_to_cpumask_map!\n",
+			node);
+		dump_stack();
+		return &cpu_online_map;
+	}
+	return &node_to_cpumask_map[node];
+}
+EXPORT_SYMBOL(_node_to_cpumask_ptr);
+
+/*
+ * Returns a bitmask of CPUs on Node 'node'.
+ */
+cpumask_t node_to_cpumask(int node)
+{
+	if (node_to_cpumask_map == NULL) {
+		printk(KERN_WARNING
+			"node_to_cpumask(%d): no node_to_cpumask_map!\n", node);
+		dump_stack();
+		return cpu_online_map;
+	}
+	return node_to_cpumask_map[node];
+}
+EXPORT_SYMBOL(node_to_cpumask);
+
+/*
+ * --------- end of debug versions of the numa functions ---------
+ */
+
+#endif /* CONFIG_DEBUG_PER_CPU_MAPS */
+
+#endif /* X86_64_NUMA */
 
 void __init parse_setup_data(void)
 {
@@ -240,178 +410,4 @@
 		pa_data = data->next;
 		early_iounmap(data, PAGE_SIZE);
 	}
-}
-=======
-#endif
-
-#ifdef X86_64_NUMA
-
-/*
- * Allocate node_to_cpumask_map based on number of available nodes
- * Requires node_possible_map to be valid.
- *
- * Note: node_to_cpumask() is not valid until after this is done.
- */
-static void __init setup_node_to_cpumask_map(void)
-{
-	unsigned int node, num = 0;
-	cpumask_t *map;
-
-	/* setup nr_node_ids if not done yet */
-	if (nr_node_ids == MAX_NUMNODES) {
-		for_each_node_mask(node, node_possible_map)
-			num = node;
-		nr_node_ids = num + 1;
-	}
-
-	/* allocate the map */
-	map = alloc_bootmem_low(nr_node_ids * sizeof(cpumask_t));
-
-	Dprintk(KERN_DEBUG "Node to cpumask map at %p for %d nodes\n",
-		map, nr_node_ids);
-
-	/* node_to_cpumask() will now work */
-	node_to_cpumask_map = map;
-}
-
-void __cpuinit numa_set_node(int cpu, int node)
-{
-	int *cpu_to_node_map = early_per_cpu_ptr(x86_cpu_to_node_map);
-
-	if (cpu_pda(cpu) && node != NUMA_NO_NODE)
-		cpu_pda(cpu)->nodenumber = node;
-
-	if (cpu_to_node_map)
-		cpu_to_node_map[cpu] = node;
-
-	else if (per_cpu_offset(cpu))
-		per_cpu(x86_cpu_to_node_map, cpu) = node;
-
-	else
-		Dprintk(KERN_INFO "Setting node for non-present cpu %d\n", cpu);
-}
-
-void __cpuinit numa_clear_node(int cpu)
-{
-	numa_set_node(cpu, NUMA_NO_NODE);
-}
-
-#ifndef CONFIG_DEBUG_PER_CPU_MAPS
-
-void __cpuinit numa_add_cpu(int cpu)
-{
-	cpu_set(cpu, node_to_cpumask_map[early_cpu_to_node(cpu)]);
-}
-
-void __cpuinit numa_remove_cpu(int cpu)
-{
-	cpu_clear(cpu, node_to_cpumask_map[cpu_to_node(cpu)]);
-}
-
-#else /* CONFIG_DEBUG_PER_CPU_MAPS */
-
-/*
- * --------- debug versions of the numa functions ---------
- */
-static void __cpuinit numa_set_cpumask(int cpu, int enable)
-{
-	int node = cpu_to_node(cpu);
-	cpumask_t *mask;
-	char buf[64];
-
-	if (node_to_cpumask_map == NULL) {
-		printk(KERN_ERR "node_to_cpumask_map NULL\n");
-		dump_stack();
-		return;
-	}
-
-	mask = &node_to_cpumask_map[node];
-	if (enable)
-		cpu_set(cpu, *mask);
-	else
-		cpu_clear(cpu, *mask);
-
-	cpulist_scnprintf(buf, sizeof(buf), *mask);
-	printk(KERN_DEBUG "%s cpu %d node %d: mask now %s\n",
-		enable? "numa_add_cpu":"numa_remove_cpu", cpu, node, buf);
- }
-
-void __cpuinit numa_add_cpu(int cpu)
-{
-	numa_set_cpumask(cpu, 1);
-}
-
-void __cpuinit numa_remove_cpu(int cpu)
-{
-	numa_set_cpumask(cpu, 0);
-}
-
-int cpu_to_node(int cpu)
-{
-	if (early_per_cpu_ptr(x86_cpu_to_node_map)) {
-		printk(KERN_WARNING
-			"cpu_to_node(%d): usage too early!\n", cpu);
-		dump_stack();
-		return early_per_cpu_ptr(x86_cpu_to_node_map)[cpu];
-	}
-	return per_cpu(x86_cpu_to_node_map, cpu);
-}
-EXPORT_SYMBOL(cpu_to_node);
-
-/*
- * Same function as cpu_to_node() but used if called before the
- * per_cpu areas are setup.
- */
-int early_cpu_to_node(int cpu)
-{
-	if (early_per_cpu_ptr(x86_cpu_to_node_map))
-		return early_per_cpu_ptr(x86_cpu_to_node_map)[cpu];
-
-	if (!per_cpu_offset(cpu)) {
-		printk(KERN_WARNING
-			"early_cpu_to_node(%d): no per_cpu area!\n", cpu);
-		dump_stack();
-		return NUMA_NO_NODE;
-	}
-	return per_cpu(x86_cpu_to_node_map, cpu);
-}
-
-/*
- * Returns a pointer to the bitmask of CPUs on Node 'node'.
- */
-cpumask_t *_node_to_cpumask_ptr(int node)
-{
-	if (node_to_cpumask_map == NULL) {
-		printk(KERN_WARNING
-			"_node_to_cpumask_ptr(%d): no node_to_cpumask_map!\n",
-			node);
-		dump_stack();
-		return &cpu_online_map;
-	}
-	return &node_to_cpumask_map[node];
-}
-EXPORT_SYMBOL(_node_to_cpumask_ptr);
-
-/*
- * Returns a bitmask of CPUs on Node 'node'.
- */
-cpumask_t node_to_cpumask(int node)
-{
-	if (node_to_cpumask_map == NULL) {
-		printk(KERN_WARNING
-			"node_to_cpumask(%d): no node_to_cpumask_map!\n", node);
-		dump_stack();
-		return cpu_online_map;
-	}
-	return node_to_cpumask_map[node];
-}
-EXPORT_SYMBOL(node_to_cpumask);
-
-/*
- * --------- end of debug versions of the numa functions ---------
- */
-
-#endif /* CONFIG_DEBUG_PER_CPU_MAPS */
-
-#endif /* X86_64_NUMA */
->>>>>>> a7d9b4de
+}