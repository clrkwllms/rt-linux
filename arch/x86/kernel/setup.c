--- conflicted
+++ resolved
@@ -220,12 +220,9 @@
 	while (pa_data) {
 		data = early_ioremap(pa_data, PAGE_SIZE);
 		switch (data->type) {
-<<<<<<< HEAD
 		case SETUP_E820_EXT:
 			parse_e820_ext(data, pa_data);
 			break;
-=======
->>>>>>> 88edf05a
 		default:
 			break;
 		}
@@ -408,9 +405,7 @@
 
 #endif /* CONFIG_DEBUG_PER_CPU_MAPS */
 
-<<<<<<< HEAD
 #endif /* X86_64_NUMA */
-
 
 /*
  * --------- Crashkernel reservation ------------------------------
@@ -467,7 +462,4 @@
 #else
 void __init reserve_crashkernel(void)
 {}
-#endif
-=======
-#endif /* X86_64_NUMA */
->>>>>>> 88edf05a
+#endif