--- conflicted
+++ resolved
@@ -69,10 +69,6 @@
 #include <linux/uaccess.h>
 
 #include <linux/percpu.h>
-<<<<<<< HEAD
-#include <linux/kexec.h>
-#include <linux/crash_dump.h>
-=======
 #include <linux/crash_dump.h>
 
 #include <video/edid.h>
@@ -97,7 +93,6 @@
 
 #include <asm/system.h>
 #include <asm/vsyscall.h>
->>>>>>> 550b4349
 #include <asm/smp.h>
 #include <asm/desc.h>
 #include <asm/dma.h>
@@ -112,53 +107,6 @@
 #include <asm/sections.h>
 #include <asm/topology.h>
 #include <asm/apicdef.h>
-<<<<<<< HEAD
-#include <asm/highmem.h>
-
-#ifndef CONFIG_DEBUG_BOOT_PARAMS
-struct boot_params __initdata boot_params;
-#else
-struct boot_params boot_params;
-#endif
-
-#ifdef CONFIG_X86_LOCAL_APIC
-unsigned int num_processors;
-unsigned disabled_cpus __cpuinitdata;
-/* Processor that is doing the boot up */
-unsigned int boot_cpu_physical_apicid = -1U;
-unsigned int max_physical_apicid;
-EXPORT_SYMBOL(boot_cpu_physical_apicid);
-
-/* Bitmask of physically existing CPUs */
-physid_mask_t phys_cpu_present_map;
-#endif
-
-/* map cpu index to physical APIC ID */
-DEFINE_EARLY_PER_CPU(u16, x86_cpu_to_apicid, BAD_APICID);
-DEFINE_EARLY_PER_CPU(u16, x86_bios_cpu_apicid, BAD_APICID);
-EXPORT_EARLY_PER_CPU_SYMBOL(x86_cpu_to_apicid);
-EXPORT_EARLY_PER_CPU_SYMBOL(x86_bios_cpu_apicid);
-
-#if defined(CONFIG_NUMA) && defined(CONFIG_X86_64)
-#define	X86_64_NUMA	1
-
-/* map cpu index to node index */
-DEFINE_EARLY_PER_CPU(int, x86_cpu_to_node_map, NUMA_NO_NODE);
-EXPORT_EARLY_PER_CPU_SYMBOL(x86_cpu_to_node_map);
-
-/* which logical CPUs are on which nodes */
-cpumask_t *node_to_cpumask_map;
-EXPORT_SYMBOL(node_to_cpumask_map);
-
-/* setup node_to_cpumask_map */
-static void __init setup_node_to_cpumask_map(void);
-
-#else
-static inline void setup_node_to_cpumask_map(void) { }
-#endif
-
-#if defined(CONFIG_HAVE_SETUP_PER_CPU_AREA) && defined(CONFIG_SMP)
-=======
 #ifdef CONFIG_X86_64
 #include <asm/numa_64.h>
 #endif
@@ -257,7 +205,6 @@
 /* Boot loader ID as an integer, for the benefit of proc_dointvec */
 int bootloader_type;
 
->>>>>>> 550b4349
 /*
  * Early DMI memory
  */
@@ -321,16 +268,6 @@
 	unsigned long slop, clen, mapaddr;
 	char *p, *q;
 
-<<<<<<< HEAD
-	for_each_possible_cpu(cpu) {
-		per_cpu(x86_cpu_to_apicid, cpu) =
-				early_per_cpu_map(x86_cpu_to_apicid, cpu);
-		per_cpu(x86_bios_cpu_apicid, cpu) =
-				early_per_cpu_map(x86_bios_cpu_apicid, cpu);
-#ifdef X86_64_NUMA
-		per_cpu(x86_cpu_to_node_map, cpu) =
-				early_per_cpu_map(x86_cpu_to_node_map, cpu);
-=======
 	/* We need to move the initrd down into lowmem */
 	ramdisk_here = find_e820_area(0, end_of_lowmem, ramdisk_size,
 					 PAGE_SIZE);
@@ -382,7 +319,6 @@
 		ramdisk_image, ramdisk_image + ramdisk_size - 1,
 		ramdisk_here, ramdisk_here + ramdisk_size - 1);
 }
->>>>>>> 550b4349
 #endif
 
 static void __init reserve_initrd(void)
@@ -405,13 +341,6 @@
 		return;
 	}
 
-<<<<<<< HEAD
-	/* indicate the early static arrays will soon be gone */
-	early_per_cpu_ptr(x86_cpu_to_apicid) = NULL;
-	early_per_cpu_ptr(x86_bios_cpu_apicid) = NULL;
-#ifdef X86_64_NUMA
-	early_per_cpu_ptr(x86_cpu_to_node_map) = NULL;
-=======
 	printk(KERN_INFO "RAMDISK: %08llx - %08llx\n", ramdisk_image,
 			ramdisk_end);
 
@@ -434,7 +363,6 @@
 	       "(0x%08llx > 0x%08llx)\ndisabling initrd\n",
 	       ramdisk_end, end_of_lowmem);
 	initrd_start = 0;
->>>>>>> 550b4349
 #endif
 	free_early(ramdisk_image, ramdisk_end);
 }
@@ -619,54 +547,6 @@
  * stored by the crashed kernel. This option will be passed
  * by kexec loader to the capture kernel.
  */
-<<<<<<< HEAD
-unsigned long __per_cpu_offset[NR_CPUS] __read_mostly;
-EXPORT_SYMBOL(__per_cpu_offset);
-static inline void setup_cpu_pda_map(void) { }
-
-#elif !defined(CONFIG_SMP)
-static inline void setup_cpu_pda_map(void) { }
-
-#else /* CONFIG_SMP && CONFIG_X86_64 */
-
-/*
- * Allocate cpu_pda pointer table and array via alloc_bootmem.
- */
-static void __init setup_cpu_pda_map(void)
-{
-	char *pda;
-	struct x8664_pda **new_cpu_pda;
-	unsigned long size;
-	int cpu;
-
-	size = roundup(sizeof(struct x8664_pda), cache_line_size());
-
-	/* allocate cpu_pda array and pointer table */
-	{
-		unsigned long tsize = nr_cpu_ids * sizeof(void *);
-		unsigned long asize = size * (nr_cpu_ids - 1);
-
-		tsize = roundup(tsize, cache_line_size());
-		new_cpu_pda = alloc_bootmem(tsize + asize);
-		pda = (char *)new_cpu_pda + tsize;
-	}
-
-	/* initialize pointer table to static pda's */
-	for_each_possible_cpu(cpu) {
-		if (cpu == 0) {
-			/* leave boot cpu pda in place */
-			new_cpu_pda[0] = cpu_pda(0);
-			continue;
-		}
-		new_cpu_pda[cpu] = (struct x8664_pda *)pda;
-		new_cpu_pda[cpu]->in_bootmem = 1;
-		pda += size;
-	}
-
-	/* point to new pointer table */
-	_cpu_pda = new_cpu_pda;
-}
-=======
 static int __init setup_elfcorehdr(char *arg)
 {
 	char *end;
@@ -676,7 +556,6 @@
 	return end > arg ? 0 : -EINVAL;
 }
 early_param("elfcorehdr", setup_elfcorehdr);
->>>>>>> 550b4349
 #endif
 
 /*
@@ -694,20 +573,6 @@
 
 void __init setup_arch(char **cmdline_p)
 {
-<<<<<<< HEAD
-	ssize_t size = PERCPU_ENOUGH_ROOM;
-	char *ptr;
-	int cpu;
-
-	/* no processor from mptable or madt */
-	if (!num_processors)
-		num_processors = 1;
-
-#ifdef CONFIG_HOTPLUG_CPU
-	prefill_possible_map();
-#else
-	nr_cpu_ids = num_processors;
-=======
 #ifdef CONFIG_X86_32
 	memcpy(&boot_cpu_data, &new_cpu_data, sizeof(new_cpu_data));
 	pre_setup_arch_hook();
@@ -730,42 +595,10 @@
 		machine_submodel_id = boot_params.sys_desc_table.table[1];
 		BIOS_revision = boot_params.sys_desc_table.table[2];
 	}
->>>>>>> 550b4349
 #endif
 	saved_video_mode = boot_params.hdr.vid_mode;
 	bootloader_type = boot_params.hdr.type_of_loader;
 
-<<<<<<< HEAD
-	/* Setup cpu_pda map */
-	setup_cpu_pda_map();
-
-	/* Copy section for each CPU (we discard the original) */
-	size = PERCPU_ENOUGH_ROOM;
-	printk(KERN_INFO "PERCPU: Allocating %zd bytes of per cpu data\n",
-			  size);
-
-	for_each_possible_cpu(cpu) {
-#ifndef CONFIG_NEED_MULTIPLE_NODES
-		ptr = alloc_bootmem_pages(size);
-#else
-		int node = early_cpu_to_node(cpu);
-		if (!node_online(node) || !NODE_DATA(node)) {
-			ptr = alloc_bootmem_pages(size);
-			printk(KERN_INFO
-			       "cpu %d has no node %d or node-local memory\n",
-				cpu, node);
-		}
-		else
-			ptr = alloc_bootmem_pages_node(NODE_DATA(node), size);
-#endif
-		per_cpu_offset(cpu) = ptr - __per_cpu_start;
-		memcpy(ptr, __per_cpu_start, __per_cpu_end - __per_cpu_start);
-
-	}
-
-	printk(KERN_DEBUG "NR_CPUS: %d, nr_cpu_ids: %d, nr_node_ids %d\n",
-		NR_CPUS, nr_cpu_ids, nr_node_ids);
-=======
 #ifdef CONFIG_BLK_DEV_RAM
 	rd_image_start = boot_params.hdr.ram_size & RAMDISK_IMAGE_START_MASK;
 	rd_prompt = ((boot_params.hdr.ram_size & RAMDISK_PROMPT_FLAG) != 0);
@@ -875,324 +708,9 @@
 	find_low_pfn_range();
 #else
 	num_physpages = max_pfn;
->>>>>>> 550b4349
 
 	check_efer();
 
-<<<<<<< HEAD
-	/* Setup node to cpumask map */
-	setup_node_to_cpumask_map();
-
-	/* Setup cpumask_of_cpu map */
-	setup_cpumask_of_cpu();
-}
-
-#endif
-
-void __init parse_setup_data(void)
-{
-	struct setup_data *data;
-	u64 pa_data;
-
-	if (boot_params.hdr.version < 0x0209)
-		return;
-	pa_data = boot_params.hdr.setup_data;
-	while (pa_data) {
-		data = early_ioremap(pa_data, PAGE_SIZE);
-		switch (data->type) {
-		case SETUP_E820_EXT:
-			parse_e820_ext(data, pa_data);
-			break;
-		default:
-			break;
-		}
-#ifndef CONFIG_DEBUG_BOOT_PARAMS
-		free_early(pa_data, pa_data+sizeof(*data)+data->len);
-#endif
-		pa_data = data->next;
-		early_iounmap(data, PAGE_SIZE);
-	}
-}
-
-#ifdef X86_64_NUMA
-
-/*
- * Allocate node_to_cpumask_map based on number of available nodes
- * Requires node_possible_map to be valid.
- *
- * Note: node_to_cpumask() is not valid until after this is done.
- */
-static void __init setup_node_to_cpumask_map(void)
-{
-	unsigned int node, num = 0;
-	cpumask_t *map;
-
-	/* setup nr_node_ids if not done yet */
-	if (nr_node_ids == MAX_NUMNODES) {
-		for_each_node_mask(node, node_possible_map)
-			num = node;
-		nr_node_ids = num + 1;
-	}
-
-	/* allocate the map */
-	map = alloc_bootmem_low(nr_node_ids * sizeof(cpumask_t));
-
-	Dprintk(KERN_DEBUG "Node to cpumask map at %p for %d nodes\n",
-		map, nr_node_ids);
-
-	/* node_to_cpumask() will now work */
-	node_to_cpumask_map = map;
-}
-
-void __cpuinit numa_set_node(int cpu, int node)
-{
-	int *cpu_to_node_map = early_per_cpu_ptr(x86_cpu_to_node_map);
-
-	if (cpu_pda(cpu) && node != NUMA_NO_NODE)
-		cpu_pda(cpu)->nodenumber = node;
-
-	if (cpu_to_node_map)
-		cpu_to_node_map[cpu] = node;
-
-	else if (per_cpu_offset(cpu))
-		per_cpu(x86_cpu_to_node_map, cpu) = node;
-
-	else
-		Dprintk(KERN_INFO "Setting node for non-present cpu %d\n", cpu);
-}
-
-void __cpuinit numa_clear_node(int cpu)
-{
-	numa_set_node(cpu, NUMA_NO_NODE);
-}
-
-#ifndef CONFIG_DEBUG_PER_CPU_MAPS
-
-void __cpuinit numa_add_cpu(int cpu)
-{
-	cpu_set(cpu, node_to_cpumask_map[early_cpu_to_node(cpu)]);
-}
-
-void __cpuinit numa_remove_cpu(int cpu)
-{
-	cpu_clear(cpu, node_to_cpumask_map[cpu_to_node(cpu)]);
-}
-
-#else /* CONFIG_DEBUG_PER_CPU_MAPS */
-
-/*
- * --------- debug versions of the numa functions ---------
- */
-static void __cpuinit numa_set_cpumask(int cpu, int enable)
-{
-	int node = cpu_to_node(cpu);
-	cpumask_t *mask;
-	char buf[64];
-
-	if (node_to_cpumask_map == NULL) {
-		printk(KERN_ERR "node_to_cpumask_map NULL\n");
-		dump_stack();
-		return;
-	}
-
-	mask = &node_to_cpumask_map[node];
-	if (enable)
-		cpu_set(cpu, *mask);
-	else
-		cpu_clear(cpu, *mask);
-
-	cpulist_scnprintf(buf, sizeof(buf), *mask);
-	printk(KERN_DEBUG "%s cpu %d node %d: mask now %s\n",
-		enable? "numa_add_cpu":"numa_remove_cpu", cpu, node, buf);
- }
-
-void __cpuinit numa_add_cpu(int cpu)
-{
-	numa_set_cpumask(cpu, 1);
-}
-
-void __cpuinit numa_remove_cpu(int cpu)
-{
-	numa_set_cpumask(cpu, 0);
-}
-
-int cpu_to_node(int cpu)
-{
-	if (early_per_cpu_ptr(x86_cpu_to_node_map)) {
-		printk(KERN_WARNING
-			"cpu_to_node(%d): usage too early!\n", cpu);
-		dump_stack();
-		return early_per_cpu_ptr(x86_cpu_to_node_map)[cpu];
-	}
-	return per_cpu(x86_cpu_to_node_map, cpu);
-}
-EXPORT_SYMBOL(cpu_to_node);
-
-/*
- * Same function as cpu_to_node() but used if called before the
- * per_cpu areas are setup.
- */
-int early_cpu_to_node(int cpu)
-{
-	if (early_per_cpu_ptr(x86_cpu_to_node_map))
-		return early_per_cpu_ptr(x86_cpu_to_node_map)[cpu];
-
-	if (!per_cpu_offset(cpu)) {
-		printk(KERN_WARNING
-			"early_cpu_to_node(%d): no per_cpu area!\n", cpu);
-		dump_stack();
-		return NUMA_NO_NODE;
-	}
-	return per_cpu(x86_cpu_to_node_map, cpu);
-}
-
-/*
- * Returns a pointer to the bitmask of CPUs on Node 'node'.
- */
-cpumask_t *_node_to_cpumask_ptr(int node)
-{
-	if (node_to_cpumask_map == NULL) {
-		printk(KERN_WARNING
-			"_node_to_cpumask_ptr(%d): no node_to_cpumask_map!\n",
-			node);
-		dump_stack();
-		return &cpu_online_map;
-	}
-	BUG_ON(node >= nr_node_ids);
-	return &node_to_cpumask_map[node];
-}
-EXPORT_SYMBOL(_node_to_cpumask_ptr);
-
-/*
- * Returns a bitmask of CPUs on Node 'node'.
- */
-cpumask_t node_to_cpumask(int node)
-{
-	if (node_to_cpumask_map == NULL) {
-		printk(KERN_WARNING
-			"node_to_cpumask(%d): no node_to_cpumask_map!\n", node);
-		dump_stack();
-		return cpu_online_map;
-	}
-	BUG_ON(node >= nr_node_ids);
-	return node_to_cpumask_map[node];
-}
-EXPORT_SYMBOL(node_to_cpumask);
-
-/*
- * --------- end of debug versions of the numa functions ---------
- */
-
-#endif /* CONFIG_DEBUG_PER_CPU_MAPS */
-
-#endif /* X86_64_NUMA */
-
-/*
- * --------- Crashkernel reservation ------------------------------
- */
-
-static inline unsigned long long get_total_mem(void)
-{
-	unsigned long long total;
-
-	total = max_low_pfn - min_low_pfn;
-#ifdef CONFIG_HIGHMEM
-	total += highend_pfn - highstart_pfn;
-#endif
-
-	return total << PAGE_SHIFT;
-}
-
-#ifdef CONFIG_KEXEC
-void __init reserve_crashkernel(void)
-{
-	unsigned long long total_mem;
-	unsigned long long crash_size, crash_base;
-	int ret;
-
-	total_mem = get_total_mem();
-
-	ret = parse_crashkernel(boot_command_line, total_mem,
-			&crash_size, &crash_base);
-	if (ret == 0 && crash_size > 0) {
-		if (crash_base <= 0) {
-			printk(KERN_INFO "crashkernel reservation failed - "
-					"you have to specify a base address\n");
-			return;
-		}
-
-		if (reserve_bootmem_generic(crash_base, crash_size,
-					BOOTMEM_EXCLUSIVE) < 0) {
-			printk(KERN_INFO "crashkernel reservation failed - "
-					"memory is in use\n");
-			return;
-		}
-
-		printk(KERN_INFO "Reserving %ldMB of memory at %ldMB "
-				"for crashkernel (System RAM: %ldMB)\n",
-				(unsigned long)(crash_size >> 20),
-				(unsigned long)(crash_base >> 20),
-				(unsigned long)(total_mem >> 20));
-
-		crashk_res.start = crash_base;
-		crashk_res.end   = crash_base + crash_size - 1;
-		insert_resource(&iomem_resource, &crashk_res);
-	}
-}
-#else
-void __init reserve_crashkernel(void)
-{}
-#endif
-
-static struct resource standard_io_resources[] = {
-	{ .name = "dma1", .start = 0x00, .end = 0x1f,
-		.flags = IORESOURCE_BUSY | IORESOURCE_IO },
-	{ .name = "pic1", .start = 0x20, .end = 0x21,
-		.flags = IORESOURCE_BUSY | IORESOURCE_IO },
-	{ .name = "timer0", .start = 0x40, .end = 0x43,
-		.flags = IORESOURCE_BUSY | IORESOURCE_IO },
-	{ .name = "timer1", .start = 0x50, .end = 0x53,
-		.flags = IORESOURCE_BUSY | IORESOURCE_IO },
-	{ .name = "keyboard", .start = 0x60, .end = 0x60,
-		.flags = IORESOURCE_BUSY | IORESOURCE_IO },
-	{ .name = "keyboard", .start = 0x64, .end = 0x64,
-		.flags = IORESOURCE_BUSY | IORESOURCE_IO },
-	{ .name = "dma page reg", .start = 0x80, .end = 0x8f,
-		.flags = IORESOURCE_BUSY | IORESOURCE_IO },
-	{ .name = "pic2", .start = 0xa0, .end = 0xa1,
-		.flags = IORESOURCE_BUSY | IORESOURCE_IO },
-	{ .name = "dma2", .start = 0xc0, .end = 0xdf,
-		.flags = IORESOURCE_BUSY | IORESOURCE_IO },
-	{ .name = "fpu", .start = 0xf0, .end = 0xff,
-		.flags = IORESOURCE_BUSY | IORESOURCE_IO }
-};
-
-void __init reserve_standard_io_resources(void)
-{
-	int i;
-
-	/* request I/O space for devices used on all i[345]86 PCs */
-	for (i = 0; i < ARRAY_SIZE(standard_io_resources); i++)
-		request_resource(&ioport_resource, &standard_io_resources[i]);
-
-}
-
-#ifdef CONFIG_PROC_VMCORE
-/* elfcorehdr= specifies the location of elf core header
- * stored by the crashed kernel. This option will be passed
- * by kexec loader to the capture kernel.
- */
-static int __init setup_elfcorehdr(char *arg)
-{
-	char *end;
-	if (!arg)
-		return -EINVAL;
-	elfcorehdr_addr = memparse(arg, &end);
-	return end > arg ? 0 : -EINVAL;
-}
-early_param("elfcorehdr", setup_elfcorehdr);
-#endif
-=======
 	/* How many end-of-memory variables you have, grandma! */
 	/* need this before calling reserve_initrd */
 	max_low_pfn = max_pfn;
@@ -1330,5 +848,4 @@
 	conswitchp = &dummy_con;
 #endif
 #endif
-}
->>>>>>> 550b4349
+}