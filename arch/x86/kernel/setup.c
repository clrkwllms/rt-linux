--- conflicted
+++ resolved
@@ -204,7 +204,6 @@
 	setup_cpumask_of_cpu();
 }
 
-<<<<<<< HEAD
 #define ENABLE_CF8_EXT_CFG      (1ULL << 46)
 
 void __cpuinit amd_enable_pci_ext_cfg(struct cpuinfo_x86 *c)
@@ -241,8 +240,6 @@
 		early_iounmap(data, PAGE_SIZE);
 	}
 }
-=======
-#endif
 
 #ifdef X86_64_NUMA
 
@@ -414,4 +411,4 @@
 #endif /* CONFIG_DEBUG_PER_CPU_MAPS */
 
 #endif /* X86_64_NUMA */
->>>>>>> a7d9b4de
+
