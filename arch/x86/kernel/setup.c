#include <linux/kernel.h>
#include <linux/module.h>
#include <linux/init.h>
#include <linux/bootmem.h>
#include <linux/percpu.h>
#include <asm/smp.h>
#include <asm/percpu.h>
#include <asm/sections.h>
#include <asm/processor.h>
#include <asm/setup.h>
#include <asm/topology.h>
#include <asm/mpspec.h>
#include <asm/apicdef.h>

#ifdef CONFIG_X86_LOCAL_APIC
unsigned int num_processors;
unsigned disabled_cpus __cpuinitdata;
/* Processor that is doing the boot up */
unsigned int boot_cpu_physical_apicid = -1U;
EXPORT_SYMBOL(boot_cpu_physical_apicid);

DEFINE_PER_CPU(u16, x86_cpu_to_apicid) = BAD_APICID;
EXPORT_PER_CPU_SYMBOL(x86_cpu_to_apicid);

/* Bitmask of physically existing CPUs */
physid_mask_t phys_cpu_present_map;
#endif

#if defined(CONFIG_HAVE_SETUP_PER_CPU_AREA) && defined(CONFIG_X86_SMP)
/*
 * Copy data used in early init routines from the initial arrays to the
 * per cpu data areas.  These arrays then become expendable and the
 * *_early_ptr's are zeroed indicating that the static arrays are gone.
 */
static void __init setup_per_cpu_maps(void)
{
	int cpu;

	for_each_possible_cpu(cpu) {
		per_cpu(x86_cpu_to_apicid, cpu) = x86_cpu_to_apicid_init[cpu];
		per_cpu(x86_bios_cpu_apicid, cpu) =
						x86_bios_cpu_apicid_init[cpu];
#ifdef CONFIG_NUMA
		per_cpu(x86_cpu_to_node_map, cpu) =
						x86_cpu_to_node_map_init[cpu];
#endif
	}

	/* indicate the early static arrays will soon be gone */
	x86_cpu_to_apicid_early_ptr = NULL;
	x86_bios_cpu_apicid_early_ptr = NULL;
#ifdef CONFIG_NUMA
	x86_cpu_to_node_map_early_ptr = NULL;
#endif
}

#ifdef CONFIG_HAVE_CPUMASK_OF_CPU_MAP
cpumask_t *cpumask_of_cpu_map __read_mostly;
EXPORT_SYMBOL(cpumask_of_cpu_map);

/* requires nr_cpu_ids to be initialized */
static void __init setup_cpumask_of_cpu(void)
{
	int i;

	/* alloc_bootmem zeroes memory */
	cpumask_of_cpu_map = alloc_bootmem_low(sizeof(cpumask_t) * nr_cpu_ids);
	for (i = 0; i < nr_cpu_ids; i++)
		cpu_set(i, cpumask_of_cpu_map[i]);
}
#else
static inline void setup_cpumask_of_cpu(void) { }
#endif

#ifdef CONFIG_X86_32
/*
 * Great future not-so-futuristic plan: make i386 and x86_64 do it
 * the same way
 */
unsigned long __per_cpu_offset[NR_CPUS] __read_mostly;
EXPORT_SYMBOL(__per_cpu_offset);
#endif

/*
 * Great future plan:
 * Declare PDA itself and support (irqstack,tss,pgd) as per cpu data.
 * Always point %gs to its beginning
 */
void __init setup_per_cpu_areas(void)
{
	int i, highest_cpu = 0;
	unsigned long size;

#ifdef CONFIG_HOTPLUG_CPU
	prefill_possible_map();
#endif

	/* Copy section for each CPU (we discard the original) */
	size = PERCPU_ENOUGH_ROOM;
	printk(KERN_INFO "PERCPU: Allocating %lu bytes of per cpu data\n",
			  size);

	for_each_possible_cpu(i) {
		char *ptr;
#ifndef CONFIG_NEED_MULTIPLE_NODES
		ptr = alloc_bootmem_pages(size);
#else
		int node = early_cpu_to_node(i);
		if (!node_online(node) || !NODE_DATA(node)) {
			ptr = alloc_bootmem_pages(size);
			printk(KERN_INFO
			       "cpu %d has no node or node-local memory\n", i);
		}
		else
			ptr = alloc_bootmem_pages_node(NODE_DATA(node), size);
#endif
		if (!ptr)
			panic("Cannot allocate cpu data for CPU %d\n", i);
#ifdef CONFIG_X86_64
		cpu_pda(i)->data_offset = ptr - __per_cpu_start;
#else
		__per_cpu_offset[i] = ptr - __per_cpu_start;
#endif
		memcpy(ptr, __per_cpu_start, __per_cpu_end - __per_cpu_start);

		highest_cpu = i;
	}

	nr_cpu_ids = highest_cpu + 1;
	printk(KERN_DEBUG "NR_CPUS: %d, nr_cpu_ids: %d\n", NR_CPUS, nr_cpu_ids);

	/* Setup percpu data maps */
	setup_per_cpu_maps();

	/* Setup cpumask_of_cpu map */
	setup_cpumask_of_cpu();
}

<<<<<<< HEAD
#define ENABLE_CF8_EXT_CFG      (1ULL << 46)

void __cpuinit amd_enable_pci_ext_cfg(struct cpuinfo_x86 *c)
{
	u64 reg;
	rdmsrl(MSR_AMD64_NB_CFG, reg);
	if (!(reg & ENABLE_CF8_EXT_CFG)) {
		reg |= ENABLE_CF8_EXT_CFG;
		wrmsrl(MSR_AMD64_NB_CFG, reg);
	}
	set_cpu_cap(c, X86_FEATURE_PCI_EXT_CFG);
}

#endif
=======
#endif

void __init parse_setup_data(void)
{
	struct setup_data *data;
	u64 pa_data;

	if (boot_params.hdr.version < 0x0209)
		return;
	pa_data = boot_params.hdr.setup_data;
	while (pa_data) {
		data = early_ioremap(pa_data, PAGE_SIZE);
		switch (data->type) {
		default:
			break;
		}
#ifndef CONFIG_DEBUG_BOOT_PARAMS
		free_early(pa_data, pa_data+sizeof(*data)+data->len);
#endif
		pa_data = data->next;
		early_iounmap(data, PAGE_SIZE);
	}
}
>>>>>>> c45a707d
<|MERGE_RESOLUTION|>--- conflicted
+++ resolved
@@ -136,7 +136,6 @@
 	setup_cpumask_of_cpu();
 }
 
-<<<<<<< HEAD
 #define ENABLE_CF8_EXT_CFG      (1ULL << 46)
 
 void __cpuinit amd_enable_pci_ext_cfg(struct cpuinfo_x86 *c)
@@ -150,8 +149,6 @@
 	set_cpu_cap(c, X86_FEATURE_PCI_EXT_CFG);
 }
 
-#endif
-=======
 #endif
 
 void __init parse_setup_data(void)
@@ -174,5 +171,4 @@
 		pa_data = data->next;
 		early_iounmap(data, PAGE_SIZE);
 	}
-}
->>>>>>> c45a707d
+}