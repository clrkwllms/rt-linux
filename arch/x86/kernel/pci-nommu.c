/* Fallback functions when the main IOMMU code is not compiled in. This
   code is roughly equivalent to i386. */
#include <linux/mm.h>
#include <linux/init.h>
#include <linux/pci.h>
#include <linux/string.h>
#include <linux/dma-mapping.h>
#include <linux/scatterlist.h>

#include <asm/iommu.h>
#include <asm/processor.h>
#include <asm/dma.h>

static int
check_addr(char *name, struct device *hwdev, dma_addr_t bus, size_t size)
{
	if (hwdev && !is_buffer_dma_capable(*hwdev->dma_mask, bus, size)) {
		if (*hwdev->dma_mask >= DMA_32BIT_MASK)
			printk(KERN_ERR
			    "nommu_%s: overflow %Lx+%zu of device mask %Lx\n",
				name, (long long)bus, size,
				(long long)*hwdev->dma_mask);
		return 0;
	}
	return 1;
}

static dma_addr_t
nommu_map_single(struct device *hwdev, phys_addr_t paddr, size_t size,
	       int direction)
{
	dma_addr_t bus = paddr;
	WARN_ON(size == 0);
	if (!check_addr("map_single", hwdev, bus, size))
				return bad_dma_address;
	flush_write_buffers();
	return bus;
}


/* Map a set of buffers described by scatterlist in streaming
 * mode for DMA.  This is the scatter-gather version of the
 * above pci_map_single interface.  Here the scatter gather list
 * elements are each tagged with the appropriate dma address
 * and length.  They are obtained via sg_dma_{address,length}(SG).
 *
 * NOTE: An implementation may be able to use a smaller number of
 *       DMA address/length pairs than there are SG table elements.
 *       (for example via virtual mapping capabilities)
 *       The routine returns the number of addr/length pairs actually
 *       used, at most nents.
 *
 * Device ownership issues as mentioned above for pci_map_single are
 * the same here.
 */
static int nommu_map_sg(struct device *hwdev, struct scatterlist *sg,
	       int nents, int direction)
{
	struct scatterlist *s;
	int i;

	WARN_ON(nents == 0 || sg[0].length == 0);

	for_each_sg(sg, s, nents, i) {
		BUG_ON(!sg_page(s));
		s->dma_address = sg_phys(s);
		if (!check_addr("map_sg", hwdev, s->dma_address, s->length))
			return 0;
		s->dma_length = s->length;
	}
	flush_write_buffers();
	return nents;
}

<<<<<<< HEAD
static void *
nommu_alloc_coherent(struct device *hwdev, size_t size,
		     dma_addr_t *dma_addr, gfp_t gfp)
{
	unsigned long dma_mask;
	int node;
	struct page *page;
	dma_addr_t addr;

	dma_mask = dma_alloc_coherent_mask(hwdev, gfp);

	gfp |= __GFP_ZERO;

	node = dev_to_node(hwdev);
again:
	page = alloc_pages_node(node, gfp, get_order(size));
	if (!page)
		return NULL;

	addr = page_to_phys(page);
	if (!is_buffer_dma_capable(dma_mask, addr, size) && !(gfp & GFP_DMA)) {
		free_pages((unsigned long)page_address(page), get_order(size));
		gfp |= GFP_DMA;
		goto again;
	}

	if (check_addr("alloc_coherent", hwdev, addr, size)) {
		*dma_addr = addr;
		flush_write_buffers();
		return page_address(page);
	}

	free_pages((unsigned long)page_address(page), get_order(size));

	return NULL;
}

=======
>>>>>>> 454b9b51
static void nommu_free_coherent(struct device *dev, size_t size, void *vaddr,
				dma_addr_t dma_addr)
{
	free_pages((unsigned long)vaddr, get_order(size));
}

struct dma_mapping_ops nommu_dma_ops = {
<<<<<<< HEAD
	.alloc_coherent = nommu_alloc_coherent,
=======
	.alloc_coherent = dma_generic_alloc_coherent,
>>>>>>> 454b9b51
	.free_coherent = nommu_free_coherent,
	.map_single = nommu_map_single,
	.map_sg = nommu_map_sg,
	.is_phys = 1,
};

void __init no_iommu_init(void)
{
	if (dma_ops)
		return;

	force_iommu = 0; /* no HW IOMMU */
	dma_ops = &nommu_dma_ops;
}<|MERGE_RESOLUTION|>--- conflicted
+++ resolved
@@ -72,46 +72,6 @@
 	return nents;
 }
 
-<<<<<<< HEAD
-static void *
-nommu_alloc_coherent(struct device *hwdev, size_t size,
-		     dma_addr_t *dma_addr, gfp_t gfp)
-{
-	unsigned long dma_mask;
-	int node;
-	struct page *page;
-	dma_addr_t addr;
-
-	dma_mask = dma_alloc_coherent_mask(hwdev, gfp);
-
-	gfp |= __GFP_ZERO;
-
-	node = dev_to_node(hwdev);
-again:
-	page = alloc_pages_node(node, gfp, get_order(size));
-	if (!page)
-		return NULL;
-
-	addr = page_to_phys(page);
-	if (!is_buffer_dma_capable(dma_mask, addr, size) && !(gfp & GFP_DMA)) {
-		free_pages((unsigned long)page_address(page), get_order(size));
-		gfp |= GFP_DMA;
-		goto again;
-	}
-
-	if (check_addr("alloc_coherent", hwdev, addr, size)) {
-		*dma_addr = addr;
-		flush_write_buffers();
-		return page_address(page);
-	}
-
-	free_pages((unsigned long)page_address(page), get_order(size));
-
-	return NULL;
-}
-
-=======
->>>>>>> 454b9b51
 static void nommu_free_coherent(struct device *dev, size_t size, void *vaddr,
 				dma_addr_t dma_addr)
 {
@@ -119,11 +79,7 @@
 }
 
 struct dma_mapping_ops nommu_dma_ops = {
-<<<<<<< HEAD
-	.alloc_coherent = nommu_alloc_coherent,
-=======
 	.alloc_coherent = dma_generic_alloc_coherent,
->>>>>>> 454b9b51
 	.free_coherent = nommu_free_coherent,
 	.map_single = nommu_map_single,
 	.map_sg = nommu_map_sg,
