/*
 *  Copyright (C) 1991, 1992  Linus Torvalds
 *  Copyright (C) 2000, 2001, 2002 Andi Kleen, SuSE Labs
 *
 *  Pentium III FXSR, SSE support
 *	Gareth Hughes <gareth@valinux.com>, May 2000
 */

/*
 * 'Traps.c' handles hardware traps and faults after we have saved some
 * state in 'asm.s'.
 */
#include <linux/interrupt.h>
#include <linux/kallsyms.h>
#include <linux/spinlock.h>
#include <linux/highmem.h>
#include <linux/kprobes.h>
#include <linux/uaccess.h>
#include <linux/utsname.h>
#include <linux/kdebug.h>
#include <linux/kernel.h>
#include <linux/module.h>
#include <linux/ptrace.h>
#include <linux/string.h>
#include <linux/unwind.h>
#include <linux/delay.h>
#include <linux/errno.h>
#include <linux/kexec.h>
#include <linux/sched.h>
#include <linux/timer.h>
#include <linux/init.h>
#include <linux/bug.h>
#include <linux/nmi.h>
#include <linux/mm.h>

#ifdef CONFIG_EISA
#include <linux/ioport.h>
#include <linux/eisa.h>
#endif

#ifdef CONFIG_MCA
#include <linux/mca.h>
#endif

#if defined(CONFIG_EDAC)
#include <linux/edac.h>
#endif

#include <asm/arch_hooks.h>
#include <asm/stacktrace.h>
#include <asm/processor.h>
#include <asm/debugreg.h>
#include <asm/atomic.h>
#include <asm/system.h>
#include <asm/unwind.h>
#include <asm/desc.h>
#include <asm/i387.h>
#include <asm/nmi.h>
#include <asm/smp.h>
#include <asm/io.h>
#include <asm/traps.h>
#include <asm/kmemcheck.h>

#include "mach_traps.h"

DECLARE_BITMAP(used_vectors, NR_VECTORS);
EXPORT_SYMBOL_GPL(used_vectors);

asmlinkage int system_call(void);

/* Do we ignore FPU interrupts ? */
char ignore_fpu_irq;

/*
 * The IDT has to be page-aligned to simplify the Pentium
 * F0 0F bug workaround.. We have a special link segment
 * for this.
 */
gate_desc idt_table[256]
	__attribute__((__section__(".data.idt"))) = { { { { 0, 0 } } }, };

int panic_on_unrecovered_nmi;
int kstack_depth_to_print = 24;
static unsigned int code_bytes = 64;
static int ignore_nmis;
static int die_counter;

void printk_address(unsigned long address, int reliable)
{
#ifdef CONFIG_KALLSYMS
	unsigned long offset = 0;
	unsigned long symsize;
	const char *symname;
	char *modname;
	char *delim = ":";
	char namebuf[KSYM_NAME_LEN];
	char reliab[4] = "";

	symname = kallsyms_lookup(address, &symsize, &offset,
					&modname, namebuf);
	if (!symname) {
		printk(" [<%08lx>]\n", address);
		return;
	}
	if (!reliable)
		strcpy(reliab, "? ");

	if (!modname)
		modname = delim = "";
	printk(" [<%08lx>] %s%s%s%s%s+0x%lx/0x%lx\n",
		address, reliab, delim, modname, delim, symname, offset, symsize);
#else
	printk(" [<%08lx>]\n", address);
#endif
}

static inline int valid_stack_ptr(struct thread_info *tinfo,
			void *p, unsigned int size)
{
	void *t = tinfo;
	return	p > t && p <= t + THREAD_SIZE - size;
}

/* The form of the top of the frame on the stack */
struct stack_frame {
	struct stack_frame *next_frame;
	unsigned long return_address;
};

static inline unsigned long
print_context_stack(struct thread_info *tinfo,
		unsigned long *stack, unsigned long bp,
		const struct stacktrace_ops *ops, void *data)
{
	struct stack_frame *frame = (struct stack_frame *)bp;

	while (valid_stack_ptr(tinfo, stack, sizeof(*stack))) {
		unsigned long addr;

		addr = *stack;
		if (__kernel_text_address(addr)) {
			if ((unsigned long) stack == bp + 4) {
				ops->address(data, addr, 1);
				frame = frame->next_frame;
				bp = (unsigned long) frame;
			} else {
				ops->address(data, addr, bp == 0);
			}
		}
		stack++;
	}
	return bp;
}

void dump_trace(struct task_struct *task, struct pt_regs *regs,
		unsigned long *stack, unsigned long bp,
		const struct stacktrace_ops *ops, void *data)
{
	if (!task)
		task = current;

	if (!stack) {
		unsigned long dummy;
		stack = &dummy;
		if (task != current)
			stack = (unsigned long *)task->thread.sp;
	}

#ifdef CONFIG_FRAME_POINTER
	if (!bp) {
		if (task == current) {
			/* Grab bp right from our regs */
			asm("movl %%ebp, %0" : "=r" (bp) :);
		} else {
			/* bp is the last reg pushed by switch_to */
			bp = *(unsigned long *) task->thread.sp;
		}
	}
#endif

	for (;;) {
		struct thread_info *context;

		context = (struct thread_info *)
			((unsigned long)stack & (~(THREAD_SIZE - 1)));
		bp = print_context_stack(context, stack, bp, ops, data);
		/*
		 * Should be after the line below, but somewhere
		 * in early boot context comes out corrupted and we
		 * can't reference it:
		 */
		if (ops->stack(data, "IRQ") < 0)
			break;
		stack = (unsigned long *)context->previous_esp;
		if (!stack)
			break;
		touch_nmi_watchdog();
	}
}
EXPORT_SYMBOL(dump_trace);

static void
print_trace_warning_symbol(void *data, char *msg, unsigned long symbol)
{
	printk(data);
	print_symbol(msg, symbol);
	printk("\n");
}

static void print_trace_warning(void *data, char *msg)
{
	printk("%s%s\n", (char *)data, msg);
}

static int print_trace_stack(void *data, char *name)
{
	return 0;
}

/*
 * Print one address/symbol entries per line.
 */
static void print_trace_address(void *data, unsigned long addr, int reliable)
{
	printk("%s [<%08lx>] ", (char *)data, addr);
	if (!reliable)
		printk("? ");
	print_symbol("%s\n", addr);
	touch_nmi_watchdog();
}

static const struct stacktrace_ops print_trace_ops = {
	.warning = print_trace_warning,
	.warning_symbol = print_trace_warning_symbol,
	.stack = print_trace_stack,
	.address = print_trace_address,
};

static void
show_trace_log_lvl(struct task_struct *task, struct pt_regs *regs,
		unsigned long *stack, unsigned long bp, char *log_lvl)
{
	dump_trace(task, regs, stack, bp, &print_trace_ops, log_lvl);
	printk("%s =======================\n", log_lvl);
}

void show_trace(struct task_struct *task, struct pt_regs *regs,
		unsigned long *stack, unsigned long bp)
{
	show_trace_log_lvl(task, regs, stack, bp, "");
}

static void
show_stack_log_lvl(struct task_struct *task, struct pt_regs *regs,
		   unsigned long *sp, unsigned long bp, char *log_lvl)
{
	unsigned long *stack;
	int i;

	if (sp == NULL) {
		if (task)
			sp = (unsigned long *)task->thread.sp;
		else
			sp = (unsigned long *)&sp;
	}

	stack = sp;
	for (i = 0; i < kstack_depth_to_print; i++) {
		if (kstack_end(stack))
			break;
		if (i && ((i % 8) == 0))
			printk("\n%s       ", log_lvl);
		printk("%08lx ", *stack++);
	}
	printk("\n%sCall Trace:\n", log_lvl);

	show_trace_log_lvl(task, regs, sp, bp, log_lvl);
}

void show_stack(struct task_struct *task, unsigned long *sp)
{
	printk("       ");
	show_stack_log_lvl(task, NULL, sp, 0, "");
}

/*
 * The architecture-independent dump_stack generator
 */
void dump_stack(void)
{
	unsigned long bp = 0;
	unsigned long stack;

#ifdef CONFIG_FRAME_POINTER
	if (!bp)
		asm("movl %%ebp, %0" : "=r" (bp):);
#endif

	printk("Pid: %d, comm: %.20s %s %s %.*s\n",
		current->pid, current->comm, print_tainted(),
		init_utsname()->release,
		(int)strcspn(init_utsname()->version, " "),
		init_utsname()->version);

	show_trace(current, NULL, &stack, bp);
}

EXPORT_SYMBOL(dump_stack);

void show_registers(struct pt_regs *regs)
{
	int i;

	print_modules();
	__show_regs(regs, 0);

	printk(KERN_EMERG "Process %.*s (pid: %d, ti=%p task=%p task.ti=%p)",
		TASK_COMM_LEN, current->comm, task_pid_nr(current),
		current_thread_info(), current, task_thread_info(current));
	/*
	 * When in-kernel, we also print out the stack and code at the
	 * time of the fault..
	 */
	if (!user_mode_vm(regs)) {
		unsigned int code_prologue = code_bytes * 43 / 64;
		unsigned int code_len = code_bytes;
		unsigned char c;
		u8 *ip;

		printk("\n" KERN_EMERG "Stack: ");
		show_stack_log_lvl(NULL, regs, &regs->sp, 0, KERN_EMERG);

		printk(KERN_EMERG "Code: ");

		ip = (u8 *)regs->ip - code_prologue;
		if (ip < (u8 *)PAGE_OFFSET || probe_kernel_address(ip, c)) {
			/* try starting at EIP */
			ip = (u8 *)regs->ip;
			code_len = code_len - code_prologue + 1;
		}
		for (i = 0; i < code_len; i++, ip++) {
			if (ip < (u8 *)PAGE_OFFSET ||
					probe_kernel_address(ip, c)) {
				printk(" Bad EIP value.");
				break;
			}
			if (ip == (u8 *)regs->ip)
				printk("<%02x> ", c);
			else
				printk("%02x ", c);
		}
	}
	printk("\n");
}

int is_valid_bugaddr(unsigned long ip)
{
	unsigned short ud2;

	if (ip < PAGE_OFFSET)
		return 0;
	if (probe_kernel_address((unsigned short *)ip, ud2))
		return 0;

	return ud2 == 0x0b0f;
}

static raw_spinlock_t die_lock = __RAW_SPIN_LOCK_UNLOCKED;
static int die_owner = -1;
static unsigned int die_nest_count;

unsigned __kprobes long oops_begin(void)
{
	unsigned long flags;

	oops_enter();

	if (die_owner != raw_smp_processor_id()) {
		console_verbose();
		raw_local_irq_save(flags);
		__raw_spin_lock(&die_lock);
		die_owner = smp_processor_id();
		die_nest_count = 0;
		bust_spinlocks(1);
	} else {
		raw_local_irq_save(flags);
	}
	die_nest_count++;
	return flags;
}

void __kprobes oops_end(unsigned long flags, struct pt_regs *regs, int signr)
{
	bust_spinlocks(0);
	die_owner = -1;
	add_taint(TAINT_DIE);
	__raw_spin_unlock(&die_lock);
	raw_local_irq_restore(flags);

	if (!regs)
		return;

	if (kexec_should_crash(current))
		crash_kexec(regs);

	if (in_interrupt())
		panic("Fatal exception in interrupt");

	if (panic_on_oops)
		panic("Fatal exception");

	oops_exit();
	do_exit(signr);
}

int __kprobes __die(const char *str, struct pt_regs *regs, long err)
{
	unsigned short ss;
	unsigned long sp;

	printk(KERN_EMERG "%s: %04lx [#%d] ", str, err & 0xffff, ++die_counter);
#ifdef CONFIG_PREEMPT
	printk("PREEMPT ");
#endif
#ifdef CONFIG_SMP
	printk("SMP ");
#endif
#ifdef CONFIG_DEBUG_PAGEALLOC
	printk("DEBUG_PAGEALLOC");
#endif
	printk("\n");
	if (notify_die(DIE_OOPS, str, regs, err,
			current->thread.trap_no, SIGSEGV) == NOTIFY_STOP)
		return 1;

	show_registers(regs);
	/* Executive summary in case the oops scrolled away */
	sp = (unsigned long) (&regs->sp);
	savesegment(ss, ss);
	if (user_mode(regs)) {
		sp = regs->sp;
		ss = regs->ss & 0xffff;
	}
	printk(KERN_EMERG "EIP: [<%08lx>] ", regs->ip);
	print_symbol("%s", regs->ip);
	printk(" SS:ESP %04x:%08lx\n", ss, sp);
	return 0;
}

/*
 * This is gone through when something in the kernel has done something bad
 * and is about to be terminated:
 */
void die(const char *str, struct pt_regs *regs, long err)
{
	unsigned long flags = oops_begin();

	if (die_nest_count < 3) {
		report_bug(regs->ip, regs);

		if (__die(str, regs, err))
			regs = NULL;
	} else {
		printk(KERN_EMERG "Recursive die() failure, output suppressed\n");
	}

<<<<<<< HEAD
	oops_end(flags, regs, SIGSEGV);
=======
	bust_spinlocks(0);
	die.lock_owner = -1;
	add_taint(TAINT_DIE);
	__raw_spin_unlock(&die.lock);
	raw_local_irq_restore(flags);

	if (!regs)
		return;

	if (kexec_should_crash(current))
		crash_kexec(regs);

	if (in_nmi())
		panic("Fatal exception in non-maskable interrupt");

	if (in_interrupt())
		panic("Fatal exception in interrupt");

	if (panic_on_oops)
		panic("Fatal exception");

	oops_exit();
	do_exit(SIGSEGV);
>>>>>>> 1eda9307
}

static inline void
die_if_kernel(const char *str, struct pt_regs *regs, long err)
{
	if (!user_mode_vm(regs))
		die(str, regs, err);
}

static void __kprobes
do_trap(int trapnr, int signr, char *str, int vm86, struct pt_regs *regs,
	long error_code, siginfo_t *info)
{
	struct task_struct *tsk = current;

	if (regs->flags & X86_VM_MASK) {
		if (vm86)
			goto vm86_trap;
		goto trap_signal;
	}

	if (!user_mode(regs))
		goto kernel_trap;

trap_signal:
	/*
	 * We want error_code and trap_no set for userspace faults and
	 * kernelspace faults which result in die(), but not
	 * kernelspace faults which are fixed up.  die() gives the
	 * process no chance to handle the signal and notice the
	 * kernel fault information, so that won't result in polluting
	 * the information about previously queued, but not yet
	 * delivered, faults.  See also do_general_protection below.
	 */
	tsk->thread.error_code = error_code;
	tsk->thread.trap_no = trapnr;

	if (info)
		force_sig_info(signr, info, tsk);
	else
		force_sig(signr, tsk);
	return;

kernel_trap:
	if (!fixup_exception(regs)) {
		tsk->thread.error_code = error_code;
		tsk->thread.trap_no = trapnr;
		die(str, regs, error_code);
	}
	return;

vm86_trap:
	if (handle_vm86_trap((struct kernel_vm86_regs *) regs,
						error_code, trapnr))
		goto trap_signal;
	return;
}

#define DO_ERROR(trapnr, signr, str, name)				\
void do_##name(struct pt_regs *regs, long error_code)			\
{									\
	trace_hardirqs_fixup();						\
	if (notify_die(DIE_TRAP, str, regs, error_code, trapnr, signr)	\
							== NOTIFY_STOP)	\
		return;							\
	do_trap(trapnr, signr, str, 0, regs, error_code, NULL);		\
}

#define DO_ERROR_INFO(trapnr, signr, str, name, sicode, siaddr, irq)	\
void do_##name(struct pt_regs *regs, long error_code)			\
{									\
	siginfo_t info;							\
	if (irq)							\
		local_irq_enable();					\
	info.si_signo = signr;						\
	info.si_errno = 0;						\
	info.si_code = sicode;						\
	info.si_addr = (void __user *)siaddr;				\
	if (notify_die(DIE_TRAP, str, regs, error_code, trapnr, signr)	\
							== NOTIFY_STOP)	\
		return;							\
	do_trap(trapnr, signr, str, 0, regs, error_code, &info);	\
}

#define DO_VM86_ERROR(trapnr, signr, str, name)				\
void do_##name(struct pt_regs *regs, long error_code)			\
{									\
	if (notify_die(DIE_TRAP, str, regs, error_code, trapnr, signr)	\
							== NOTIFY_STOP)	\
		return;							\
	do_trap(trapnr, signr, str, 1, regs, error_code, NULL);		\
}

#define DO_VM86_ERROR_INFO(trapnr, signr, str, name, sicode, siaddr)	\
void do_##name(struct pt_regs *regs, long error_code)			\
{									\
	siginfo_t info;							\
	info.si_signo = signr;						\
	info.si_errno = 0;						\
	info.si_code = sicode;						\
	info.si_addr = (void __user *)siaddr;				\
	trace_hardirqs_fixup();						\
	if (notify_die(DIE_TRAP, str, regs, error_code, trapnr, signr)	\
							== NOTIFY_STOP)	\
		return;							\
	do_trap(trapnr, signr, str, 1, regs, error_code, &info);	\
}

DO_VM86_ERROR_INFO(0, SIGFPE, "divide error", divide_error, FPE_INTDIV, regs->ip)
#ifndef CONFIG_KPROBES
DO_VM86_ERROR(3, SIGTRAP, "int3", int3)
#endif
DO_VM86_ERROR(4, SIGSEGV, "overflow", overflow)
DO_VM86_ERROR(5, SIGSEGV, "bounds", bounds)
DO_ERROR_INFO(6, SIGILL, "invalid opcode", invalid_op, ILL_ILLOPN, regs->ip, 0)
DO_ERROR(9, SIGFPE, "coprocessor segment overrun", coprocessor_segment_overrun)
DO_ERROR(10, SIGSEGV, "invalid TSS", invalid_TSS)
DO_ERROR(11, SIGBUS, "segment not present", segment_not_present)
DO_ERROR(12, SIGBUS, "stack segment", stack_segment)
DO_ERROR_INFO(17, SIGBUS, "alignment check", alignment_check, BUS_ADRALN, 0, 0)
DO_ERROR_INFO(32, SIGILL, "iret exception", iret_error, ILL_BADSTK, 0, 1)

void __kprobes
do_general_protection(struct pt_regs *regs, long error_code)
{
	struct task_struct *tsk;
	struct thread_struct *thread;
	struct tss_struct *tss;
	int cpu;

	cpu = get_cpu();
	tss = &per_cpu(init_tss, cpu);
	thread = &current->thread;

	/*
	 * Perform the lazy TSS's I/O bitmap copy. If the TSS has an
	 * invalid offset set (the LAZY one) and the faulting thread has
	 * a valid I/O bitmap pointer, we copy the I/O bitmap in the TSS
	 * and we set the offset field correctly. Then we let the CPU to
	 * restart the faulting instruction.
	 */
	if (tss->x86_tss.io_bitmap_base == INVALID_IO_BITMAP_OFFSET_LAZY &&
	    thread->io_bitmap_ptr) {
		memcpy(tss->io_bitmap, thread->io_bitmap_ptr,
		       thread->io_bitmap_max);
		/*
		 * If the previously set map was extending to higher ports
		 * than the current one, pad extra space with 0xff (no access).
		 */
		if (thread->io_bitmap_max < tss->io_bitmap_max) {
			memset((char *) tss->io_bitmap +
				thread->io_bitmap_max, 0xff,
				tss->io_bitmap_max - thread->io_bitmap_max);
		}
		tss->io_bitmap_max = thread->io_bitmap_max;
		tss->x86_tss.io_bitmap_base = IO_BITMAP_OFFSET;
		tss->io_bitmap_owner = thread;
		put_cpu();

		return;
	}
	put_cpu();

	if (regs->flags & X86_VM_MASK)
		goto gp_in_vm86;

	tsk = current;
	if (!user_mode(regs))
		goto gp_in_kernel;

	tsk->thread.error_code = error_code;
	tsk->thread.trap_no = 13;

	if (show_unhandled_signals && unhandled_signal(tsk, SIGSEGV) &&
			printk_ratelimit()) {
		printk(KERN_INFO
			"%s[%d] general protection ip:%lx sp:%lx error:%lx",
			tsk->comm, task_pid_nr(tsk),
			regs->ip, regs->sp, error_code);
		print_vma_addr(" in ", regs->ip);
		printk("\n");
	}

	force_sig(SIGSEGV, tsk);
	return;

gp_in_vm86:
	local_irq_enable();
	handle_vm86_fault((struct kernel_vm86_regs *) regs, error_code);
	return;

gp_in_kernel:
	if (fixup_exception(regs))
		return;

	tsk->thread.error_code = error_code;
	tsk->thread.trap_no = 13;
	if (notify_die(DIE_GPF, "general protection fault", regs,
				error_code, 13, SIGSEGV) == NOTIFY_STOP)
		return;
	die("general protection fault", regs, error_code);
}

static notrace __kprobes void
mem_parity_error(unsigned char reason, struct pt_regs *regs)
{
	printk(KERN_EMERG
		"Uhhuh. NMI received for unknown reason %02x on CPU %d.\n",
			reason, smp_processor_id());

	printk(KERN_EMERG
		"You have some hardware problem, likely on the PCI bus.\n");

#if defined(CONFIG_EDAC)
	if (edac_handler_set()) {
		edac_atomic_assert_error();
		return;
	}
#endif

	if (panic_on_unrecovered_nmi)
		panic("NMI: Not continuing");

	printk(KERN_EMERG "Dazed and confused, but trying to continue\n");

	/* Clear and disable the memory parity error line. */
	clear_mem_error(reason);
}

static notrace __kprobes void
io_check_error(unsigned char reason, struct pt_regs *regs)
{
	unsigned long i;

	printk(KERN_EMERG "NMI: IOCK error (debug interrupt?)\n");
	show_registers(regs);

	/* Re-enable the IOCK line, wait for a few seconds */
	reason = (reason & 0xf) | 8;
	outb(reason, 0x61);

	i = 2000;
	while (--i)
		udelay(1000);

	reason &= ~8;
	outb(reason, 0x61);
}

static notrace __kprobes void
unknown_nmi_error(unsigned char reason, struct pt_regs *regs)
{
	if (notify_die(DIE_NMIUNKNOWN, "nmi", regs, reason, 2, SIGINT) == NOTIFY_STOP)
		return;
#ifdef CONFIG_MCA
	/*
	 * Might actually be able to figure out what the guilty party
	 * is:
	 */
	if (MCA_bus) {
		mca_handle_nmi();
		return;
	}
#endif
	printk(KERN_EMERG
		"Uhhuh. NMI received for unknown reason %02x on CPU %d.\n",
			reason, smp_processor_id());

	printk(KERN_EMERG "Do you have a strange power saving mode enabled?\n");
	if (panic_on_unrecovered_nmi)
		panic("NMI: Not continuing");

	printk(KERN_EMERG "Dazed and confused, but trying to continue\n");
}

static DEFINE_SPINLOCK(nmi_print_lock);

void notrace __kprobes die_nmi(char *str, struct pt_regs *regs, int do_panic)
{
	if (notify_die(DIE_NMIWATCHDOG, str, regs, 0, 2, SIGINT) == NOTIFY_STOP)
		return;

	spin_lock(&nmi_print_lock);
	/*
	* We are in trouble anyway, lets at least try
	* to get a message out:
	*/
	bust_spinlocks(1);
	printk(KERN_EMERG "%s", str);
	printk(" on CPU%d, ip %08lx, registers:\n",
		smp_processor_id(), regs->ip);
	show_registers(regs);
	if (do_panic)
		panic("Non maskable interrupt");
	console_silent();
	spin_unlock(&nmi_print_lock);
	bust_spinlocks(0);

	/*
	 * If we are in kernel we are probably nested up pretty bad
	 * and might aswell get out now while we still can:
	 */
	if (!user_mode_vm(regs)) {
		current->thread.trap_no = 2;
		crash_kexec(regs);
	}

	do_exit(SIGSEGV);
}

static notrace __kprobes void default_do_nmi(struct pt_regs *regs)
{
	unsigned char reason = 0;
	int cpu;

	cpu = smp_processor_id();

	/* Only the BSP gets external NMIs from the system. */
	if (!cpu)
		reason = get_nmi_reason();

	if (!(reason & 0xc0)) {
		if (notify_die(DIE_NMI_IPI, "nmi_ipi", regs, reason, 2, SIGINT)
								== NOTIFY_STOP)
			return;
#ifdef CONFIG_X86_LOCAL_APIC
		/*
		 * Ok, so this is none of the documented NMI sources,
		 * so it must be the NMI watchdog.
		 */
		if (nmi_watchdog_tick(regs, reason))
			return;
		if (!do_nmi_callback(regs, cpu))
			unknown_nmi_error(reason, regs);
#else
		unknown_nmi_error(reason, regs);
#endif

		return;
	}
	if (notify_die(DIE_NMI, "nmi", regs, reason, 2, SIGINT) == NOTIFY_STOP)
		return;

	/* AK: following checks seem to be broken on modern chipsets. FIXME */
	if (reason & 0x80)
		mem_parity_error(reason, regs);
	if (reason & 0x40)
		io_check_error(reason, regs);
	/*
	 * Reassert NMI in case it became active meanwhile
	 * as it's edge-triggered:
	 */
	reassert_nmi();
}

notrace __kprobes void do_nmi(struct pt_regs *regs, long error_code)
{
	int cpu;

	nmi_enter();

	cpu = smp_processor_id();

	++nmi_count(cpu);

	if (!ignore_nmis)
		default_do_nmi(regs);

	nmi_exit();
}

void stop_nmi(void)
{
	acpi_nmi_disable();
	ignore_nmis++;
}

void restart_nmi(void)
{
	ignore_nmis--;
	acpi_nmi_enable();
}

#ifdef CONFIG_KPROBES
void __kprobes do_int3(struct pt_regs *regs, long error_code)
{
	trace_hardirqs_fixup();

	if (notify_die(DIE_INT3, "int3", regs, error_code, 3, SIGTRAP)
			== NOTIFY_STOP)
		return;
	/*
	 * This is an interrupt gate, because kprobes wants interrupts
	 * disabled. Normal trap handlers don't.
	 */
	restore_interrupts(regs);

	do_trap(3, SIGTRAP, "int3", 1, regs, error_code, NULL);
}
#endif

/*
 * Our handling of the processor debug registers is non-trivial.
 * We do not clear them on entry and exit from the kernel. Therefore
 * it is possible to get a watchpoint trap here from inside the kernel.
 * However, the code in ./ptrace.c has ensured that the user can
 * only set watchpoints on userspace addresses. Therefore the in-kernel
 * watchpoint trap can only occur in code which is reading/writing
 * from user space. Such code must not hold kernel locks (since it
 * can equally take a page fault), therefore it is safe to call
 * force_sig_info even though that claims and releases locks.
 *
 * Code in ./signal.c ensures that the debug control register
 * is restored before we deliver any signal, and therefore that
 * user code runs with the correct debug control register even though
 * we clear it here.
 *
 * Being careful here means that we don't have to be as careful in a
 * lot of more complicated places (task switching can be a bit lazy
 * about restoring all the debug state, and ptrace doesn't have to
 * find every occurrence of the TF bit that could be saved away even
 * by user code)
 */
void __kprobes do_debug(struct pt_regs *regs, long error_code)
{
	struct task_struct *tsk = current;
	unsigned int condition;

	trace_hardirqs_fixup();

	get_debugreg(condition, 6);

	/* Catch kmemcheck conditions first of all! */
	if (condition & DR_STEP) {
		if (kmemcheck_active(regs)) {
			kmemcheck_hide(regs);
			return;
		}
	}

	/*
	 * The processor cleared BTF, so don't mark that we need it set.
	 */
	clear_tsk_thread_flag(tsk, TIF_DEBUGCTLMSR);
	tsk->thread.debugctlmsr = 0;

	if (notify_die(DIE_DEBUG, "debug", regs, condition, error_code,
						SIGTRAP) == NOTIFY_STOP)
		return;
	/* It's safe to allow irq's after DR6 has been saved */
	if (regs->flags & X86_EFLAGS_IF)
		local_irq_enable();

	/* Mask out spurious debug traps due to lazy DR7 setting */
	if (condition & (DR_TRAP0|DR_TRAP1|DR_TRAP2|DR_TRAP3)) {
		if (!tsk->thread.debugreg7)
			goto clear_dr7;
	}

	if (regs->flags & X86_VM_MASK)
		goto debug_vm86;

	/* Save debug status register where ptrace can see it */
	tsk->thread.debugreg6 = condition;

	/*
	 * Single-stepping through TF: make sure we ignore any events in
	 * kernel space (but re-enable TF when returning to user mode).
	 */
	if (condition & DR_STEP) {
		/*
		 * We already checked v86 mode above, so we can
		 * check for kernel mode by just checking the CPL
		 * of CS.
		 */
		if (!user_mode(regs))
			goto clear_TF_reenable;
	}

	/* Ok, finally something we can handle */
	send_sigtrap(tsk, regs, error_code);

	/*
	 * Disable additional traps. They'll be re-enabled when
	 * the signal is delivered.
	 */
clear_dr7:
	set_debugreg(0, 7);
	return;

debug_vm86:
	handle_vm86_trap((struct kernel_vm86_regs *) regs, error_code, 1);
	return;

clear_TF_reenable:
	set_tsk_thread_flag(tsk, TIF_SINGLESTEP);
	regs->flags &= ~X86_EFLAGS_TF;
	return;
}

/*
 * Note that we play around with the 'TS' bit in an attempt to get
 * the correct behaviour even in the presence of the asynchronous
 * IRQ13 behaviour
 */
void math_error(void __user *ip)
{
	struct task_struct *task;
	siginfo_t info;
	unsigned short cwd, swd;

	/*
	 * Save the info for the exception handler and clear the error.
	 */
	task = current;
	save_init_fpu(task);
	task->thread.trap_no = 16;
	task->thread.error_code = 0;
	info.si_signo = SIGFPE;
	info.si_errno = 0;
	info.si_code = __SI_FAULT;
	info.si_addr = ip;
	/*
	 * (~cwd & swd) will mask out exceptions that are not set to unmasked
	 * status.  0x3f is the exception bits in these regs, 0x200 is the
	 * C1 reg you need in case of a stack fault, 0x040 is the stack
	 * fault bit.  We should only be taking one exception at a time,
	 * so if this combination doesn't produce any single exception,
	 * then we have a bad program that isn't synchronizing its FPU usage
	 * and it will suffer the consequences since we won't be able to
	 * fully reproduce the context of the exception
	 */
	cwd = get_fpu_cwd(task);
	swd = get_fpu_swd(task);
	switch (swd & ~cwd & 0x3f) {
	case 0x000: /* No unmasked exception */
		return;
	default: /* Multiple exceptions */
		break;
	case 0x001: /* Invalid Op */
		/*
		 * swd & 0x240 == 0x040: Stack Underflow
		 * swd & 0x240 == 0x240: Stack Overflow
		 * User must clear the SF bit (0x40) if set
		 */
		info.si_code = FPE_FLTINV;
		break;
	case 0x002: /* Denormalize */
	case 0x010: /* Underflow */
		info.si_code = FPE_FLTUND;
		break;
	case 0x004: /* Zero Divide */
		info.si_code = FPE_FLTDIV;
		break;
	case 0x008: /* Overflow */
		info.si_code = FPE_FLTOVF;
		break;
	case 0x020: /* Precision */
		info.si_code = FPE_FLTRES;
		break;
	}
	force_sig_info(SIGFPE, &info, task);
}

void do_coprocessor_error(struct pt_regs *regs, long error_code)
{
	ignore_fpu_irq = 1;
	math_error((void __user *)regs->ip);
}

static void simd_math_error(void __user *ip)
{
	struct task_struct *task;
	siginfo_t info;
	unsigned short mxcsr;

	/*
	 * Save the info for the exception handler and clear the error.
	 */
	task = current;
	save_init_fpu(task);
	task->thread.trap_no = 19;
	task->thread.error_code = 0;
	info.si_signo = SIGFPE;
	info.si_errno = 0;
	info.si_code = __SI_FAULT;
	info.si_addr = ip;
	/*
	 * The SIMD FPU exceptions are handled a little differently, as there
	 * is only a single status/control register.  Thus, to determine which
	 * unmasked exception was caught we must mask the exception mask bits
	 * at 0x1f80, and then use these to mask the exception bits at 0x3f.
	 */
	mxcsr = get_fpu_mxcsr(task);
	switch (~((mxcsr & 0x1f80) >> 7) & (mxcsr & 0x3f)) {
	case 0x000:
	default:
		break;
	case 0x001: /* Invalid Op */
		info.si_code = FPE_FLTINV;
		break;
	case 0x002: /* Denormalize */
	case 0x010: /* Underflow */
		info.si_code = FPE_FLTUND;
		break;
	case 0x004: /* Zero Divide */
		info.si_code = FPE_FLTDIV;
		break;
	case 0x008: /* Overflow */
		info.si_code = FPE_FLTOVF;
		break;
	case 0x020: /* Precision */
		info.si_code = FPE_FLTRES;
		break;
	}
	force_sig_info(SIGFPE, &info, task);
}

void do_simd_coprocessor_error(struct pt_regs *regs, long error_code)
{
	if (cpu_has_xmm) {
		/* Handle SIMD FPU exceptions on PIII+ processors. */
		ignore_fpu_irq = 1;
		simd_math_error((void __user *)regs->ip);
		return;
	}
	/*
	 * Handle strange cache flush from user space exception
	 * in all other cases.  This is undocumented behaviour.
	 */
	if (regs->flags & X86_VM_MASK) {
		handle_vm86_fault((struct kernel_vm86_regs *)regs, error_code);
		return;
	}
	current->thread.trap_no = 19;
	current->thread.error_code = error_code;
	die_if_kernel("cache flush denied", regs, error_code);
	force_sig(SIGSEGV, current);
}

void do_spurious_interrupt_bug(struct pt_regs *regs, long error_code)
{
#if 0
	/* No need to warn about this any longer. */
	printk(KERN_INFO "Ignoring P6 Local APIC Spurious Interrupt Bug...\n");
#endif
}

unsigned long patch_espfix_desc(unsigned long uesp, unsigned long kesp)
{
	struct desc_struct *gdt = get_cpu_gdt_table(smp_processor_id());
	unsigned long base = (kesp - uesp) & -THREAD_SIZE;
	unsigned long new_kesp = kesp - base;
	unsigned long lim_pages = (new_kesp | (THREAD_SIZE - 1)) >> PAGE_SHIFT;
	__u64 desc = *(__u64 *)&gdt[GDT_ENTRY_ESPFIX_SS];

	/* Set up base for espfix segment */
	desc &= 0x00f0ff0000000000ULL;
	desc |=	((((__u64)base) << 16) & 0x000000ffffff0000ULL) |
		((((__u64)base) << 32) & 0xff00000000000000ULL) |
		((((__u64)lim_pages) << 32) & 0x000f000000000000ULL) |
		(lim_pages & 0xffff);
	*(__u64 *)&gdt[GDT_ENTRY_ESPFIX_SS] = desc;

	return new_kesp;
}

/*
 * 'math_state_restore()' saves the current math information in the
 * old math state array, and gets the new ones from the current task
 *
 * Careful.. There are problems with IBM-designed IRQ13 behaviour.
 * Don't touch unless you *really* know how it works.
 *
 * Must be called with kernel preemption disabled (in this case,
 * local interrupts are disabled at the call-site in entry.S).
 */
asmlinkage void math_state_restore(void)
{
	struct thread_info *thread = current_thread_info();
	struct task_struct *tsk = thread->task;

	if (!tsk_used_math(tsk)) {
		local_irq_enable();
		/*
		 * does a slab alloc which can sleep
		 */
		if (init_fpu(tsk)) {
			/*
			 * ran out of memory!
			 */
			do_group_exit(SIGKILL);
			return;
		}
		local_irq_disable();
	}

	clts();				/* Allow maths ops (or we recurse) */
	restore_fpu(tsk);
	thread->status |= TS_USEDFPU;	/* So we fnsave on switch_to() */
	tsk->fpu_counter++;
}
EXPORT_SYMBOL_GPL(math_state_restore);

#ifndef CONFIG_MATH_EMULATION

asmlinkage void math_emulate(long arg)
{
	printk(KERN_EMERG
		"math-emulation not enabled and no coprocessor found.\n");
	printk(KERN_EMERG "killing %s.\n", current->comm);
	force_sig(SIGFPE, current);
	schedule();
}

#endif /* CONFIG_MATH_EMULATION */

void __init trap_init(void)
{
	int i;

#ifdef CONFIG_EISA
	void __iomem *p = early_ioremap(0x0FFFD9, 4);

	if (readl(p) == 'E' + ('I'<<8) + ('S'<<16) + ('A'<<24))
		EISA_bus = 1;
	early_iounmap(p, 4);
#endif

	set_trap_gate(0, &divide_error);
	set_intr_gate(1, &debug);
	set_intr_gate(2, &nmi);
	set_system_intr_gate(3, &int3); /* int3 can be called from all */
	set_system_gate(4, &overflow); /* int4 can be called from all */
	set_trap_gate(5, &bounds);
	set_trap_gate(6, &invalid_op);
	set_trap_gate(7, &device_not_available);
	set_task_gate(8, GDT_ENTRY_DOUBLEFAULT_TSS);
	set_trap_gate(9, &coprocessor_segment_overrun);
	set_trap_gate(10, &invalid_TSS);
	set_trap_gate(11, &segment_not_present);
	set_trap_gate(12, &stack_segment);
	set_trap_gate(13, &general_protection);
	set_intr_gate(14, &page_fault);
	set_trap_gate(15, &spurious_interrupt_bug);
	set_trap_gate(16, &coprocessor_error);
	set_trap_gate(17, &alignment_check);
#ifdef CONFIG_X86_MCE
	set_trap_gate(18, &machine_check);
#endif
	set_trap_gate(19, &simd_coprocessor_error);

	if (cpu_has_fxsr) {
		printk(KERN_INFO "Enabling fast FPU save and restore... ");
		set_in_cr4(X86_CR4_OSFXSR);
		printk("done.\n");
	}
	if (cpu_has_xmm) {
		printk(KERN_INFO
			"Enabling unmasked SIMD FPU exception support... ");
		set_in_cr4(X86_CR4_OSXMMEXCPT);
		printk("done.\n");
	}

	set_system_gate(SYSCALL_VECTOR, &system_call);

	/* Reserve all the builtin and the syscall vector: */
	for (i = 0; i < FIRST_EXTERNAL_VECTOR; i++)
		set_bit(i, used_vectors);

	set_bit(SYSCALL_VECTOR, used_vectors);

	init_thread_xstate();
	/*
	 * Should be a barrier for any external CPU state:
	 */
	cpu_init();

	trap_init_hook();
}

static int __init kstack_setup(char *s)
{
	kstack_depth_to_print = simple_strtoul(s, NULL, 0);

	return 1;
}
__setup("kstack=", kstack_setup);

static int __init code_bytes_setup(char *s)
{
	code_bytes = simple_strtoul(s, NULL, 0);
	if (code_bytes > 8192)
		code_bytes = 8192;

	return 1;
}
__setup("code_bytes=", code_bytes_setup);<|MERGE_RESOLUTION|>--- conflicted
+++ resolved
@@ -403,6 +403,9 @@
 	if (kexec_should_crash(current))
 		crash_kexec(regs);
 
+	if (in_nmi())
+		panic("Fatal exception in non-maskable interrupt");
+
 	if (in_interrupt())
 		panic("Fatal exception in interrupt");
 
@@ -464,33 +467,7 @@
 		printk(KERN_EMERG "Recursive die() failure, output suppressed\n");
 	}
 
-<<<<<<< HEAD
 	oops_end(flags, regs, SIGSEGV);
-=======
-	bust_spinlocks(0);
-	die.lock_owner = -1;
-	add_taint(TAINT_DIE);
-	__raw_spin_unlock(&die.lock);
-	raw_local_irq_restore(flags);
-
-	if (!regs)
-		return;
-
-	if (kexec_should_crash(current))
-		crash_kexec(regs);
-
-	if (in_nmi())
-		panic("Fatal exception in non-maskable interrupt");
-
-	if (in_interrupt())
-		panic("Fatal exception in interrupt");
-
-	if (panic_on_oops)
-		panic("Fatal exception");
-
-	oops_exit();
-	do_exit(SIGSEGV);
->>>>>>> 1eda9307
 }
 
 static inline void
