--- conflicted
+++ resolved
@@ -58,11 +58,8 @@
 #include <asm/nmi.h>
 #include <asm/smp.h>
 #include <asm/io.h>
-<<<<<<< HEAD
 #include <asm/traps.h>
-=======
 #include <asm/kmemcheck.h>
->>>>>>> 05416cc4
 
 #include "mach_traps.h"
 
