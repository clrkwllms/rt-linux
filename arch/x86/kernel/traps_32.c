--- conflicted
+++ resolved
@@ -58,11 +58,8 @@
 #include <asm/nmi.h>
 #include <asm/smp.h>
 #include <asm/io.h>
-<<<<<<< HEAD
+#include <asm/traps.h>
 #include <asm/kmemcheck.h>
-=======
-#include <asm/traps.h>
->>>>>>> 93ded9b8
 
 #include "mach_traps.h"
 
