/*
 *  Copyright (C) 1995  Linus Torvalds
 *
 *  Pentium III FXSR, SSE support
 *	Gareth Hughes <gareth@valinux.com>, May 2000
 */

/*
 * This file handles the architecture-dependent parts of process handling..
 */

#include <stdarg.h>

#include <linux/cpu.h>
#include <linux/errno.h>
#include <linux/sched.h>
#include <linux/fs.h>
#include <linux/kernel.h>
#include <linux/mm.h>
#include <linux/elfcore.h>
#include <linux/smp.h>
#include <linux/stddef.h>
#include <linux/slab.h>
#include <linux/vmalloc.h>
#include <linux/user.h>
#include <linux/interrupt.h>
#include <linux/utsname.h>
#include <linux/delay.h>
#include <linux/reboot.h>
#include <linux/init.h>
#include <linux/mc146818rtc.h>
#include <linux/module.h>
#include <linux/kallsyms.h>
#include <linux/ptrace.h>
#include <linux/random.h>
#include <linux/personality.h>
#include <linux/tick.h>
#include <linux/percpu.h>
#include <linux/prctl.h>

#include <asm/uaccess.h>
#include <asm/pgtable.h>
#include <asm/system.h>
#include <asm/io.h>
#include <asm/ldt.h>
#include <asm/processor.h>
#include <asm/i387.h>
#include <asm/desc.h>
#ifdef CONFIG_MATH_EMULATION
#include <asm/math_emu.h>
#endif

#include <linux/err.h>

#include <asm/tlbflush.h>
#include <asm/cpu.h>
#include <asm/kdebug.h>

asmlinkage void ret_from_fork(void) __asm__("ret_from_fork");

DEFINE_PER_CPU(struct task_struct *, current_task) = &init_task;
EXPORT_PER_CPU_SYMBOL(current_task);

DEFINE_PER_CPU(int, cpu_number);
EXPORT_PER_CPU_SYMBOL(cpu_number);

/*
 * Return saved PC of a blocked thread.
 */
unsigned long thread_saved_pc(struct task_struct *tsk)
{
	return ((unsigned long *)tsk->thread.sp)[3];
}

#ifdef CONFIG_HOTPLUG_CPU
#include <asm/nmi.h>
<<<<<<< HEAD
=======

static void cpu_exit_clear(void)
{
	int cpu = raw_smp_processor_id();

	idle_task_exit();

	cpu_uninit();
	irq_ctx_exit(cpu);

	cpu_clear(cpu, cpu_callout_map);
	cpu_clear(cpu, cpu_callin_map);

	numa_remove_cpu(cpu);
}

>>>>>>> 88edf05a
/* We don't actually take CPU down, just spin without interrupts. */
static inline void play_dead(void)
{
	/* This must be done before dead CPU ack */
	cpu_exit_clear();
	wbinvd();
	mb();
	/* Ack it */
	__get_cpu_var(cpu_state) = CPU_DEAD;

	/*
	 * With physical CPU hotplug, we should halt the cpu
	 */
	local_irq_disable();
	while (1)
		halt();
}
#else
static inline void play_dead(void)
{
	BUG();
}
#endif /* CONFIG_HOTPLUG_CPU */

/*
 * The idle thread. There's no useful work to be
 * done, so just try to conserve power and have a
 * low exit latency (ie sit in a loop waiting for
 * somebody to say that they'd like to reschedule)
 */
void cpu_idle(void)
{
	int cpu = smp_processor_id();

	current_thread_info()->status |= TS_POLLING;

	/* endless idle loop with no priority at all */
	while (1) {
		tick_nohz_stop_sched_tick();
		while (!need_resched()) {

			check_pgt_cache();
			rmb();

			if (rcu_pending(cpu))
				rcu_check_callbacks(cpu, 0);

			if (cpu_is_offline(cpu))
				play_dead();

			local_irq_disable();
			__get_cpu_var(irq_stat).idle_timestamp = jiffies;
			pm_idle();
		}
		tick_nohz_restart_sched_tick();
		preempt_enable_no_resched();
		schedule();
		preempt_disable();
	}
}

void __show_registers(struct pt_regs *regs, int all)
{
	unsigned long cr0 = 0L, cr2 = 0L, cr3 = 0L, cr4 = 0L;
	unsigned long d0, d1, d2, d3, d6, d7;
	unsigned long sp;
	unsigned short ss, gs;

	if (user_mode_vm(regs)) {
		sp = regs->sp;
		ss = regs->ss & 0xffff;
		savesegment(gs, gs);
	} else {
		sp = (unsigned long) (&regs->sp);
		savesegment(ss, ss);
		savesegment(gs, gs);
	}

	printk("\n");
	printk("Pid: %d, comm: %s %s (%s %.*s)\n",
			task_pid_nr(current), current->comm,
			print_tainted(), init_utsname()->release,
			(int)strcspn(init_utsname()->version, " "),
			init_utsname()->version);

	printk("EIP: %04x:[<%08lx>] EFLAGS: %08lx CPU: %d\n",
			(u16)regs->cs, regs->ip, regs->flags,
			smp_processor_id());
	print_symbol("EIP is at %s\n", regs->ip);

	printk("EAX: %08lx EBX: %08lx ECX: %08lx EDX: %08lx\n",
		regs->ax, regs->bx, regs->cx, regs->dx);
	printk("ESI: %08lx EDI: %08lx EBP: %08lx ESP: %08lx\n",
		regs->si, regs->di, regs->bp, sp);
	printk(" DS: %04x ES: %04x FS: %04x GS: %04x SS: %04x\n",
	       (u16)regs->ds, (u16)regs->es, (u16)regs->fs, gs, ss);

	if (!all)
		return;

	cr0 = read_cr0();
	cr2 = read_cr2();
	cr3 = read_cr3();
	cr4 = read_cr4_safe();
	printk("CR0: %08lx CR2: %08lx CR3: %08lx CR4: %08lx\n",
			cr0, cr2, cr3, cr4);

	get_debugreg(d0, 0);
	get_debugreg(d1, 1);
	get_debugreg(d2, 2);
	get_debugreg(d3, 3);
	printk("DR0: %08lx DR1: %08lx DR2: %08lx DR3: %08lx\n",
			d0, d1, d2, d3);

	get_debugreg(d6, 6);
	get_debugreg(d7, 7);
	printk("DR6: %08lx DR7: %08lx\n",
			d6, d7);
}

void show_regs(struct pt_regs *regs)
{
	__show_registers(regs, 1);
	show_trace(NULL, regs, &regs->sp, regs->bp);
}

/*
 * This gets run with %bx containing the
 * function to call, and %dx containing
 * the "args".
 */
extern void kernel_thread_helper(void);

/*
 * Create a kernel thread
 */
int kernel_thread(int (*fn)(void *), void * arg, unsigned long flags)
{
	struct pt_regs regs;

	memset(&regs, 0, sizeof(regs));

	regs.bx = (unsigned long) fn;
	regs.dx = (unsigned long) arg;

	regs.ds = __USER_DS;
	regs.es = __USER_DS;
	regs.fs = __KERNEL_PERCPU;
	regs.orig_ax = -1;
	regs.ip = (unsigned long) kernel_thread_helper;
	regs.cs = __KERNEL_CS | get_kernel_rpl();
	regs.flags = X86_EFLAGS_IF | X86_EFLAGS_SF | X86_EFLAGS_PF | 0x2;

	/* Ok, create the new process.. */
	return do_fork(flags | CLONE_VM | CLONE_UNTRACED, 0, &regs, 0, NULL, NULL);
}
EXPORT_SYMBOL(kernel_thread);

/*
 * Free current thread data structures etc..
 */
void exit_thread(void)
{
	/* The process may have allocated an io port bitmap... nuke it. */
	if (unlikely(test_thread_flag(TIF_IO_BITMAP))) {
		struct task_struct *tsk = current;
		struct thread_struct *t = &tsk->thread;
		int cpu = get_cpu();
		struct tss_struct *tss = &per_cpu(init_tss, cpu);

		kfree(t->io_bitmap_ptr);
		t->io_bitmap_ptr = NULL;
		clear_thread_flag(TIF_IO_BITMAP);
		/*
		 * Careful, clear this in the TSS too:
		 */
		memset(tss->io_bitmap, 0xff, tss->io_bitmap_max);
		t->io_bitmap_max = 0;
		tss->io_bitmap_owner = NULL;
		tss->io_bitmap_max = 0;
		tss->x86_tss.io_bitmap_base = INVALID_IO_BITMAP_OFFSET;
		put_cpu();
	}
}

void flush_thread(void)
{
	struct task_struct *tsk = current;

	tsk->thread.debugreg0 = 0;
	tsk->thread.debugreg1 = 0;
	tsk->thread.debugreg2 = 0;
	tsk->thread.debugreg3 = 0;
	tsk->thread.debugreg6 = 0;
	tsk->thread.debugreg7 = 0;
	memset(tsk->thread.tls_array, 0, sizeof(tsk->thread.tls_array));	
	clear_tsk_thread_flag(tsk, TIF_DEBUG);
	/*
	 * Forget coprocessor state..
	 */
	tsk->fpu_counter = 0;
	clear_fpu(tsk);
	clear_used_math();
}

void release_thread(struct task_struct *dead_task)
{
	BUG_ON(dead_task->mm);
	release_vm86_irqs(dead_task);
}

/*
 * This gets called before we allocate a new thread and copy
 * the current task into it.
 */
void prepare_to_copy(struct task_struct *tsk)
{
	unlazy_fpu(tsk);
}

int copy_thread(int nr, unsigned long clone_flags, unsigned long sp,
	unsigned long unused,
	struct task_struct * p, struct pt_regs * regs)
{
	struct pt_regs * childregs;
	struct task_struct *tsk;
	int err;

	childregs = task_pt_regs(p);
	*childregs = *regs;
	childregs->ax = 0;
	childregs->sp = sp;

	p->thread.sp = (unsigned long) childregs;
	p->thread.sp0 = (unsigned long) (childregs+1);

	p->thread.ip = (unsigned long) ret_from_fork;

	savesegment(gs, p->thread.gs);

	tsk = current;
	if (unlikely(test_tsk_thread_flag(tsk, TIF_IO_BITMAP))) {
		p->thread.io_bitmap_ptr = kmemdup(tsk->thread.io_bitmap_ptr,
						IO_BITMAP_BYTES, GFP_KERNEL);
		if (!p->thread.io_bitmap_ptr) {
			p->thread.io_bitmap_max = 0;
			return -ENOMEM;
		}
		set_tsk_thread_flag(p, TIF_IO_BITMAP);
	}

	err = 0;

	/*
	 * Set a new TLS for the child thread?
	 */
	if (clone_flags & CLONE_SETTLS)
		err = do_set_thread_area(p, -1,
			(struct user_desc __user *)childregs->si, 0);

	if (err && p->thread.io_bitmap_ptr) {
		kfree(p->thread.io_bitmap_ptr);
		p->thread.io_bitmap_max = 0;
	}
	return err;
}

void
start_thread(struct pt_regs *regs, unsigned long new_ip, unsigned long new_sp)
{
	__asm__("movl %0, %%gs" :: "r"(0));
	regs->fs		= 0;
	set_fs(USER_DS);
	regs->ds		= __USER_DS;
	regs->es		= __USER_DS;
	regs->ss		= __USER_DS;
	regs->cs		= __USER_CS;
	regs->ip		= new_ip;
	regs->sp		= new_sp;
	/*
	 * Free the old FP and other extended state
	 */
	free_thread_xstate(current);
}
EXPORT_SYMBOL_GPL(start_thread);

static void hard_disable_TSC(void)
{
	write_cr4(read_cr4() | X86_CR4_TSD);
}

void disable_TSC(void)
{
	preempt_disable();
	if (!test_and_set_thread_flag(TIF_NOTSC))
		/*
		 * Must flip the CPU state synchronously with
		 * TIF_NOTSC in the current running context.
		 */
		hard_disable_TSC();
	preempt_enable();
}

static void hard_enable_TSC(void)
{
	write_cr4(read_cr4() & ~X86_CR4_TSD);
}

static void enable_TSC(void)
{
	preempt_disable();
	if (test_and_clear_thread_flag(TIF_NOTSC))
		/*
		 * Must flip the CPU state synchronously with
		 * TIF_NOTSC in the current running context.
		 */
		hard_enable_TSC();
	preempt_enable();
}

int get_tsc_mode(unsigned long adr)
{
	unsigned int val;

	if (test_thread_flag(TIF_NOTSC))
		val = PR_TSC_SIGSEGV;
	else
		val = PR_TSC_ENABLE;

	return put_user(val, (unsigned int __user *)adr);
}

int set_tsc_mode(unsigned int val)
{
	if (val == PR_TSC_SIGSEGV)
		disable_TSC();
	else if (val == PR_TSC_ENABLE)
		enable_TSC();
	else
		return -EINVAL;

	return 0;
}

static noinline void
__switch_to_xtra(struct task_struct *prev_p, struct task_struct *next_p,
		 struct tss_struct *tss)
{
	struct thread_struct *prev, *next;
	unsigned long debugctl;

	prev = &prev_p->thread;
	next = &next_p->thread;

	debugctl = prev->debugctlmsr;
	if (next->ds_area_msr != prev->ds_area_msr) {
		/* we clear debugctl to make sure DS
		 * is not in use when we change it */
		debugctl = 0;
		update_debugctlmsr(0);
		wrmsr(MSR_IA32_DS_AREA, next->ds_area_msr, 0);
	}

	if (next->debugctlmsr != debugctl)
		update_debugctlmsr(next->debugctlmsr);

	if (test_tsk_thread_flag(next_p, TIF_DEBUG)) {
		set_debugreg(next->debugreg0, 0);
		set_debugreg(next->debugreg1, 1);
		set_debugreg(next->debugreg2, 2);
		set_debugreg(next->debugreg3, 3);
		/* no 4 and 5 */
		set_debugreg(next->debugreg6, 6);
		set_debugreg(next->debugreg7, 7);
	}

	if (test_tsk_thread_flag(prev_p, TIF_NOTSC) ^
	    test_tsk_thread_flag(next_p, TIF_NOTSC)) {
		/* prev and next are different */
		if (test_tsk_thread_flag(next_p, TIF_NOTSC))
			hard_disable_TSC();
		else
			hard_enable_TSC();
	}

#ifdef X86_BTS
	if (test_tsk_thread_flag(prev_p, TIF_BTS_TRACE_TS))
		ptrace_bts_take_timestamp(prev_p, BTS_TASK_DEPARTS);

	if (test_tsk_thread_flag(next_p, TIF_BTS_TRACE_TS))
		ptrace_bts_take_timestamp(next_p, BTS_TASK_ARRIVES);
#endif


	if (!test_tsk_thread_flag(next_p, TIF_IO_BITMAP)) {
		/*
		 * Disable the bitmap via an invalid offset. We still cache
		 * the previous bitmap owner and the IO bitmap contents:
		 */
		tss->x86_tss.io_bitmap_base = INVALID_IO_BITMAP_OFFSET;
		return;
	}

	if (likely(next == tss->io_bitmap_owner)) {
		/*
		 * Previous owner of the bitmap (hence the bitmap content)
		 * matches the next task, we dont have to do anything but
		 * to set a valid offset in the TSS:
		 */
		tss->x86_tss.io_bitmap_base = IO_BITMAP_OFFSET;
		return;
	}
	/*
	 * Lazy TSS's I/O bitmap copy. We set an invalid offset here
	 * and we let the task to get a GPF in case an I/O instruction
	 * is performed.  The handler of the GPF will verify that the
	 * faulting task has a valid I/O bitmap and, it true, does the
	 * real copy and restart the instruction.  This will save us
	 * redundant copies when the currently switched task does not
	 * perform any I/O during its timeslice.
	 */
	tss->x86_tss.io_bitmap_base = INVALID_IO_BITMAP_OFFSET_LAZY;
}

/*
 *	switch_to(x,yn) should switch tasks from x to y.
 *
 * We fsave/fwait so that an exception goes off at the right time
 * (as a call from the fsave or fwait in effect) rather than to
 * the wrong process. Lazy FP saving no longer makes any sense
 * with modern CPU's, and this simplifies a lot of things (SMP
 * and UP become the same).
 *
 * NOTE! We used to use the x86 hardware context switching. The
 * reason for not using it any more becomes apparent when you
 * try to recover gracefully from saved state that is no longer
 * valid (stale segment register values in particular). With the
 * hardware task-switch, there is no way to fix up bad state in
 * a reasonable manner.
 *
 * The fact that Intel documents the hardware task-switching to
 * be slow is a fairly red herring - this code is not noticeably
 * faster. However, there _is_ some room for improvement here,
 * so the performance issues may eventually be a valid point.
 * More important, however, is the fact that this allows us much
 * more flexibility.
 *
 * The return value (in %ax) will be the "prev" task after
 * the task-switch, and shows up in ret_from_fork in entry.S,
 * for example.
 */
struct task_struct * __switch_to(struct task_struct *prev_p, struct task_struct *next_p)
{
	struct thread_struct *prev = &prev_p->thread,
				 *next = &next_p->thread;
	int cpu = smp_processor_id();
	struct tss_struct *tss = &per_cpu(init_tss, cpu);

	/* never put a printk in __switch_to... printk() calls wake_up*() indirectly */

	__unlazy_fpu(prev_p);


	/* we're going to use this soon, after a few expensive things */
	if (next_p->fpu_counter > 5)
		prefetch(next->xstate);

	/*
	 * Reload esp0.
	 */
	load_sp0(tss, next);

	/*
	 * Save away %gs. No need to save %fs, as it was saved on the
	 * stack on entry.  No need to save %es and %ds, as those are
	 * always kernel segments while inside the kernel.  Doing this
	 * before setting the new TLS descriptors avoids the situation
	 * where we temporarily have non-reloadable segments in %fs
	 * and %gs.  This could be an issue if the NMI handler ever
	 * used %fs or %gs (it does not today), or if the kernel is
	 * running inside of a hypervisor layer.
	 */
	savesegment(gs, prev->gs);

	/*
	 * Load the per-thread Thread-Local Storage descriptor.
	 */
	load_TLS(next, cpu);

	/*
	 * Restore IOPL if needed.  In normal use, the flags restore
	 * in the switch assembly will handle this.  But if the kernel
	 * is running virtualized at a non-zero CPL, the popf will
	 * not restore flags, so it must be done in a separate step.
	 */
	if (get_kernel_rpl() && unlikely(prev->iopl != next->iopl))
		set_iopl_mask(next->iopl);

	/*
	 * Now maybe handle debug registers and/or IO bitmaps
	 */
	if (unlikely(task_thread_info(prev_p)->flags & _TIF_WORK_CTXSW_PREV ||
		     task_thread_info(next_p)->flags & _TIF_WORK_CTXSW_NEXT))
		__switch_to_xtra(prev_p, next_p, tss);

	/*
	 * Leave lazy mode, flushing any hypercalls made here.
	 * This must be done before restoring TLS segments so
	 * the GDT and LDT are properly updated, and must be
	 * done before math_state_restore, so the TS bit is up
	 * to date.
	 */
	arch_leave_lazy_cpu_mode();

	/* If the task has used fpu the last 5 timeslices, just do a full
	 * restore of the math state immediately to avoid the trap; the
	 * chances of needing FPU soon are obviously high now
	 *
	 * tsk_used_math() checks prevent calling math_state_restore(),
	 * which can sleep in the case of !tsk_used_math()
	 */
	if (tsk_used_math(next_p) && next_p->fpu_counter > 5)
		math_state_restore();

	/*
	 * Restore %gs if needed (which is common)
	 */
	if (prev->gs | next->gs)
		loadsegment(gs, next->gs);

	x86_write_percpu(current_task, next_p);

	return prev_p;
}

asmlinkage int sys_fork(struct pt_regs regs)
{
	return do_fork(SIGCHLD, regs.sp, &regs, 0, NULL, NULL);
}

asmlinkage int sys_clone(struct pt_regs regs)
{
	unsigned long clone_flags;
	unsigned long newsp;
	int __user *parent_tidptr, *child_tidptr;

	clone_flags = regs.bx;
	newsp = regs.cx;
	parent_tidptr = (int __user *)regs.dx;
	child_tidptr = (int __user *)regs.di;
	if (!newsp)
		newsp = regs.sp;
	return do_fork(clone_flags, newsp, &regs, 0, parent_tidptr, child_tidptr);
}

/*
 * This is trivial, and on the face of it looks like it
 * could equally well be done in user mode.
 *
 * Not so, for quite unobvious reasons - register pressure.
 * In user mode vfork() cannot have a stack frame, and if
 * done by calling the "clone()" system call directly, you
 * do not have enough call-clobbered registers to hold all
 * the information you need.
 */
asmlinkage int sys_vfork(struct pt_regs regs)
{
	return do_fork(CLONE_VFORK | CLONE_VM | SIGCHLD, regs.sp, &regs, 0, NULL, NULL);
}

/*
 * sys_execve() executes a new program.
 */
asmlinkage int sys_execve(struct pt_regs regs)
{
	int error;
	char * filename;

	filename = getname((char __user *) regs.bx);
	error = PTR_ERR(filename);
	if (IS_ERR(filename))
		goto out;
	error = do_execve(filename,
			(char __user * __user *) regs.cx,
			(char __user * __user *) regs.dx,
			&regs);
	if (error == 0) {
		/* Make sure we don't return using sysenter.. */
		set_thread_flag(TIF_IRET);
	}
	putname(filename);
out:
	return error;
}

#define top_esp                (THREAD_SIZE - sizeof(unsigned long))
#define top_ebp                (THREAD_SIZE - 2*sizeof(unsigned long))

unsigned long get_wchan(struct task_struct *p)
{
	unsigned long bp, sp, ip;
	unsigned long stack_page;
	int count = 0;
	if (!p || p == current || p->state == TASK_RUNNING)
		return 0;
	stack_page = (unsigned long)task_stack_page(p);
	sp = p->thread.sp;
	if (!stack_page || sp < stack_page || sp > top_esp+stack_page)
		return 0;
	/* include/asm-i386/system.h:switch_to() pushes bp last. */
	bp = *(unsigned long *) sp;
	do {
		if (bp < stack_page || bp > top_ebp+stack_page)
			return 0;
		ip = *(unsigned long *) (bp+4);
		if (!in_sched_functions(ip))
			return ip;
		bp = *(unsigned long *) bp;
	} while (count++ < 16);
	return 0;
}

unsigned long arch_align_stack(unsigned long sp)
{
	if (!(current->personality & ADDR_NO_RANDOMIZE) && randomize_va_space)
		sp -= get_random_int() % 8192;
	return sp & ~0xf;
}

unsigned long arch_randomize_brk(struct mm_struct *mm)
{
	unsigned long range_end = mm->brk + 0x02000000;
	return randomize_range(mm->brk, range_end, 0) ? : mm->brk;
}<|MERGE_RESOLUTION|>--- conflicted
+++ resolved
@@ -74,8 +74,6 @@
 
 #ifdef CONFIG_HOTPLUG_CPU
 #include <asm/nmi.h>
-<<<<<<< HEAD
-=======
 
 static void cpu_exit_clear(void)
 {
@@ -92,7 +90,6 @@
 	numa_remove_cpu(cpu);
 }
 
->>>>>>> 88edf05a
 /* We don't actually take CPU down, just spin without interrupts. */
 static inline void play_dead(void)
 {
