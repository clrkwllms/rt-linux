--- conflicted
+++ resolved
@@ -151,12 +151,8 @@
 	}
 }
 
-<<<<<<< HEAD
 /* Prints also some state that isn't saved in the pt_regs */
-void __show_regs(struct pt_regs * regs)
-=======
 void __show_regs(struct pt_regs *regs, int all)
->>>>>>> 3fef475e
 {
 	unsigned long cr0 = 0L, cr2 = 0L, cr3 = 0L, cr4 = 0L, fs, gs, shadowgs;
 	unsigned long d0, d1, d2, d3, d6, d7;
@@ -217,14 +213,9 @@
 
 void show_regs(struct pt_regs *regs)
 {
-<<<<<<< HEAD
 	printk("CPU %d:", smp_processor_id());
-	__show_regs(regs);
+	__show_regs(regs, 1);
 	show_trace(NULL, regs, (void *)(regs + 1), regs->bp);
-=======
-	__show_regs(regs, 1);
-	show_trace(NULL, regs, &regs->sp, regs->bp);
->>>>>>> 3fef475e
 }
 
 /*
