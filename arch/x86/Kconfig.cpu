# Put here option for CPU selection and depending optimization
if !X86_ELAN

choice
	prompt "Processor family"
	default M686 if X86_32
	default GENERIC_CPU if X86_64

config M386
	bool "386"
	depends on X86_32 && !UML
	---help---
	  This is the processor type of your CPU. This information is used for
	  optimizing purposes. In order to compile a kernel that can run on
	  all x86 CPU types (albeit not optimally fast), you can specify
	  "386" here.

	  The kernel will not necessarily run on earlier architectures than
	  the one you have chosen, e.g. a Pentium optimized kernel will run on
	  a PPro, but not necessarily on a i486.

	  Here are the settings recommended for greatest speed:
	  - "386" for the AMD/Cyrix/Intel 386DX/DXL/SL/SLC/SX, Cyrix/TI
	  486DLC/DLC2, and UMC 486SX-S.  Only "386" kernels will run on a 386
	  class machine.
	  - "486" for the AMD/Cyrix/IBM/Intel 486DX/DX2/DX4 or
	  SL/SLC/SLC2/SLC3/SX/SX2 and UMC U5D or U5S.
	  - "586" for generic Pentium CPUs lacking the TSC
	  (time stamp counter) register.
	  - "Pentium-Classic" for the Intel Pentium.
	  - "Pentium-MMX" for the Intel Pentium MMX.
	  - "Pentium-Pro" for the Intel Pentium Pro.
	  - "Pentium-II" for the Intel Pentium II or pre-Coppermine Celeron.
	  - "Pentium-III" for the Intel Pentium III or Coppermine Celeron.
	  - "Pentium-4" for the Intel Pentium 4 or P4-based Celeron.
	  - "K6" for the AMD K6, K6-II and K6-III (aka K6-3D).
	  - "Athlon" for the AMD K7 family (Athlon/Duron/Thunderbird).
	  - "Crusoe" for the Transmeta Crusoe series.
	  - "Efficeon" for the Transmeta Efficeon series.
	  - "Winchip-C6" for original IDT Winchip.
	  - "Winchip-2" for IDT Winchip 2.
	  - "Winchip-2A" for IDT Winchips with 3dNow! capabilities.
	  - "GeodeGX1" for Geode GX1 (Cyrix MediaGX).
	  - "Geode GX/LX" For AMD Geode GX and LX processors.
	  - "CyrixIII/VIA C3" for VIA Cyrix III or VIA C3.
	  - "VIA C3-2" for VIA C3-2 "Nehemiah" (model 9 and above).
	  - "VIA C7" for VIA C7.

	  If you don't know what to do, choose "386".

config M486
	bool "486"
	depends on X86_32
	help
	  Select this for a 486 series processor, either Intel or one of the
	  compatible processors from AMD, Cyrix, IBM, or Intel.  Includes DX,
	  DX2, and DX4 variants; also SL/SLC/SLC2/SLC3/SX/SX2 and UMC U5D or
	  U5S.

config M586
	bool "586/K5/5x86/6x86/6x86MX"
	depends on X86_32
	help
	  Select this for an 586 or 686 series processor such as the AMD K5,
	  the Cyrix 5x86, 6x86 and 6x86MX.  This choice does not
	  assume the RDTSC (Read Time Stamp Counter) instruction.

config M586TSC
	bool "Pentium-Classic"
	depends on X86_32
	help
	  Select this for a Pentium Classic processor with the RDTSC (Read
	  Time Stamp Counter) instruction for benchmarking.

config M586MMX
	bool "Pentium-MMX"
	depends on X86_32
	help
	  Select this for a Pentium with the MMX graphics/multimedia
	  extended instructions.

config M686
	bool "Pentium-Pro"
	depends on X86_32
	help
	  Select this for Intel Pentium Pro chips.  This enables the use of
	  Pentium Pro extended instructions, and disables the init-time guard
	  against the f00f bug found in earlier Pentiums.

config MPENTIUMII
	bool "Pentium-II/Celeron(pre-Coppermine)"
	depends on X86_32
	help
	  Select this for Intel chips based on the Pentium-II and
	  pre-Coppermine Celeron core.  This option enables an unaligned
	  copy optimization, compiles the kernel with optimization flags
	  tailored for the chip, and applies any applicable Pentium Pro
	  optimizations.

config MPENTIUMIII
	bool "Pentium-III/Celeron(Coppermine)/Pentium-III Xeon"
	depends on X86_32
	help
	  Select this for Intel chips based on the Pentium-III and
	  Celeron-Coppermine core.  This option enables use of some
	  extended prefetch instructions in addition to the Pentium II
	  extensions.

config MPENTIUMM
	bool "Pentium M"
	depends on X86_32
	help
	  Select this for Intel Pentium M (not Pentium-4 M)
	  notebook chips.

config MPENTIUM4
	bool "Pentium-4/Celeron(P4-based)/Pentium-4 M/older Xeon"
	depends on X86_32
	help
	  Select this for Intel Pentium 4 chips.  This includes the
	  Pentium 4, Pentium D, P4-based Celeron and Xeon, and
	  Pentium-4 M (not Pentium M) chips.  This option enables compile
	  flags optimized for the chip, uses the correct cache line size, and
	  applies any applicable optimizations.

	  CPUIDs: F[0-6][1-A] (in /proc/cpuinfo show = cpu family : 15 )

	  Select this for:
	    Pentiums (Pentium 4, Pentium D, Celeron, Celeron D) corename:
		-Willamette
		-Northwood
		-Mobile Pentium 4
		-Mobile Pentium 4 M
		-Extreme Edition (Gallatin)
		-Prescott
		-Prescott 2M
		-Cedar Mill
		-Presler
		-Smithfiled
	    Xeons (Intel Xeon, Xeon MP, Xeon LV, Xeon MV) corename:
		-Foster
		-Prestonia
		-Gallatin
		-Nocona
		-Irwindale
		-Cranford
		-Potomac
		-Paxville
		-Dempsey


config MK6
	bool "K6/K6-II/K6-III"
	depends on X86_32
	help
	  Select this for an AMD K6-family processor.  Enables use of
	  some extended instructions, and passes appropriate optimization
	  flags to GCC.

config MK7
	bool "Athlon/Duron/K7"
	depends on X86_32
	help
	  Select this for an AMD Athlon K7-family processor.  Enables use of
	  some extended instructions, and passes appropriate optimization
	  flags to GCC.

config MK8
	bool "Opteron/Athlon64/Hammer/K8"
	help
	  Select this for an AMD Opteron or Athlon64 Hammer-family processor.  Enables
	  use of some extended instructions, and passes appropriate optimization
	  flags to GCC.

config MCRUSOE
	bool "Crusoe"
	depends on X86_32
	help
	  Select this for a Transmeta Crusoe processor.  Treats the processor
	  like a 586 with TSC, and sets some GCC optimization flags (like a
	  Pentium Pro with no alignment requirements).

config MEFFICEON
	bool "Efficeon"
	depends on X86_32
	help
	  Select this for a Transmeta Efficeon processor.

config MWINCHIPC6
	bool "Winchip-C6"
	depends on X86_32
	help
	  Select this for an IDT Winchip C6 chip.  Linux and GCC
	  treat this chip as a 586TSC with some extended instructions
	  and alignment requirements.

config MWINCHIP2
	bool "Winchip-2"
	depends on X86_32
	help
	  Select this for an IDT Winchip-2.  Linux and GCC
	  treat this chip as a 586TSC with some extended instructions
	  and alignment requirements.

config MWINCHIP3D
	bool "Winchip-2A/Winchip-3"
	depends on X86_32
	help
	  Select this for an IDT Winchip-2A or 3.  Linux and GCC
	  treat this chip as a 586TSC with some extended instructions
	  and alignment requirements.  Also enable out of order memory
	  stores for this CPU, which can increase performance of some
	  operations.

config MGEODEGX1
	bool "GeodeGX1"
	depends on X86_32
	help
	  Select this for a Geode GX1 (Cyrix MediaGX) chip.

config MGEODE_LX
	bool "Geode GX/LX"
	depends on X86_32
	help
	  Select this for AMD Geode GX and LX processors.

config MCYRIXIII
	bool "CyrixIII/VIA-C3"
	depends on X86_32
	help
	  Select this for a Cyrix III or C3 chip.  Presently Linux and GCC
	  treat this chip as a generic 586. Whilst the CPU is 686 class,
	  it lacks the cmov extension which gcc assumes is present when
	  generating 686 code.
	  Note that Nehemiah (Model 9) and above will not boot with this
	  kernel due to them lacking the 3DNow! instructions used in earlier
	  incarnations of the CPU.

config MVIAC3_2
	bool "VIA C3-2 (Nehemiah)"
	depends on X86_32
	help
	  Select this for a VIA C3 "Nehemiah". Selecting this enables usage
	  of SSE and tells gcc to treat the CPU as a 686.
	  Note, this kernel will not boot on older (pre model 9) C3s.

config MVIAC7
	bool "VIA C7"
	depends on X86_32
	help
	  Select this for a VIA C7.  Selecting this uses the correct cache
	  shift and tells gcc to treat the CPU as a 686.

config MPSC
	bool "Intel P4 / older Netburst based Xeon"
	depends on X86_64
	help
	  Optimize for Intel Pentium 4, Pentium D and older Nocona/Dempsey
	  Xeon CPUs with Intel 64bit which is compatible with x86-64.
	  Note that the latest Xeons (Xeon 51xx and 53xx) are not based on the
	  Netburst core and shouldn't use this option. You can distinguish them
	  using the cpu family field
	  in /proc/cpuinfo. Family 15 is an older Xeon, Family 6 a newer one.

config MCORE2
	bool "Core 2/newer Xeon"
	help
	  Select this for Intel Core 2 and newer Core 2 Xeons (Xeon 51xx and 53xx)
	  CPUs. You can distinguish newer from older Xeons by the CPU family
	  in /proc/cpuinfo. Newer ones have 6 and older ones 15 (not a typo)

config GENERIC_CPU
	bool "Generic-x86-64"
	depends on X86_64
	help
	  Generic x86-64 CPU.
	  Run equally well on all x86-64 CPUs.

endchoice

config X86_GENERIC
	bool "Generic x86 support"
	depends on X86_32
	help
	  Instead of just including optimizations for the selected
	  x86 variant (e.g. PII, Crusoe or Athlon), include some more
	  generic optimizations as well. This will make the kernel
	  perform better on x86 CPUs other than that selected.

	  This is really intended for distributors who need more
	  generic optimizations.

endif

config X86_CPU
	def_bool y
	select GENERIC_FIND_FIRST_BIT
	select GENERIC_FIND_NEXT_BIT

#
# Define implied options from the CPU selection here
config X86_L1_CACHE_BYTES
	int
	default "128" if GENERIC_CPU || MPSC
	default "64" if MK8 || MCORE2
	depends on X86_64

config X86_INTERNODE_CACHE_BYTES
	int
	default "4096" if X86_VSMP
	default X86_L1_CACHE_BYTES if !X86_VSMP
	depends on X86_64

config X86_CMPXCHG
	def_bool X86_64 || (X86_32 && !M386)

config X86_L1_CACHE_SHIFT
	int
	default "7" if MPENTIUM4 || X86_GENERIC || GENERIC_CPU || MPSC
	default "4" if X86_ELAN || M486 || M386 || MGEODEGX1
	default "5" if MWINCHIP3D || MWINCHIP2 || MWINCHIPC6 || MCRUSOE || MEFFICEON || MCYRIXIII || MK6 || MPENTIUMIII || MPENTIUMII || M686 || M586MMX || M586TSC || M586 || MVIAC3_2 || MGEODE_LX
	default "6" if MK7 || MK8 || MPENTIUMM || MCORE2 || MVIAC7

config X86_XADD
	def_bool y
	depends on X86_32 && !M386

config X86_PPRO_FENCE
	bool "PentiumPro memory ordering errata workaround"
	depends on M686 || M586MMX || M586TSC || M586 || M486 || M386 || MGEODEGX1
	help
	  Old PentiumPro multiprocessor systems had errata that could cause memory
	  operations to violate the x86 ordering standard in rare cases. Enabling this
	  option will attempt to work around some (but not all) occurances of
	  this problem, at the cost of much heavier spinlock and memory barrier
	  operations.

	  If unsure, say n here. Even distro kernels should think twice before enabling
	  this: there are few systems, and an unlikely bug.

config X86_F00F_BUG
	def_bool y
	depends on M586MMX || M586TSC || M586 || M486 || M386

config X86_WP_WORKS_OK
	def_bool y
	depends on !M386

config X86_INVLPG
	def_bool y
	depends on X86_32 && !M386

config X86_BSWAP
	def_bool y
	depends on X86_32 && !M386

config X86_POPAD_OK
	def_bool y
	depends on X86_32 && !M386

config X86_ALIGNMENT_16
	def_bool y
	depends on MWINCHIP3D || MWINCHIP2 || MWINCHIPC6 || MCYRIXIII || X86_ELAN || MK6 || M586MMX || M586TSC || M586 || M486 || MVIAC3_2 || MGEODEGX1

config X86_INTEL_USERCOPY
	def_bool y
	depends on MPENTIUM4 || MPENTIUMM || MPENTIUMIII || MPENTIUMII || M586MMX || X86_GENERIC || MK8 || MK7 || MEFFICEON || MCORE2

config X86_USE_PPRO_CHECKSUM
	def_bool y
	depends on MWINCHIP3D || MWINCHIP2 || MWINCHIPC6 || MCYRIXIII || MK7 || MK6 || MPENTIUM4 || MPENTIUMM || MPENTIUMIII || MPENTIUMII || M686 || MK8 || MVIAC3_2 || MEFFICEON || MGEODE_LX || MCORE2

config X86_USE_3DNOW
	def_bool y
	depends on (MCYRIXIII || MK7 || MGEODE_LX) && !UML

config X86_OOSTORE
	def_bool y
	depends on (MWINCHIP3D || MWINCHIP2 || MWINCHIPC6) && MTRR

#
# P6_NOPs are a relatively minor optimization that require a family >=
# 6 processor, except that it is broken on certain VIA chips.
# Furthermore, AMD chips prefer a totally different sequence of NOPs
# (which work on all CPUs).  As a result, disallow these if we're
# compiling X86_GENERIC but not X86_64 (these NOPs do work on all
# x86-64 capable chips); the list of processors in the right-hand clause
# are the cores that benefit from this optimization.
#
config X86_P6_NOP
	def_bool y
	depends on (X86_64 || !X86_GENERIC) && (M686 || MPENTIUMII || MPENTIUMIII || MPENTIUMM || MCORE2 || MPENTIUM4 || MPSC)

config X86_TSC
	def_bool y
	depends on ((MWINCHIP3D || MWINCHIP2 || MCRUSOE || MEFFICEON || MCYRIXIII || MK7 || MK6 || MPENTIUM4 || MPENTIUMM || MPENTIUMIII || MPENTIUMII || M686 || M586MMX || M586TSC || MK8 || MVIAC3_2 || MVIAC7 || MGEODEGX1 || MGEODE_LX || MCORE2) && !X86_NUMAQ) || X86_64

config X86_CMPXCHG64
	def_bool y
	depends on X86_PAE || X86_64

# this should be set for all -march=.. options where the compiler
# generates cmov.
config X86_CMOV
	def_bool y
	depends on (MK7 || MPENTIUM4 || MPENTIUMM || MPENTIUMIII || MPENTIUMII || M686 || MVIAC3_2 || MVIAC7 || X86_64)

config X86_MINIMUM_CPU_FAMILY
	int
	default "64" if X86_64
	default "6" if X86_32 && X86_P6_NOP
	default "4" if X86_32 && (X86_XADD || X86_CMPXCHG || X86_BSWAP || X86_WP_WORKS_OK)
	default "3"

config X86_DEBUGCTLMSR
	def_bool y
	depends on !(MK6 || MWINCHIPC6 || MWINCHIP2 || MWINCHIP3D || MCYRIXIII || M586MMX || M586TSC || M586 || M486 || M386)

<<<<<<< HEAD
menuconfig PROCESSOR_SELECT
	default y
	bool "Supported processor vendors" if EMBEDDED
	help
	  This lets you choose what x86 vendor support code your kernel
	  will include.

config CPU_SUP_INTEL_32
	default y
	bool "Support Intel processors" if PROCESSOR_SELECT
	depends on !64BIT
	help
	  This enables extended support for Intel processors

config CPU_SUP_INTEL_64
	default y
	bool "Support Intel processors" if PROCESSOR_SELECT
	depends on 64BIT
	help
	  This enables extended support for Intel processors

config CPU_SUP_CYRIX_32
	default y
	bool "Support Cyrix processors" if PROCESSOR_SELECT
	depends on !64BIT
	help
	  This enables extended support for Cyrix processors

config CPU_SUP_AMD_32
	default y
	bool "Support AMD processors" if PROCESSOR_SELECT
	depends on !64BIT
	help
	  This enables extended support for AMD processors

config CPU_SUP_AMD_64
	default y
	bool "Support AMD processors" if PROCESSOR_SELECT
	depends on 64BIT
	help
	  This enables extended support for AMD processors

config CPU_SUP_CENTAUR_32
	default y
	bool "Support Centaur processors" if PROCESSOR_SELECT
	depends on !64BIT
	help
	  This enables extended support for Centaur processors

config CPU_SUP_CENTAUR_64
	default y
	bool "Support Centaur processors" if PROCESSOR_SELECT
	depends on 64BIT
	help
	  This enables extended support for Centaur processors

config CPU_SUP_TRANSMETA_32
	default y
	bool "Support Transmeta processors" if PROCESSOR_SELECT
	depends on !64BIT
	help
	  This enables extended support for Transmeta processors

config CPU_SUP_UMC_32
	default y
	bool "Support UMC processors" if PROCESSOR_SELECT
	depends on !64BIT
	help
	  This enables extended support for UMC processors
=======
config X86_DS
	bool "Debug Store support"
	default y
	help
	  Add support for Debug Store.
	  This allows the kernel to provide a memory buffer to the hardware
	  to store various profiling and tracing events.

config X86_PTRACE_BTS
	bool "ptrace interface to Branch Trace Store"
	default y
	depends on (X86_DS && X86_DEBUGCTLMSR)
	help
	  Add a ptrace interface to allow collecting an execution trace
	  of the traced task.
	  This collects control flow changes in a (cyclic) buffer and allows
	  debuggers to fill in the gaps and show an execution trace of the debuggee.
>>>>>>> 3c933904
<|MERGE_RESOLUTION|>--- conflicted
+++ resolved
@@ -416,77 +416,6 @@
 	def_bool y
 	depends on !(MK6 || MWINCHIPC6 || MWINCHIP2 || MWINCHIP3D || MCYRIXIII || M586MMX || M586TSC || M586 || M486 || M386)
 
-<<<<<<< HEAD
-menuconfig PROCESSOR_SELECT
-	default y
-	bool "Supported processor vendors" if EMBEDDED
-	help
-	  This lets you choose what x86 vendor support code your kernel
-	  will include.
-
-config CPU_SUP_INTEL_32
-	default y
-	bool "Support Intel processors" if PROCESSOR_SELECT
-	depends on !64BIT
-	help
-	  This enables extended support for Intel processors
-
-config CPU_SUP_INTEL_64
-	default y
-	bool "Support Intel processors" if PROCESSOR_SELECT
-	depends on 64BIT
-	help
-	  This enables extended support for Intel processors
-
-config CPU_SUP_CYRIX_32
-	default y
-	bool "Support Cyrix processors" if PROCESSOR_SELECT
-	depends on !64BIT
-	help
-	  This enables extended support for Cyrix processors
-
-config CPU_SUP_AMD_32
-	default y
-	bool "Support AMD processors" if PROCESSOR_SELECT
-	depends on !64BIT
-	help
-	  This enables extended support for AMD processors
-
-config CPU_SUP_AMD_64
-	default y
-	bool "Support AMD processors" if PROCESSOR_SELECT
-	depends on 64BIT
-	help
-	  This enables extended support for AMD processors
-
-config CPU_SUP_CENTAUR_32
-	default y
-	bool "Support Centaur processors" if PROCESSOR_SELECT
-	depends on !64BIT
-	help
-	  This enables extended support for Centaur processors
-
-config CPU_SUP_CENTAUR_64
-	default y
-	bool "Support Centaur processors" if PROCESSOR_SELECT
-	depends on 64BIT
-	help
-	  This enables extended support for Centaur processors
-
-config CPU_SUP_TRANSMETA_32
-	default y
-	bool "Support Transmeta processors" if PROCESSOR_SELECT
-	depends on !64BIT
-	help
-	  This enables extended support for Transmeta processors
-
-config CPU_SUP_UMC_32
-	default y
-	bool "Support UMC processors" if PROCESSOR_SELECT
-	depends on !64BIT
-	help
-	  This enables extended support for UMC processors
-=======
 config X86_DS
 	bool "Debug Store support"
 	default y
@@ -504,4 +433,73 @@
 	  of the traced task.
 	  This collects control flow changes in a (cyclic) buffer and allows
 	  debuggers to fill in the gaps and show an execution trace of the debuggee.
->>>>>>> 3c933904
+
+menuconfig PROCESSOR_SELECT
+	default y
+	bool "Supported processor vendors" if EMBEDDED
+	help
+	  This lets you choose what x86 vendor support code your kernel
+	  will include.
+
+config CPU_SUP_INTEL_32
+	default y
+	bool "Support Intel processors" if PROCESSOR_SELECT
+	depends on !64BIT
+	help
+	  This enables extended support for Intel processors
+
+config CPU_SUP_INTEL_64
+	default y
+	bool "Support Intel processors" if PROCESSOR_SELECT
+	depends on 64BIT
+	help
+	  This enables extended support for Intel processors
+
+config CPU_SUP_CYRIX_32
+	default y
+	bool "Support Cyrix processors" if PROCESSOR_SELECT
+	depends on !64BIT
+	help
+	  This enables extended support for Cyrix processors
+
+config CPU_SUP_AMD_32
+	default y
+	bool "Support AMD processors" if PROCESSOR_SELECT
+	depends on !64BIT
+	help
+	  This enables extended support for AMD processors
+
+config CPU_SUP_AMD_64
+	default y
+	bool "Support AMD processors" if PROCESSOR_SELECT
+	depends on 64BIT
+	help
+	  This enables extended support for AMD processors
+
+config CPU_SUP_CENTAUR_32
+	default y
+	bool "Support Centaur processors" if PROCESSOR_SELECT
+	depends on !64BIT
+	help
+	  This enables extended support for Centaur processors
+
+config CPU_SUP_CENTAUR_64
+	default y
+	bool "Support Centaur processors" if PROCESSOR_SELECT
+	depends on 64BIT
+	help
+	  This enables extended support for Centaur processors
+
+config CPU_SUP_TRANSMETA_32
+	default y
+	bool "Support Transmeta processors" if PROCESSOR_SELECT
+	depends on !64BIT
+	help
+	  This enables extended support for Transmeta processors
+
+config CPU_SUP_UMC_32
+	default y
+	bool "Support UMC processors" if PROCESSOR_SELECT
+	depends on !64BIT
+	help
+	  This enables extended support for UMC processors