--- conflicted
+++ resolved
@@ -325,7 +325,6 @@
 
 /* Assume pteval_t is equivalent to all the other *val_t types. */
 static pteval_t pte_mfn_to_pfn(pteval_t val)
-<<<<<<< HEAD
 {
 	if (val & _PAGE_PRESENT) {
 		unsigned long mfn = (val & PTE_MASK) >> PAGE_SHIFT;
@@ -344,26 +343,6 @@
 		val = (pfn_to_mfn(pfn) << PAGE_SHIFT) | flags;
 	}
 
-=======
-{
-	if (val & _PAGE_PRESENT) {
-		unsigned long mfn = (val & PTE_MASK) >> PAGE_SHIFT;
-		pteval_t flags = val & ~PTE_MASK;
-		val = (mfn_to_pfn(mfn) << PAGE_SHIFT) | flags;
-	}
-
-	return val;
-}
-
-static pteval_t pte_pfn_to_mfn(pteval_t val)
-{
-	if (val & _PAGE_PRESENT) {
-		unsigned long pfn = (val & PTE_MASK) >> PAGE_SHIFT;
-		pteval_t flags = val & ~PTE_MASK;
-		val = (pfn_to_mfn(pfn) << PAGE_SHIFT) | flags;
-	}
-
->>>>>>> a987b16c
 	return val;
 }
 
@@ -394,11 +373,7 @@
 	return pte_mfn_to_pfn(pmd.pmd);
 }
 
-<<<<<<< HEAD
-void xen_set_pud(pud_t *ptr, pud_t val)
-=======
 void xen_set_pud_hyper(pud_t *ptr, pud_t val)
->>>>>>> a987b16c
 {
 	struct multicall_space mcs;
 	struct mmu_update *u;
@@ -620,8 +595,6 @@
 
 	xen_do_pin(MMUEXT_PIN_L3_TABLE, PFN_DOWN(__pa(pgd)));
 	xen_mc_issue(0);
-<<<<<<< HEAD
-=======
 }
 
 /*
@@ -645,7 +618,6 @@
 	}
 
 	spin_unlock_irqrestore(&pgd_lock, flags);
->>>>>>> a987b16c
 }
 
 /* The init_mm pagetable is really pinned as soon as its created, but
