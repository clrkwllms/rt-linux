/*
 * Xen mmu operations
 *
 * This file contains the various mmu fetch and update operations.
 * The most important job they must perform is the mapping between the
 * domain's pfn and the overall machine mfns.
 *
 * Xen allows guests to directly update the pagetable, in a controlled
 * fashion.  In other words, the guest modifies the same pagetable
 * that the CPU actually uses, which eliminates the overhead of having
 * a separate shadow pagetable.
 *
 * In order to allow this, it falls on the guest domain to map its
 * notion of a "physical" pfn - which is just a domain-local linear
 * address - into a real "machine address" which the CPU's MMU can
 * use.
 *
 * A pgd_t/pmd_t/pte_t will typically contain an mfn, and so can be
 * inserted directly into the pagetable.  When creating a new
 * pte/pmd/pgd, it converts the passed pfn into an mfn.  Conversely,
 * when reading the content back with __(pgd|pmd|pte)_val, it converts
 * the mfn back into a pfn.
 *
 * The other constraint is that all pages which make up a pagetable
 * must be mapped read-only in the guest.  This prevents uncontrolled
 * guest updates to the pagetable.  Xen strictly enforces this, and
 * will disallow any pagetable update which will end up mapping a
 * pagetable page RW, and will disallow using any writable page as a
 * pagetable.
 *
 * Naively, when loading %cr3 with the base of a new pagetable, Xen
 * would need to validate the whole pagetable before going on.
 * Naturally, this is quite slow.  The solution is to "pin" a
 * pagetable, which enforces all the constraints on the pagetable even
 * when it is not actively in use.  This menas that Xen can be assured
 * that it is still valid when you do load it into %cr3, and doesn't
 * need to revalidate it.
 *
 * Jeremy Fitzhardinge <jeremy@xensource.com>, XenSource Inc, 2007
 */
#include <linux/sched.h>
#include <linux/highmem.h>
#include <linux/bug.h>

#include <asm/pgtable.h>
#include <asm/tlbflush.h>
#include <asm/mmu_context.h>
#include <asm/paravirt.h>

#include <asm/xen/hypercall.h>
#include <asm/xen/hypervisor.h>

#include <xen/page.h>
#include <xen/interface/xen.h>

#include "multicalls.h"
#include "mmu.h"

#define P2M_ENTRIES_PER_PAGE	(PAGE_SIZE / sizeof(unsigned long))
#define TOP_ENTRIES		(MAX_DOMAIN_PAGES / P2M_ENTRIES_PER_PAGE)

/* Placeholder for holes in the address space */
static unsigned long p2m_missing[P2M_ENTRIES_PER_PAGE]
	__attribute__((section(".data.page_aligned"))) =
		{ [ 0 ... P2M_ENTRIES_PER_PAGE-1 ] = ~0UL };

 /* Array of pointers to pages containing p2m entries */
static unsigned long *p2m_top[TOP_ENTRIES]
	__attribute__((section(".data.page_aligned"))) =
		{ [ 0 ... TOP_ENTRIES - 1] = &p2m_missing[0] };

/* Arrays of p2m arrays expressed in mfns used for save/restore */
static unsigned long p2m_top_mfn[TOP_ENTRIES]
	__attribute__((section(".bss.page_aligned")));

static unsigned long p2m_top_mfn_list[
			PAGE_ALIGN(TOP_ENTRIES / P2M_ENTRIES_PER_PAGE)]
	__attribute__((section(".bss.page_aligned")));

static inline unsigned p2m_top_index(unsigned long pfn)
{
	BUG_ON(pfn >= MAX_DOMAIN_PAGES);
	return pfn / P2M_ENTRIES_PER_PAGE;
}

static inline unsigned p2m_index(unsigned long pfn)
{
	return pfn % P2M_ENTRIES_PER_PAGE;
}

/* Build the parallel p2m_top_mfn structures */
void xen_setup_mfn_list_list(void)
{
	unsigned pfn, idx;

	for(pfn = 0; pfn < MAX_DOMAIN_PAGES; pfn += P2M_ENTRIES_PER_PAGE) {
		unsigned topidx = p2m_top_index(pfn);

		p2m_top_mfn[topidx] = virt_to_mfn(p2m_top[topidx]);
	}

	for(idx = 0; idx < ARRAY_SIZE(p2m_top_mfn_list); idx++) {
		unsigned topidx = idx * P2M_ENTRIES_PER_PAGE;
		p2m_top_mfn_list[idx] = virt_to_mfn(&p2m_top_mfn[topidx]);
	}

	BUG_ON(HYPERVISOR_shared_info == &xen_dummy_shared_info);

	HYPERVISOR_shared_info->arch.pfn_to_mfn_frame_list_list =
		virt_to_mfn(p2m_top_mfn_list);
	HYPERVISOR_shared_info->arch.max_pfn = xen_start_info->nr_pages;
}

/* Set up p2m_top to point to the domain-builder provided p2m pages */
void __init xen_build_dynamic_phys_to_machine(void)
{
	unsigned long *mfn_list = (unsigned long *)xen_start_info->mfn_list;
	unsigned long max_pfn = min(MAX_DOMAIN_PAGES, xen_start_info->nr_pages);
	unsigned pfn;

	for(pfn = 0; pfn < max_pfn; pfn += P2M_ENTRIES_PER_PAGE) {
		unsigned topidx = p2m_top_index(pfn);

		p2m_top[topidx] = &mfn_list[pfn];
	}
}

unsigned long get_phys_to_machine(unsigned long pfn)
{
	unsigned topidx, idx;

	if (unlikely(pfn >= MAX_DOMAIN_PAGES))
		return INVALID_P2M_ENTRY;

	topidx = p2m_top_index(pfn);
	idx = p2m_index(pfn);
	return p2m_top[topidx][idx];
}
EXPORT_SYMBOL_GPL(get_phys_to_machine);

static void alloc_p2m(unsigned long **pp, unsigned long *mfnp)
{
	unsigned long *p;
	unsigned i;

	p = (void *)__get_free_page(GFP_KERNEL | __GFP_NOFAIL);
	BUG_ON(p == NULL);

	for(i = 0; i < P2M_ENTRIES_PER_PAGE; i++)
		p[i] = INVALID_P2M_ENTRY;

	if (cmpxchg(pp, p2m_missing, p) != p2m_missing)
		free_page((unsigned long)p);
	else
		*mfnp = virt_to_mfn(p);
}

void set_phys_to_machine(unsigned long pfn, unsigned long mfn)
{
	unsigned topidx, idx;

	if (unlikely(xen_feature(XENFEAT_auto_translated_physmap))) {
		BUG_ON(pfn != mfn && mfn != INVALID_P2M_ENTRY);
		return;
	}

	if (unlikely(pfn >= MAX_DOMAIN_PAGES)) {
		BUG_ON(mfn != INVALID_P2M_ENTRY);
		return;
	}

	topidx = p2m_top_index(pfn);
	if (p2m_top[topidx] == p2m_missing) {
		/* no need to allocate a page to store an invalid entry */
		if (mfn == INVALID_P2M_ENTRY)
			return;
		alloc_p2m(&p2m_top[topidx], &p2m_top_mfn[topidx]);
	}

	idx = p2m_index(pfn);
	p2m_top[topidx][idx] = mfn;
}

xmaddr_t arbitrary_virt_to_machine(unsigned long address)
{
	unsigned int level;
	pte_t *pte = lookup_address(address, &level);
	unsigned offset = address & ~PAGE_MASK;

	BUG_ON(pte == NULL);

	return XMADDR((pte_mfn(*pte) << PAGE_SHIFT) + offset);
}

void make_lowmem_page_readonly(void *vaddr)
{
	pte_t *pte, ptev;
	unsigned long address = (unsigned long)vaddr;
	unsigned int level;

	pte = lookup_address(address, &level);
	BUG_ON(pte == NULL);

	ptev = pte_wrprotect(*pte);

	if (HYPERVISOR_update_va_mapping(address, ptev, 0))
		BUG();
}

void make_lowmem_page_readwrite(void *vaddr)
{
	pte_t *pte, ptev;
	unsigned long address = (unsigned long)vaddr;
	unsigned int level;

	pte = lookup_address(address, &level);
	BUG_ON(pte == NULL);

	ptev = pte_mkwrite(*pte);

	if (HYPERVISOR_update_va_mapping(address, ptev, 0))
		BUG();
}


static bool page_pinned(void *ptr)
{
	struct page *page = virt_to_page(ptr);

	return PagePinned(page);
}

<<<<<<< HEAD
void xen_set_pmd_hyper(pmd_t *ptr, pmd_t val)
=======
static void extend_mmu_update(const struct mmu_update *update)
>>>>>>> 26f55b78
{
	struct multicall_space mcs;
	struct mmu_update *u;

	mcs = xen_mc_extend_args(__HYPERVISOR_mmu_update, sizeof(*u));

	if (mcs.mc != NULL)
		mcs.mc->args[1]++;
	else {
		mcs = __xen_mc_entry(sizeof(*u));
		MULTI_mmu_update(mcs.mc, mcs.args, 1, NULL, DOMID_SELF);
	}

	u = mcs.args;
	*u = *update;
}

void xen_set_pmd_hyper(pmd_t *ptr, pmd_t val)
{
	struct mmu_update u;

	preempt_disable();

	xen_mc_batch();

	u.ptr = virt_to_machine(ptr).maddr;
	u.val = pmd_val_ma(val);
	extend_mmu_update(&u);

	xen_mc_issue(PARAVIRT_LAZY_MMU);

	preempt_enable();
}

void xen_set_pmd(pmd_t *ptr, pmd_t val)
{
	/* If page is not pinned, we can just update the entry
	   directly */
	if (!page_pinned(ptr)) {
		*ptr = val;
		return;
	}

	xen_set_pmd_hyper(ptr, val);
}

/*
 * Associate a virtual page frame with a given physical page frame
 * and protection flags for that frame.
 */
void set_pte_mfn(unsigned long vaddr, unsigned long mfn, pgprot_t flags)
{
	pgd_t *pgd;
	pud_t *pud;
	pmd_t *pmd;
	pte_t *pte;

	pgd = swapper_pg_dir + pgd_index(vaddr);
	if (pgd_none(*pgd)) {
		BUG();
		return;
	}
	pud = pud_offset(pgd, vaddr);
	if (pud_none(*pud)) {
		BUG();
		return;
	}
	pmd = pmd_offset(pud, vaddr);
	if (pmd_none(*pmd)) {
		BUG();
		return;
	}
	pte = pte_offset_kernel(pmd, vaddr);
	/* <mfn,flags> stored as-is, to permit clearing entries */
	xen_set_pte(pte, mfn_pte(mfn, flags));

	/*
	 * It's enough to flush this one mapping.
	 * (PGE mappings get flushed as well)
	 */
	__flush_tlb_one(vaddr);
}

void xen_set_pte_at(struct mm_struct *mm, unsigned long addr,
		    pte_t *ptep, pte_t pteval)
{
	/* updates to init_mm may be done without lock */
	if (mm == &init_mm)
		preempt_disable();

	if (mm == current->mm || mm == &init_mm) {
		if (paravirt_get_lazy_mode() == PARAVIRT_LAZY_MMU) {
			struct multicall_space mcs;
			mcs = xen_mc_entry(0);

			MULTI_update_va_mapping(mcs.mc, addr, pteval, 0);
			xen_mc_issue(PARAVIRT_LAZY_MMU);
			goto out;
		} else
			if (HYPERVISOR_update_va_mapping(addr, pteval, 0) == 0)
				goto out;
	}
	xen_set_pte(ptep, pteval);

out:
	if (mm == &init_mm)
		preempt_enable();
}

pte_t xen_ptep_modify_prot_start(struct mm_struct *mm, unsigned long addr, pte_t *ptep)
{
	/* Just return the pte as-is.  We preserve the bits on commit */
	return *ptep;
}

void xen_ptep_modify_prot_commit(struct mm_struct *mm, unsigned long addr,
				 pte_t *ptep, pte_t pte)
{
	struct mmu_update u;

	xen_mc_batch();

	u.ptr = virt_to_machine(ptep).maddr | MMU_PT_UPDATE_PRESERVE_AD;
	u.val = pte_val_ma(pte);
	extend_mmu_update(&u);

	xen_mc_issue(PARAVIRT_LAZY_MMU);
}

pteval_t xen_pte_val(pte_t pte)
{
	pteval_t ret = pte.pte;

	if (ret & _PAGE_PRESENT)
		ret = machine_to_phys(XMADDR(ret)).paddr | _PAGE_PRESENT;

	return ret;
}

pgdval_t xen_pgd_val(pgd_t pgd)
{
	pgdval_t ret = pgd.pgd;
	if (ret & _PAGE_PRESENT)
		ret = machine_to_phys(XMADDR(ret)).paddr | _PAGE_PRESENT;
	return ret;
}

pte_t xen_make_pte(pteval_t pte)
{
	if (pte & _PAGE_PRESENT) {
		pte = phys_to_machine(XPADDR(pte)).maddr;
		pte &= ~(_PAGE_PCD | _PAGE_PWT);
	}

	return (pte_t){ .pte = pte };
}

pgd_t xen_make_pgd(pgdval_t pgd)
{
	if (pgd & _PAGE_PRESENT)
		pgd = phys_to_machine(XPADDR(pgd)).maddr;

	return (pgd_t){ pgd };
}

pmdval_t xen_pmd_val(pmd_t pmd)
{
	pmdval_t ret = native_pmd_val(pmd);
	if (ret & _PAGE_PRESENT)
		ret = machine_to_phys(XMADDR(ret)).paddr | _PAGE_PRESENT;
	return ret;
}

void xen_set_pud_hyper(pud_t *ptr, pud_t val)
{
	struct mmu_update u;

	preempt_disable();

	xen_mc_batch();

	u.ptr = virt_to_machine(ptr).maddr;
	u.val = pud_val_ma(val);
	extend_mmu_update(&u);

	xen_mc_issue(PARAVIRT_LAZY_MMU);

	preempt_enable();
}

void xen_set_pud(pud_t *ptr, pud_t val)
{
	/* If page is not pinned, we can just update the entry
	   directly */
	if (!page_pinned(ptr)) {
		*ptr = val;
		return;
	}

	xen_set_pud_hyper(ptr, val);
}

void xen_set_pte(pte_t *ptep, pte_t pte)
{
	ptep->pte_high = pte.pte_high;
	smp_wmb();
	ptep->pte_low = pte.pte_low;
}

void xen_set_pte_atomic(pte_t *ptep, pte_t pte)
{
	set_64bit((u64 *)ptep, pte_val_ma(pte));
}

void xen_pte_clear(struct mm_struct *mm, unsigned long addr, pte_t *ptep)
{
	ptep->pte_low = 0;
	smp_wmb();		/* make sure low gets written first */
	ptep->pte_high = 0;
}

void xen_pmd_clear(pmd_t *pmdp)
{
	set_pmd(pmdp, __pmd(0));
}

pmd_t xen_make_pmd(pmdval_t pmd)
{
	if (pmd & _PAGE_PRESENT)
		pmd = phys_to_machine(XPADDR(pmd)).maddr;

	return native_make_pmd(pmd);
}

/*
  (Yet another) pagetable walker.  This one is intended for pinning a
  pagetable.  This means that it walks a pagetable and calls the
  callback function on each page it finds making up the page table,
  at every level.  It walks the entire pagetable, but it only bothers
  pinning pte pages which are below pte_limit.  In the normal case
  this will be TASK_SIZE, but at boot we need to pin up to
  FIXADDR_TOP.  But the important bit is that we don't pin beyond
  there, because then we start getting into Xen's ptes.
*/
static int pgd_walk(pgd_t *pgd_base, int (*func)(struct page *, enum pt_level),
		    unsigned long limit)
{
	pgd_t *pgd = pgd_base;
	int flush = 0;
	unsigned long addr = 0;
	unsigned long pgd_next;

	BUG_ON(limit > FIXADDR_TOP);

	if (xen_feature(XENFEAT_auto_translated_physmap))
		return 0;

	for (; addr != FIXADDR_TOP; pgd++, addr = pgd_next) {
		pud_t *pud;
		unsigned long pud_limit, pud_next;

		pgd_next = pud_limit = pgd_addr_end(addr, FIXADDR_TOP);

		if (!pgd_val(*pgd))
			continue;

		pud = pud_offset(pgd, 0);

		if (PTRS_PER_PUD > 1) /* not folded */
			flush |= (*func)(virt_to_page(pud), PT_PUD);

		for (; addr != pud_limit; pud++, addr = pud_next) {
			pmd_t *pmd;
			unsigned long pmd_limit;

			pud_next = pud_addr_end(addr, pud_limit);

			if (pud_next < limit)
				pmd_limit = pud_next;
			else
				pmd_limit = limit;

			if (pud_none(*pud))
				continue;

			pmd = pmd_offset(pud, 0);

			if (PTRS_PER_PMD > 1) /* not folded */
				flush |= (*func)(virt_to_page(pmd), PT_PMD);

			for (; addr != pmd_limit; pmd++) {
				addr += (PAGE_SIZE * PTRS_PER_PTE);
				if ((pmd_limit-1) < (addr-1)) {
					addr = pmd_limit;
					break;
				}

				if (pmd_none(*pmd))
					continue;

				flush |= (*func)(pmd_page(*pmd), PT_PTE);
			}
		}
	}

	flush |= (*func)(virt_to_page(pgd_base), PT_PGD);

	return flush;
}

static spinlock_t *lock_pte(struct page *page)
{
	spinlock_t *ptl = NULL;

#if NR_CPUS >= CONFIG_SPLIT_PTLOCK_CPUS
	ptl = __pte_lockptr(page);
	spin_lock(ptl);
#endif

	return ptl;
}

static void do_unlock(void *v)
{
	spinlock_t *ptl = v;
	spin_unlock(ptl);
}

static void xen_do_pin(unsigned level, unsigned long pfn)
{
	struct mmuext_op *op;
	struct multicall_space mcs;

	mcs = __xen_mc_entry(sizeof(*op));
	op = mcs.args;
	op->cmd = level;
	op->arg1.mfn = pfn_to_mfn(pfn);
	MULTI_mmuext_op(mcs.mc, op, 1, NULL, DOMID_SELF);
}

static int pin_page(struct page *page, enum pt_level level)
{
	unsigned pgfl = TestSetPagePinned(page);
	int flush;

	if (pgfl)
		flush = 0;		/* already pinned */
	else if (PageHighMem(page))
		/* kmaps need flushing if we found an unpinned
		   highpage */
		flush = 1;
	else {
		void *pt = lowmem_page_address(page);
		unsigned long pfn = page_to_pfn(page);
		struct multicall_space mcs = __xen_mc_entry(0);
		spinlock_t *ptl;

		flush = 0;

		ptl = NULL;
		if (level == PT_PTE)
			ptl = lock_pte(page);

		MULTI_update_va_mapping(mcs.mc, (unsigned long)pt,
					pfn_pte(pfn, PAGE_KERNEL_RO),
					level == PT_PGD ? UVMF_TLB_FLUSH : 0);

		if (level == PT_PTE)
			xen_do_pin(MMUEXT_PIN_L1_TABLE, pfn);

		if (ptl) {
			/* Queue a deferred unlock for when this batch
			   is completed. */
			xen_mc_callback(do_unlock, ptl);
		}
	}

	return flush;
}

/* This is called just after a mm has been created, but it has not
   been used yet.  We need to make sure that its pagetable is all
   read-only, and can be pinned. */
void xen_pgd_pin(pgd_t *pgd)
{
	xen_mc_batch();

	if (pgd_walk(pgd, pin_page, TASK_SIZE)) {
		/* re-enable interrupts for kmap_flush_unused */
		xen_mc_issue(0);
		kmap_flush_unused();
		xen_mc_batch();
	}

	xen_do_pin(MMUEXT_PIN_L3_TABLE, PFN_DOWN(__pa(pgd)));
	xen_mc_issue(0);
}

/*
 * On save, we need to pin all pagetables to make sure they get their
 * mfns turned into pfns.  Search the list for any unpinned pgds and pin
 * them (unpinned pgds are not currently in use, probably because the
 * process is under construction or destruction).
 */
void xen_mm_pin_all(void)
{
	unsigned long flags;
	struct page *page;

	spin_lock_irqsave(&pgd_lock, flags);

	list_for_each_entry(page, &pgd_list, lru) {
		if (!PagePinned(page)) {
			xen_pgd_pin((pgd_t *)page_address(page));
			SetPageSavePinned(page);
		}
	}

	spin_unlock_irqrestore(&pgd_lock, flags);
}

/* The init_mm pagetable is really pinned as soon as its created, but
   that's before we have page structures to store the bits.  So do all
   the book-keeping now. */
static __init int mark_pinned(struct page *page, enum pt_level level)
{
	SetPagePinned(page);
	return 0;
}

void __init xen_mark_init_mm_pinned(void)
{
	pgd_walk(init_mm.pgd, mark_pinned, FIXADDR_TOP);
}

static int unpin_page(struct page *page, enum pt_level level)
{
	unsigned pgfl = TestClearPagePinned(page);

	if (pgfl && !PageHighMem(page)) {
		void *pt = lowmem_page_address(page);
		unsigned long pfn = page_to_pfn(page);
		spinlock_t *ptl = NULL;
		struct multicall_space mcs;

		if (level == PT_PTE) {
			ptl = lock_pte(page);

			xen_do_pin(MMUEXT_UNPIN_TABLE, pfn);
		}

		mcs = __xen_mc_entry(0);

		MULTI_update_va_mapping(mcs.mc, (unsigned long)pt,
					pfn_pte(pfn, PAGE_KERNEL),
					level == PT_PGD ? UVMF_TLB_FLUSH : 0);

		if (ptl) {
			/* unlock when batch completed */
			xen_mc_callback(do_unlock, ptl);
		}
	}

	return 0;		/* never need to flush on unpin */
}

/* Release a pagetables pages back as normal RW */
static void xen_pgd_unpin(pgd_t *pgd)
{
	xen_mc_batch();

	xen_do_pin(MMUEXT_UNPIN_TABLE, PFN_DOWN(__pa(pgd)));

	pgd_walk(pgd, unpin_page, TASK_SIZE);

	xen_mc_issue(0);
}

/*
 * On resume, undo any pinning done at save, so that the rest of the
 * kernel doesn't see any unexpected pinned pagetables.
 */
void xen_mm_unpin_all(void)
{
	unsigned long flags;
	struct page *page;

	spin_lock_irqsave(&pgd_lock, flags);

	list_for_each_entry(page, &pgd_list, lru) {
		if (PageSavePinned(page)) {
			BUG_ON(!PagePinned(page));
			printk("unpinning pinned %p\n", page_address(page));
			xen_pgd_unpin((pgd_t *)page_address(page));
			ClearPageSavePinned(page);
		}
	}

	spin_unlock_irqrestore(&pgd_lock, flags);
}

void xen_activate_mm(struct mm_struct *prev, struct mm_struct *next)
{
	spin_lock(&next->page_table_lock);
	xen_pgd_pin(next->pgd);
	spin_unlock(&next->page_table_lock);
}

void xen_dup_mmap(struct mm_struct *oldmm, struct mm_struct *mm)
{
	spin_lock(&mm->page_table_lock);
	xen_pgd_pin(mm->pgd);
	spin_unlock(&mm->page_table_lock);
}


#ifdef CONFIG_SMP
/* Another cpu may still have their %cr3 pointing at the pagetable, so
   we need to repoint it somewhere else before we can unpin it. */
static void drop_other_mm_ref(void *info)
{
	struct mm_struct *mm = info;

	if (__get_cpu_var(cpu_tlbstate).active_mm == mm)
		leave_mm(smp_processor_id());

	/* If this cpu still has a stale cr3 reference, then make sure
	   it has been flushed. */
	if (x86_read_percpu(xen_current_cr3) == __pa(mm->pgd)) {
		load_cr3(swapper_pg_dir);
		arch_flush_lazy_cpu_mode();
	}
}

static void drop_mm_ref(struct mm_struct *mm)
{
	cpumask_t mask;
	unsigned cpu;

	if (current->active_mm == mm) {
		if (current->mm == mm)
			load_cr3(swapper_pg_dir);
		else
			leave_mm(smp_processor_id());
		arch_flush_lazy_cpu_mode();
	}

	/* Get the "official" set of cpus referring to our pagetable. */
	mask = mm->cpu_vm_mask;

	/* It's possible that a vcpu may have a stale reference to our
	   cr3, because its in lazy mode, and it hasn't yet flushed
	   its set of pending hypercalls yet.  In this case, we can
	   look at its actual current cr3 value, and force it to flush
	   if needed. */
	for_each_online_cpu(cpu) {
		if (per_cpu(xen_current_cr3, cpu) == __pa(mm->pgd))
			cpu_set(cpu, mask);
	}

	if (!cpus_empty(mask))
		xen_smp_call_function_mask(mask, drop_other_mm_ref, mm, 1);
}
#else
static void drop_mm_ref(struct mm_struct *mm)
{
	if (current->active_mm == mm)
		load_cr3(swapper_pg_dir);
}
#endif

/*
 * While a process runs, Xen pins its pagetables, which means that the
 * hypervisor forces it to be read-only, and it controls all updates
 * to it.  This means that all pagetable updates have to go via the
 * hypervisor, which is moderately expensive.
 *
 * Since we're pulling the pagetable down, we switch to use init_mm,
 * unpin old process pagetable and mark it all read-write, which
 * allows further operations on it to be simple memory accesses.
 *
 * The only subtle point is that another CPU may be still using the
 * pagetable because of lazy tlb flushing.  This means we need need to
 * switch all CPUs off this pagetable before we can unpin it.
 */
void xen_exit_mmap(struct mm_struct *mm)
{
	get_cpu();		/* make sure we don't move around */
	drop_mm_ref(mm);
	put_cpu();

	spin_lock(&mm->page_table_lock);

	/* pgd may not be pinned in the error exit path of execve */
	if (page_pinned(mm->pgd))
		xen_pgd_unpin(mm->pgd);

	spin_unlock(&mm->page_table_lock);
}<|MERGE_RESOLUTION|>--- conflicted
+++ resolved
@@ -230,11 +230,7 @@
 	return PagePinned(page);
 }
 
-<<<<<<< HEAD
-void xen_set_pmd_hyper(pmd_t *ptr, pmd_t val)
-=======
 static void extend_mmu_update(const struct mmu_update *update)
->>>>>>> 26f55b78
 {
 	struct multicall_space mcs;
 	struct mmu_update *u;
