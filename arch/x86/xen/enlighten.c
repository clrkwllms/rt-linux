--- conflicted
+++ resolved
@@ -1359,24 +1359,6 @@
 	.set_fixmap = xen_set_fixmap,
 };
 
-<<<<<<< HEAD
-#ifdef CONFIG_SMP
-static const struct smp_ops xen_smp_ops __initdata = {
-	.smp_prepare_boot_cpu = xen_smp_prepare_boot_cpu,
-	.smp_prepare_cpus = xen_smp_prepare_cpus,
-	.cpu_up = xen_cpu_up,
-	.smp_cpus_done = xen_smp_cpus_done,
-
-	.smp_send_stop = xen_smp_send_stop,
-	.smp_send_reschedule = xen_smp_send_reschedule,
-
-	.send_call_func_ipi = xen_smp_send_call_function_ipi,
-	.send_call_func_single_ipi = xen_smp_send_call_function_single_ipi,
-};
-#endif	/* CONFIG_SMP */
-
-=======
->>>>>>> 8e48d490
 static void xen_reboot(int reason)
 {
 	struct sched_shutdown r = { .reason = reason };
