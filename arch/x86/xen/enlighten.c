/*
 * Core of Xen paravirt_ops implementation.
 *
 * This file contains the xen_paravirt_ops structure itself, and the
 * implementations for:
 * - privileged instructions
 * - interrupt flags
 * - segment operations
 * - booting and setup
 *
 * Jeremy Fitzhardinge <jeremy@xensource.com>, XenSource Inc, 2007
 */

#include <linux/kernel.h>
#include <linux/init.h>
#include <linux/smp.h>
#include <linux/preempt.h>
#include <linux/hardirq.h>
#include <linux/percpu.h>
#include <linux/delay.h>
#include <linux/start_kernel.h>
#include <linux/sched.h>
#include <linux/bootmem.h>
#include <linux/module.h>
#include <linux/mm.h>
#include <linux/page-flags.h>
#include <linux/highmem.h>
#include <linux/console.h>

#include <xen/interface/xen.h>
#include <xen/interface/physdev.h>
#include <xen/interface/vcpu.h>
#include <xen/features.h>
#include <xen/page.h>
#include <xen/hvc-console.h>

#include <asm/paravirt.h>
#include <asm/apic.h>
#include <asm/page.h>
#include <asm/xen/hypercall.h>
#include <asm/xen/hypervisor.h>
#include <asm/fixmap.h>
#include <asm/processor.h>
#include <asm/msr-index.h>
#include <asm/setup.h>
#include <asm/desc.h>
#include <asm/pgtable.h>
#include <asm/tlbflush.h>
#include <asm/reboot.h>

#include "xen-ops.h"
#include "mmu.h"
#include "multicalls.h"

EXPORT_SYMBOL_GPL(hypercall_page);

DEFINE_PER_CPU(struct vcpu_info *, xen_vcpu);
DEFINE_PER_CPU(struct vcpu_info, xen_vcpu_info);

enum xen_domain_type xen_domain_type = XEN_NATIVE;
EXPORT_SYMBOL_GPL(xen_domain_type);

/*
 * Identity map, in addition to plain kernel map.  This needs to be
 * large enough to allocate page table pages to allocate the rest.
 * Each page can map 2MB.
 */
static pte_t level1_ident_pgt[PTRS_PER_PTE * 4] __page_aligned_bss;

#ifdef CONFIG_X86_64
/* l3 pud for userspace vsyscall mapping */
static pud_t level3_user_vsyscall[PTRS_PER_PUD] __page_aligned_bss;
#endif /* CONFIG_X86_64 */

/*
 * Note about cr3 (pagetable base) values:
 *
 * xen_cr3 contains the current logical cr3 value; it contains the
 * last set cr3.  This may not be the current effective cr3, because
 * its update may be being lazily deferred.  However, a vcpu looking
 * at its own cr3 can use this value knowing that it everything will
 * be self-consistent.
 *
 * xen_current_cr3 contains the actual vcpu cr3; it is set once the
 * hypercall to set the vcpu cr3 is complete (so it may be a little
 * out of date, but it will never be set early).  If one vcpu is
 * looking at another vcpu's cr3 value, it should use this variable.
 */
DEFINE_PER_CPU(unsigned long, xen_cr3);	 /* cr3 stored as physaddr */
DEFINE_PER_CPU(unsigned long, xen_current_cr3);	 /* actual vcpu cr3 */

struct start_info *xen_start_info;
EXPORT_SYMBOL_GPL(xen_start_info);

struct shared_info xen_dummy_shared_info;

/*
 * Point at some empty memory to start with. We map the real shared_info
 * page as soon as fixmap is up and running.
 */
struct shared_info *HYPERVISOR_shared_info = (void *)&xen_dummy_shared_info;

/*
 * Flag to determine whether vcpu info placement is available on all
 * VCPUs.  We assume it is to start with, and then set it to zero on
 * the first failure.  This is because it can succeed on some VCPUs
 * and not others, since it can involve hypervisor memory allocation,
 * or because the guest failed to guarantee all the appropriate
 * constraints on all VCPUs (ie buffer can't cross a page boundary).
 *
 * Note that any particular CPU may be using a placed vcpu structure,
 * but we can only optimise if the all are.
 *
 * 0: not available, 1: available
 */
static int have_vcpu_info_placement = 1;

static void xen_vcpu_setup(int cpu)
{
	struct vcpu_register_vcpu_info info;
	int err;
	struct vcpu_info *vcpup;

	BUG_ON(HYPERVISOR_shared_info == &xen_dummy_shared_info);
	per_cpu(xen_vcpu, cpu) = &HYPERVISOR_shared_info->vcpu_info[cpu];

	if (!have_vcpu_info_placement)
		return;		/* already tested, not available */

	vcpup = &per_cpu(xen_vcpu_info, cpu);

	info.mfn = virt_to_mfn(vcpup);
	info.offset = offset_in_page(vcpup);

	printk(KERN_DEBUG "trying to map vcpu_info %d at %p, mfn %llx, offset %d\n",
	       cpu, vcpup, info.mfn, info.offset);

	/* Check to see if the hypervisor will put the vcpu_info
	   structure where we want it, which allows direct access via
	   a percpu-variable. */
	err = HYPERVISOR_vcpu_op(VCPUOP_register_vcpu_info, cpu, &info);

	if (err) {
		printk(KERN_DEBUG "register_vcpu_info failed: err=%d\n", err);
		have_vcpu_info_placement = 0;
	} else {
		/* This cpu is using the registered vcpu info, even if
		   later ones fail to. */
		per_cpu(xen_vcpu, cpu) = vcpup;

		printk(KERN_DEBUG "cpu %d using vcpu_info at %p\n",
		       cpu, vcpup);
	}
}

/*
 * On restore, set the vcpu placement up again.
 * If it fails, then we're in a bad state, since
 * we can't back out from using it...
 */
void xen_vcpu_restore(void)
{
	if (have_vcpu_info_placement) {
		int cpu;

		for_each_online_cpu(cpu) {
			bool other_cpu = (cpu != smp_processor_id());

			if (other_cpu &&
			    HYPERVISOR_vcpu_op(VCPUOP_down, cpu, NULL))
				BUG();

			xen_vcpu_setup(cpu);

			if (other_cpu &&
			    HYPERVISOR_vcpu_op(VCPUOP_up, cpu, NULL))
				BUG();
		}

		BUG_ON(!have_vcpu_info_placement);
	}
}

static void __init xen_banner(void)
{
	unsigned version = HYPERVISOR_xen_version(XENVER_version, NULL);
	struct xen_extraversion extra;
	HYPERVISOR_xen_version(XENVER_extraversion, &extra);

	printk(KERN_INFO "Booting paravirtualized kernel on %s\n",
	       pv_info.name);
	printk(KERN_INFO "Xen version: %d.%d%s%s\n",
	       version >> 16, version & 0xffff, extra.extraversion,
	       xen_feature(XENFEAT_mmu_pt_update_preserve_ad) ? " (preserve-AD)" : "");
}

static void xen_cpuid(unsigned int *ax, unsigned int *bx,
		      unsigned int *cx, unsigned int *dx)
{
	unsigned maskedx = ~0;

	/*
	 * Mask out inconvenient features, to try and disable as many
	 * unsupported kernel subsystems as possible.
	 */
	if (*ax == 1)
		maskedx = ~((1 << X86_FEATURE_APIC) |  /* disable APIC */
			    (1 << X86_FEATURE_ACPI) |  /* disable ACPI */
			    (1 << X86_FEATURE_MCE)  |  /* disable MCE */
			    (1 << X86_FEATURE_MCA)  |  /* disable MCA */
			    (1 << X86_FEATURE_ACC));   /* thermal monitoring */

	asm(XEN_EMULATE_PREFIX "cpuid"
		: "=a" (*ax),
		  "=b" (*bx),
		  "=c" (*cx),
		  "=d" (*dx)
		: "0" (*ax), "2" (*cx));
	*dx &= maskedx;
}

static void xen_set_debugreg(int reg, unsigned long val)
{
	HYPERVISOR_set_debugreg(reg, val);
}

static unsigned long xen_get_debugreg(int reg)
{
	return HYPERVISOR_get_debugreg(reg);
}

static void xen_leave_lazy(void)
{
	paravirt_leave_lazy(paravirt_get_lazy_mode());
	xen_mc_flush();
}

static unsigned long xen_store_tr(void)
{
	return 0;
}

/*
 * Set the page permissions for a particular virtual address.  If the
 * address is a vmalloc mapping (or other non-linear mapping), then
 * find the linear mapping of the page and also set its protections to
 * match.
 */
static void set_aliased_prot(void *v, pgprot_t prot)
{
	int level;
	pte_t *ptep;
	pte_t pte;
	unsigned long pfn;
	struct page *page;

	ptep = lookup_address((unsigned long)v, &level);
	BUG_ON(ptep == NULL);

	pfn = pte_pfn(*ptep);
	page = pfn_to_page(pfn);

	pte = pfn_pte(pfn, prot);

	if (HYPERVISOR_update_va_mapping((unsigned long)v, pte, 0))
		BUG();

	if (!PageHighMem(page)) {
		void *av = __va(PFN_PHYS(pfn));

		if (av != v)
			if (HYPERVISOR_update_va_mapping((unsigned long)av, pte, 0))
				BUG();
	} else
		kmap_flush_unused();
}

static void xen_alloc_ldt(struct desc_struct *ldt, unsigned entries)
{
	const unsigned entries_per_page = PAGE_SIZE / LDT_ENTRY_SIZE;
	int i;

	for(i = 0; i < entries; i += entries_per_page)
		set_aliased_prot(ldt + i, PAGE_KERNEL_RO);
}

static void xen_free_ldt(struct desc_struct *ldt, unsigned entries)
{
	const unsigned entries_per_page = PAGE_SIZE / LDT_ENTRY_SIZE;
	int i;

	for(i = 0; i < entries; i += entries_per_page)
		set_aliased_prot(ldt + i, PAGE_KERNEL);
}

static void xen_set_ldt(const void *addr, unsigned entries)
{
	struct mmuext_op *op;
	struct multicall_space mcs = xen_mc_entry(sizeof(*op));

	op = mcs.args;
	op->cmd = MMUEXT_SET_LDT;
	op->arg1.linear_addr = (unsigned long)addr;
	op->arg2.nr_ents = entries;

	MULTI_mmuext_op(mcs.mc, op, 1, NULL, DOMID_SELF);

	xen_mc_issue(PARAVIRT_LAZY_CPU);
}

static void xen_load_gdt(const struct desc_ptr *dtr)
{
	unsigned long *frames;
	unsigned long va = dtr->address;
	unsigned int size = dtr->size + 1;
	unsigned pages = (size + PAGE_SIZE - 1) / PAGE_SIZE;
	int f;
	struct multicall_space mcs;

	/* A GDT can be up to 64k in size, which corresponds to 8192
	   8-byte entries, or 16 4k pages.. */

	BUG_ON(size > 65536);
	BUG_ON(va & ~PAGE_MASK);

	mcs = xen_mc_entry(sizeof(*frames) * pages);
	frames = mcs.args;

	for (f = 0; va < dtr->address + size; va += PAGE_SIZE, f++) {
		frames[f] = virt_to_mfn(va);
		make_lowmem_page_readonly((void *)va);
	}

	MULTI_set_gdt(mcs.mc, frames, size / sizeof(struct desc_struct));

	xen_mc_issue(PARAVIRT_LAZY_CPU);
}

static void load_TLS_descriptor(struct thread_struct *t,
				unsigned int cpu, unsigned int i)
{
	struct desc_struct *gdt = get_cpu_gdt_table(cpu);
	xmaddr_t maddr = virt_to_machine(&gdt[GDT_ENTRY_TLS_MIN+i]);
	struct multicall_space mc = __xen_mc_entry(0);

	MULTI_update_descriptor(mc.mc, maddr.maddr, t->tls_array[i]);
}

static void xen_load_tls(struct thread_struct *t, unsigned int cpu)
{
	/*
	 * XXX sleazy hack: If we're being called in a lazy-cpu zone,
	 * it means we're in a context switch, and %gs has just been
	 * saved.  This means we can zero it out to prevent faults on
	 * exit from the hypervisor if the next process has no %gs.
	 * Either way, it has been saved, and the new value will get
	 * loaded properly.  This will go away as soon as Xen has been
	 * modified to not save/restore %gs for normal hypercalls.
	 *
	 * On x86_64, this hack is not used for %gs, because gs points
	 * to KERNEL_GS_BASE (and uses it for PDA references), so we
	 * must not zero %gs on x86_64
	 *
	 * For x86_64, we need to zero %fs, otherwise we may get an
	 * exception between the new %fs descriptor being loaded and
	 * %fs being effectively cleared at __switch_to().
	 */
	if (paravirt_get_lazy_mode() == PARAVIRT_LAZY_CPU) {
#ifdef CONFIG_X86_32
		loadsegment(gs, 0);
#else
		loadsegment(fs, 0);
#endif
	}

	xen_mc_batch();

	load_TLS_descriptor(t, cpu, 0);
	load_TLS_descriptor(t, cpu, 1);
	load_TLS_descriptor(t, cpu, 2);

	xen_mc_issue(PARAVIRT_LAZY_CPU);
}

#ifdef CONFIG_X86_64
static void xen_load_gs_index(unsigned int idx)
{
	if (HYPERVISOR_set_segment_base(SEGBASE_GS_USER_SEL, idx))
		BUG();
}
#endif

static void xen_write_ldt_entry(struct desc_struct *dt, int entrynum,
				const void *ptr)
{
	xmaddr_t mach_lp = arbitrary_virt_to_machine(&dt[entrynum]);
	u64 entry = *(u64 *)ptr;

	preempt_disable();

	xen_mc_flush();
	if (HYPERVISOR_update_descriptor(mach_lp.maddr, entry))
		BUG();

	preempt_enable();
}

static int cvt_gate_to_trap(int vector, const gate_desc *val,
			    struct trap_info *info)
{
	if (val->type != 0xf && val->type != 0xe)
		return 0;

	info->vector = vector;
	info->address = gate_offset(*val);
	info->cs = gate_segment(*val);
	info->flags = val->dpl;
	/* interrupt gates clear IF */
	if (val->type == 0xe)
		info->flags |= 4;

	return 1;
}

/* Locations of each CPU's IDT */
static DEFINE_PER_CPU(struct desc_ptr, idt_desc);

/* Set an IDT entry.  If the entry is part of the current IDT, then
   also update Xen. */
static void xen_write_idt_entry(gate_desc *dt, int entrynum, const gate_desc *g)
{
	unsigned long p = (unsigned long)&dt[entrynum];
	unsigned long start, end;

	preempt_disable();

	start = __get_cpu_var(idt_desc).address;
	end = start + __get_cpu_var(idt_desc).size + 1;

	xen_mc_flush();

	native_write_idt_entry(dt, entrynum, g);

	if (p >= start && (p + 8) <= end) {
		struct trap_info info[2];

		info[1].address = 0;

		if (cvt_gate_to_trap(entrynum, g, &info[0]))
			if (HYPERVISOR_set_trap_table(info))
				BUG();
	}

	preempt_enable();
}

static void xen_convert_trap_info(const struct desc_ptr *desc,
				  struct trap_info *traps)
{
	unsigned in, out, count;

	count = (desc->size+1) / sizeof(gate_desc);
	BUG_ON(count > 256);

	for (in = out = 0; in < count; in++) {
		gate_desc *entry = (gate_desc*)(desc->address) + in;

		if (cvt_gate_to_trap(in, entry, &traps[out]))
			out++;
	}
	traps[out].address = 0;
}

void xen_copy_trap_info(struct trap_info *traps)
{
	const struct desc_ptr *desc = &__get_cpu_var(idt_desc);

	xen_convert_trap_info(desc, traps);
}

/* Load a new IDT into Xen.  In principle this can be per-CPU, so we
   hold a spinlock to protect the static traps[] array (static because
   it avoids allocation, and saves stack space). */
static void xen_load_idt(const struct desc_ptr *desc)
{
	static DEFINE_SPINLOCK(lock);
	static struct trap_info traps[257];

	spin_lock(&lock);

	__get_cpu_var(idt_desc) = *desc;

	xen_convert_trap_info(desc, traps);

	xen_mc_flush();
	if (HYPERVISOR_set_trap_table(traps))
		BUG();

	spin_unlock(&lock);
}

/* Write a GDT descriptor entry.  Ignore LDT descriptors, since
   they're handled differently. */
static void xen_write_gdt_entry(struct desc_struct *dt, int entry,
				const void *desc, int type)
{
	preempt_disable();

	switch (type) {
	case DESC_LDT:
	case DESC_TSS:
		/* ignore */
		break;

	default: {
		xmaddr_t maddr = virt_to_machine(&dt[entry]);

		xen_mc_flush();
		if (HYPERVISOR_update_descriptor(maddr.maddr, *(u64 *)desc))
			BUG();
	}

	}

	preempt_enable();
}

static void xen_load_sp0(struct tss_struct *tss,
			 struct thread_struct *thread)
{
	struct multicall_space mcs = xen_mc_entry(0);
	MULTI_stack_switch(mcs.mc, __KERNEL_DS, thread->sp0);
	xen_mc_issue(PARAVIRT_LAZY_CPU);
}

static void xen_set_iopl_mask(unsigned mask)
{
	struct physdev_set_iopl set_iopl;

	/* Force the change at ring 0. */
	set_iopl.iopl = (mask == 0) ? 1 : (mask >> 12) & 3;
	HYPERVISOR_physdev_op(PHYSDEVOP_set_iopl, &set_iopl);
}

static void xen_io_delay(void)
{
}

#ifdef CONFIG_X86_LOCAL_APIC
static u32 xen_apic_read(u32 reg)
{
	return 0;
}

static void xen_apic_write(u32 reg, u32 val)
{
	/* Warn to see if there's any stray references */
	WARN_ON(1);
}

static u64 xen_apic_icr_read(void)
{
	return 0;
}

static void xen_apic_icr_write(u32 low, u32 id)
{
	/* Warn to see if there's any stray references */
	WARN_ON(1);
}

static void xen_apic_wait_icr_idle(void)
{
        return;
}

static u32 xen_safe_apic_wait_icr_idle(void)
{
        return 0;
}

static struct apic_ops xen_basic_apic_ops = {
	.read = xen_apic_read,
	.write = xen_apic_write,
	.icr_read = xen_apic_icr_read,
	.icr_write = xen_apic_icr_write,
	.wait_icr_idle = xen_apic_wait_icr_idle,
	.safe_wait_icr_idle = xen_safe_apic_wait_icr_idle,
};

#endif

static void xen_flush_tlb(void)
{
	struct mmuext_op *op;
	struct multicall_space mcs;

	preempt_disable();

	mcs = xen_mc_entry(sizeof(*op));

	op = mcs.args;
	op->cmd = MMUEXT_TLB_FLUSH_LOCAL;
	MULTI_mmuext_op(mcs.mc, op, 1, NULL, DOMID_SELF);

	xen_mc_issue(PARAVIRT_LAZY_MMU);

	preempt_enable();
}

static void xen_flush_tlb_single(unsigned long addr)
{
	struct mmuext_op *op;
	struct multicall_space mcs;

	preempt_disable();

	mcs = xen_mc_entry(sizeof(*op));
	op = mcs.args;
	op->cmd = MMUEXT_INVLPG_LOCAL;
	op->arg1.linear_addr = addr & PAGE_MASK;
	MULTI_mmuext_op(mcs.mc, op, 1, NULL, DOMID_SELF);

	xen_mc_issue(PARAVIRT_LAZY_MMU);

	preempt_enable();
}

static void xen_flush_tlb_others(const cpumask_t *cpus, struct mm_struct *mm,
				 unsigned long va)
{
	struct {
		struct mmuext_op op;
		cpumask_t mask;
	} *args;
	cpumask_t cpumask = *cpus;
	struct multicall_space mcs;

	/*
	 * A couple of (to be removed) sanity checks:
	 *
	 * - current CPU must not be in mask
	 * - mask must exist :)
	 */
	BUG_ON(cpus_empty(cpumask));
	BUG_ON(cpu_isset(smp_processor_id(), cpumask));
	BUG_ON(!mm);

	/* If a CPU which we ran on has gone down, OK. */
	cpus_and(cpumask, cpumask, cpu_online_map);
	if (cpus_empty(cpumask))
		return;

	mcs = xen_mc_entry(sizeof(*args));
	args = mcs.args;
	args->mask = cpumask;
	args->op.arg2.vcpumask = &args->mask;

	if (va == TLB_FLUSH_ALL) {
		args->op.cmd = MMUEXT_TLB_FLUSH_MULTI;
	} else {
		args->op.cmd = MMUEXT_INVLPG_MULTI;
		args->op.arg1.linear_addr = va;
	}

	MULTI_mmuext_op(mcs.mc, &args->op, 1, NULL, DOMID_SELF);

	xen_mc_issue(PARAVIRT_LAZY_MMU);
}

static void xen_clts(void)
{
	struct multicall_space mcs;

	mcs = xen_mc_entry(0);

	MULTI_fpu_taskswitch(mcs.mc, 0);

	xen_mc_issue(PARAVIRT_LAZY_CPU);
}

static void xen_write_cr0(unsigned long cr0)
{
	struct multicall_space mcs;

	/* Only pay attention to cr0.TS; everything else is
	   ignored. */
	mcs = xen_mc_entry(0);

	MULTI_fpu_taskswitch(mcs.mc, (cr0 & X86_CR0_TS) != 0);

	xen_mc_issue(PARAVIRT_LAZY_CPU);
}

static void xen_write_cr2(unsigned long cr2)
{
	x86_read_percpu(xen_vcpu)->arch.cr2 = cr2;
}

static unsigned long xen_read_cr2(void)
{
	return x86_read_percpu(xen_vcpu)->arch.cr2;
}

static unsigned long xen_read_cr2_direct(void)
{
	return x86_read_percpu(xen_vcpu_info.arch.cr2);
}

static void xen_write_cr4(unsigned long cr4)
{
	cr4 &= ~X86_CR4_PGE;
	cr4 &= ~X86_CR4_PSE;

	native_write_cr4(cr4);
}

static unsigned long xen_read_cr3(void)
{
	return x86_read_percpu(xen_cr3);
}

static void set_current_cr3(void *v)
{
	x86_write_percpu(xen_current_cr3, (unsigned long)v);
}

static void __xen_write_cr3(bool kernel, unsigned long cr3)
{
	struct mmuext_op *op;
	struct multicall_space mcs;
	unsigned long mfn;

	if (cr3)
		mfn = pfn_to_mfn(PFN_DOWN(cr3));
	else
		mfn = 0;

	WARN_ON(mfn == 0 && kernel);

	mcs = __xen_mc_entry(sizeof(*op));

	op = mcs.args;
	op->cmd = kernel ? MMUEXT_NEW_BASEPTR : MMUEXT_NEW_USER_BASEPTR;
	op->arg1.mfn = mfn;

	MULTI_mmuext_op(mcs.mc, op, 1, NULL, DOMID_SELF);

	if (kernel) {
		x86_write_percpu(xen_cr3, cr3);

		/* Update xen_current_cr3 once the batch has actually
		   been submitted. */
		xen_mc_callback(set_current_cr3, (void *)cr3);
	}
}

static void xen_write_cr3(unsigned long cr3)
{
	BUG_ON(preemptible());

	xen_mc_batch();  /* disables interrupts */

	/* Update while interrupts are disabled, so its atomic with
	   respect to ipis */
	x86_write_percpu(xen_cr3, cr3);

	__xen_write_cr3(true, cr3);

#ifdef CONFIG_X86_64
	{
		pgd_t *user_pgd = xen_get_user_pgd(__va(cr3));
		if (user_pgd)
			__xen_write_cr3(false, __pa(user_pgd));
		else
			__xen_write_cr3(false, 0);
	}
#endif

	xen_mc_issue(PARAVIRT_LAZY_CPU);  /* interrupts restored */
}

static int xen_write_msr_safe(unsigned int msr, unsigned low, unsigned high)
{
	int ret;

	ret = 0;

	switch(msr) {
#ifdef CONFIG_X86_64
		unsigned which;
		u64 base;

	case MSR_FS_BASE:		which = SEGBASE_FS; goto set;
	case MSR_KERNEL_GS_BASE:	which = SEGBASE_GS_USER; goto set;
	case MSR_GS_BASE:		which = SEGBASE_GS_KERNEL; goto set;

	set:
		base = ((u64)high << 32) | low;
		if (HYPERVISOR_set_segment_base(which, base) != 0)
			ret = -EFAULT;
		break;
#endif

	case MSR_STAR:
	case MSR_CSTAR:
	case MSR_LSTAR:
	case MSR_SYSCALL_MASK:
	case MSR_IA32_SYSENTER_CS:
	case MSR_IA32_SYSENTER_ESP:
	case MSR_IA32_SYSENTER_EIP:
		/* Fast syscall setup is all done in hypercalls, so
		   these are all ignored.  Stub them out here to stop
		   Xen console noise. */
		break;

	default:
		ret = native_write_msr_safe(msr, low, high);
	}

	return ret;
}

/* Early in boot, while setting up the initial pagetable, assume
   everything is pinned. */
static __init void xen_alloc_pte_init(struct mm_struct *mm, unsigned long pfn)
{
#ifdef CONFIG_FLATMEM
	BUG_ON(mem_map);	/* should only be used early */
#endif
	make_lowmem_page_readonly(__va(PFN_PHYS(pfn)));
}

/* Early release_pte assumes that all pts are pinned, since there's
   only init_mm and anything attached to that is pinned. */
static void xen_release_pte_init(unsigned long pfn)
{
	make_lowmem_page_readwrite(__va(PFN_PHYS(pfn)));
}

static void pin_pagetable_pfn(unsigned cmd, unsigned long pfn)
{
	struct mmuext_op op;
	op.cmd = cmd;
	op.arg1.mfn = pfn_to_mfn(pfn);
	if (HYPERVISOR_mmuext_op(&op, 1, NULL, DOMID_SELF))
		BUG();
}

/* This needs to make sure the new pte page is pinned iff its being
   attached to a pinned pagetable. */
static void xen_alloc_ptpage(struct mm_struct *mm, unsigned long pfn, unsigned level)
{
	struct page *page = pfn_to_page(pfn);

	if (PagePinned(virt_to_page(mm->pgd))) {
		SetPagePinned(page);

		if (!PageHighMem(page)) {
			make_lowmem_page_readonly(__va(PFN_PHYS((unsigned long)pfn)));
			if (level == PT_PTE && USE_SPLIT_PTLOCKS)
				pin_pagetable_pfn(MMUEXT_PIN_L1_TABLE, pfn);
		} else
			/* make sure there are no stray mappings of
			   this page */
			kmap_flush_unused();
	}
}

static void xen_alloc_pte(struct mm_struct *mm, unsigned long pfn)
{
	xen_alloc_ptpage(mm, pfn, PT_PTE);
}

static void xen_alloc_pmd(struct mm_struct *mm, unsigned long pfn)
{
	xen_alloc_ptpage(mm, pfn, PT_PMD);
}

static int xen_pgd_alloc(struct mm_struct *mm)
{
	pgd_t *pgd = mm->pgd;
	int ret = 0;

	BUG_ON(PagePinned(virt_to_page(pgd)));

#ifdef CONFIG_X86_64
	{
		struct page *page = virt_to_page(pgd);
		pgd_t *user_pgd;

		BUG_ON(page->private != 0);

		ret = -ENOMEM;

		user_pgd = (pgd_t *)__get_free_page(GFP_KERNEL | __GFP_ZERO);
		page->private = (unsigned long)user_pgd;

		if (user_pgd != NULL) {
			user_pgd[pgd_index(VSYSCALL_START)] =
				__pgd(__pa(level3_user_vsyscall) | _PAGE_TABLE);
			ret = 0;
		}

		BUG_ON(PagePinned(virt_to_page(xen_get_user_pgd(pgd))));
	}
#endif

	return ret;
}

static void xen_pgd_free(struct mm_struct *mm, pgd_t *pgd)
{
#ifdef CONFIG_X86_64
	pgd_t *user_pgd = xen_get_user_pgd(pgd);

	if (user_pgd)
		free_page((unsigned long)user_pgd);
#endif
}

/* This should never happen until we're OK to use struct page */
static void xen_release_ptpage(unsigned long pfn, unsigned level)
{
	struct page *page = pfn_to_page(pfn);

	if (PagePinned(page)) {
		if (!PageHighMem(page)) {
			if (level == PT_PTE && USE_SPLIT_PTLOCKS)
				pin_pagetable_pfn(MMUEXT_UNPIN_TABLE, pfn);
			make_lowmem_page_readwrite(__va(PFN_PHYS(pfn)));
		}
		ClearPagePinned(page);
	}
}

static void xen_release_pte(unsigned long pfn)
{
	xen_release_ptpage(pfn, PT_PTE);
}

static void xen_release_pmd(unsigned long pfn)
{
	xen_release_ptpage(pfn, PT_PMD);
}

#if PAGETABLE_LEVELS == 4
static void xen_alloc_pud(struct mm_struct *mm, unsigned long pfn)
{
	xen_alloc_ptpage(mm, pfn, PT_PUD);
}

static void xen_release_pud(unsigned long pfn)
{
	xen_release_ptpage(pfn, PT_PUD);
}
#endif

#ifdef CONFIG_HIGHPTE
static void *xen_kmap_atomic_pte(struct page *page, enum km_type type)
{
	pgprot_t prot = PAGE_KERNEL;

	if (PagePinned(page))
		prot = PAGE_KERNEL_RO;

	if (0 && PageHighMem(page))
		printk("mapping highpte %lx type %d prot %s\n",
		       page_to_pfn(page), type,
		       (unsigned long)pgprot_val(prot) & _PAGE_RW ? "WRITE" : "READ");

	return kmap_atomic_prot(page, type, prot);
}
#endif

static __init pte_t mask_rw_pte(pte_t *ptep, pte_t pte)
{
	/* If there's an existing pte, then don't allow _PAGE_RW to be set */
	if (pte_val_ma(*ptep) & _PAGE_PRESENT)
		pte = __pte_ma(((pte_val_ma(*ptep) & _PAGE_RW) | ~_PAGE_RW) &
			       pte_val_ma(pte));

	return pte;
}

/* Init-time set_pte while constructing initial pagetables, which
   doesn't allow RO pagetable pages to be remapped RW */
static __init void xen_set_pte_init(pte_t *ptep, pte_t pte)
{
	pte = mask_rw_pte(ptep, pte);

	xen_set_pte(ptep, pte);
}

static __init void xen_pagetable_setup_start(pgd_t *base)
{
}

void xen_setup_shared_info(void)
{
	if (!xen_feature(XENFEAT_auto_translated_physmap)) {
		set_fixmap(FIX_PARAVIRT_BOOTMAP,
			   xen_start_info->shared_info);

		HYPERVISOR_shared_info =
			(struct shared_info *)fix_to_virt(FIX_PARAVIRT_BOOTMAP);
	} else
		HYPERVISOR_shared_info =
			(struct shared_info *)__va(xen_start_info->shared_info);

#ifndef CONFIG_SMP
	/* In UP this is as good a place as any to set up shared info */
	xen_setup_vcpu_info_placement();
#endif

	xen_setup_mfn_list_list();
}

static __init void xen_pagetable_setup_done(pgd_t *base)
{
	xen_setup_shared_info();
}

static __init void xen_post_allocator_init(void)
{
	pv_mmu_ops.set_pte = xen_set_pte;
	pv_mmu_ops.set_pmd = xen_set_pmd;
	pv_mmu_ops.set_pud = xen_set_pud;
#if PAGETABLE_LEVELS == 4
	pv_mmu_ops.set_pgd = xen_set_pgd;
#endif

	/* This will work as long as patching hasn't happened yet
	   (which it hasn't) */
	pv_mmu_ops.alloc_pte = xen_alloc_pte;
	pv_mmu_ops.alloc_pmd = xen_alloc_pmd;
	pv_mmu_ops.release_pte = xen_release_pte;
	pv_mmu_ops.release_pmd = xen_release_pmd;
#if PAGETABLE_LEVELS == 4
	pv_mmu_ops.alloc_pud = xen_alloc_pud;
	pv_mmu_ops.release_pud = xen_release_pud;
#endif

#ifdef CONFIG_X86_64
	SetPagePinned(virt_to_page(level3_user_vsyscall));
#endif
	xen_mark_init_mm_pinned();
}

/* This is called once we have the cpu_possible_map */
void xen_setup_vcpu_info_placement(void)
{
	int cpu;

	for_each_possible_cpu(cpu)
		xen_vcpu_setup(cpu);

	/* xen_vcpu_setup managed to place the vcpu_info within the
	   percpu area for all cpus, so make use of it */
#ifdef CONFIG_X86_32
	if (have_vcpu_info_placement) {
		printk(KERN_INFO "Xen: using vcpu_info placement\n");

		pv_irq_ops.save_fl = xen_save_fl_direct;
		pv_irq_ops.restore_fl = xen_restore_fl_direct;
		pv_irq_ops.irq_disable = xen_irq_disable_direct;
		pv_irq_ops.irq_enable = xen_irq_enable_direct;
		pv_mmu_ops.read_cr2 = xen_read_cr2_direct;
	}
#endif
}

static unsigned xen_patch(u8 type, u16 clobbers, void *insnbuf,
			  unsigned long addr, unsigned len)
{
	char *start, *end, *reloc;
	unsigned ret;

	start = end = reloc = NULL;

#define SITE(op, x)							\
	case PARAVIRT_PATCH(op.x):					\
	if (have_vcpu_info_placement) {					\
		start = (char *)xen_##x##_direct;			\
		end = xen_##x##_direct_end;				\
		reloc = xen_##x##_direct_reloc;				\
	}								\
	goto patch_site

	switch (type) {
#ifdef CONFIG_X86_32
		SITE(pv_irq_ops, irq_enable);
		SITE(pv_irq_ops, irq_disable);
		SITE(pv_irq_ops, save_fl);
		SITE(pv_irq_ops, restore_fl);
#endif /* CONFIG_X86_32 */
#undef SITE

	patch_site:
		if (start == NULL || (end-start) > len)
			goto default_patch;

		ret = paravirt_patch_insns(insnbuf, len, start, end);

		/* Note: because reloc is assigned from something that
		   appears to be an array, gcc assumes it's non-null,
		   but doesn't know its relationship with start and
		   end. */
		if (reloc > start && reloc < end) {
			int reloc_off = reloc - start;
			long *relocp = (long *)(insnbuf + reloc_off);
			long delta = start - (char *)addr;

			*relocp += delta;
		}
		break;

	default_patch:
	default:
		ret = paravirt_patch_default(type, clobbers, insnbuf,
					     addr, len);
		break;
	}

	return ret;
}

static void xen_set_fixmap(unsigned idx, unsigned long phys, pgprot_t prot)
{
	pte_t pte;

	phys >>= PAGE_SHIFT;

	switch (idx) {
	case FIX_BTMAP_END ... FIX_BTMAP_BEGIN:
#ifdef CONFIG_X86_F00F_BUG
	case FIX_F00F_IDT:
#endif
#ifdef CONFIG_X86_32
	case FIX_WP_TEST:
	case FIX_VDSO:
# ifdef CONFIG_HIGHMEM
	case FIX_KMAP_BEGIN ... FIX_KMAP_END:
# endif
#else
	case VSYSCALL_LAST_PAGE ... VSYSCALL_FIRST_PAGE:
#endif
#ifdef CONFIG_X86_LOCAL_APIC
	case FIX_APIC_BASE:	/* maps dummy local APIC */
#endif
		pte = pfn_pte(phys, prot);
		break;

	default:
		pte = mfn_pte(phys, prot);
		break;
	}

	__native_set_fixmap(idx, pte);

#ifdef CONFIG_X86_64
	/* Replicate changes to map the vsyscall page into the user
	   pagetable vsyscall mapping. */
	if (idx >= VSYSCALL_LAST_PAGE && idx <= VSYSCALL_FIRST_PAGE) {
		unsigned long vaddr = __fix_to_virt(idx);
		set_pte_vaddr_pud(level3_user_vsyscall, vaddr, pte);
	}
#endif
}

static const struct pv_info xen_info __initdata = {
	.paravirt_enabled = 1,
	.shared_kernel_pmd = 0,

	.name = "Xen",
};

static const struct pv_init_ops xen_init_ops __initdata = {
	.patch = xen_patch,

	.banner = xen_banner,
	.memory_setup = xen_memory_setup,
	.arch_setup = xen_arch_setup,
	.post_allocator_init = xen_post_allocator_init,
};

static const struct pv_time_ops xen_time_ops __initdata = {
	.time_init = xen_time_init,

	.set_wallclock = xen_set_wallclock,
	.get_wallclock = xen_get_wallclock,
	.get_tsc_khz = xen_tsc_khz,
	.sched_clock = xen_sched_clock,
};

static const struct pv_cpu_ops xen_cpu_ops __initdata = {
	.cpuid = xen_cpuid,

	.set_debugreg = xen_set_debugreg,
	.get_debugreg = xen_get_debugreg,

	.clts = xen_clts,

	.read_cr0 = native_read_cr0,
	.write_cr0 = xen_write_cr0,

	.read_cr4 = native_read_cr4,
	.read_cr4_safe = native_read_cr4_safe,
	.write_cr4 = xen_write_cr4,

	.wbinvd = native_wbinvd,

	.read_msr = native_read_msr_safe,
	.write_msr = xen_write_msr_safe,
	.read_tsc = native_read_tsc,
	.read_pmc = native_read_pmc,

	.iret = xen_iret,
	.irq_enable_sysexit = xen_sysexit,
#ifdef CONFIG_X86_64
	.usergs_sysret32 = xen_sysret32,
	.usergs_sysret64 = xen_sysret64,
#endif

	.load_tr_desc = paravirt_nop,
	.set_ldt = xen_set_ldt,
	.load_gdt = xen_load_gdt,
	.load_idt = xen_load_idt,
	.load_tls = xen_load_tls,
#ifdef CONFIG_X86_64
	.load_gs_index = xen_load_gs_index,
#endif

	.alloc_ldt = xen_alloc_ldt,
	.free_ldt = xen_free_ldt,

	.store_gdt = native_store_gdt,
	.store_idt = native_store_idt,
	.store_tr = xen_store_tr,

	.write_ldt_entry = xen_write_ldt_entry,
	.write_gdt_entry = xen_write_gdt_entry,
	.write_idt_entry = xen_write_idt_entry,
	.load_sp0 = xen_load_sp0,

	.set_iopl_mask = xen_set_iopl_mask,
	.io_delay = xen_io_delay,

	/* Xen takes care of %gs when switching to usermode for us */
	.swapgs = paravirt_nop,

	.lazy_mode = {
		.enter = paravirt_enter_lazy_cpu,
		.leave = xen_leave_lazy,
	},
};

static const struct pv_apic_ops xen_apic_ops __initdata = {
#ifdef CONFIG_X86_LOCAL_APIC
	.setup_boot_clock = paravirt_nop,
	.setup_secondary_clock = paravirt_nop,
	.startup_ipi_hook = paravirt_nop,
#endif
};

static const struct pv_mmu_ops xen_mmu_ops __initdata = {
	.pagetable_setup_start = xen_pagetable_setup_start,
	.pagetable_setup_done = xen_pagetable_setup_done,

	.read_cr2 = xen_read_cr2,
	.write_cr2 = xen_write_cr2,

	.read_cr3 = xen_read_cr3,
	.write_cr3 = xen_write_cr3,

	.flush_tlb_user = xen_flush_tlb,
	.flush_tlb_kernel = xen_flush_tlb,
	.flush_tlb_single = xen_flush_tlb_single,
	.flush_tlb_others = xen_flush_tlb_others,

	.pte_update = paravirt_nop,
	.pte_update_defer = paravirt_nop,

	.pgd_alloc = xen_pgd_alloc,
	.pgd_free = xen_pgd_free,

	.alloc_pte = xen_alloc_pte_init,
	.release_pte = xen_release_pte_init,
	.alloc_pmd = xen_alloc_pte_init,
	.alloc_pmd_clone = paravirt_nop,
	.release_pmd = xen_release_pte_init,

#ifdef CONFIG_HIGHPTE
	.kmap_atomic_pte = xen_kmap_atomic_pte,
#endif

#ifdef CONFIG_X86_64
	.set_pte = xen_set_pte,
#else
	.set_pte = xen_set_pte_init,
#endif
	.set_pte_at = xen_set_pte_at,
	.set_pmd = xen_set_pmd_hyper,

	.ptep_modify_prot_start = __ptep_modify_prot_start,
	.ptep_modify_prot_commit = __ptep_modify_prot_commit,

	.pte_val = xen_pte_val,
	.pte_flags = native_pte_flags,
	.pgd_val = xen_pgd_val,

	.make_pte = xen_make_pte,
	.make_pgd = xen_make_pgd,

#ifdef CONFIG_X86_PAE
	.set_pte_atomic = xen_set_pte_atomic,
	.set_pte_present = xen_set_pte_at,
	.pte_clear = xen_pte_clear,
	.pmd_clear = xen_pmd_clear,
#endif	/* CONFIG_X86_PAE */
	.set_pud = xen_set_pud_hyper,

	.make_pmd = xen_make_pmd,
	.pmd_val = xen_pmd_val,

#if PAGETABLE_LEVELS == 4
	.pud_val = xen_pud_val,
	.make_pud = xen_make_pud,
	.set_pgd = xen_set_pgd_hyper,

	.alloc_pud = xen_alloc_pte_init,
	.release_pud = xen_release_pte_init,
#endif	/* PAGETABLE_LEVELS == 4 */

	.activate_mm = xen_activate_mm,
	.dup_mmap = xen_dup_mmap,
	.exit_mmap = xen_exit_mmap,

	.lazy_mode = {
		.enter = paravirt_enter_lazy_mmu,
		.leave = xen_leave_lazy,
	},

	.set_fixmap = xen_set_fixmap,
};

static void xen_reboot(int reason)
{
	struct sched_shutdown r = { .reason = reason };

#ifdef CONFIG_SMP
	smp_send_stop();
#endif

	if (HYPERVISOR_sched_op(SCHEDOP_shutdown, &r))
		BUG();
}

static void xen_restart(char *msg)
{
	xen_reboot(SHUTDOWN_reboot);
}

static void xen_emergency_restart(void)
{
	xen_reboot(SHUTDOWN_reboot);
}

static void xen_machine_halt(void)
{
	xen_reboot(SHUTDOWN_poweroff);
}

static void xen_crash_shutdown(struct pt_regs *regs)
{
	xen_reboot(SHUTDOWN_crash);
}

static const struct machine_ops __initdata xen_machine_ops = {
	.restart = xen_restart,
	.halt = xen_machine_halt,
	.power_off = xen_machine_halt,
	.shutdown = xen_machine_halt,
	.crash_shutdown = xen_crash_shutdown,
	.emergency_restart = xen_emergency_restart,
};


static void __init xen_reserve_top(void)
{
#ifdef CONFIG_X86_32
	unsigned long top = HYPERVISOR_VIRT_START;
	struct xen_platform_parameters pp;

	if (HYPERVISOR_xen_version(XENVER_platform_parameters, &pp) == 0)
		top = pp.virt_start;

	reserve_top_address(-top + 2 * PAGE_SIZE);
#endif	/* CONFIG_X86_32 */
}

/*
 * Like __va(), but returns address in the kernel mapping (which is
 * all we have until the physical memory mapping has been set up.
 */
static void *__ka(phys_addr_t paddr)
{
#ifdef CONFIG_X86_64
	return (void *)(paddr + __START_KERNEL_map);
#else
	return __va(paddr);
#endif
}

/* Convert a machine address to physical address */
static unsigned long m2p(phys_addr_t maddr)
{
	phys_addr_t paddr;

	maddr &= PTE_PFN_MASK;
	paddr = mfn_to_pfn(maddr >> PAGE_SHIFT) << PAGE_SHIFT;

	return paddr;
}

/* Convert a machine address to kernel virtual */
static void *m2v(phys_addr_t maddr)
{
	return __ka(m2p(maddr));
}

#ifdef CONFIG_X86_64
static void walk(pgd_t *pgd, unsigned long addr)
{
	unsigned l4idx = pgd_index(addr);
	unsigned l3idx = pud_index(addr);
	unsigned l2idx = pmd_index(addr);
	unsigned l1idx = pte_index(addr);
	pgd_t l4;
	pud_t l3;
	pmd_t l2;
	pte_t l1;

	xen_raw_printk("walk %p, %lx -> %d %d %d %d\n",
		       pgd, addr, l4idx, l3idx, l2idx, l1idx);

	l4 = pgd[l4idx];
	xen_raw_printk("  l4: %016lx\n", l4.pgd);
	xen_raw_printk("      %016lx\n", pgd_val(l4));

	l3 = ((pud_t *)(m2v(l4.pgd)))[l3idx];
	xen_raw_printk("  l3: %016lx\n", l3.pud);
	xen_raw_printk("      %016lx\n", pud_val(l3));

	l2 = ((pmd_t *)(m2v(l3.pud)))[l2idx];
	xen_raw_printk("  l2: %016lx\n", l2.pmd);
	xen_raw_printk("      %016lx\n", pmd_val(l2));

	l1 = ((pte_t *)(m2v(l2.pmd)))[l1idx];
	xen_raw_printk("  l1: %016lx\n", l1.pte);
	xen_raw_printk("      %016lx\n", pte_val(l1));
}
#endif

static void set_page_prot(void *addr, pgprot_t prot)
{
	unsigned long pfn = __pa(addr) >> PAGE_SHIFT;
	pte_t pte = pfn_pte(pfn, prot);

	xen_raw_printk("addr=%p pfn=%lx mfn=%lx prot=%016llx pte=%016llx\n",
		       addr, pfn, get_phys_to_machine(pfn),
		       pgprot_val(prot), pte.pte);

	if (HYPERVISOR_update_va_mapping((unsigned long)addr, pte, 0))
		BUG();
}

static __init void xen_map_identity_early(pmd_t *pmd, unsigned long max_pfn)
{
	unsigned pmdidx, pteidx;
	unsigned ident_pte;
	unsigned long pfn;

	ident_pte = 0;
	pfn = 0;
	for(pmdidx = 0; pmdidx < PTRS_PER_PMD && pfn < max_pfn; pmdidx++) {
		pte_t *pte_page;

		/* Reuse or allocate a page of ptes */
		if (pmd_present(pmd[pmdidx]))
			pte_page = m2v(pmd[pmdidx].pmd);
		else {
			/* Check for free pte pages */
			if (ident_pte == ARRAY_SIZE(level1_ident_pgt))
				break;

			pte_page = &level1_ident_pgt[ident_pte];
			ident_pte += PTRS_PER_PTE;

			pmd[pmdidx] = __pmd(__pa(pte_page) | _PAGE_TABLE);
		}

		/* Install mappings */
		for(pteidx = 0; pteidx < PTRS_PER_PTE; pteidx++, pfn++) {
			pte_t pte;

			if (pfn > max_pfn_mapped)
				max_pfn_mapped = pfn;

			if (!pte_none(pte_page[pteidx]))
				continue;

			pte = pfn_pte(pfn, PAGE_KERNEL_EXEC);
			pte_page[pteidx] = pte;
		}
	}

	for(pteidx = 0; pteidx < ident_pte; pteidx += PTRS_PER_PTE)
		set_page_prot(&level1_ident_pgt[pteidx], PAGE_KERNEL_RO);

	set_page_prot(pmd, PAGE_KERNEL_RO);
}

#ifdef CONFIG_X86_64
static void convert_pfn_mfn(void *v)
{
	pte_t *pte = v;
	int i;

	/* All levels are converted the same way, so just treat them
	   as ptes. */
	for(i = 0; i < PTRS_PER_PTE; i++)
		pte[i] = xen_make_pte(pte[i].pte);
}

/*
 * Set up the inital kernel pagetable.
 *
 * We can construct this by grafting the Xen provided pagetable into
 * head_64.S's preconstructed pagetables.  We copy the Xen L2's into
 * level2_ident_pgt, level2_kernel_pgt and level2_fixmap_pgt.  This
 * means that only the kernel has a physical mapping to start with -
 * but that's enough to get __va working.  We need to fill in the rest
 * of the physical mapping once some sort of allocator has been set
 * up.
 */
static __init pgd_t *xen_setup_kernel_pagetable(pgd_t *pgd, unsigned long max_pfn)
{
	pud_t *l3;
	pmd_t *l2;

	/* Zap identity mapping */
	init_level4_pgt[0] = __pgd(0);

	/* Pre-constructed entries are in pfn, so convert to mfn */
	convert_pfn_mfn(init_level4_pgt);
	convert_pfn_mfn(level3_ident_pgt);
	convert_pfn_mfn(level3_kernel_pgt);

	l3 = m2v(pgd[pgd_index(__START_KERNEL_map)].pgd);
	l2 = m2v(l3[pud_index(__START_KERNEL_map)].pud);

	memcpy(level2_ident_pgt, l2, sizeof(pmd_t) * PTRS_PER_PMD);
	memcpy(level2_kernel_pgt, l2, sizeof(pmd_t) * PTRS_PER_PMD);

	l3 = m2v(pgd[pgd_index(__START_KERNEL_map + PMD_SIZE)].pgd);
	l2 = m2v(l3[pud_index(__START_KERNEL_map + PMD_SIZE)].pud);
	memcpy(level2_fixmap_pgt, l2, sizeof(pmd_t) * PTRS_PER_PMD);

	/* Set up identity map */
	xen_map_identity_early(level2_ident_pgt, max_pfn);

	/* Make pagetable pieces RO */
	set_page_prot(init_level4_pgt, PAGE_KERNEL_RO);
	set_page_prot(level3_ident_pgt, PAGE_KERNEL_RO);
	set_page_prot(level3_kernel_pgt, PAGE_KERNEL_RO);
	set_page_prot(level3_user_vsyscall, PAGE_KERNEL_RO);
	set_page_prot(level2_kernel_pgt, PAGE_KERNEL_RO);
	set_page_prot(level2_fixmap_pgt, PAGE_KERNEL_RO);

	/* Pin down new L4 */
	pin_pagetable_pfn(MMUEXT_PIN_L4_TABLE,
			  PFN_DOWN(__pa_symbol(init_level4_pgt)));

	/* Unpin Xen-provided one */
	pin_pagetable_pfn(MMUEXT_UNPIN_TABLE, PFN_DOWN(__pa(pgd)));

	/* Switch over */
	pgd = init_level4_pgt;

	/*
	 * At this stage there can be no user pgd, and no page
	 * structure to attach it to, so make sure we just set kernel
	 * pgd.
	 */
	xen_mc_batch();
	__xen_write_cr3(true, __pa(pgd));
	xen_mc_issue(PARAVIRT_LAZY_CPU);

	reserve_early(__pa(xen_start_info->pt_base),
		      __pa(xen_start_info->pt_base +
			   xen_start_info->nr_pt_frames * PAGE_SIZE),
		      "XEN PAGETABLES");

	return pgd;
}
#else	/* !CONFIG_X86_64 */
static pmd_t level2_kernel_pgt[PTRS_PER_PMD] __page_aligned_bss;

static __init pgd_t *xen_setup_kernel_pagetable(pgd_t *pgd, unsigned long max_pfn)
{
	pmd_t *kernel_pmd;

	init_pg_tables_start = __pa(pgd);
	init_pg_tables_end = __pa(pgd) + xen_start_info->nr_pt_frames*PAGE_SIZE;
	max_pfn_mapped = PFN_DOWN(init_pg_tables_end + 512*1024);

	kernel_pmd = m2v(pgd[KERNEL_PGD_BOUNDARY].pgd);
	memcpy(level2_kernel_pgt, kernel_pmd, sizeof(pmd_t) * PTRS_PER_PMD);

	xen_map_identity_early(level2_kernel_pgt, max_pfn);

	memcpy(swapper_pg_dir, pgd, sizeof(pgd_t) * PTRS_PER_PGD);
	set_pgd(&swapper_pg_dir[KERNEL_PGD_BOUNDARY],
			__pgd(__pa(level2_kernel_pgt) | _PAGE_PRESENT));

	set_page_prot(level2_kernel_pgt, PAGE_KERNEL_RO);
	set_page_prot(swapper_pg_dir, PAGE_KERNEL_RO);
	set_page_prot(empty_zero_page, PAGE_KERNEL_RO);

	pin_pagetable_pfn(MMUEXT_UNPIN_TABLE, PFN_DOWN(__pa(pgd)));

	xen_write_cr3(__pa(swapper_pg_dir));

	pin_pagetable_pfn(MMUEXT_PIN_L3_TABLE, PFN_DOWN(__pa(swapper_pg_dir)));

	return swapper_pg_dir;
}
#endif	/* CONFIG_X86_64 */

/* First C function to be called on Xen boot */
asmlinkage void __init xen_start_kernel(void)
{
	pgd_t *pgd;

	if (!xen_start_info)
		return;

	xen_domain_type = XEN_PV_DOMAIN;

	BUG_ON(memcmp(xen_start_info->magic, "xen-3", 5) != 0);

	xen_setup_features();

	/* Install Xen paravirt ops */
	pv_info = xen_info;
	pv_init_ops = xen_init_ops;
	pv_time_ops = xen_time_ops;
	pv_cpu_ops = xen_cpu_ops;
	pv_apic_ops = xen_apic_ops;
	pv_mmu_ops = xen_mmu_ops;

<<<<<<< HEAD
=======
	xen_init_irq_ops();

>>>>>>> f29761b2
#ifdef CONFIG_X86_LOCAL_APIC
	/*
	 * set up the basic apic ops.
	 */
	apic_ops = &xen_basic_apic_ops;
#endif

	if (xen_feature(XENFEAT_mmu_pt_update_preserve_ad)) {
		pv_mmu_ops.ptep_modify_prot_start = xen_ptep_modify_prot_start;
		pv_mmu_ops.ptep_modify_prot_commit = xen_ptep_modify_prot_commit;
	}

	machine_ops = xen_machine_ops;

#ifdef CONFIG_X86_64
	/* Disable until direct per-cpu data access. */
	have_vcpu_info_placement = 0;
	x86_64_init_pda();
#endif

	xen_smp_init();

	/* Get mfn list */
	if (!xen_feature(XENFEAT_auto_translated_physmap))
		xen_build_dynamic_phys_to_machine();

	pgd = (pgd_t *)xen_start_info->pt_base;

	/* Prevent unwanted bits from being set in PTEs. */
	__supported_pte_mask &= ~_PAGE_GLOBAL;
	if (!xen_initial_domain())
		__supported_pte_mask &= ~(_PAGE_PWT | _PAGE_PCD);

	/* Don't do the full vcpu_info placement stuff until we have a
	   possible map and a non-dummy shared_info. */
	per_cpu(xen_vcpu, 0) = &HYPERVISOR_shared_info->vcpu_info[0];

	xen_raw_console_write("mapping kernel into physical memory\n");
	pgd = xen_setup_kernel_pagetable(pgd, xen_start_info->nr_pages);

	init_mm.pgd = pgd;

	/* keep using Xen gdt for now; no urgent need to change it */

	pv_info.kernel_rpl = 1;
	if (xen_feature(XENFEAT_supervisor_mode_kernel))
		pv_info.kernel_rpl = 0;

	/* set the limit of our address space */
	xen_reserve_top();

#ifdef CONFIG_X86_32
	/* set up basic CPUID stuff */
	cpu_detect(&new_cpu_data);
	new_cpu_data.hard_math = 1;
	new_cpu_data.x86_capability[0] = cpuid_edx(1);
#endif

	/* Poke various useful things into boot_params */
	boot_params.hdr.type_of_loader = (9 << 4) | 0;
	boot_params.hdr.ramdisk_image = xen_start_info->mod_start
		? __pa(xen_start_info->mod_start) : 0;
	boot_params.hdr.ramdisk_size = xen_start_info->mod_len;
	boot_params.hdr.cmd_line_ptr = __pa(xen_start_info->cmd_line);

	if (!xen_initial_domain()) {
		add_preferred_console("xenboot", 0, NULL);
		add_preferred_console("tty", 0, NULL);
		add_preferred_console("hvc", 0, NULL);
	}

	xen_raw_console_write("about to get started...\n");

#if 0
	xen_raw_printk("&boot_params=%p __pa(&boot_params)=%lx __va(__pa(&boot_params))=%lx\n",
		       &boot_params, __pa_symbol(&boot_params),
		       __va(__pa_symbol(&boot_params)));

	walk(pgd, &boot_params);
	walk(pgd, __va(__pa(&boot_params)));
#endif

	/* Start the world */
#ifdef CONFIG_X86_32
	i386_start_kernel();
#else
	x86_64_start_reservations((char *)__pa_symbol(&boot_params));
#endif
}<|MERGE_RESOLUTION|>--- conflicted
+++ resolved
@@ -1660,11 +1660,8 @@
 	pv_apic_ops = xen_apic_ops;
 	pv_mmu_ops = xen_mmu_ops;
 
-<<<<<<< HEAD
-=======
 	xen_init_irq_ops();
 
->>>>>>> f29761b2
 #ifdef CONFIG_X86_LOCAL_APIC
 	/*
 	 * set up the basic apic ops.
