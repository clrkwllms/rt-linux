/*
 * Core of Xen paravirt_ops implementation.
 *
 * This file contains the xen_paravirt_ops structure itself, and the
 * implementations for:
 * - privileged instructions
 * - interrupt flags
 * - segment operations
 * - booting and setup
 *
 * Jeremy Fitzhardinge <jeremy@xensource.com>, XenSource Inc, 2007
 */

#include <linux/kernel.h>
#include <linux/init.h>
#include <linux/smp.h>
#include <linux/preempt.h>
#include <linux/hardirq.h>
#include <linux/percpu.h>
#include <linux/delay.h>
#include <linux/start_kernel.h>
#include <linux/sched.h>
#include <linux/bootmem.h>
#include <linux/module.h>
#include <linux/mm.h>
#include <linux/page-flags.h>
#include <linux/highmem.h>
#include <linux/console.h>

#include <xen/interface/xen.h>
#include <xen/interface/physdev.h>
#include <xen/interface/vcpu.h>
#include <xen/interface/sched.h>
#include <xen/features.h>
#include <xen/page.h>

#include <asm/paravirt.h>
#include <asm/page.h>
#include <asm/xen/hypercall.h>
#include <asm/xen/hypervisor.h>
#include <asm/fixmap.h>
#include <asm/processor.h>
#include <asm/setup.h>
#include <asm/desc.h>
#include <asm/pgtable.h>
#include <asm/tlbflush.h>
#include <asm/reboot.h>

#include "xen-ops.h"
#include "mmu.h"
#include "multicalls.h"

EXPORT_SYMBOL_GPL(hypercall_page);

DEFINE_PER_CPU(struct vcpu_info *, xen_vcpu);
DEFINE_PER_CPU(struct vcpu_info, xen_vcpu_info);

/*
 * Note about cr3 (pagetable base) values:
 *
 * xen_cr3 contains the current logical cr3 value; it contains the
 * last set cr3.  This may not be the current effective cr3, because
 * its update may be being lazily deferred.  However, a vcpu looking
 * at its own cr3 can use this value knowing that it everything will
 * be self-consistent.
 *
 * xen_current_cr3 contains the actual vcpu cr3; it is set once the
 * hypercall to set the vcpu cr3 is complete (so it may be a little
 * out of date, but it will never be set early).  If one vcpu is
 * looking at another vcpu's cr3 value, it should use this variable.
 */
DEFINE_PER_CPU(unsigned long, xen_cr3);	 /* cr3 stored as physaddr */
DEFINE_PER_CPU(unsigned long, xen_current_cr3);	 /* actual vcpu cr3 */

struct start_info *xen_start_info;
EXPORT_SYMBOL_GPL(xen_start_info);

struct shared_info xen_dummy_shared_info;

/*
 * Point at some empty memory to start with. We map the real shared_info
 * page as soon as fixmap is up and running.
 */
struct shared_info *HYPERVISOR_shared_info = (void *)&xen_dummy_shared_info;

/*
 * Flag to determine whether vcpu info placement is available on all
 * VCPUs.  We assume it is to start with, and then set it to zero on
 * the first failure.  This is because it can succeed on some VCPUs
 * and not others, since it can involve hypervisor memory allocation,
 * or because the guest failed to guarantee all the appropriate
 * constraints on all VCPUs (ie buffer can't cross a page boundary).
 *
 * Note that any particular CPU may be using a placed vcpu structure,
 * but we can only optimise if the all are.
 *
 * 0: not available, 1: available
 */
static int have_vcpu_info_placement = 1;

static void xen_vcpu_setup(int cpu)
{
	struct vcpu_register_vcpu_info info;
	int err;
	struct vcpu_info *vcpup;

	BUG_ON(HYPERVISOR_shared_info == &xen_dummy_shared_info);
	per_cpu(xen_vcpu, cpu) = &HYPERVISOR_shared_info->vcpu_info[cpu];

	if (!have_vcpu_info_placement)
		return;		/* already tested, not available */

	vcpup = &per_cpu(xen_vcpu_info, cpu);

	info.mfn = virt_to_mfn(vcpup);
	info.offset = offset_in_page(vcpup);

	printk(KERN_DEBUG "trying to map vcpu_info %d at %p, mfn %llx, offset %d\n",
	       cpu, vcpup, info.mfn, info.offset);

	/* Check to see if the hypervisor will put the vcpu_info
	   structure where we want it, which allows direct access via
	   a percpu-variable. */
	err = HYPERVISOR_vcpu_op(VCPUOP_register_vcpu_info, cpu, &info);

	if (err) {
		printk(KERN_DEBUG "register_vcpu_info failed: err=%d\n", err);
		have_vcpu_info_placement = 0;
	} else {
		/* This cpu is using the registered vcpu info, even if
		   later ones fail to. */
		per_cpu(xen_vcpu, cpu) = vcpup;

		printk(KERN_DEBUG "cpu %d using vcpu_info at %p\n",
		       cpu, vcpup);
	}
}

/*
 * On restore, set the vcpu placement up again.
 * If it fails, then we're in a bad state, since
 * we can't back out from using it...
 */
void xen_vcpu_restore(void)
{
	if (have_vcpu_info_placement) {
		int cpu;

		for_each_online_cpu(cpu) {
			bool other_cpu = (cpu != smp_processor_id());

			if (other_cpu &&
			    HYPERVISOR_vcpu_op(VCPUOP_down, cpu, NULL))
				BUG();

			xen_vcpu_setup(cpu);

			if (other_cpu &&
			    HYPERVISOR_vcpu_op(VCPUOP_up, cpu, NULL))
				BUG();
		}

		BUG_ON(!have_vcpu_info_placement);
	}
}

static void __init xen_banner(void)
{
	printk(KERN_INFO "Booting paravirtualized kernel on %s\n",
	       pv_info.name);
	printk(KERN_INFO "Hypervisor signature: %s\n", xen_start_info->magic);
}

static void xen_cpuid(unsigned int *ax, unsigned int *bx,
		      unsigned int *cx, unsigned int *dx)
{
	unsigned maskedx = ~0;

	/*
	 * Mask out inconvenient features, to try and disable as many
	 * unsupported kernel subsystems as possible.
	 */
	if (*ax == 1)
		maskedx = ~((1 << X86_FEATURE_APIC) |  /* disable APIC */
			    (1 << X86_FEATURE_ACPI) |  /* disable ACPI */
			    (1 << X86_FEATURE_MCE)  |  /* disable MCE */
			    (1 << X86_FEATURE_MCA)  |  /* disable MCA */
			    (1 << X86_FEATURE_ACC));   /* thermal monitoring */

	asm(XEN_EMULATE_PREFIX "cpuid"
		: "=a" (*ax),
		  "=b" (*bx),
		  "=c" (*cx),
		  "=d" (*dx)
		: "0" (*ax), "2" (*cx));
	*dx &= maskedx;
}

static void xen_set_debugreg(int reg, unsigned long val)
{
	HYPERVISOR_set_debugreg(reg, val);
}

static unsigned long xen_get_debugreg(int reg)
{
	return HYPERVISOR_get_debugreg(reg);
}

static unsigned long xen_save_fl(void)
{
	struct vcpu_info *vcpu;
	unsigned long flags;

	vcpu = x86_read_percpu(xen_vcpu);

	/* flag has opposite sense of mask */
	flags = !vcpu->evtchn_upcall_mask;

	/* convert to IF type flag
	   -0 -> 0x00000000
	   -1 -> 0xffffffff
	*/
	return (-flags) & X86_EFLAGS_IF;
}

static void xen_restore_fl(unsigned long flags)
{
	struct vcpu_info *vcpu;

	/* convert from IF type flag */
	flags = !(flags & X86_EFLAGS_IF);

	/* There's a one instruction preempt window here.  We need to
	   make sure we're don't switch CPUs between getting the vcpu
	   pointer and updating the mask. */
	preempt_disable();
	vcpu = x86_read_percpu(xen_vcpu);
	vcpu->evtchn_upcall_mask = flags;
	preempt_enable_no_resched();

	/* Doesn't matter if we get preempted here, because any
	   pending event will get dealt with anyway. */

	if (flags == 0) {
		preempt_check_resched();
		barrier(); /* unmask then check (avoid races) */
		if (unlikely(vcpu->evtchn_upcall_pending))
			force_evtchn_callback();
	}
}

static void xen_irq_disable(void)
{
	/* There's a one instruction preempt window here.  We need to
	   make sure we're don't switch CPUs between getting the vcpu
	   pointer and updating the mask. */
	preempt_disable();
	x86_read_percpu(xen_vcpu)->evtchn_upcall_mask = 1;
	preempt_enable_no_resched();
}

static void xen_irq_enable(void)
{
	struct vcpu_info *vcpu;

	/* We don't need to worry about being preempted here, since
	   either a) interrupts are disabled, so no preemption, or b)
	   the caller is confused and is trying to re-enable interrupts
	   on an indeterminate processor. */

	vcpu = x86_read_percpu(xen_vcpu);
	vcpu->evtchn_upcall_mask = 0;

	/* Doesn't matter if we get preempted here, because any
	   pending event will get dealt with anyway. */

	barrier(); /* unmask then check (avoid races) */
	if (unlikely(vcpu->evtchn_upcall_pending))
		force_evtchn_callback();
}

static void xen_safe_halt(void)
{
	/* Blocking includes an implicit local_irq_enable(). */
	if (HYPERVISOR_sched_op(SCHEDOP_block, NULL) != 0)
		BUG();
}

static void xen_halt(void)
{
	if (irqs_disabled())
		HYPERVISOR_vcpu_op(VCPUOP_down, smp_processor_id(), NULL);
	else
		xen_safe_halt();
}

static void xen_leave_lazy(void)
{
	paravirt_leave_lazy(paravirt_get_lazy_mode());
	xen_mc_flush();
}

static unsigned long xen_store_tr(void)
{
	return 0;
}

static void xen_set_ldt(const void *addr, unsigned entries)
{
	struct mmuext_op *op;
	struct multicall_space mcs = xen_mc_entry(sizeof(*op));

	op = mcs.args;
	op->cmd = MMUEXT_SET_LDT;
	op->arg1.linear_addr = (unsigned long)addr;
	op->arg2.nr_ents = entries;

	MULTI_mmuext_op(mcs.mc, op, 1, NULL, DOMID_SELF);

	xen_mc_issue(PARAVIRT_LAZY_CPU);
}

static void xen_load_gdt(const struct desc_ptr *dtr)
{
	unsigned long *frames;
	unsigned long va = dtr->address;
	unsigned int size = dtr->size + 1;
	unsigned pages = (size + PAGE_SIZE - 1) / PAGE_SIZE;
	int f;
	struct multicall_space mcs;

	/* A GDT can be up to 64k in size, which corresponds to 8192
	   8-byte entries, or 16 4k pages.. */

	BUG_ON(size > 65536);
	BUG_ON(va & ~PAGE_MASK);

	mcs = xen_mc_entry(sizeof(*frames) * pages);
	frames = mcs.args;

	for (f = 0; va < dtr->address + size; va += PAGE_SIZE, f++) {
		frames[f] = virt_to_mfn(va);
		make_lowmem_page_readonly((void *)va);
	}

	MULTI_set_gdt(mcs.mc, frames, size / sizeof(struct desc_struct));

	xen_mc_issue(PARAVIRT_LAZY_CPU);
}

static void load_TLS_descriptor(struct thread_struct *t,
				unsigned int cpu, unsigned int i)
{
	struct desc_struct *gdt = get_cpu_gdt_table(cpu);
	xmaddr_t maddr = virt_to_machine(&gdt[GDT_ENTRY_TLS_MIN+i]);
	struct multicall_space mc = __xen_mc_entry(0);

	MULTI_update_descriptor(mc.mc, maddr.maddr, t->tls_array[i]);
}

static void xen_load_tls(struct thread_struct *t, unsigned int cpu)
{
	xen_mc_batch();

	load_TLS_descriptor(t, cpu, 0);
	load_TLS_descriptor(t, cpu, 1);
	load_TLS_descriptor(t, cpu, 2);

	xen_mc_issue(PARAVIRT_LAZY_CPU);

	/*
	 * XXX sleazy hack: If we're being called in a lazy-cpu zone,
	 * it means we're in a context switch, and %gs has just been
	 * saved.  This means we can zero it out to prevent faults on
	 * exit from the hypervisor if the next process has no %gs.
	 * Either way, it has been saved, and the new value will get
	 * loaded properly.  This will go away as soon as Xen has been
	 * modified to not save/restore %gs for normal hypercalls.
	 */
	if (paravirt_get_lazy_mode() == PARAVIRT_LAZY_CPU)
		loadsegment(gs, 0);
}

static void xen_write_ldt_entry(struct desc_struct *dt, int entrynum,
				const void *ptr)
{
	unsigned long lp = (unsigned long)&dt[entrynum];
	xmaddr_t mach_lp = virt_to_machine(lp);
	u64 entry = *(u64 *)ptr;

	preempt_disable();

	xen_mc_flush();
	if (HYPERVISOR_update_descriptor(mach_lp.maddr, entry))
		BUG();

	preempt_enable();
}

static int cvt_gate_to_trap(int vector, u32 low, u32 high,
			    struct trap_info *info)
{
	u8 type, dpl;

	type = (high >> 8) & 0x1f;
	dpl = (high >> 13) & 3;

	if (type != 0xf && type != 0xe)
		return 0;

	info->vector = vector;
	info->address = (high & 0xffff0000) | (low & 0x0000ffff);
	info->cs = low >> 16;
	info->flags = dpl;
	/* interrupt gates clear IF */
	if (type == 0xe)
		info->flags |= 4;

	return 1;
}

/* Locations of each CPU's IDT */
static DEFINE_PER_CPU(struct desc_ptr, idt_desc);

/* Set an IDT entry.  If the entry is part of the current IDT, then
   also update Xen. */
static void xen_write_idt_entry(gate_desc *dt, int entrynum, const gate_desc *g)
{
	unsigned long p = (unsigned long)&dt[entrynum];
	unsigned long start, end;

	preempt_disable();

	start = __get_cpu_var(idt_desc).address;
	end = start + __get_cpu_var(idt_desc).size + 1;

	xen_mc_flush();

	native_write_idt_entry(dt, entrynum, g);

	if (p >= start && (p + 8) <= end) {
		struct trap_info info[2];
		u32 *desc = (u32 *)g;

		info[1].address = 0;

		if (cvt_gate_to_trap(entrynum, desc[0], desc[1], &info[0]))
			if (HYPERVISOR_set_trap_table(info))
				BUG();
	}

	preempt_enable();
}

static void xen_convert_trap_info(const struct desc_ptr *desc,
				  struct trap_info *traps)
{
	unsigned in, out, count;

	count = (desc->size+1) / 8;
	BUG_ON(count > 256);

	for (in = out = 0; in < count; in++) {
		const u32 *entry = (u32 *)(desc->address + in * 8);

		if (cvt_gate_to_trap(in, entry[0], entry[1], &traps[out]))
			out++;
	}
	traps[out].address = 0;
}

void xen_copy_trap_info(struct trap_info *traps)
{
	const struct desc_ptr *desc = &__get_cpu_var(idt_desc);

	xen_convert_trap_info(desc, traps);
}

/* Load a new IDT into Xen.  In principle this can be per-CPU, so we
   hold a spinlock to protect the static traps[] array (static because
   it avoids allocation, and saves stack space). */
static void xen_load_idt(const struct desc_ptr *desc)
{
	static DEFINE_SPINLOCK(lock);
	static struct trap_info traps[257];

	spin_lock(&lock);

	__get_cpu_var(idt_desc) = *desc;

	xen_convert_trap_info(desc, traps);

	xen_mc_flush();
	if (HYPERVISOR_set_trap_table(traps))
		BUG();

	spin_unlock(&lock);
}

/* Write a GDT descriptor entry.  Ignore LDT descriptors, since
   they're handled differently. */
static void xen_write_gdt_entry(struct desc_struct *dt, int entry,
				const void *desc, int type)
{
	preempt_disable();

	switch (type) {
	case DESC_LDT:
	case DESC_TSS:
		/* ignore */
		break;

	default: {
		xmaddr_t maddr = virt_to_machine(&dt[entry]);

		xen_mc_flush();
		if (HYPERVISOR_update_descriptor(maddr.maddr, *(u64 *)desc))
			BUG();
	}

	}

	preempt_enable();
}

static void xen_load_sp0(struct tss_struct *tss,
			  struct thread_struct *thread)
{
	struct multicall_space mcs = xen_mc_entry(0);
	MULTI_stack_switch(mcs.mc, __KERNEL_DS, thread->sp0);
	xen_mc_issue(PARAVIRT_LAZY_CPU);
}

static void xen_set_iopl_mask(unsigned mask)
{
	struct physdev_set_iopl set_iopl;

	/* Force the change at ring 0. */
	set_iopl.iopl = (mask == 0) ? 1 : (mask >> 12) & 3;
	HYPERVISOR_physdev_op(PHYSDEVOP_set_iopl, &set_iopl);
}

static void xen_io_delay(void)
{
}

#ifdef CONFIG_X86_LOCAL_APIC
static u32 xen_apic_read(unsigned long reg)
{
	return 0;
}

static void xen_apic_write(unsigned long reg, u32 val)
{
	/* Warn to see if there's any stray references */
	WARN_ON(1);
}
#endif

static void xen_flush_tlb(void)
{
	struct mmuext_op *op;
	struct multicall_space mcs;

	preempt_disable();

	mcs = xen_mc_entry(sizeof(*op));

	op = mcs.args;
	op->cmd = MMUEXT_TLB_FLUSH_LOCAL;
	MULTI_mmuext_op(mcs.mc, op, 1, NULL, DOMID_SELF);

	xen_mc_issue(PARAVIRT_LAZY_MMU);

	preempt_enable();
}

static void xen_flush_tlb_single(unsigned long addr)
{
	struct mmuext_op *op;
	struct multicall_space mcs;

	preempt_disable();

	mcs = xen_mc_entry(sizeof(*op));
	op = mcs.args;
	op->cmd = MMUEXT_INVLPG_LOCAL;
	op->arg1.linear_addr = addr & PAGE_MASK;
	MULTI_mmuext_op(mcs.mc, op, 1, NULL, DOMID_SELF);

	xen_mc_issue(PARAVIRT_LAZY_MMU);

	preempt_enable();
}

static void xen_flush_tlb_others(const cpumask_t *cpus, struct mm_struct *mm,
				 unsigned long va)
{
	struct {
		struct mmuext_op op;
		cpumask_t mask;
	} *args;
	cpumask_t cpumask = *cpus;
	struct multicall_space mcs;

	/*
	 * A couple of (to be removed) sanity checks:
	 *
	 * - current CPU must not be in mask
	 * - mask must exist :)
	 */
	BUG_ON(cpus_empty(cpumask));
	BUG_ON(cpu_isset(smp_processor_id(), cpumask));
	BUG_ON(!mm);

	/* If a CPU which we ran on has gone down, OK. */
	cpus_and(cpumask, cpumask, cpu_online_map);
	if (cpus_empty(cpumask))
		return;

	mcs = xen_mc_entry(sizeof(*args));
	args = mcs.args;
	args->mask = cpumask;
	args->op.arg2.vcpumask = &args->mask;

	if (va == TLB_FLUSH_ALL) {
		args->op.cmd = MMUEXT_TLB_FLUSH_MULTI;
	} else {
		args->op.cmd = MMUEXT_INVLPG_MULTI;
		args->op.arg1.linear_addr = va;
	}

	MULTI_mmuext_op(mcs.mc, &args->op, 1, NULL, DOMID_SELF);

	xen_mc_issue(PARAVIRT_LAZY_MMU);
}

static void xen_clts(void)
{
	struct multicall_space mcs;

	mcs = xen_mc_entry(0);

	MULTI_fpu_taskswitch(mcs.mc, 0);

	xen_mc_issue(PARAVIRT_LAZY_CPU);
}

static void xen_write_cr0(unsigned long cr0)
{
	struct multicall_space mcs;

	/* Only pay attention to cr0.TS; everything else is
	   ignored. */
	mcs = xen_mc_entry(0);

	MULTI_fpu_taskswitch(mcs.mc, (cr0 & X86_CR0_TS) != 0);

	xen_mc_issue(PARAVIRT_LAZY_CPU);
}

static void xen_write_cr2(unsigned long cr2)
{
	x86_read_percpu(xen_vcpu)->arch.cr2 = cr2;
}

static unsigned long xen_read_cr2(void)
{
	return x86_read_percpu(xen_vcpu)->arch.cr2;
}

static unsigned long xen_read_cr2_direct(void)
{
	return x86_read_percpu(xen_vcpu_info.arch.cr2);
}

static void xen_write_cr4(unsigned long cr4)
{
	cr4 &= ~X86_CR4_PGE;
	cr4 &= ~X86_CR4_PSE;

	native_write_cr4(cr4);
}

static unsigned long xen_read_cr3(void)
{
	return x86_read_percpu(xen_cr3);
}

static void set_current_cr3(void *v)
{
	x86_write_percpu(xen_current_cr3, (unsigned long)v);
}

static void xen_write_cr3(unsigned long cr3)
{
	struct mmuext_op *op;
	struct multicall_space mcs;
	unsigned long mfn = pfn_to_mfn(PFN_DOWN(cr3));

	BUG_ON(preemptible());

	mcs = xen_mc_entry(sizeof(*op));  /* disables interrupts */

	/* Update while interrupts are disabled, so its atomic with
	   respect to ipis */
	x86_write_percpu(xen_cr3, cr3);

	op = mcs.args;
	op->cmd = MMUEXT_NEW_BASEPTR;
	op->arg1.mfn = mfn;

	MULTI_mmuext_op(mcs.mc, op, 1, NULL, DOMID_SELF);

	/* Update xen_update_cr3 once the batch has actually
	   been submitted. */
	xen_mc_callback(set_current_cr3, (void *)cr3);

	xen_mc_issue(PARAVIRT_LAZY_CPU);  /* interrupts restored */
}

/* Early in boot, while setting up the initial pagetable, assume
   everything is pinned. */
static __init void xen_alloc_pte_init(struct mm_struct *mm, u32 pfn)
{
#ifdef CONFIG_FLATMEM
	BUG_ON(mem_map);	/* should only be used early */
#endif
	make_lowmem_page_readonly(__va(PFN_PHYS(pfn)));
}

/* Early release_pte assumes that all pts are pinned, since there's
   only init_mm and anything attached to that is pinned. */
static void xen_release_pte_init(u32 pfn)
{
	make_lowmem_page_readwrite(__va(PFN_PHYS(pfn)));
}

static void pin_pagetable_pfn(unsigned cmd, unsigned long pfn)
{
	struct mmuext_op op;
	op.cmd = cmd;
	op.arg1.mfn = pfn_to_mfn(pfn);
	if (HYPERVISOR_mmuext_op(&op, 1, NULL, DOMID_SELF))
		BUG();
}

/* This needs to make sure the new pte page is pinned iff its being
   attached to a pinned pagetable. */
static void xen_alloc_ptpage(struct mm_struct *mm, u32 pfn, unsigned level)
{
	struct page *page = pfn_to_page(pfn);

	if (PagePinned(virt_to_page(mm->pgd))) {
		SetPagePinned(page);

		if (!PageHighMem(page)) {
			make_lowmem_page_readonly(__va(PFN_PHYS(pfn)));
			if (level == PT_PTE)
				pin_pagetable_pfn(MMUEXT_PIN_L1_TABLE, pfn);
		} else
			/* make sure there are no stray mappings of
			   this page */
			kmap_flush_unused();
	}
}

static void xen_alloc_pte(struct mm_struct *mm, u32 pfn)
{
	xen_alloc_ptpage(mm, pfn, PT_PTE);
}

static void xen_alloc_pmd(struct mm_struct *mm, u32 pfn)
{
	xen_alloc_ptpage(mm, pfn, PT_PMD);
}

/* This should never happen until we're OK to use struct page */
static void xen_release_ptpage(u32 pfn, unsigned level)
{
	struct page *page = pfn_to_page(pfn);

	if (PagePinned(page)) {
		if (!PageHighMem(page)) {
			if (level == PT_PTE)
				pin_pagetable_pfn(MMUEXT_UNPIN_TABLE, pfn);
			make_lowmem_page_readwrite(__va(PFN_PHYS(pfn)));
		}
		ClearPagePinned(page);
	}
}

static void xen_release_pte(u32 pfn)
{
	xen_release_ptpage(pfn, PT_PTE);
}

static void xen_release_pmd(u32 pfn)
{
	xen_release_ptpage(pfn, PT_PMD);
}

#ifdef CONFIG_HIGHPTE
static void *xen_kmap_atomic_pte(struct page *page, enum km_type type)
{
	pgprot_t prot = PAGE_KERNEL;

	if (PagePinned(page))
		prot = PAGE_KERNEL_RO;

	if (0 && PageHighMem(page))
		printk("mapping highpte %lx type %d prot %s\n",
		       page_to_pfn(page), type,
		       (unsigned long)pgprot_val(prot) & _PAGE_RW ? "WRITE" : "READ");

	return kmap_atomic_prot(page, type, prot);
}
#endif

static __init pte_t mask_rw_pte(pte_t *ptep, pte_t pte)
{
	/* If there's an existing pte, then don't allow _PAGE_RW to be set */
	if (pte_val_ma(*ptep) & _PAGE_PRESENT)
		pte = __pte_ma(((pte_val_ma(*ptep) & _PAGE_RW) | ~_PAGE_RW) &
			       pte_val_ma(pte));

	return pte;
}

/* Init-time set_pte while constructing initial pagetables, which
   doesn't allow RO pagetable pages to be remapped RW */
static __init void xen_set_pte_init(pte_t *ptep, pte_t pte)
{
	pte = mask_rw_pte(ptep, pte);

	xen_set_pte(ptep, pte);
}

static __init void xen_pagetable_setup_start(pgd_t *base)
{
	pgd_t *xen_pgd = (pgd_t *)xen_start_info->pt_base;
	int i;

	/* special set_pte for pagetable initialization */
	pv_mmu_ops.set_pte = xen_set_pte_init;

	init_mm.pgd = base;
	/*
	 * copy top-level of Xen-supplied pagetable into place.  This
	 * is a stand-in while we copy the pmd pages.
	 */
	memcpy(base, xen_pgd, PTRS_PER_PGD * sizeof(pgd_t));

	/*
	 * For PAE, need to allocate new pmds, rather than
	 * share Xen's, since Xen doesn't like pmd's being
	 * shared between address spaces.
	 */
	for (i = 0; i < PTRS_PER_PGD; i++) {
		if (pgd_val_ma(xen_pgd[i]) & _PAGE_PRESENT) {
			pmd_t *pmd = (pmd_t *)alloc_bootmem_low_pages(PAGE_SIZE);

			memcpy(pmd, (void *)pgd_page_vaddr(xen_pgd[i]),
			       PAGE_SIZE);

			make_lowmem_page_readonly(pmd);

			set_pgd(&base[i], __pgd(1 + __pa(pmd)));
		} else
			pgd_clear(&base[i]);
	}

	/* make sure zero_page is mapped RO so we can use it in pagetables */
	make_lowmem_page_readonly(empty_zero_page);
	make_lowmem_page_readonly(base);
	/*
	 * Switch to new pagetable.  This is done before
	 * pagetable_init has done anything so that the new pages
	 * added to the table can be prepared properly for Xen.
	 */
	xen_write_cr3(__pa(base));

	/* Unpin initial Xen pagetable */
	pin_pagetable_pfn(MMUEXT_UNPIN_TABLE,
			  PFN_DOWN(__pa(xen_start_info->pt_base)));
}

void xen_setup_shared_info(void)
{
	if (!xen_feature(XENFEAT_auto_translated_physmap)) {
		unsigned long addr = fix_to_virt(FIX_PARAVIRT_BOOTMAP);

		/*
		 * Create a mapping for the shared info page.
		 * Should be set_fixmap(), but shared_info is a machine
		 * address with no corresponding pseudo-phys address.
		 */
		set_pte_mfn(addr,
			    PFN_DOWN(xen_start_info->shared_info),
			    PAGE_KERNEL);

		HYPERVISOR_shared_info = (struct shared_info *)addr;
	} else
		HYPERVISOR_shared_info =
			(struct shared_info *)__va(xen_start_info->shared_info);

#ifndef CONFIG_SMP
	/* In UP this is as good a place as any to set up shared info */
	xen_setup_vcpu_info_placement();
#endif

	xen_setup_mfn_list_list();
}

static __init void xen_pagetable_setup_done(pgd_t *base)
{
	/* This will work as long as patching hasn't happened yet
	   (which it hasn't) */
	pv_mmu_ops.alloc_pte = xen_alloc_pte;
	pv_mmu_ops.alloc_pmd = xen_alloc_pmd;
	pv_mmu_ops.release_pte = xen_release_pte;
	pv_mmu_ops.release_pmd = xen_release_pmd;
	pv_mmu_ops.set_pte = xen_set_pte;

	xen_setup_shared_info();

	/* Actually pin the pagetable down, but we can't set PG_pinned
	   yet because the page structures don't exist yet. */
	pin_pagetable_pfn(MMUEXT_PIN_L3_TABLE, PFN_DOWN(__pa(base)));
<<<<<<< HEAD
=======
}

static __init void xen_post_allocator_init(void)
{
	pv_mmu_ops.set_pmd = xen_set_pmd;
	pv_mmu_ops.set_pud = xen_set_pud;

	xen_mark_init_mm_pinned();
>>>>>>> a987b16c
}

/* This is called once we have the cpu_possible_map */
void xen_setup_vcpu_info_placement(void)
{
	int cpu;

	for_each_possible_cpu(cpu)
		xen_vcpu_setup(cpu);

	/* xen_vcpu_setup managed to place the vcpu_info within the
	   percpu area for all cpus, so make use of it */
	if (have_vcpu_info_placement) {
		printk(KERN_INFO "Xen: using vcpu_info placement\n");

		pv_irq_ops.save_fl = xen_save_fl_direct;
		pv_irq_ops.restore_fl = xen_restore_fl_direct;
		pv_irq_ops.irq_disable = xen_irq_disable_direct;
		pv_irq_ops.irq_enable = xen_irq_enable_direct;
		pv_mmu_ops.read_cr2 = xen_read_cr2_direct;
	}
}

static unsigned xen_patch(u8 type, u16 clobbers, void *insnbuf,
			  unsigned long addr, unsigned len)
{
	char *start, *end, *reloc;
	unsigned ret;

	start = end = reloc = NULL;

#define SITE(op, x)							\
	case PARAVIRT_PATCH(op.x):					\
	if (have_vcpu_info_placement) {					\
		start = (char *)xen_##x##_direct;			\
		end = xen_##x##_direct_end;				\
		reloc = xen_##x##_direct_reloc;				\
	}								\
	goto patch_site

	switch (type) {
		SITE(pv_irq_ops, irq_enable);
		SITE(pv_irq_ops, irq_disable);
		SITE(pv_irq_ops, save_fl);
		SITE(pv_irq_ops, restore_fl);
#undef SITE

	patch_site:
		if (start == NULL || (end-start) > len)
			goto default_patch;

		ret = paravirt_patch_insns(insnbuf, len, start, end);

		/* Note: because reloc is assigned from something that
		   appears to be an array, gcc assumes it's non-null,
		   but doesn't know its relationship with start and
		   end. */
		if (reloc > start && reloc < end) {
			int reloc_off = reloc - start;
			long *relocp = (long *)(insnbuf + reloc_off);
			long delta = start - (char *)addr;

			*relocp += delta;
		}
		break;

	default_patch:
	default:
		ret = paravirt_patch_default(type, clobbers, insnbuf,
					     addr, len);
		break;
	}

	return ret;
}

static const struct pv_info xen_info __initdata = {
	.paravirt_enabled = 1,
	.shared_kernel_pmd = 0,

	.name = "Xen",
};

static const struct pv_init_ops xen_init_ops __initdata = {
	.patch = xen_patch,

	.banner = xen_banner,
	.memory_setup = xen_memory_setup,
	.arch_setup = xen_arch_setup,
	.post_allocator_init = xen_post_allocator_init,
};

static const struct pv_time_ops xen_time_ops __initdata = {
	.time_init = xen_time_init,

	.set_wallclock = xen_set_wallclock,
	.get_wallclock = xen_get_wallclock,
	.get_cpu_khz = xen_cpu_khz,
	.sched_clock = xen_sched_clock,
};

static const struct pv_cpu_ops xen_cpu_ops __initdata = {
	.cpuid = xen_cpuid,

	.set_debugreg = xen_set_debugreg,
	.get_debugreg = xen_get_debugreg,

	.clts = xen_clts,

	.read_cr0 = native_read_cr0,
	.write_cr0 = xen_write_cr0,

	.read_cr4 = native_read_cr4,
	.read_cr4_safe = native_read_cr4_safe,
	.write_cr4 = xen_write_cr4,

	.wbinvd = native_wbinvd,

	.read_msr = native_read_msr_safe,
	.write_msr = native_write_msr_safe,
	.read_tsc = native_read_tsc,
	.read_pmc = native_read_pmc,

	.iret = xen_iret,
	.irq_enable_syscall_ret = xen_sysexit,

	.load_tr_desc = paravirt_nop,
	.set_ldt = xen_set_ldt,
	.load_gdt = xen_load_gdt,
	.load_idt = xen_load_idt,
	.load_tls = xen_load_tls,

	.store_gdt = native_store_gdt,
	.store_idt = native_store_idt,
	.store_tr = xen_store_tr,

	.write_ldt_entry = xen_write_ldt_entry,
	.write_gdt_entry = xen_write_gdt_entry,
	.write_idt_entry = xen_write_idt_entry,
	.load_sp0 = xen_load_sp0,

	.set_iopl_mask = xen_set_iopl_mask,
	.io_delay = xen_io_delay,

	.lazy_mode = {
		.enter = paravirt_enter_lazy_cpu,
		.leave = xen_leave_lazy,
	},
};

static const struct pv_irq_ops xen_irq_ops __initdata = {
	.init_IRQ = xen_init_IRQ,
	.save_fl = xen_save_fl,
	.restore_fl = xen_restore_fl,
	.irq_disable = xen_irq_disable,
	.irq_enable = xen_irq_enable,
	.safe_halt = xen_safe_halt,
	.halt = xen_halt,
};

static const struct pv_apic_ops xen_apic_ops __initdata = {
#ifdef CONFIG_X86_LOCAL_APIC
	.apic_write = xen_apic_write,
	.apic_write_atomic = xen_apic_write,
	.apic_read = xen_apic_read,
	.setup_boot_clock = paravirt_nop,
	.setup_secondary_clock = paravirt_nop,
	.startup_ipi_hook = paravirt_nop,
#endif
};

static const struct pv_mmu_ops xen_mmu_ops __initdata = {
	.pagetable_setup_start = xen_pagetable_setup_start,
	.pagetable_setup_done = xen_pagetable_setup_done,

	.read_cr2 = xen_read_cr2,
	.write_cr2 = xen_write_cr2,

	.read_cr3 = xen_read_cr3,
	.write_cr3 = xen_write_cr3,

	.flush_tlb_user = xen_flush_tlb,
	.flush_tlb_kernel = xen_flush_tlb,
	.flush_tlb_single = xen_flush_tlb_single,
	.flush_tlb_others = xen_flush_tlb_others,

	.pte_update = paravirt_nop,
	.pte_update_defer = paravirt_nop,

	.alloc_pte = xen_alloc_pte_init,
	.release_pte = xen_release_pte_init,
	.alloc_pmd = xen_alloc_pte_init,
	.alloc_pmd_clone = paravirt_nop,
	.release_pmd = xen_release_pte_init,

#ifdef CONFIG_HIGHPTE
	.kmap_atomic_pte = xen_kmap_atomic_pte,
#endif

	.set_pte = NULL,	/* see xen_pagetable_setup_* */
	.set_pte_at = xen_set_pte_at,
	.set_pmd = xen_set_pmd_hyper,

	.pte_val = xen_pte_val,
	.pte_flags = native_pte_val,
	.pgd_val = xen_pgd_val,

	.make_pte = xen_make_pte,
	.make_pgd = xen_make_pgd,

	.set_pte_atomic = xen_set_pte_atomic,
	.set_pte_present = xen_set_pte_at,
	.set_pud = xen_set_pud_hyper,
	.pte_clear = xen_pte_clear,
	.pmd_clear = xen_pmd_clear,

	.make_pmd = xen_make_pmd,
	.pmd_val = xen_pmd_val,

	.activate_mm = xen_activate_mm,
	.dup_mmap = xen_dup_mmap,
	.exit_mmap = xen_exit_mmap,

	.lazy_mode = {
		.enter = paravirt_enter_lazy_mmu,
		.leave = xen_leave_lazy,
	},
};

#ifdef CONFIG_SMP
static const struct smp_ops xen_smp_ops __initdata = {
	.smp_prepare_boot_cpu = xen_smp_prepare_boot_cpu,
	.smp_prepare_cpus = xen_smp_prepare_cpus,
	.cpu_up = xen_cpu_up,
	.smp_cpus_done = xen_smp_cpus_done,

	.smp_send_stop = xen_smp_send_stop,
	.smp_send_reschedule = xen_smp_send_reschedule,
	.smp_call_function_mask = xen_smp_call_function_mask,
};
#endif	/* CONFIG_SMP */

static void xen_reboot(int reason)
{
	struct sched_shutdown r = { .reason = reason };

#ifdef CONFIG_SMP
	smp_send_stop();
#endif

	if (HYPERVISOR_sched_op(SCHEDOP_shutdown, &r))
		BUG();
}

static void xen_restart(char *msg)
{
	xen_reboot(SHUTDOWN_reboot);
}

static void xen_emergency_restart(void)
{
	xen_reboot(SHUTDOWN_reboot);
}

static void xen_machine_halt(void)
{
	xen_reboot(SHUTDOWN_poweroff);
}

static void xen_crash_shutdown(struct pt_regs *regs)
{
	xen_reboot(SHUTDOWN_crash);
}

static const struct machine_ops __initdata xen_machine_ops = {
	.restart = xen_restart,
	.halt = xen_machine_halt,
	.power_off = xen_machine_halt,
	.shutdown = xen_machine_halt,
	.crash_shutdown = xen_crash_shutdown,
	.emergency_restart = xen_emergency_restart,
};


static void __init xen_reserve_top(void)
{
	unsigned long top = HYPERVISOR_VIRT_START;
	struct xen_platform_parameters pp;

	if (HYPERVISOR_xen_version(XENVER_platform_parameters, &pp) == 0)
		top = pp.virt_start;

	reserve_top_address(-top + 2 * PAGE_SIZE);
}

/* First C function to be called on Xen boot */
asmlinkage void __init xen_start_kernel(void)
{
	pgd_t *pgd;

	if (!xen_start_info)
		return;

	BUG_ON(memcmp(xen_start_info->magic, "xen-3", 5) != 0);

	/* Install Xen paravirt ops */
	pv_info = xen_info;
	pv_init_ops = xen_init_ops;
	pv_time_ops = xen_time_ops;
	pv_cpu_ops = xen_cpu_ops;
	pv_irq_ops = xen_irq_ops;
	pv_apic_ops = xen_apic_ops;
	pv_mmu_ops = xen_mmu_ops;

	machine_ops = xen_machine_ops;

#ifdef CONFIG_SMP
	smp_ops = xen_smp_ops;
#endif

	xen_setup_features();

	/* Get mfn list */
	if (!xen_feature(XENFEAT_auto_translated_physmap))
		xen_build_dynamic_phys_to_machine();

	pgd = (pgd_t *)xen_start_info->pt_base;

	init_pg_tables_start = __pa(pgd);
	init_pg_tables_end = __pa(pgd) + xen_start_info->nr_pt_frames*PAGE_SIZE;

	init_mm.pgd = pgd; /* use the Xen pagetables to start */

	/* keep using Xen gdt for now; no urgent need to change it */

	x86_write_percpu(xen_cr3, __pa(pgd));
	x86_write_percpu(xen_current_cr3, __pa(pgd));

	/* Don't do the full vcpu_info placement stuff until we have a
	   possible map and a non-dummy shared_info. */
	per_cpu(xen_vcpu, 0) = &HYPERVISOR_shared_info->vcpu_info[0];

	pv_info.kernel_rpl = 1;
	if (xen_feature(XENFEAT_supervisor_mode_kernel))
		pv_info.kernel_rpl = 0;

	/* Prevent unwanted bits from being set in PTEs. */
	__supported_pte_mask &= ~_PAGE_GLOBAL;
	if (!is_initial_xendomain())
		__supported_pte_mask &= ~(_PAGE_PWT | _PAGE_PCD);

	/* set the limit of our address space */
	xen_reserve_top();

	/* set up basic CPUID stuff */
	cpu_detect(&new_cpu_data);
	new_cpu_data.hard_math = 1;
	new_cpu_data.x86_capability[0] = cpuid_edx(1);

	/* Poke various useful things into boot_params */
	boot_params.hdr.type_of_loader = (9 << 4) | 0;
	boot_params.hdr.ramdisk_image = xen_start_info->mod_start
		? __pa(xen_start_info->mod_start) : 0;
	boot_params.hdr.ramdisk_size = xen_start_info->mod_len;

	if (!is_initial_xendomain()) {
		add_preferred_console("xenboot", 0, NULL);
		add_preferred_console("tty", 0, NULL);
		add_preferred_console("hvc", 0, NULL);
	}

	/* Start the world */
	i386_start_kernel();
}<|MERGE_RESOLUTION|>--- conflicted
+++ resolved
@@ -927,8 +927,6 @@
 	/* Actually pin the pagetable down, but we can't set PG_pinned
 	   yet because the page structures don't exist yet. */
 	pin_pagetable_pfn(MMUEXT_PIN_L3_TABLE, PFN_DOWN(__pa(base)));
-<<<<<<< HEAD
-=======
 }
 
 static __init void xen_post_allocator_init(void)
@@ -937,7 +935,6 @@
 	pv_mmu_ops.set_pud = xen_set_pud;
 
 	xen_mark_init_mm_pinned();
->>>>>>> a987b16c
 }
 
 /* This is called once we have the cpu_possible_map */
@@ -1266,7 +1263,6 @@
 
 	pgd = (pgd_t *)xen_start_info->pt_base;
 
-	init_pg_tables_start = __pa(pgd);
 	init_pg_tables_end = __pa(pgd) + xen_start_info->nr_pt_frames*PAGE_SIZE;
 
 	init_mm.pgd = pgd; /* use the Xen pagetables to start */
@@ -1310,5 +1306,5 @@
 	}
 
 	/* Start the world */
-	i386_start_kernel();
+	start_kernel();
 }