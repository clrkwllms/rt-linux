/*
 * Core of Xen paravirt_ops implementation.
 *
 * This file contains the xen_paravirt_ops structure itself, and the
 * implementations for:
 * - privileged instructions
 * - interrupt flags
 * - segment operations
 * - booting and setup
 *
 * Jeremy Fitzhardinge <jeremy@xensource.com>, XenSource Inc, 2007
 */

#include <linux/kernel.h>
#include <linux/init.h>
#include <linux/smp.h>
#include <linux/preempt.h>
#include <linux/hardirq.h>
#include <linux/percpu.h>
#include <linux/delay.h>
#include <linux/start_kernel.h>
#include <linux/sched.h>
#include <linux/bootmem.h>
#include <linux/module.h>
#include <linux/mm.h>
#include <linux/page-flags.h>
#include <linux/highmem.h>
#include <linux/console.h>

#include <xen/interface/xen.h>
#include <xen/interface/physdev.h>
#include <xen/interface/vcpu.h>
#include <xen/interface/sched.h>
#include <xen/features.h>
#include <xen/page.h>

#include <asm/paravirt.h>
#include <asm/page.h>
#include <asm/xen/hypercall.h>
#include <asm/xen/hypervisor.h>
#include <asm/fixmap.h>
#include <asm/processor.h>
#include <asm/setup.h>
#include <asm/desc.h>
#include <asm/pgtable.h>
#include <asm/tlbflush.h>
#include <asm/reboot.h>

#include "xen-ops.h"
#include "mmu.h"
#include "multicalls.h"

EXPORT_SYMBOL_GPL(hypercall_page);

DEFINE_PER_CPU(struct vcpu_info *, xen_vcpu);
DEFINE_PER_CPU(struct vcpu_info, xen_vcpu_info);

/*
 * Note about cr3 (pagetable base) values:
 *
 * xen_cr3 contains the current logical cr3 value; it contains the
 * last set cr3.  This may not be the current effective cr3, because
 * its update may be being lazily deferred.  However, a vcpu looking
 * at its own cr3 can use this value knowing that it everything will
 * be self-consistent.
 *
 * xen_current_cr3 contains the actual vcpu cr3; it is set once the
 * hypercall to set the vcpu cr3 is complete (so it may be a little
 * out of date, but it will never be set early).  If one vcpu is
 * looking at another vcpu's cr3 value, it should use this variable.
 */
DEFINE_PER_CPU(unsigned long, xen_cr3);	 /* cr3 stored as physaddr */
DEFINE_PER_CPU(unsigned long, xen_current_cr3);	 /* actual vcpu cr3 */

struct start_info *xen_start_info;
EXPORT_SYMBOL_GPL(xen_start_info);

struct shared_info xen_dummy_shared_info;

/*
 * Point at some empty memory to start with. We map the real shared_info
 * page as soon as fixmap is up and running.
 */
struct shared_info *HYPERVISOR_shared_info = (void *)&xen_dummy_shared_info;

/*
 * Flag to determine whether vcpu info placement is available on all
 * VCPUs.  We assume it is to start with, and then set it to zero on
 * the first failure.  This is because it can succeed on some VCPUs
 * and not others, since it can involve hypervisor memory allocation,
 * or because the guest failed to guarantee all the appropriate
 * constraints on all VCPUs (ie buffer can't cross a page boundary).
 *
 * Note that any particular CPU may be using a placed vcpu structure,
 * but we can only optimise if the all are.
 *
 * 0: not available, 1: available
 */
static int have_vcpu_info_placement = 1;

static void xen_vcpu_setup(int cpu)
{
	struct vcpu_register_vcpu_info info;
	int err;
	struct vcpu_info *vcpup;

	BUG_ON(HYPERVISOR_shared_info == &xen_dummy_shared_info);
	per_cpu(xen_vcpu, cpu) = &HYPERVISOR_shared_info->vcpu_info[cpu];

	if (!have_vcpu_info_placement)
		return;		/* already tested, not available */

	vcpup = &per_cpu(xen_vcpu_info, cpu);

	info.mfn = virt_to_mfn(vcpup);
	info.offset = offset_in_page(vcpup);

	printk(KERN_DEBUG "trying to map vcpu_info %d at %p, mfn %llx, offset %d\n",
	       cpu, vcpup, info.mfn, info.offset);

	/* Check to see if the hypervisor will put the vcpu_info
	   structure where we want it, which allows direct access via
	   a percpu-variable. */
	err = HYPERVISOR_vcpu_op(VCPUOP_register_vcpu_info, cpu, &info);

	if (err) {
		printk(KERN_DEBUG "register_vcpu_info failed: err=%d\n", err);
		have_vcpu_info_placement = 0;
	} else {
		/* This cpu is using the registered vcpu info, even if
		   later ones fail to. */
		per_cpu(xen_vcpu, cpu) = vcpup;

		printk(KERN_DEBUG "cpu %d using vcpu_info at %p\n",
		       cpu, vcpup);
	}
}

/*
 * On restore, set the vcpu placement up again.
 * If it fails, then we're in a bad state, since
 * we can't back out from using it...
 */
void xen_vcpu_restore(void)
{
	if (have_vcpu_info_placement) {
		int cpu;

		for_each_online_cpu(cpu) {
			bool other_cpu = (cpu != smp_processor_id());

			if (other_cpu &&
			    HYPERVISOR_vcpu_op(VCPUOP_down, cpu, NULL))
				BUG();

			xen_vcpu_setup(cpu);

			if (other_cpu &&
			    HYPERVISOR_vcpu_op(VCPUOP_up, cpu, NULL))
				BUG();
		}

		BUG_ON(!have_vcpu_info_placement);
	}
}

static void __init xen_banner(void)
{
	printk(KERN_INFO "Booting paravirtualized kernel on %s\n",
	       pv_info.name);
	printk(KERN_INFO "Hypervisor signature: %s%s\n",
	       xen_start_info->magic,
	       xen_feature(XENFEAT_mmu_pt_update_preserve_ad) ? " (preserve-AD)" : "");
}

static void xen_cpuid(unsigned int *ax, unsigned int *bx,
		      unsigned int *cx, unsigned int *dx)
{
	unsigned maskedx = ~0;

	/*
	 * Mask out inconvenient features, to try and disable as many
	 * unsupported kernel subsystems as possible.
	 */
	if (*ax == 1)
		maskedx = ~((1 << X86_FEATURE_APIC) |  /* disable APIC */
			    (1 << X86_FEATURE_ACPI) |  /* disable ACPI */
			    (1 << X86_FEATURE_MCE)  |  /* disable MCE */
			    (1 << X86_FEATURE_MCA)  |  /* disable MCA */
			    (1 << X86_FEATURE_ACC));   /* thermal monitoring */

	asm(XEN_EMULATE_PREFIX "cpuid"
		: "=a" (*ax),
		  "=b" (*bx),
		  "=c" (*cx),
		  "=d" (*dx)
		: "0" (*ax), "2" (*cx));
	*dx &= maskedx;
}

static void xen_set_debugreg(int reg, unsigned long val)
{
	HYPERVISOR_set_debugreg(reg, val);
}

static unsigned long xen_get_debugreg(int reg)
{
	return HYPERVISOR_get_debugreg(reg);
}

static unsigned long xen_save_fl(void)
{
	struct vcpu_info *vcpu;
	unsigned long flags;

	vcpu = x86_read_percpu(xen_vcpu);

	/* flag has opposite sense of mask */
	flags = !vcpu->evtchn_upcall_mask;

	/* convert to IF type flag
	   -0 -> 0x00000000
	   -1 -> 0xffffffff
	*/
	return (-flags) & X86_EFLAGS_IF;
}

static void xen_restore_fl(unsigned long flags)
{
	struct vcpu_info *vcpu;

	/* convert from IF type flag */
	flags = !(flags & X86_EFLAGS_IF);

	/* There's a one instruction preempt window here.  We need to
	   make sure we're don't switch CPUs between getting the vcpu
	   pointer and updating the mask. */
	preempt_disable();
	vcpu = x86_read_percpu(xen_vcpu);
	vcpu->evtchn_upcall_mask = flags;
	preempt_enable_no_resched();

	/* Doesn't matter if we get preempted here, because any
	   pending event will get dealt with anyway. */

	if (flags == 0) {
		preempt_check_resched();
		barrier(); /* unmask then check (avoid races) */
		if (unlikely(vcpu->evtchn_upcall_pending))
			force_evtchn_callback();
	}
}

static void xen_irq_disable(void)
{
	/* There's a one instruction preempt window here.  We need to
	   make sure we're don't switch CPUs between getting the vcpu
	   pointer and updating the mask. */
	preempt_disable();
	x86_read_percpu(xen_vcpu)->evtchn_upcall_mask = 1;
	preempt_enable_no_resched();
}

static void xen_irq_enable(void)
{
	struct vcpu_info *vcpu;

	/* We don't need to worry about being preempted here, since
	   either a) interrupts are disabled, so no preemption, or b)
	   the caller is confused and is trying to re-enable interrupts
	   on an indeterminate processor. */

	vcpu = x86_read_percpu(xen_vcpu);
	vcpu->evtchn_upcall_mask = 0;

	/* Doesn't matter if we get preempted here, because any
	   pending event will get dealt with anyway. */

	barrier(); /* unmask then check (avoid races) */
	if (unlikely(vcpu->evtchn_upcall_pending))
		force_evtchn_callback();
}

static void xen_safe_halt(void)
{
	/* Blocking includes an implicit local_irq_enable(). */
	if (HYPERVISOR_sched_op(SCHEDOP_block, NULL) != 0)
		BUG();
}

static void xen_halt(void)
{
	if (irqs_disabled())
		HYPERVISOR_vcpu_op(VCPUOP_down, smp_processor_id(), NULL);
	else
		xen_safe_halt();
}

static void xen_leave_lazy(void)
{
	paravirt_leave_lazy(paravirt_get_lazy_mode());
	xen_mc_flush();
}

static unsigned long xen_store_tr(void)
{
	return 0;
}

static void xen_set_ldt(const void *addr, unsigned entries)
{
	struct mmuext_op *op;
	struct multicall_space mcs = xen_mc_entry(sizeof(*op));

	op = mcs.args;
	op->cmd = MMUEXT_SET_LDT;
	op->arg1.linear_addr = (unsigned long)addr;
	op->arg2.nr_ents = entries;

	MULTI_mmuext_op(mcs.mc, op, 1, NULL, DOMID_SELF);

	xen_mc_issue(PARAVIRT_LAZY_CPU);
}

static void xen_load_gdt(const struct desc_ptr *dtr)
{
	unsigned long *frames;
	unsigned long va = dtr->address;
	unsigned int size = dtr->size + 1;
	unsigned pages = (size + PAGE_SIZE - 1) / PAGE_SIZE;
	int f;
	struct multicall_space mcs;

	/* A GDT can be up to 64k in size, which corresponds to 8192
	   8-byte entries, or 16 4k pages.. */

	BUG_ON(size > 65536);
	BUG_ON(va & ~PAGE_MASK);

	mcs = xen_mc_entry(sizeof(*frames) * pages);
	frames = mcs.args;

	for (f = 0; va < dtr->address + size; va += PAGE_SIZE, f++) {
		frames[f] = virt_to_mfn(va);
		make_lowmem_page_readonly((void *)va);
	}

	MULTI_set_gdt(mcs.mc, frames, size / sizeof(struct desc_struct));

	xen_mc_issue(PARAVIRT_LAZY_CPU);
}

static void load_TLS_descriptor(struct thread_struct *t,
				unsigned int cpu, unsigned int i)
{
	struct desc_struct *gdt = get_cpu_gdt_table(cpu);
	xmaddr_t maddr = virt_to_machine(&gdt[GDT_ENTRY_TLS_MIN+i]);
	struct multicall_space mc = __xen_mc_entry(0);

	MULTI_update_descriptor(mc.mc, maddr.maddr, t->tls_array[i]);
}

static void xen_load_tls(struct thread_struct *t, unsigned int cpu)
{
	xen_mc_batch();

	load_TLS_descriptor(t, cpu, 0);
	load_TLS_descriptor(t, cpu, 1);
	load_TLS_descriptor(t, cpu, 2);

	xen_mc_issue(PARAVIRT_LAZY_CPU);

	/*
	 * XXX sleazy hack: If we're being called in a lazy-cpu zone,
	 * it means we're in a context switch, and %gs has just been
	 * saved.  This means we can zero it out to prevent faults on
	 * exit from the hypervisor if the next process has no %gs.
	 * Either way, it has been saved, and the new value will get
	 * loaded properly.  This will go away as soon as Xen has been
	 * modified to not save/restore %gs for normal hypercalls.
	 */
	if (paravirt_get_lazy_mode() == PARAVIRT_LAZY_CPU)
		loadsegment(gs, 0);
}

static void xen_write_ldt_entry(struct desc_struct *dt, int entrynum,
				const void *ptr)
{
	unsigned long lp = (unsigned long)&dt[entrynum];
	xmaddr_t mach_lp = virt_to_machine(lp);
	u64 entry = *(u64 *)ptr;

	preempt_disable();

	xen_mc_flush();
	if (HYPERVISOR_update_descriptor(mach_lp.maddr, entry))
		BUG();

	preempt_enable();
}

static int cvt_gate_to_trap(int vector, u32 low, u32 high,
			    struct trap_info *info)
{
	u8 type, dpl;

	type = (high >> 8) & 0x1f;
	dpl = (high >> 13) & 3;

	if (type != 0xf && type != 0xe)
		return 0;

	info->vector = vector;
	info->address = (high & 0xffff0000) | (low & 0x0000ffff);
	info->cs = low >> 16;
	info->flags = dpl;
	/* interrupt gates clear IF */
	if (type == 0xe)
		info->flags |= 4;

	return 1;
}

/* Locations of each CPU's IDT */
static DEFINE_PER_CPU(struct desc_ptr, idt_desc);

/* Set an IDT entry.  If the entry is part of the current IDT, then
   also update Xen. */
static void xen_write_idt_entry(gate_desc *dt, int entrynum, const gate_desc *g)
{
	unsigned long p = (unsigned long)&dt[entrynum];
	unsigned long start, end;

	preempt_disable();

	start = __get_cpu_var(idt_desc).address;
	end = start + __get_cpu_var(idt_desc).size + 1;

	xen_mc_flush();

	native_write_idt_entry(dt, entrynum, g);

	if (p >= start && (p + 8) <= end) {
		struct trap_info info[2];
		u32 *desc = (u32 *)g;

		info[1].address = 0;

		if (cvt_gate_to_trap(entrynum, desc[0], desc[1], &info[0]))
			if (HYPERVISOR_set_trap_table(info))
				BUG();
	}

	preempt_enable();
}

static void xen_convert_trap_info(const struct desc_ptr *desc,
				  struct trap_info *traps)
{
	unsigned in, out, count;

	count = (desc->size+1) / 8;
	BUG_ON(count > 256);

	for (in = out = 0; in < count; in++) {
		const u32 *entry = (u32 *)(desc->address + in * 8);

		if (cvt_gate_to_trap(in, entry[0], entry[1], &traps[out]))
			out++;
	}
	traps[out].address = 0;
}

void xen_copy_trap_info(struct trap_info *traps)
{
	const struct desc_ptr *desc = &__get_cpu_var(idt_desc);

	xen_convert_trap_info(desc, traps);
}

/* Load a new IDT into Xen.  In principle this can be per-CPU, so we
   hold a spinlock to protect the static traps[] array (static because
   it avoids allocation, and saves stack space). */
static void xen_load_idt(const struct desc_ptr *desc)
{
	static DEFINE_SPINLOCK(lock);
	static struct trap_info traps[257];

	spin_lock(&lock);

	__get_cpu_var(idt_desc) = *desc;

	xen_convert_trap_info(desc, traps);

	xen_mc_flush();
	if (HYPERVISOR_set_trap_table(traps))
		BUG();

	spin_unlock(&lock);
}

/* Write a GDT descriptor entry.  Ignore LDT descriptors, since
   they're handled differently. */
static void xen_write_gdt_entry(struct desc_struct *dt, int entry,
				const void *desc, int type)
{
	preempt_disable();

	switch (type) {
	case DESC_LDT:
	case DESC_TSS:
		/* ignore */
		break;

	default: {
		xmaddr_t maddr = virt_to_machine(&dt[entry]);

		xen_mc_flush();
		if (HYPERVISOR_update_descriptor(maddr.maddr, *(u64 *)desc))
			BUG();
	}

	}

	preempt_enable();
}

static void xen_load_sp0(struct tss_struct *tss,
			  struct thread_struct *thread)
{
	struct multicall_space mcs = xen_mc_entry(0);
	MULTI_stack_switch(mcs.mc, __KERNEL_DS, thread->sp0);
	xen_mc_issue(PARAVIRT_LAZY_CPU);
}

static void xen_set_iopl_mask(unsigned mask)
{
	struct physdev_set_iopl set_iopl;

	/* Force the change at ring 0. */
	set_iopl.iopl = (mask == 0) ? 1 : (mask >> 12) & 3;
	HYPERVISOR_physdev_op(PHYSDEVOP_set_iopl, &set_iopl);
}

static void xen_io_delay(void)
{
}

#ifdef CONFIG_X86_LOCAL_APIC
static u32 xen_apic_read(unsigned long reg)
{
	return 0;
}

static void xen_apic_write(unsigned long reg, u32 val)
{
	/* Warn to see if there's any stray references */
	WARN_ON(1);
}
#endif

static void xen_flush_tlb(void)
{
	struct mmuext_op *op;
	struct multicall_space mcs;

	preempt_disable();

	mcs = xen_mc_entry(sizeof(*op));

	op = mcs.args;
	op->cmd = MMUEXT_TLB_FLUSH_LOCAL;
	MULTI_mmuext_op(mcs.mc, op, 1, NULL, DOMID_SELF);

	xen_mc_issue(PARAVIRT_LAZY_MMU);

	preempt_enable();
}

static void xen_flush_tlb_single(unsigned long addr)
{
	struct mmuext_op *op;
	struct multicall_space mcs;

	preempt_disable();

	mcs = xen_mc_entry(sizeof(*op));
	op = mcs.args;
	op->cmd = MMUEXT_INVLPG_LOCAL;
	op->arg1.linear_addr = addr & PAGE_MASK;
	MULTI_mmuext_op(mcs.mc, op, 1, NULL, DOMID_SELF);

	xen_mc_issue(PARAVIRT_LAZY_MMU);

	preempt_enable();
}

static void xen_flush_tlb_others(const cpumask_t *cpus, struct mm_struct *mm,
				 unsigned long va)
{
	struct {
		struct mmuext_op op;
		cpumask_t mask;
	} *args;
	cpumask_t cpumask = *cpus;
	struct multicall_space mcs;

	/*
	 * A couple of (to be removed) sanity checks:
	 *
	 * - current CPU must not be in mask
	 * - mask must exist :)
	 */
	BUG_ON(cpus_empty(cpumask));
	BUG_ON(cpu_isset(smp_processor_id(), cpumask));
	BUG_ON(!mm);

	/* If a CPU which we ran on has gone down, OK. */
	cpus_and(cpumask, cpumask, cpu_online_map);
	if (cpus_empty(cpumask))
		return;

	mcs = xen_mc_entry(sizeof(*args));
	args = mcs.args;
	args->mask = cpumask;
	args->op.arg2.vcpumask = &args->mask;

	if (va == TLB_FLUSH_ALL) {
		args->op.cmd = MMUEXT_TLB_FLUSH_MULTI;
	} else {
		args->op.cmd = MMUEXT_INVLPG_MULTI;
		args->op.arg1.linear_addr = va;
	}

	MULTI_mmuext_op(mcs.mc, &args->op, 1, NULL, DOMID_SELF);

	xen_mc_issue(PARAVIRT_LAZY_MMU);
}

static void xen_clts(void)
{
	struct multicall_space mcs;

	mcs = xen_mc_entry(0);

	MULTI_fpu_taskswitch(mcs.mc, 0);

	xen_mc_issue(PARAVIRT_LAZY_CPU);
}

static void xen_write_cr0(unsigned long cr0)
{
	struct multicall_space mcs;

	/* Only pay attention to cr0.TS; everything else is
	   ignored. */
	mcs = xen_mc_entry(0);

	MULTI_fpu_taskswitch(mcs.mc, (cr0 & X86_CR0_TS) != 0);

	xen_mc_issue(PARAVIRT_LAZY_CPU);
}

static void xen_write_cr2(unsigned long cr2)
{
	x86_read_percpu(xen_vcpu)->arch.cr2 = cr2;
}

static unsigned long xen_read_cr2(void)
{
	return x86_read_percpu(xen_vcpu)->arch.cr2;
}

static unsigned long xen_read_cr2_direct(void)
{
	return x86_read_percpu(xen_vcpu_info.arch.cr2);
}

static void xen_write_cr4(unsigned long cr4)
{
	cr4 &= ~X86_CR4_PGE;
	cr4 &= ~X86_CR4_PSE;

	native_write_cr4(cr4);
}

static unsigned long xen_read_cr3(void)
{
	return x86_read_percpu(xen_cr3);
}

static void set_current_cr3(void *v)
{
	x86_write_percpu(xen_current_cr3, (unsigned long)v);
}

static void xen_write_cr3(unsigned long cr3)
{
	struct mmuext_op *op;
	struct multicall_space mcs;
	unsigned long mfn = pfn_to_mfn(PFN_DOWN(cr3));

	BUG_ON(preemptible());

	mcs = xen_mc_entry(sizeof(*op));  /* disables interrupts */

	/* Update while interrupts are disabled, so its atomic with
	   respect to ipis */
	x86_write_percpu(xen_cr3, cr3);

	op = mcs.args;
	op->cmd = MMUEXT_NEW_BASEPTR;
	op->arg1.mfn = mfn;

	MULTI_mmuext_op(mcs.mc, op, 1, NULL, DOMID_SELF);

	/* Update xen_update_cr3 once the batch has actually
	   been submitted. */
	xen_mc_callback(set_current_cr3, (void *)cr3);

	xen_mc_issue(PARAVIRT_LAZY_CPU);  /* interrupts restored */
}

/* Early in boot, while setting up the initial pagetable, assume
   everything is pinned. */
static __init void xen_alloc_pte_init(struct mm_struct *mm, u32 pfn)
{
#ifdef CONFIG_FLATMEM
	BUG_ON(mem_map);	/* should only be used early */
#endif
	make_lowmem_page_readonly(__va(PFN_PHYS(pfn)));
}

/* Early release_pte assumes that all pts are pinned, since there's
   only init_mm and anything attached to that is pinned. */
static void xen_release_pte_init(u32 pfn)
{
	make_lowmem_page_readwrite(__va(PFN_PHYS(pfn)));
}

static void pin_pagetable_pfn(unsigned cmd, unsigned long pfn)
{
	struct mmuext_op op;
	op.cmd = cmd;
	op.arg1.mfn = pfn_to_mfn(pfn);
	if (HYPERVISOR_mmuext_op(&op, 1, NULL, DOMID_SELF))
		BUG();
}

/* This needs to make sure the new pte page is pinned iff its being
   attached to a pinned pagetable. */
static void xen_alloc_ptpage(struct mm_struct *mm, u32 pfn, unsigned level)
{
	struct page *page = pfn_to_page(pfn);

	if (PagePinned(virt_to_page(mm->pgd))) {
		SetPagePinned(page);

		if (!PageHighMem(page)) {
			make_lowmem_page_readonly(__va(PFN_PHYS(pfn)));
			if (level == PT_PTE)
				pin_pagetable_pfn(MMUEXT_PIN_L1_TABLE, pfn);
		} else
			/* make sure there are no stray mappings of
			   this page */
			kmap_flush_unused();
	}
}

static void xen_alloc_pte(struct mm_struct *mm, u32 pfn)
{
	xen_alloc_ptpage(mm, pfn, PT_PTE);
}

static void xen_alloc_pmd(struct mm_struct *mm, u32 pfn)
{
	xen_alloc_ptpage(mm, pfn, PT_PMD);
}

/* This should never happen until we're OK to use struct page */
static void xen_release_ptpage(u32 pfn, unsigned level)
{
	struct page *page = pfn_to_page(pfn);

	if (PagePinned(page)) {
		if (!PageHighMem(page)) {
			if (level == PT_PTE)
				pin_pagetable_pfn(MMUEXT_UNPIN_TABLE, pfn);
			make_lowmem_page_readwrite(__va(PFN_PHYS(pfn)));
		}
		ClearPagePinned(page);
	}
}

static void xen_release_pte(u32 pfn)
{
	xen_release_ptpage(pfn, PT_PTE);
}

static void xen_release_pmd(u32 pfn)
{
	xen_release_ptpage(pfn, PT_PMD);
}

#ifdef CONFIG_HIGHPTE
static void *xen_kmap_atomic_pte(struct page *page, enum km_type type)
{
	pgprot_t prot = PAGE_KERNEL;

	if (PagePinned(page))
		prot = PAGE_KERNEL_RO;

	if (0 && PageHighMem(page))
		printk("mapping highpte %lx type %d prot %s\n",
		       page_to_pfn(page), type,
		       (unsigned long)pgprot_val(prot) & _PAGE_RW ? "WRITE" : "READ");

	return kmap_atomic_prot(page, type, prot);
}
#endif

static __init pte_t mask_rw_pte(pte_t *ptep, pte_t pte)
{
	/* If there's an existing pte, then don't allow _PAGE_RW to be set */
	if (pte_val_ma(*ptep) & _PAGE_PRESENT)
		pte = __pte_ma(((pte_val_ma(*ptep) & _PAGE_RW) | ~_PAGE_RW) &
			       pte_val_ma(pte));

	return pte;
}

/* Init-time set_pte while constructing initial pagetables, which
   doesn't allow RO pagetable pages to be remapped RW */
static __init void xen_set_pte_init(pte_t *ptep, pte_t pte)
{
	pte = mask_rw_pte(ptep, pte);

	xen_set_pte(ptep, pte);
}

static __init void xen_pagetable_setup_start(pgd_t *base)
{
	pgd_t *xen_pgd = (pgd_t *)xen_start_info->pt_base;
	int i;

	/* special set_pte for pagetable initialization */
	pv_mmu_ops.set_pte = xen_set_pte_init;

	init_mm.pgd = base;
	/*
	 * copy top-level of Xen-supplied pagetable into place.  This
	 * is a stand-in while we copy the pmd pages.
	 */
	memcpy(base, xen_pgd, PTRS_PER_PGD * sizeof(pgd_t));

	/*
	 * For PAE, need to allocate new pmds, rather than
	 * share Xen's, since Xen doesn't like pmd's being
	 * shared between address spaces.
	 */
	for (i = 0; i < PTRS_PER_PGD; i++) {
		if (pgd_val_ma(xen_pgd[i]) & _PAGE_PRESENT) {
			pmd_t *pmd = (pmd_t *)alloc_bootmem_low_pages(PAGE_SIZE);

			memcpy(pmd, (void *)pgd_page_vaddr(xen_pgd[i]),
			       PAGE_SIZE);

			make_lowmem_page_readonly(pmd);

			set_pgd(&base[i], __pgd(1 + __pa(pmd)));
		} else
			pgd_clear(&base[i]);
	}

	/* make sure zero_page is mapped RO so we can use it in pagetables */
	make_lowmem_page_readonly(empty_zero_page);
	make_lowmem_page_readonly(base);
	/*
	 * Switch to new pagetable.  This is done before
	 * pagetable_init has done anything so that the new pages
	 * added to the table can be prepared properly for Xen.
	 */
	xen_write_cr3(__pa(base));

	/* Unpin initial Xen pagetable */
	pin_pagetable_pfn(MMUEXT_UNPIN_TABLE,
			  PFN_DOWN(__pa(xen_start_info->pt_base)));
}

void xen_setup_shared_info(void)
{
	if (!xen_feature(XENFEAT_auto_translated_physmap)) {
		unsigned long addr = fix_to_virt(FIX_PARAVIRT_BOOTMAP);

		/*
		 * Create a mapping for the shared info page.
		 * Should be set_fixmap(), but shared_info is a machine
		 * address with no corresponding pseudo-phys address.
		 */
		set_pte_mfn(addr,
			    PFN_DOWN(xen_start_info->shared_info),
			    PAGE_KERNEL);

		HYPERVISOR_shared_info = (struct shared_info *)addr;
	} else
		HYPERVISOR_shared_info =
			(struct shared_info *)__va(xen_start_info->shared_info);

#ifndef CONFIG_SMP
	/* In UP this is as good a place as any to set up shared info */
	xen_setup_vcpu_info_placement();
#endif

	xen_setup_mfn_list_list();
}

static __init void xen_pagetable_setup_done(pgd_t *base)
{
	/* This will work as long as patching hasn't happened yet
	   (which it hasn't) */
	pv_mmu_ops.alloc_pte = xen_alloc_pte;
	pv_mmu_ops.alloc_pmd = xen_alloc_pmd;
	pv_mmu_ops.release_pte = xen_release_pte;
	pv_mmu_ops.release_pmd = xen_release_pmd;
	pv_mmu_ops.set_pte = xen_set_pte;

	xen_setup_shared_info();

	/* Actually pin the pagetable down, but we can't set PG_pinned
	   yet because the page structures don't exist yet. */
	pin_pagetable_pfn(MMUEXT_PIN_L3_TABLE, PFN_DOWN(__pa(base)));
<<<<<<< HEAD
=======
}

static __init void xen_post_allocator_init(void)
{
	pv_mmu_ops.set_pmd = xen_set_pmd;
	pv_mmu_ops.set_pud = xen_set_pud;

	xen_mark_init_mm_pinned();
>>>>>>> 2da3e421
}

/* This is called once we have the cpu_possible_map */
void xen_setup_vcpu_info_placement(void)
{
	int cpu;

	for_each_possible_cpu(cpu)
		xen_vcpu_setup(cpu);

	/* xen_vcpu_setup managed to place the vcpu_info within the
	   percpu area for all cpus, so make use of it */
	if (have_vcpu_info_placement) {
		printk(KERN_INFO "Xen: using vcpu_info placement\n");

		pv_irq_ops.save_fl = xen_save_fl_direct;
		pv_irq_ops.restore_fl = xen_restore_fl_direct;
		pv_irq_ops.irq_disable = xen_irq_disable_direct;
		pv_irq_ops.irq_enable = xen_irq_enable_direct;
		pv_mmu_ops.read_cr2 = xen_read_cr2_direct;
	}
}

static unsigned xen_patch(u8 type, u16 clobbers, void *insnbuf,
			  unsigned long addr, unsigned len)
{
	char *start, *end, *reloc;
	unsigned ret;

	start = end = reloc = NULL;

#define SITE(op, x)							\
	case PARAVIRT_PATCH(op.x):					\
	if (have_vcpu_info_placement) {					\
		start = (char *)xen_##x##_direct;			\
		end = xen_##x##_direct_end;				\
		reloc = xen_##x##_direct_reloc;				\
	}								\
	goto patch_site

	switch (type) {
		SITE(pv_irq_ops, irq_enable);
		SITE(pv_irq_ops, irq_disable);
		SITE(pv_irq_ops, save_fl);
		SITE(pv_irq_ops, restore_fl);
#undef SITE

	patch_site:
		if (start == NULL || (end-start) > len)
			goto default_patch;

		ret = paravirt_patch_insns(insnbuf, len, start, end);

		/* Note: because reloc is assigned from something that
		   appears to be an array, gcc assumes it's non-null,
		   but doesn't know its relationship with start and
		   end. */
		if (reloc > start && reloc < end) {
			int reloc_off = reloc - start;
			long *relocp = (long *)(insnbuf + reloc_off);
			long delta = start - (char *)addr;

			*relocp += delta;
		}
		break;

	default_patch:
	default:
		ret = paravirt_patch_default(type, clobbers, insnbuf,
					     addr, len);
		break;
	}

	return ret;
}

static const struct pv_info xen_info __initdata = {
	.paravirt_enabled = 1,
	.shared_kernel_pmd = 0,

	.name = "Xen",
};

static const struct pv_init_ops xen_init_ops __initdata = {
	.patch = xen_patch,

	.banner = xen_banner,
	.memory_setup = xen_memory_setup,
	.arch_setup = xen_arch_setup,
	.post_allocator_init = xen_post_allocator_init,
};

static const struct pv_time_ops xen_time_ops __initdata = {
	.time_init = xen_time_init,

	.set_wallclock = xen_set_wallclock,
	.get_wallclock = xen_get_wallclock,
	.get_cpu_khz = xen_cpu_khz,
	.sched_clock = xen_sched_clock,
};

static const struct pv_cpu_ops xen_cpu_ops __initdata = {
	.cpuid = xen_cpuid,

	.set_debugreg = xen_set_debugreg,
	.get_debugreg = xen_get_debugreg,

	.clts = xen_clts,

	.read_cr0 = native_read_cr0,
	.write_cr0 = xen_write_cr0,

	.read_cr4 = native_read_cr4,
	.read_cr4_safe = native_read_cr4_safe,
	.write_cr4 = xen_write_cr4,

	.wbinvd = native_wbinvd,

	.read_msr = native_read_msr_safe,
	.write_msr = native_write_msr_safe,
	.read_tsc = native_read_tsc,
	.read_pmc = native_read_pmc,

	.iret = xen_iret,
	.irq_enable_syscall_ret = xen_sysexit,

	.load_tr_desc = paravirt_nop,
	.set_ldt = xen_set_ldt,
	.load_gdt = xen_load_gdt,
	.load_idt = xen_load_idt,
	.load_tls = xen_load_tls,

	.store_gdt = native_store_gdt,
	.store_idt = native_store_idt,
	.store_tr = xen_store_tr,

	.write_ldt_entry = xen_write_ldt_entry,
	.write_gdt_entry = xen_write_gdt_entry,
	.write_idt_entry = xen_write_idt_entry,
	.load_sp0 = xen_load_sp0,

	.set_iopl_mask = xen_set_iopl_mask,
	.io_delay = xen_io_delay,

	.lazy_mode = {
		.enter = paravirt_enter_lazy_cpu,
		.leave = xen_leave_lazy,
	},
};

static const struct pv_irq_ops xen_irq_ops __initdata = {
	.init_IRQ = xen_init_IRQ,
	.save_fl = xen_save_fl,
	.restore_fl = xen_restore_fl,
	.irq_disable = xen_irq_disable,
	.irq_enable = xen_irq_enable,
	.safe_halt = xen_safe_halt,
	.halt = xen_halt,
};

static const struct pv_apic_ops xen_apic_ops __initdata = {
#ifdef CONFIG_X86_LOCAL_APIC
	.apic_write = xen_apic_write,
	.apic_write_atomic = xen_apic_write,
	.apic_read = xen_apic_read,
	.setup_boot_clock = paravirt_nop,
	.setup_secondary_clock = paravirt_nop,
	.startup_ipi_hook = paravirt_nop,
#endif
};

static const struct pv_mmu_ops xen_mmu_ops __initdata = {
	.pagetable_setup_start = xen_pagetable_setup_start,
	.pagetable_setup_done = xen_pagetable_setup_done,

	.read_cr2 = xen_read_cr2,
	.write_cr2 = xen_write_cr2,

	.read_cr3 = xen_read_cr3,
	.write_cr3 = xen_write_cr3,

	.flush_tlb_user = xen_flush_tlb,
	.flush_tlb_kernel = xen_flush_tlb,
	.flush_tlb_single = xen_flush_tlb_single,
	.flush_tlb_others = xen_flush_tlb_others,

	.pte_update = paravirt_nop,
	.pte_update_defer = paravirt_nop,

	.alloc_pte = xen_alloc_pte_init,
	.release_pte = xen_release_pte_init,
	.alloc_pmd = xen_alloc_pte_init,
	.alloc_pmd_clone = paravirt_nop,
	.release_pmd = xen_release_pte_init,

#ifdef CONFIG_HIGHPTE
	.kmap_atomic_pte = xen_kmap_atomic_pte,
#endif

	.set_pte = NULL,	/* see xen_pagetable_setup_* */
	.set_pte_at = xen_set_pte_at,
	.set_pmd = xen_set_pmd_hyper,

	.ptep_modify_prot_start = __ptep_modify_prot_start,
	.ptep_modify_prot_commit = __ptep_modify_prot_commit,

	.pte_val = xen_pte_val,
	.pte_flags = native_pte_val,
	.pgd_val = xen_pgd_val,

	.make_pte = xen_make_pte,
	.make_pgd = xen_make_pgd,

	.set_pte_atomic = xen_set_pte_atomic,
	.set_pte_present = xen_set_pte_at,
	.set_pud = xen_set_pud_hyper,
	.pte_clear = xen_pte_clear,
	.pmd_clear = xen_pmd_clear,

	.make_pmd = xen_make_pmd,
	.pmd_val = xen_pmd_val,

	.activate_mm = xen_activate_mm,
	.dup_mmap = xen_dup_mmap,
	.exit_mmap = xen_exit_mmap,

	.lazy_mode = {
		.enter = paravirt_enter_lazy_mmu,
		.leave = xen_leave_lazy,
	},
};

#ifdef CONFIG_SMP
static const struct smp_ops xen_smp_ops __initdata = {
	.smp_prepare_boot_cpu = xen_smp_prepare_boot_cpu,
	.smp_prepare_cpus = xen_smp_prepare_cpus,
	.cpu_up = xen_cpu_up,
	.smp_cpus_done = xen_smp_cpus_done,

	.smp_send_stop = xen_smp_send_stop,
	.smp_send_reschedule = xen_smp_send_reschedule,
	.smp_call_function_mask = xen_smp_call_function_mask,
};
#endif	/* CONFIG_SMP */

static void xen_reboot(int reason)
{
	struct sched_shutdown r = { .reason = reason };

#ifdef CONFIG_SMP
	smp_send_stop();
#endif

	if (HYPERVISOR_sched_op(SCHEDOP_shutdown, &r))
		BUG();
}

static void xen_restart(char *msg)
{
	xen_reboot(SHUTDOWN_reboot);
}

static void xen_emergency_restart(void)
{
	xen_reboot(SHUTDOWN_reboot);
}

static void xen_machine_halt(void)
{
	xen_reboot(SHUTDOWN_poweroff);
}

static void xen_crash_shutdown(struct pt_regs *regs)
{
	xen_reboot(SHUTDOWN_crash);
}

static const struct machine_ops __initdata xen_machine_ops = {
	.restart = xen_restart,
	.halt = xen_machine_halt,
	.power_off = xen_machine_halt,
	.shutdown = xen_machine_halt,
	.crash_shutdown = xen_crash_shutdown,
	.emergency_restart = xen_emergency_restart,
};


static void __init xen_reserve_top(void)
{
	unsigned long top = HYPERVISOR_VIRT_START;
	struct xen_platform_parameters pp;

	if (HYPERVISOR_xen_version(XENVER_platform_parameters, &pp) == 0)
		top = pp.virt_start;

	reserve_top_address(-top + 2 * PAGE_SIZE);
}

/* First C function to be called on Xen boot */
asmlinkage void __init xen_start_kernel(void)
{
	pgd_t *pgd;

	if (!xen_start_info)
		return;

	BUG_ON(memcmp(xen_start_info->magic, "xen-3", 5) != 0);

	xen_setup_features();

	/* Install Xen paravirt ops */
	pv_info = xen_info;
	pv_init_ops = xen_init_ops;
	pv_time_ops = xen_time_ops;
	pv_cpu_ops = xen_cpu_ops;
	pv_irq_ops = xen_irq_ops;
	pv_apic_ops = xen_apic_ops;
	pv_mmu_ops = xen_mmu_ops;

	if (xen_feature(XENFEAT_mmu_pt_update_preserve_ad)) {
		pv_mmu_ops.ptep_modify_prot_start = xen_ptep_modify_prot_start;
		pv_mmu_ops.ptep_modify_prot_commit = xen_ptep_modify_prot_commit;
	}

	machine_ops = xen_machine_ops;

#ifdef CONFIG_SMP
	smp_ops = xen_smp_ops;
#endif

	/* Get mfn list */
	if (!xen_feature(XENFEAT_auto_translated_physmap))
		xen_build_dynamic_phys_to_machine();

	pgd = (pgd_t *)xen_start_info->pt_base;

	init_pg_tables_end = __pa(pgd) + xen_start_info->nr_pt_frames*PAGE_SIZE;

	init_mm.pgd = pgd; /* use the Xen pagetables to start */

	/* keep using Xen gdt for now; no urgent need to change it */

	x86_write_percpu(xen_cr3, __pa(pgd));
	x86_write_percpu(xen_current_cr3, __pa(pgd));

	/* Don't do the full vcpu_info placement stuff until we have a
	   possible map and a non-dummy shared_info. */
	per_cpu(xen_vcpu, 0) = &HYPERVISOR_shared_info->vcpu_info[0];

	pv_info.kernel_rpl = 1;
	if (xen_feature(XENFEAT_supervisor_mode_kernel))
		pv_info.kernel_rpl = 0;

	/* Prevent unwanted bits from being set in PTEs. */
	__supported_pte_mask &= ~_PAGE_GLOBAL;
	if (!is_initial_xendomain())
		__supported_pte_mask &= ~(_PAGE_PWT | _PAGE_PCD);

	/* set the limit of our address space */
	xen_reserve_top();

	/* set up basic CPUID stuff */
	cpu_detect(&new_cpu_data);
	new_cpu_data.hard_math = 1;
	new_cpu_data.x86_capability[0] = cpuid_edx(1);

	/* Poke various useful things into boot_params */
	boot_params.hdr.type_of_loader = (9 << 4) | 0;
	boot_params.hdr.ramdisk_image = xen_start_info->mod_start
		? __pa(xen_start_info->mod_start) : 0;
	boot_params.hdr.ramdisk_size = xen_start_info->mod_len;

	if (!is_initial_xendomain()) {
		add_preferred_console("xenboot", 0, NULL);
		add_preferred_console("tty", 0, NULL);
		add_preferred_console("hvc", 0, NULL);
	}

	/* Start the world */
	start_kernel();
}<|MERGE_RESOLUTION|>--- conflicted
+++ resolved
@@ -168,9 +168,7 @@
 {
 	printk(KERN_INFO "Booting paravirtualized kernel on %s\n",
 	       pv_info.name);
-	printk(KERN_INFO "Hypervisor signature: %s%s\n",
-	       xen_start_info->magic,
-	       xen_feature(XENFEAT_mmu_pt_update_preserve_ad) ? " (preserve-AD)" : "");
+	printk(KERN_INFO "Hypervisor signature: %s\n", xen_start_info->magic);
 }
 
 static void xen_cpuid(unsigned int *ax, unsigned int *bx,
@@ -929,8 +927,6 @@
 	/* Actually pin the pagetable down, but we can't set PG_pinned
 	   yet because the page structures don't exist yet. */
 	pin_pagetable_pfn(MMUEXT_PIN_L3_TABLE, PFN_DOWN(__pa(base)));
-<<<<<<< HEAD
-=======
 }
 
 static __init void xen_post_allocator_init(void)
@@ -939,7 +935,6 @@
 	pv_mmu_ops.set_pud = xen_set_pud;
 
 	xen_mark_init_mm_pinned();
->>>>>>> 2da3e421
 }
 
 /* This is called once we have the cpu_possible_map */
@@ -1143,9 +1138,6 @@
 	.set_pte_at = xen_set_pte_at,
 	.set_pmd = xen_set_pmd_hyper,
 
-	.ptep_modify_prot_start = __ptep_modify_prot_start,
-	.ptep_modify_prot_commit = __ptep_modify_prot_commit,
-
 	.pte_val = xen_pte_val,
 	.pte_flags = native_pte_val,
 	.pgd_val = xen_pgd_val,
@@ -1248,8 +1240,6 @@
 
 	BUG_ON(memcmp(xen_start_info->magic, "xen-3", 5) != 0);
 
-	xen_setup_features();
-
 	/* Install Xen paravirt ops */
 	pv_info = xen_info;
 	pv_init_ops = xen_init_ops;
@@ -1259,16 +1249,13 @@
 	pv_apic_ops = xen_apic_ops;
 	pv_mmu_ops = xen_mmu_ops;
 
-	if (xen_feature(XENFEAT_mmu_pt_update_preserve_ad)) {
-		pv_mmu_ops.ptep_modify_prot_start = xen_ptep_modify_prot_start;
-		pv_mmu_ops.ptep_modify_prot_commit = xen_ptep_modify_prot_commit;
-	}
-
 	machine_ops = xen_machine_ops;
 
 #ifdef CONFIG_SMP
 	smp_ops = xen_smp_ops;
 #endif
+
+	xen_setup_features();
 
 	/* Get mfn list */
 	if (!xen_feature(XENFEAT_auto_translated_physmap))
