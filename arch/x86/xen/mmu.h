#ifndef _XEN_MMU_H

#include <linux/linkage.h>
#include <asm/page.h>

enum pt_level {
	PT_PGD,
	PT_PUD,
	PT_PMD,
	PT_PTE
};

/*
 * Page-directory addresses above 4GB do not fit into architectural %cr3.
 * When accessing %cr3, or equivalent field in vcpu_guest_context, guests
 * must use the following accessor macros to pack/unpack valid MFNs.
 *
 * Note that Xen is using the fact that the pagetable base is always
 * page-aligned, and putting the 12 MSB of the address into the 12 LSB
 * of cr3.
 */
#define xen_pfn_to_cr3(pfn) (((unsigned)(pfn) << 12) | ((unsigned)(pfn) >> 20))
#define xen_cr3_to_pfn(cr3) (((unsigned)(cr3) >> 12) | ((unsigned)(cr3) << 20))


void set_pte_mfn(unsigned long vaddr, unsigned long pfn, pgprot_t flags);


void xen_activate_mm(struct mm_struct *prev, struct mm_struct *next);
void xen_dup_mmap(struct mm_struct *oldmm, struct mm_struct *mm);
void xen_exit_mmap(struct mm_struct *mm);

void xen_pgd_pin(pgd_t *pgd);
//void xen_pgd_unpin(pgd_t *pgd);

pteval_t xen_pte_val(pte_t);
pmdval_t xen_pmd_val(pmd_t);
pgdval_t xen_pgd_val(pgd_t);

pte_t xen_make_pte(pteval_t);
pmd_t xen_make_pmd(pmdval_t);
pgd_t xen_make_pgd(pgdval_t);

void xen_set_pte(pte_t *ptep, pte_t pteval);
void xen_set_pte_at(struct mm_struct *mm, unsigned long addr,
		    pte_t *ptep, pte_t pteval);
void xen_set_pte_atomic(pte_t *ptep, pte_t pte);
void xen_set_pmd(pmd_t *pmdp, pmd_t pmdval);
void xen_set_pud(pud_t *ptr, pud_t val);
void xen_set_pmd_hyper(pmd_t *pmdp, pmd_t pmdval);
void xen_set_pud_hyper(pud_t *ptr, pud_t val);
void xen_pte_clear(struct mm_struct *mm, unsigned long addr, pte_t *ptep);
void xen_pmd_clear(pmd_t *pmdp);

<<<<<<< HEAD
=======
pte_t xen_ptep_modify_prot_start(struct mm_struct *mm, unsigned long addr, pte_t *ptep);
void  xen_ptep_modify_prot_commit(struct mm_struct *mm, unsigned long addr,
				  pte_t *ptep, pte_t pte);

>>>>>>> ed155125
#endif	/* _XEN_MMU_H */<|MERGE_RESOLUTION|>--- conflicted
+++ resolved
@@ -52,11 +52,8 @@
 void xen_pte_clear(struct mm_struct *mm, unsigned long addr, pte_t *ptep);
 void xen_pmd_clear(pmd_t *pmdp);
 
-<<<<<<< HEAD
-=======
 pte_t xen_ptep_modify_prot_start(struct mm_struct *mm, unsigned long addr, pte_t *ptep);
 void  xen_ptep_modify_prot_commit(struct mm_struct *mm, unsigned long addr,
 				  pte_t *ptep, pte_t pte);
 
->>>>>>> ed155125
 #endif	/* _XEN_MMU_H */