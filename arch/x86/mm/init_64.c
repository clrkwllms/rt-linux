--- conflicted
+++ resolved
@@ -49,14 +49,6 @@
 #include <asm/cacheflush.h>
 
 /*
-<<<<<<< HEAD
- * PFN of last memory page.
- */
-unsigned long end_pfn;
-
-/*
-=======
->>>>>>> ee045d27
  * end_pfn only includes RAM, while max_pfn_mapped includes all e820 entries.
  * The direct mapping extends to max_pfn_mapped, so that we can directly access
  * apertures, ACPI and other tables without having to play with fixmaps.
@@ -836,7 +828,6 @@
 	int ret;
 #endif
 	unsigned long pfn = phys >> PAGE_SHIFT;
-	int ret;
 
 	if (pfn >= max_pfn) {
 		/*
