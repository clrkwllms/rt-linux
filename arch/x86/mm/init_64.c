--- conflicted
+++ resolved
@@ -462,13 +462,8 @@
 	unsigned long puds, pmds, ptes, tables, start;
 
 	puds = (end + PUD_SIZE - 1) >> PUD_SHIFT;
-<<<<<<< HEAD
 	tables = roundup(puds * sizeof(pud_t), PAGE_SIZE);
-	if (direct_gbpages) {
-=======
-	tables = round_up(puds * sizeof(pud_t), PAGE_SIZE);
 	if (use_gbpages) {
->>>>>>> 6e73bd50
 		unsigned long extra;
 		extra = end - ((end>>PUD_SHIFT) << PUD_SHIFT);
 		pmds = (extra + PMD_SIZE - 1) >> PMD_SHIFT;
