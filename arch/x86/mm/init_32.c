/*
 *
 *  Copyright (C) 1995  Linus Torvalds
 *
 *  Support of BIGMEM added by Gerhard Wichert, Siemens AG, July 1999
 */

#include <linux/module.h>
#include <linux/signal.h>
#include <linux/sched.h>
#include <linux/kernel.h>
#include <linux/errno.h>
#include <linux/string.h>
#include <linux/types.h>
#include <linux/ptrace.h>
#include <linux/mman.h>
#include <linux/mm.h>
#include <linux/hugetlb.h>
#include <linux/swap.h>
#include <linux/smp.h>
#include <linux/init.h>
#include <linux/highmem.h>
#include <linux/pagemap.h>
#include <linux/pfn.h>
#include <linux/poison.h>
#include <linux/bootmem.h>
#include <linux/slab.h>
#include <linux/proc_fs.h>
#include <linux/memory_hotplug.h>
#include <linux/initrd.h>
#include <linux/cpumask.h>

#include <asm/asm.h>
#include <asm/processor.h>
#include <asm/system.h>
#include <asm/uaccess.h>
#include <asm/pgtable.h>
#include <asm/dma.h>
#include <asm/fixmap.h>
#include <asm/e820.h>
#include <asm/apic.h>
#include <asm/bugs.h>
#include <asm/tlb.h>
#include <asm/tlbflush.h>
#include <asm/pgalloc.h>
#include <asm/sections.h>
#include <asm/paravirt.h>
#include <asm/setup.h>
#include <asm/cacheflush.h>

unsigned int __VMALLOC_RESERVE = 128 << 20;

unsigned long max_pfn_mapped;

DEFINE_PER_CPU(struct mmu_gather, mmu_gathers);
unsigned long highstart_pfn, highend_pfn;

static noinline int do_test_wp_bit(void);

/*
 * Creates a middle page table and puts a pointer to it in the
 * given global directory entry. This only returns the gd entry
 * in non-PAE compilation mode, since the middle layer is folded.
 */
static pmd_t * __init one_md_table_init(pgd_t *pgd)
{
	pud_t *pud;
	pmd_t *pmd_table;

#ifdef CONFIG_X86_PAE
	if (!(pgd_val(*pgd) & _PAGE_PRESENT)) {
		pmd_table = (pmd_t *) alloc_bootmem_low_pages(PAGE_SIZE);

		paravirt_alloc_pmd(&init_mm, __pa(pmd_table) >> PAGE_SHIFT);
		set_pgd(pgd, __pgd(__pa(pmd_table) | _PAGE_PRESENT));
		pud = pud_offset(pgd, 0);
		BUG_ON(pmd_table != pmd_offset(pud, 0));
	}
#endif
	pud = pud_offset(pgd, 0);
	pmd_table = pmd_offset(pud, 0);

	return pmd_table;
}

/*
 * Create a page table and place a pointer to it in a middle page
 * directory entry:
 */
static pte_t * __init one_page_table_init(pmd_t *pmd)
{
	if (!(pmd_val(*pmd) & _PAGE_PRESENT)) {
		pte_t *page_table = NULL;

#ifdef CONFIG_DEBUG_PAGEALLOC
		page_table = (pte_t *) alloc_bootmem_pages(PAGE_SIZE);
#endif
		if (!page_table) {
			page_table =
				(pte_t *)alloc_bootmem_low_pages(PAGE_SIZE);
		}

		paravirt_alloc_pte(&init_mm, __pa(page_table) >> PAGE_SHIFT);
		set_pmd(pmd, __pmd(__pa(page_table) | _PAGE_TABLE));
		BUG_ON(page_table != pte_offset_kernel(pmd, 0));
	}

	return pte_offset_kernel(pmd, 0);
}

/*
 * This function initializes a certain range of kernel virtual memory
 * with new bootmem page tables, everywhere page tables are missing in
 * the given range.
 *
 * NOTE: The pagetables are allocated contiguous on the physical space
 * so we can cache the place of the first one and move around without
 * checking the pgd every time.
 */
static void __init
page_table_range_init(unsigned long start, unsigned long end, pgd_t *pgd_base)
{
	int pgd_idx, pmd_idx;
	unsigned long vaddr;
	pgd_t *pgd;
	pmd_t *pmd;

	vaddr = start;
	pgd_idx = pgd_index(vaddr);
	pmd_idx = pmd_index(vaddr);
	pgd = pgd_base + pgd_idx;

	for ( ; (pgd_idx < PTRS_PER_PGD) && (vaddr != end); pgd++, pgd_idx++) {
		pmd = one_md_table_init(pgd);
		pmd = pmd + pmd_index(vaddr);
		for (; (pmd_idx < PTRS_PER_PMD) && (vaddr != end);
							pmd++, pmd_idx++) {
			one_page_table_init(pmd);

			vaddr += PMD_SIZE;
		}
		pmd_idx = 0;
	}
}

static inline int is_kernel_text(unsigned long addr)
{
	if (addr >= PAGE_OFFSET && addr <= (unsigned long)__init_end)
		return 1;
	return 0;
}

/*
 * This maps the physical memory to kernel virtual address space, a total
 * of max_low_pfn pages, by creating page tables starting from address
 * PAGE_OFFSET:
 */
static void __init kernel_physical_mapping_init(pgd_t *pgd_base)
{
	int pgd_idx, pmd_idx, pte_ofs;
	unsigned long pfn;
	pgd_t *pgd;
	pmd_t *pmd;
	pte_t *pte;
	unsigned pages_2m = 0, pages_4k = 0;

	pgd_idx = pgd_index(PAGE_OFFSET);
	pgd = pgd_base + pgd_idx;
	pfn = 0;

	for (; pgd_idx < PTRS_PER_PGD; pgd++, pgd_idx++) {
		pmd = one_md_table_init(pgd);
		if (pfn >= max_low_pfn)
			continue;

		for (pmd_idx = 0;
		     pmd_idx < PTRS_PER_PMD && pfn < max_low_pfn;
		     pmd++, pmd_idx++) {
			unsigned int addr = pfn * PAGE_SIZE + PAGE_OFFSET;

			/*
			 * Map with big pages if possible, otherwise
			 * create normal page tables:
			 *
			 * Don't use a large page for the first 2/4MB of memory
			 * because there are often fixed size MTRRs in there
			 * and overlapping MTRRs into large pages can cause
			 * slowdowns.
			 */
			if (cpu_has_pse && !(pgd_idx == 0 && pmd_idx == 0)) {
				unsigned int addr2;
				pgprot_t prot = PAGE_KERNEL_LARGE;

				addr2 = (pfn + PTRS_PER_PTE-1) * PAGE_SIZE +
					PAGE_OFFSET + PAGE_SIZE-1;

				if (is_kernel_text(addr) ||
				    is_kernel_text(addr2))
					prot = PAGE_KERNEL_LARGE_EXEC;

				pages_2m++;
				set_pmd(pmd, pfn_pmd(pfn, prot));

				pfn += PTRS_PER_PTE;
				max_pfn_mapped = pfn;
				continue;
			}
			pte = one_page_table_init(pmd);

			for (pte_ofs = 0;
			     pte_ofs < PTRS_PER_PTE && pfn < max_low_pfn;
			     pte++, pfn++, pte_ofs++, addr += PAGE_SIZE) {
				pgprot_t prot = PAGE_KERNEL;

				if (is_kernel_text(addr))
					prot = PAGE_KERNEL_EXEC;

				pages_4k++;
				set_pte(pte, pfn_pte(pfn, prot));
			}
			max_pfn_mapped = pfn;
		}
	}
	update_page_count(PG_LEVEL_2M, pages_2m);
	update_page_count(PG_LEVEL_4K, pages_4k);
}

/*
 * devmem_is_allowed() checks to see if /dev/mem access to a certain address
 * is valid. The argument is a physical page number.
 *
 *
 * On x86, access has to be given to the first megabyte of ram because that area
 * contains bios code and data regions used by X and dosemu and similar apps.
 * Access has to be given to non-kernel-ram areas as well, these contain the PCI
 * mmio resources as well as potential bios/acpi data regions.
 */
int devmem_is_allowed(unsigned long pagenr)
{
	if (pagenr <= 256)
		return 1;
	if (!page_is_ram(pagenr))
		return 1;
	return 0;
}

#ifdef CONFIG_HIGHMEM
pte_t *kmap_pte;
pgprot_t kmap_prot;

static inline pte_t *kmap_get_fixmap_pte(unsigned long vaddr)
{
	return pte_offset_kernel(pmd_offset(pud_offset(pgd_offset_k(vaddr),
			vaddr), vaddr), vaddr);
}

static void __init kmap_init(void)
{
	unsigned long kmap_vstart;

	/*
	 * Cache the first kmap pte:
	 */
	kmap_vstart = __fix_to_virt(FIX_KMAP_BEGIN);
	kmap_pte = kmap_get_fixmap_pte(kmap_vstart);

	kmap_prot = PAGE_KERNEL;
}

static void __init permanent_kmaps_init(pgd_t *pgd_base)
{
	unsigned long vaddr;
	pgd_t *pgd;
	pud_t *pud;
	pmd_t *pmd;
	pte_t *pte;

	vaddr = PKMAP_BASE;
	page_table_range_init(vaddr, vaddr + PAGE_SIZE*LAST_PKMAP, pgd_base);

	pgd = swapper_pg_dir + pgd_index(vaddr);
	pud = pud_offset(pgd, vaddr);
	pmd = pmd_offset(pud, vaddr);
	pte = pte_offset_kernel(pmd, vaddr);
	pkmap_page_table = pte;
}

<<<<<<< HEAD
static void __init
add_one_highpage_init(struct page *page, int pfn, int bad_ppro)
{
	if (!(bad_ppro && page_kills_ppro(pfn))) {
		ClearPageReserved(page);
		init_page_count(page);
		__free_page(page);
		totalhigh_pages++;
	} else
		SetPageReserved(page);
=======
static void __init add_one_highpage_init(struct page *page, int pfn)
{
	ClearPageReserved(page);
	init_page_count(page);
	__free_page(page);
	totalhigh_pages++;
>>>>>>> 087c66c2
}

struct add_highpages_data {
	unsigned long start_pfn;
	unsigned long end_pfn;
<<<<<<< HEAD
	int bad_ppro;
};

static void __init add_highpages_work_fn(unsigned long start_pfn,
					 unsigned long end_pfn, void *datax)
{
	int node_pfn;
	struct page *page;
	unsigned long final_start_pfn, final_end_pfn;
	struct add_highpages_data *data;
	int bad_ppro;

	data = (struct add_highpages_data *)datax;
	bad_ppro = data->bad_ppro;

	final_start_pfn = max(start_pfn, data->start_pfn);
	final_end_pfn = min(end_pfn, data->end_pfn);
	if (final_start_pfn >= final_end_pfn)
		return;

	for (node_pfn = final_start_pfn; node_pfn < final_end_pfn;
	     node_pfn++) {
		if (!pfn_valid(node_pfn))
			continue;
		page = pfn_to_page(node_pfn);
		add_one_highpage_init(page, node_pfn, bad_ppro);
	}

}

void __init add_highpages_with_active_regions(int nid, unsigned long start_pfn,
					      unsigned long end_pfn,
					      int bad_ppro)
{
	struct add_highpages_data data;

	data.start_pfn = start_pfn;
	data.end_pfn = end_pfn;
	data.bad_ppro = bad_ppro;

	work_with_active_regions(nid, add_highpages_work_fn, &data);
}

#ifndef CONFIG_NUMA
static void __init set_highmem_pages_init(int bad_ppro)
{
	add_highpages_with_active_regions(0, highstart_pfn, highend_pfn,
						bad_ppro);

=======
};

static int __init add_highpages_work_fn(unsigned long start_pfn,
					 unsigned long end_pfn, void *datax)
{
	int node_pfn;
	struct page *page;
	unsigned long final_start_pfn, final_end_pfn;
	struct add_highpages_data *data;

	data = (struct add_highpages_data *)datax;

	final_start_pfn = max(start_pfn, data->start_pfn);
	final_end_pfn = min(end_pfn, data->end_pfn);
	if (final_start_pfn >= final_end_pfn)
		return 0;

	for (node_pfn = final_start_pfn; node_pfn < final_end_pfn;
	     node_pfn++) {
		if (!pfn_valid(node_pfn))
			continue;
		page = pfn_to_page(node_pfn);
		add_one_highpage_init(page, node_pfn);
	}

	return 0;

}

void __init add_highpages_with_active_regions(int nid, unsigned long start_pfn,
					      unsigned long end_pfn)
{
	struct add_highpages_data data;

	data.start_pfn = start_pfn;
	data.end_pfn = end_pfn;

	work_with_active_regions(nid, add_highpages_work_fn, &data);
}

#ifndef CONFIG_NUMA
static void __init set_highmem_pages_init(void)
{
	add_highpages_with_active_regions(0, highstart_pfn, highend_pfn);

>>>>>>> 087c66c2
	totalram_pages += totalhigh_pages;
}
#endif /* !CONFIG_NUMA */

#else
# define kmap_init()				do { } while (0)
# define permanent_kmaps_init(pgd_base)		do { } while (0)
# define set_highmem_pages_init()	do { } while (0)
#endif /* CONFIG_HIGHMEM */

pteval_t __PAGE_KERNEL = _PAGE_KERNEL;
EXPORT_SYMBOL(__PAGE_KERNEL);

pteval_t __PAGE_KERNEL_EXEC = _PAGE_KERNEL_EXEC;

void __init native_pagetable_setup_start(pgd_t *base)
{
	unsigned long pfn, va;
	pgd_t *pgd;
	pud_t *pud;
	pmd_t *pmd;
	pte_t *pte;

	/*
	 * Remove any mappings which extend past the end of physical
	 * memory from the boot time page table:
	 */
	for (pfn = max_low_pfn + 1; pfn < 1<<(32-PAGE_SHIFT); pfn++) {
		va = PAGE_OFFSET + (pfn<<PAGE_SHIFT);
		pgd = base + pgd_index(va);
		if (!pgd_present(*pgd))
			break;

		pud = pud_offset(pgd, va);
		pmd = pmd_offset(pud, va);
		if (!pmd_present(*pmd))
			break;

		pte = pte_offset_kernel(pmd, va);
		if (!pte_present(*pte))
			break;

		pte_clear(NULL, va, pte);
	}
	paravirt_alloc_pmd(&init_mm, __pa(base) >> PAGE_SHIFT);
}

void __init native_pagetable_setup_done(pgd_t *base)
{
}

/*
 * Build a proper pagetable for the kernel mappings.  Up until this
 * point, we've been running on some set of pagetables constructed by
 * the boot process.
 *
 * If we're booting on native hardware, this will be a pagetable
 * constructed in arch/x86/kernel/head_32.S.  The root of the
 * pagetable will be swapper_pg_dir.
 *
 * If we're booting paravirtualized under a hypervisor, then there are
 * more options: we may already be running PAE, and the pagetable may
 * or may not be based in swapper_pg_dir.  In any case,
 * paravirt_pagetable_setup_start() will set up swapper_pg_dir
 * appropriately for the rest of the initialization to work.
 *
 * In general, pagetable_init() assumes that the pagetable may already
 * be partially populated, and so it avoids stomping on any existing
 * mappings.
 */
static void __init pagetable_init(void)
{
	pgd_t *pgd_base = swapper_pg_dir;
	unsigned long vaddr, end;

	paravirt_pagetable_setup_start(pgd_base);

	/* Enable PSE if available */
	if (cpu_has_pse)
		set_in_cr4(X86_CR4_PSE);

	/* Enable PGE if available */
	if (cpu_has_pge) {
		set_in_cr4(X86_CR4_PGE);
		__PAGE_KERNEL |= _PAGE_GLOBAL;
		__PAGE_KERNEL_EXEC |= _PAGE_GLOBAL;
	}

	kernel_physical_mapping_init(pgd_base);
	remap_numa_kva();

	/*
	 * Fixed mappings, only the page table structure has to be
	 * created - mappings will be set by set_fixmap():
	 */
	early_ioremap_clear();
	vaddr = __fix_to_virt(__end_of_fixed_addresses - 1) & PMD_MASK;
	end = (FIXADDR_TOP + PMD_SIZE - 1) & PMD_MASK;
	page_table_range_init(vaddr, end, pgd_base);
	early_ioremap_reset();

	permanent_kmaps_init(pgd_base);

	paravirt_pagetable_setup_done(pgd_base);
}

#ifdef CONFIG_ACPI_SLEEP
/*
 * ACPI suspend needs this for resume, because things like the intel-agp
 * driver might have split up a kernel 4MB mapping.
 */
char swsusp_pg_dir[PAGE_SIZE]
	__attribute__ ((aligned(PAGE_SIZE)));

static inline void save_pg_dir(void)
{
	memcpy(swsusp_pg_dir, swapper_pg_dir, PAGE_SIZE);
}
#else /* !CONFIG_ACPI_SLEEP */
static inline void save_pg_dir(void)
{
}
#endif /* !CONFIG_ACPI_SLEEP */

void zap_low_mappings(void)
{
	int i;

	/*
	 * Zap initial low-memory mappings.
	 *
	 * Note that "pgd_clear()" doesn't do it for
	 * us, because pgd_clear() is a no-op on i386.
	 */
	for (i = 0; i < KERNEL_PGD_BOUNDARY; i++) {
#ifdef CONFIG_X86_PAE
		set_pgd(swapper_pg_dir+i, __pgd(1 + __pa(empty_zero_page)));
#else
		set_pgd(swapper_pg_dir+i, __pgd(0));
#endif
	}
	flush_tlb_all();
}

int nx_enabled;

pteval_t __supported_pte_mask __read_mostly = ~_PAGE_NX;
EXPORT_SYMBOL_GPL(__supported_pte_mask);

#ifdef CONFIG_X86_PAE

static int disable_nx __initdata;

/*
 * noexec = on|off
 *
 * Control non executable mappings.
 *
 * on      Enable
 * off     Disable
 */
static int __init noexec_setup(char *str)
{
	if (!str || !strcmp(str, "on")) {
		if (cpu_has_nx) {
			__supported_pte_mask |= _PAGE_NX;
			disable_nx = 0;
		}
	} else {
		if (!strcmp(str, "off")) {
			disable_nx = 1;
			__supported_pte_mask &= ~_PAGE_NX;
		} else {
			return -EINVAL;
		}
	}

	return 0;
}
early_param("noexec", noexec_setup);

static void __init set_nx(void)
{
	unsigned int v[4], l, h;

	if (cpu_has_pae && (cpuid_eax(0x80000000) > 0x80000001)) {
		cpuid(0x80000001, &v[0], &v[1], &v[2], &v[3]);

		if ((v[3] & (1 << 20)) && !disable_nx) {
			rdmsr(MSR_EFER, l, h);
			l |= EFER_NX;
			wrmsr(MSR_EFER, l, h);
			nx_enabled = 1;
			__supported_pte_mask |= _PAGE_NX;
		}
	}
}
#endif

/*
 * paging_init() sets up the page tables - note that the first 8MB are
 * already mapped by head.S.
 *
 * This routines also unmaps the page at virtual kernel address 0, so
 * that we can trap those pesky NULL-reference errors in the kernel.
 */
void __init paging_init(void)
{
#ifdef CONFIG_X86_PAE
	set_nx();
	if (nx_enabled)
		printk(KERN_INFO "NX (Execute Disable) protection: active\n");
#endif
	pagetable_init();

	load_cr3(swapper_pg_dir);

	__flush_tlb_all();

	kmap_init();
}

/*
 * Test if the WP bit works in supervisor mode. It isn't supported on 386's
 * and also on some strange 486's. All 586+'s are OK. This used to involve
 * black magic jumps to work around some nasty CPU bugs, but fortunately the
 * switch to using exceptions got rid of all that.
 */
static void __init test_wp_bit(void)
{
	printk(KERN_INFO
  "Checking if this processor honours the WP bit even in supervisor mode...");

	/* Any page-aligned address will do, the test is non-destructive */
	__set_fixmap(FIX_WP_TEST, __pa(&swapper_pg_dir), PAGE_READONLY);
	boot_cpu_data.wp_works_ok = do_test_wp_bit();
	clear_fixmap(FIX_WP_TEST);

	if (!boot_cpu_data.wp_works_ok) {
		printk(KERN_CONT "No.\n");
#ifdef CONFIG_X86_WP_WORKS_OK
		panic(
  "This kernel doesn't support CPU's with broken WP. Recompile it for a 386!");
#endif
	} else {
		printk(KERN_CONT "Ok.\n");
	}
}

static struct kcore_list kcore_mem, kcore_vmalloc;

void __init mem_init(void)
{
	int codesize, reservedpages, datasize, initsize;
	int tmp;

#ifdef CONFIG_FLATMEM
	BUG_ON(!mem_map);
#endif
<<<<<<< HEAD
	bad_ppro = ppro_with_ram_bug();

=======
#ifdef CONFIG_HIGHMEM
	/* check that fixmap and pkmap do not overlap */
	if (PKMAP_BASE + LAST_PKMAP*PAGE_SIZE >= FIXADDR_START) {
		printk(KERN_ERR
			"fixmap and kmap areas overlap - this will crash\n");
		printk(KERN_ERR "pkstart: %lxh pkend: %lxh fixstart %lxh\n",
				PKMAP_BASE, PKMAP_BASE + LAST_PKMAP*PAGE_SIZE,
				FIXADDR_START);
		BUG();
	}
#endif
>>>>>>> 087c66c2
	/* this will put all low memory onto the freelists */
	totalram_pages += free_all_bootmem();

	reservedpages = 0;
	for (tmp = 0; tmp < max_low_pfn; tmp++)
		/*
		 * Only count reserved RAM pages:
		 */
		if (page_is_ram(tmp) && PageReserved(pfn_to_page(tmp)))
			reservedpages++;

	set_highmem_pages_init();

	codesize =  (unsigned long) &_etext - (unsigned long) &_text;
	datasize =  (unsigned long) &_edata - (unsigned long) &_etext;
	initsize =  (unsigned long) &__init_end - (unsigned long) &__init_begin;

	kclist_add(&kcore_mem, __va(0), max_low_pfn << PAGE_SHIFT);
	kclist_add(&kcore_vmalloc, (void *)VMALLOC_START,
		   VMALLOC_END-VMALLOC_START);

	printk(KERN_INFO "Memory: %luk/%luk available (%dk kernel code, "
			"%dk reserved, %dk data, %dk init, %ldk highmem)\n",
		(unsigned long) nr_free_pages() << (PAGE_SHIFT-10),
		num_physpages << (PAGE_SHIFT-10),
		codesize >> 10,
		reservedpages << (PAGE_SHIFT-10),
		datasize >> 10,
		initsize >> 10,
		(unsigned long) (totalhigh_pages << (PAGE_SHIFT-10))
	       );

	printk(KERN_INFO "virtual kernel memory layout:\n"
		"    fixmap  : 0x%08lx - 0x%08lx   (%4ld kB)\n"
#ifdef CONFIG_HIGHMEM
		"    pkmap   : 0x%08lx - 0x%08lx   (%4ld kB)\n"
#endif
		"    vmalloc : 0x%08lx - 0x%08lx   (%4ld MB)\n"
		"    lowmem  : 0x%08lx - 0x%08lx   (%4ld MB)\n"
		"      .init : 0x%08lx - 0x%08lx   (%4ld kB)\n"
		"      .data : 0x%08lx - 0x%08lx   (%4ld kB)\n"
		"      .text : 0x%08lx - 0x%08lx   (%4ld kB)\n",
		FIXADDR_START, FIXADDR_TOP,
		(FIXADDR_TOP - FIXADDR_START) >> 10,

#ifdef CONFIG_HIGHMEM
		PKMAP_BASE, PKMAP_BASE+LAST_PKMAP*PAGE_SIZE,
		(LAST_PKMAP*PAGE_SIZE) >> 10,
#endif

		VMALLOC_START, VMALLOC_END,
		(VMALLOC_END - VMALLOC_START) >> 20,

		(unsigned long)__va(0), (unsigned long)high_memory,
		((unsigned long)high_memory - (unsigned long)__va(0)) >> 20,

		(unsigned long)&__init_begin, (unsigned long)&__init_end,
		((unsigned long)&__init_end -
		 (unsigned long)&__init_begin) >> 10,

		(unsigned long)&_etext, (unsigned long)&_edata,
		((unsigned long)&_edata - (unsigned long)&_etext) >> 10,

		(unsigned long)&_text, (unsigned long)&_etext,
		((unsigned long)&_etext - (unsigned long)&_text) >> 10);

#ifdef CONFIG_HIGHMEM
	BUG_ON(PKMAP_BASE + LAST_PKMAP*PAGE_SIZE	> FIXADDR_START);
	BUG_ON(VMALLOC_END				> PKMAP_BASE);
#endif
	BUG_ON(VMALLOC_START				> VMALLOC_END);
	BUG_ON((unsigned long)high_memory		> VMALLOC_START);

	if (boot_cpu_data.wp_works_ok < 0)
		test_wp_bit();

	cpa_init();
	save_pg_dir();
	zap_low_mappings();
}

#ifdef CONFIG_MEMORY_HOTPLUG
int arch_add_memory(int nid, u64 start, u64 size)
{
	struct pglist_data *pgdata = NODE_DATA(nid);
	struct zone *zone = pgdata->node_zones + ZONE_HIGHMEM;
	unsigned long start_pfn = start >> PAGE_SHIFT;
	unsigned long nr_pages = size >> PAGE_SHIFT;

	return __add_pages(zone, start_pfn, nr_pages);
}
#endif

/*
 * This function cannot be __init, since exceptions don't work in that
 * section.  Put this after the callers, so that it cannot be inlined.
 */
static noinline int do_test_wp_bit(void)
{
	char tmp_reg;
	int flag;

	__asm__ __volatile__(
		"	movb %0, %1	\n"
		"1:	movb %1, %0	\n"
		"	xorl %2, %2	\n"
		"2:			\n"
		_ASM_EXTABLE(1b,2b)
		:"=m" (*(char *)fix_to_virt(FIX_WP_TEST)),
		 "=q" (tmp_reg),
		 "=r" (flag)
		:"2" (1)
		:"memory");

	return flag;
}

#ifdef CONFIG_DEBUG_RODATA
const int rodata_test_data = 0xC3;
EXPORT_SYMBOL_GPL(rodata_test_data);

void mark_rodata_ro(void)
{
	unsigned long start = PFN_ALIGN(_text);
	unsigned long size = PFN_ALIGN(_etext) - start;

	set_pages_ro(virt_to_page(start), size >> PAGE_SHIFT);
	printk(KERN_INFO "Write protecting the kernel text: %luk\n",
		size >> 10);

#ifdef CONFIG_CPA_DEBUG
	printk(KERN_INFO "Testing CPA: Reverting %lx-%lx\n",
		start, start+size);
	set_pages_rw(virt_to_page(start), size>>PAGE_SHIFT);

	printk(KERN_INFO "Testing CPA: write protecting again\n");
	set_pages_ro(virt_to_page(start), size>>PAGE_SHIFT);
#endif
	start += size;
	size = (unsigned long)__end_rodata - start;
	set_pages_ro(virt_to_page(start), size >> PAGE_SHIFT);
	printk(KERN_INFO "Write protecting the kernel read-only data: %luk\n",
		size >> 10);
	rodata_test();

#ifdef CONFIG_CPA_DEBUG
	printk(KERN_INFO "Testing CPA: undo %lx-%lx\n", start, start + size);
	set_pages_rw(virt_to_page(start), size >> PAGE_SHIFT);

	printk(KERN_INFO "Testing CPA: write protecting again\n");
	set_pages_ro(virt_to_page(start), size >> PAGE_SHIFT);
#endif
}
#endif

void free_init_pages(char *what, unsigned long begin, unsigned long end)
{
#ifdef CONFIG_DEBUG_PAGEALLOC
	/*
	 * If debugging page accesses then do not free this memory but
	 * mark them not present - any buggy init-section access will
	 * create a kernel page fault:
	 */
	printk(KERN_INFO "debug: unmapping init memory %08lx..%08lx\n",
		begin, PAGE_ALIGN(end));
	set_memory_np(begin, (end - begin) >> PAGE_SHIFT);
#else
	unsigned long addr;

	/*
	 * We just marked the kernel text read only above, now that
	 * we are going to free part of that, we need to make that
	 * writeable first.
	 */
	set_memory_rw(begin, (end - begin) >> PAGE_SHIFT);

	for (addr = begin; addr < end; addr += PAGE_SIZE) {
		ClearPageReserved(virt_to_page(addr));
		init_page_count(virt_to_page(addr));
		memset((void *)addr, POISON_FREE_INITMEM, PAGE_SIZE);
		free_page(addr);
		totalram_pages++;
	}
	printk(KERN_INFO "Freeing %s: %luk freed\n", what, (end - begin) >> 10);
#endif
}

void free_initmem(void)
{
	free_init_pages("unused kernel memory",
			(unsigned long)(&__init_begin),
			(unsigned long)(&__init_end));
}

#ifdef CONFIG_BLK_DEV_INITRD
void free_initrd_mem(unsigned long start, unsigned long end)
{
	free_init_pages("initrd memory", start, end);
}
#endif

int __init reserve_bootmem_generic(unsigned long phys, unsigned long len,
				   int flags)
{
	return reserve_bootmem(phys, len, flags);
}<|MERGE_RESOLUTION|>--- conflicted
+++ resolved
@@ -285,81 +285,17 @@
 	pkmap_page_table = pte;
 }
 
-<<<<<<< HEAD
-static void __init
-add_one_highpage_init(struct page *page, int pfn, int bad_ppro)
-{
-	if (!(bad_ppro && page_kills_ppro(pfn))) {
-		ClearPageReserved(page);
-		init_page_count(page);
-		__free_page(page);
-		totalhigh_pages++;
-	} else
-		SetPageReserved(page);
-=======
 static void __init add_one_highpage_init(struct page *page, int pfn)
 {
 	ClearPageReserved(page);
 	init_page_count(page);
 	__free_page(page);
 	totalhigh_pages++;
->>>>>>> 087c66c2
 }
 
 struct add_highpages_data {
 	unsigned long start_pfn;
 	unsigned long end_pfn;
-<<<<<<< HEAD
-	int bad_ppro;
-};
-
-static void __init add_highpages_work_fn(unsigned long start_pfn,
-					 unsigned long end_pfn, void *datax)
-{
-	int node_pfn;
-	struct page *page;
-	unsigned long final_start_pfn, final_end_pfn;
-	struct add_highpages_data *data;
-	int bad_ppro;
-
-	data = (struct add_highpages_data *)datax;
-	bad_ppro = data->bad_ppro;
-
-	final_start_pfn = max(start_pfn, data->start_pfn);
-	final_end_pfn = min(end_pfn, data->end_pfn);
-	if (final_start_pfn >= final_end_pfn)
-		return;
-
-	for (node_pfn = final_start_pfn; node_pfn < final_end_pfn;
-	     node_pfn++) {
-		if (!pfn_valid(node_pfn))
-			continue;
-		page = pfn_to_page(node_pfn);
-		add_one_highpage_init(page, node_pfn, bad_ppro);
-	}
-
-}
-
-void __init add_highpages_with_active_regions(int nid, unsigned long start_pfn,
-					      unsigned long end_pfn,
-					      int bad_ppro)
-{
-	struct add_highpages_data data;
-
-	data.start_pfn = start_pfn;
-	data.end_pfn = end_pfn;
-	data.bad_ppro = bad_ppro;
-
-	work_with_active_regions(nid, add_highpages_work_fn, &data);
-}
-
-#ifndef CONFIG_NUMA
-static void __init set_highmem_pages_init(int bad_ppro)
-{
-	add_highpages_with_active_regions(0, highstart_pfn, highend_pfn,
-						bad_ppro);
-
-=======
 };
 
 static int __init add_highpages_work_fn(unsigned long start_pfn,
@@ -405,7 +341,6 @@
 {
 	add_highpages_with_active_regions(0, highstart_pfn, highend_pfn);
 
->>>>>>> 087c66c2
 	totalram_pages += totalhigh_pages;
 }
 #endif /* !CONFIG_NUMA */
@@ -665,22 +600,6 @@
 #ifdef CONFIG_FLATMEM
 	BUG_ON(!mem_map);
 #endif
-<<<<<<< HEAD
-	bad_ppro = ppro_with_ram_bug();
-
-=======
-#ifdef CONFIG_HIGHMEM
-	/* check that fixmap and pkmap do not overlap */
-	if (PKMAP_BASE + LAST_PKMAP*PAGE_SIZE >= FIXADDR_START) {
-		printk(KERN_ERR
-			"fixmap and kmap areas overlap - this will crash\n");
-		printk(KERN_ERR "pkstart: %lxh pkend: %lxh fixstart %lxh\n",
-				PKMAP_BASE, PKMAP_BASE + LAST_PKMAP*PAGE_SIZE,
-				FIXADDR_START);
-		BUG();
-	}
-#endif
->>>>>>> 087c66c2
 	/* this will put all low memory onto the freelists */
 	totalram_pages += free_all_bootmem();
 
