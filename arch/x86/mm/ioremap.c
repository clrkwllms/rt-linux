--- conflicted
+++ resolved
@@ -622,14 +622,8 @@
 		__early_set_fixmap(idx, 0, __pgprot(0));
 }
 
-<<<<<<< HEAD
 static void *prev_map[FIX_BTMAPS_SLOTS] __initdata;
 static unsigned long prev_size[FIX_BTMAPS_SLOTS] __initdata;
-=======
-
-static int __initdata early_ioremap_nested;
-
->>>>>>> 84dd6f93
 static int __init check_early_ioremap_leak(void)
 {
 	int count = 0;
