--- conflicted
+++ resolved
@@ -616,14 +616,8 @@
 		__early_set_fixmap(idx, 0, __pgprot(0));
 }
 
-<<<<<<< HEAD
-
-static int __initdata early_ioremap_nested;
-
-=======
 static void *prev_map[FIX_BTMAPS_SLOTS] __initdata;
 static unsigned long prev_size[FIX_BTMAPS_SLOTS] __initdata;
->>>>>>> f29761b2
 static int __init check_early_ioremap_leak(void)
 {
 	int count = 0;
