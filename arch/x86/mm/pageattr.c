/*
 * Copyright 2002 Andi Kleen, SuSE Labs.
 * Thanks to Ben LaHaise for precious feedback.
 */
#include <linux/highmem.h>
#include <linux/bootmem.h>
#include <linux/module.h>
#include <linux/sched.h>
#include <linux/slab.h>
#include <linux/mm.h>
#include <linux/interrupt.h>
#include <linux/seq_file.h>
#include <linux/debugfs.h>

#include <asm/e820.h>
#include <asm/processor.h>
#include <asm/tlbflush.h>
#include <asm/sections.h>
#include <asm/uaccess.h>
#include <asm/pgalloc.h>
#include <asm/proto.h>
#include <asm/pat.h>

/*
 * The current flushing context - we pass it instead of 5 arguments:
 */
struct cpa_data {
	unsigned long	*vaddr;
	pgprot_t	mask_set;
	pgprot_t	mask_clr;
	int		numpages;
	int		flags;
	unsigned long	pfn;
	unsigned	force_split : 1;
	int		curpage;
};

<<<<<<< HEAD
=======
/*
 * Serialize cpa() (for !DEBUG_PAGEALLOC which uses large identity mappings)
 * using cpa_lock. So that we don't allow any other cpu, with stale large tlb
 * entries change the page attribute in parallel to some other cpu
 * splitting a large page entry along with changing the attribute.
 */
static DEFINE_SPINLOCK(cpa_lock);

>>>>>>> 6e73bd50
#define CPA_FLUSHTLB 1
#define CPA_ARRAY 2

#ifdef CONFIG_PROC_FS
static unsigned long direct_pages_count[PG_LEVEL_NUM];

void update_page_count(int level, unsigned long pages)
{
	unsigned long flags;

	/* Protect against CPA */
	spin_lock_irqsave(&pgd_lock, flags);
	direct_pages_count[level] += pages;
	spin_unlock_irqrestore(&pgd_lock, flags);
}

static void split_page_count(int level)
{
	direct_pages_count[level]--;
	direct_pages_count[level - 1] += PTRS_PER_PTE;
}

int arch_report_meminfo(char *page)
{
	int n = sprintf(page, "DirectMap4k:  %8lu kB\n",
			direct_pages_count[PG_LEVEL_4K] << 2);
#if defined(CONFIG_X86_64) || defined(CONFIG_X86_PAE)
	n += sprintf(page + n, "DirectMap2M:  %8lu kB\n",
			direct_pages_count[PG_LEVEL_2M] << 11);
#else
	n += sprintf(page + n, "DirectMap4M:  %8lu kB\n",
			direct_pages_count[PG_LEVEL_2M] << 12);
#endif
#ifdef CONFIG_X86_64
	if (direct_gbpages)
		n += sprintf(page + n, "DirectMap1G:  %8lu kB\n",
			direct_pages_count[PG_LEVEL_1G] << 20);
#endif
	return n;
}
#else
static inline void split_page_count(int level) { }
#endif

#ifdef CONFIG_X86_64

static inline unsigned long highmap_start_pfn(void)
{
	return __pa(_text) >> PAGE_SHIFT;
}

static inline unsigned long highmap_end_pfn(void)
{
	return __pa(roundup((unsigned long)_end, PMD_SIZE)) >> PAGE_SHIFT;
}

#endif

#ifdef CONFIG_DEBUG_PAGEALLOC
# define debug_pagealloc 1
#else
# define debug_pagealloc 0
#endif

static inline int
within(unsigned long addr, unsigned long start, unsigned long end)
{
	return addr >= start && addr < end;
}

/*
 * Flushing functions
 */

/**
 * clflush_cache_range - flush a cache range with clflush
 * @addr:	virtual start address
 * @size:	number of bytes to flush
 *
 * clflush is an unordered instruction which needs fencing with mfence
 * to avoid ordering issues.
 */
void clflush_cache_range(void *vaddr, unsigned int size)
{
	void *vend = vaddr + size - 1;

	mb();

	for (; vaddr < vend; vaddr += boot_cpu_data.x86_clflush_size)
		clflush(vaddr);
	/*
	 * Flush any possible final partial cacheline:
	 */
	clflush(vend);

	mb();
}

static void __cpa_flush_all(void *arg)
{
	unsigned long cache = (unsigned long)arg;

	/*
	 * Flush all to work around Errata in early athlons regarding
	 * large page flushing.
	 */
	__flush_tlb_all();

	if (cache && boot_cpu_data.x86_model >= 4)
		wbinvd();
}

static void cpa_flush_all(unsigned long cache)
{
	BUG_ON(irqs_disabled());

	on_each_cpu(__cpa_flush_all, (void *) cache, 1);
}

static void __cpa_flush_range(void *arg)
{
	/*
	 * We could optimize that further and do individual per page
	 * tlb invalidates for a low number of pages. Caveat: we must
	 * flush the high aliases on 64bit as well.
	 */
	__flush_tlb_all();
}

static void cpa_flush_range(unsigned long start, int numpages, int cache)
{
	unsigned int i, level;
	unsigned long addr;

	BUG_ON(irqs_disabled());
	WARN_ON(PAGE_ALIGN(start) != start);

	on_each_cpu(__cpa_flush_range, NULL, 1);

	if (!cache)
		return;

	/*
	 * We only need to flush on one CPU,
	 * clflush is a MESI-coherent instruction that
	 * will cause all other CPUs to flush the same
	 * cachelines:
	 */
	for (i = 0, addr = start; i < numpages; i++, addr += PAGE_SIZE) {
		pte_t *pte = lookup_address(addr, &level);

		/*
		 * Only flush present addresses:
		 */
		if (pte && (pte_val(*pte) & _PAGE_PRESENT))
			clflush_cache_range((void *) addr, PAGE_SIZE);
	}
}

static void cpa_flush_array(unsigned long *start, int numpages, int cache)
{
	unsigned int i, level;
	unsigned long *addr;

	BUG_ON(irqs_disabled());

	on_each_cpu(__cpa_flush_range, NULL, 1);

	if (!cache)
		return;

	/* 4M threshold */
	if (numpages >= 1024) {
		if (boot_cpu_data.x86_model >= 4)
			wbinvd();
		return;
	}
	/*
	 * We only need to flush on one CPU,
	 * clflush is a MESI-coherent instruction that
	 * will cause all other CPUs to flush the same
	 * cachelines:
	 */
	for (i = 0, addr = start; i < numpages; i++, addr++) {
		pte_t *pte = lookup_address(*addr, &level);

		/*
		 * Only flush present addresses:
		 */
		if (pte && (pte_val(*pte) & _PAGE_PRESENT))
			clflush_cache_range((void *) *addr, PAGE_SIZE);
	}
}

/*
 * Certain areas of memory on x86 require very specific protection flags,
 * for example the BIOS area or kernel text. Callers don't always get this
 * right (again, ioremap() on BIOS memory is not uncommon) so this function
 * checks and fixes these known static required protection bits.
 */
static inline pgprot_t static_protections(pgprot_t prot, unsigned long address,
				   unsigned long pfn)
{
	pgprot_t forbidden = __pgprot(0);

	/*
	 * The BIOS area between 640k and 1Mb needs to be executable for
	 * PCI BIOS based config access (CONFIG_PCI_GOBIOS) support.
	 */
	if (within(pfn, BIOS_BEGIN >> PAGE_SHIFT, BIOS_END >> PAGE_SHIFT))
		pgprot_val(forbidden) |= _PAGE_NX;

	/*
	 * The kernel text needs to be executable for obvious reasons
	 * Does not cover __inittext since that is gone later on. On
	 * 64bit we do not enforce !NX on the low mapping
	 */
	if (within(address, (unsigned long)_text, (unsigned long)_etext))
		pgprot_val(forbidden) |= _PAGE_NX;

	/*
	 * The .rodata section needs to be read-only. Using the pfn
	 * catches all aliases.
	 */
	if (within(pfn, __pa((unsigned long)__start_rodata) >> PAGE_SHIFT,
		   __pa((unsigned long)__end_rodata) >> PAGE_SHIFT))
		pgprot_val(forbidden) |= _PAGE_RW;

	prot = __pgprot(pgprot_val(prot) & ~pgprot_val(forbidden));

	return prot;
}

/*
 * Lookup the page table entry for a virtual address. Return a pointer
 * to the entry and the level of the mapping.
 *
 * Note: We return pud and pmd either when the entry is marked large
 * or when the present bit is not set. Otherwise we would return a
 * pointer to a nonexisting mapping.
 */
pte_t *lookup_address(unsigned long address, unsigned int *level)
{
	pgd_t *pgd = pgd_offset_k(address);
	pud_t *pud;
	pmd_t *pmd;

	*level = PG_LEVEL_NONE;

	if (pgd_none(*pgd))
		return NULL;

	pud = pud_offset(pgd, address);
	if (pud_none(*pud))
		return NULL;

	*level = PG_LEVEL_1G;
	if (pud_large(*pud) || !pud_present(*pud))
		return (pte_t *)pud;

	pmd = pmd_offset(pud, address);
	if (pmd_none(*pmd))
		return NULL;

	*level = PG_LEVEL_2M;
	if (pmd_large(*pmd) || !pmd_present(*pmd))
		return (pte_t *)pmd;

	*level = PG_LEVEL_4K;

	return pte_offset_kernel(pmd, address);
}
EXPORT_SYMBOL_GPL(lookup_address);

/*
 * Set the new pmd in all the pgds we know about:
 */
static void __set_pmd_pte(pte_t *kpte, unsigned long address, pte_t pte)
{
	/* change init_mm */
	set_pte_atomic(kpte, pte);
#ifdef CONFIG_X86_32
	if (!SHARED_KERNEL_PMD) {
		struct page *page;

		list_for_each_entry(page, &pgd_list, lru) {
			pgd_t *pgd;
			pud_t *pud;
			pmd_t *pmd;

			pgd = (pgd_t *)page_address(page) + pgd_index(address);
			pud = pud_offset(pgd, address);
			pmd = pmd_offset(pud, address);
			set_pte_atomic((pte_t *)pmd, pte);
		}
	}
#endif
}

static int
try_preserve_large_page(pte_t *kpte, unsigned long address,
			struct cpa_data *cpa)
{
	unsigned long nextpage_addr, numpages, pmask, psize, flags, addr, pfn;
	pte_t new_pte, old_pte, *tmp;
	pgprot_t old_prot, new_prot;
	int i, do_split = 1;
	unsigned int level;

	if (cpa->force_split)
		return 1;

	spin_lock_irqsave(&pgd_lock, flags);
	/*
	 * Check for races, another CPU might have split this page
	 * up already:
	 */
	tmp = lookup_address(address, &level);
	if (tmp != kpte)
		goto out_unlock;

	switch (level) {
	case PG_LEVEL_2M:
		psize = PMD_PAGE_SIZE;
		pmask = PMD_PAGE_MASK;
		break;
#ifdef CONFIG_X86_64
	case PG_LEVEL_1G:
		psize = PUD_PAGE_SIZE;
		pmask = PUD_PAGE_MASK;
		break;
#endif
	default:
		do_split = -EINVAL;
		goto out_unlock;
	}

	/*
	 * Calculate the number of pages, which fit into this large
	 * page starting at address:
	 */
	nextpage_addr = (address + psize) & pmask;
	numpages = (nextpage_addr - address) >> PAGE_SHIFT;
	if (numpages < cpa->numpages)
		cpa->numpages = numpages;

	/*
	 * We are safe now. Check whether the new pgprot is the same:
	 */
	old_pte = *kpte;
	old_prot = new_prot = pte_pgprot(old_pte);

	pgprot_val(new_prot) &= ~pgprot_val(cpa->mask_clr);
	pgprot_val(new_prot) |= pgprot_val(cpa->mask_set);

	/*
	 * old_pte points to the large page base address. So we need
	 * to add the offset of the virtual address:
	 */
	pfn = pte_pfn(old_pte) + ((address & (psize - 1)) >> PAGE_SHIFT);
	cpa->pfn = pfn;

	new_prot = static_protections(new_prot, address, pfn);

	/*
	 * We need to check the full range, whether
	 * static_protection() requires a different pgprot for one of
	 * the pages in the range we try to preserve:
	 */
	addr = address + PAGE_SIZE;
	pfn++;
	for (i = 1; i < cpa->numpages; i++, addr += PAGE_SIZE, pfn++) {
		pgprot_t chk_prot = static_protections(new_prot, addr, pfn);

		if (pgprot_val(chk_prot) != pgprot_val(new_prot))
			goto out_unlock;
	}

	/*
	 * If there are no changes, return. maxpages has been updated
	 * above:
	 */
	if (pgprot_val(new_prot) == pgprot_val(old_prot)) {
		do_split = 0;
		goto out_unlock;
	}

	/*
	 * We need to change the attributes. Check, whether we can
	 * change the large page in one go. We request a split, when
	 * the address is not aligned and the number of pages is
	 * smaller than the number of pages in the large page. Note
	 * that we limited the number of possible pages already to
	 * the number of pages in the large page.
	 */
	if (address == (nextpage_addr - psize) && cpa->numpages == numpages) {
		/*
		 * The address is aligned and the number of pages
		 * covers the full page.
		 */
		new_pte = pfn_pte(pte_pfn(old_pte), canon_pgprot(new_prot));
		__set_pmd_pte(kpte, address, new_pte);
		cpa->flags |= CPA_FLUSHTLB;
		do_split = 0;
	}

out_unlock:
	spin_unlock_irqrestore(&pgd_lock, flags);

	return do_split;
}

static int split_large_page(pte_t *kpte, unsigned long address)
{
	unsigned long flags, pfn, pfninc = 1;
	unsigned int i, level;
	pte_t *pbase, *tmp;
	pgprot_t ref_prot;
	struct page *base;

	if (!debug_pagealloc)
		spin_unlock(&cpa_lock);
	base = alloc_pages(GFP_KERNEL, 0);
	if (!debug_pagealloc)
		spin_lock(&cpa_lock);
	if (!base)
		return -ENOMEM;

	spin_lock_irqsave(&pgd_lock, flags);
	/*
	 * Check for races, another CPU might have split this page
	 * up for us already:
	 */
	tmp = lookup_address(address, &level);
	if (tmp != kpte)
		goto out_unlock;

	pbase = (pte_t *)page_address(base);
	paravirt_alloc_pte(&init_mm, page_to_pfn(base));
	ref_prot = pte_pgprot(pte_clrhuge(*kpte));

#ifdef CONFIG_X86_64
	if (level == PG_LEVEL_1G) {
		pfninc = PMD_PAGE_SIZE >> PAGE_SHIFT;
		pgprot_val(ref_prot) |= _PAGE_PSE;
	}
#endif

	/*
	 * Get the target pfn from the original entry:
	 */
	pfn = pte_pfn(*kpte);
	for (i = 0; i < PTRS_PER_PTE; i++, pfn += pfninc)
		set_pte(&pbase[i], pfn_pte(pfn, ref_prot));

	if (address >= (unsigned long)__va(0) &&
		address < (unsigned long)__va(max_low_pfn_mapped << PAGE_SHIFT))
		split_page_count(level);

#ifdef CONFIG_X86_64
	if (address >= (unsigned long)__va(1UL<<32) &&
		address < (unsigned long)__va(max_pfn_mapped << PAGE_SHIFT))
		split_page_count(level);
#endif

	/*
	 * Install the new, split up pagetable. Important details here:
	 *
	 * On Intel the NX bit of all levels must be cleared to make a
	 * page executable. See section 4.13.2 of Intel 64 and IA-32
	 * Architectures Software Developer's Manual).
	 *
	 * Mark the entry present. The current mapping might be
	 * set to not present, which we preserved above.
	 */
	ref_prot = pte_pgprot(pte_mkexec(pte_clrhuge(*kpte)));
	pgprot_val(ref_prot) |= _PAGE_PRESENT;
	__set_pmd_pte(kpte, address, mk_pte(base, ref_prot));
	base = NULL;

out_unlock:
	/*
	 * If we dropped out via the lookup_address check under
	 * pgd_lock then stick the page back into the pool:
	 */
	if (base)
		__free_page(base);
	spin_unlock_irqrestore(&pgd_lock, flags);

	return 0;
}

static int __change_page_attr(struct cpa_data *cpa, int primary)
{
	unsigned long address;
	int do_split, err;
	unsigned int level;
	pte_t *kpte, old_pte;

	if (cpa->flags & CPA_ARRAY)
		address = cpa->vaddr[cpa->curpage];
	else
		address = *cpa->vaddr;

repeat:
	kpte = lookup_address(address, &level);
	if (!kpte)
		return 0;

	old_pte = *kpte;
	if (!pte_val(old_pte)) {
		if (!primary)
			return 0;
		WARN(1, KERN_WARNING "CPA: called for zero pte. "
		       "vaddr = %lx cpa->vaddr = %lx\n", address,
		       *cpa->vaddr);
		return -EINVAL;
	}

	if (level == PG_LEVEL_4K) {
		pte_t new_pte;
		pgprot_t new_prot = pte_pgprot(old_pte);
		unsigned long pfn = pte_pfn(old_pte);

		pgprot_val(new_prot) &= ~pgprot_val(cpa->mask_clr);
		pgprot_val(new_prot) |= pgprot_val(cpa->mask_set);

		new_prot = static_protections(new_prot, address, pfn);

		/*
		 * We need to keep the pfn from the existing PTE,
		 * after all we're only going to change it's attributes
		 * not the memory it points to
		 */
		new_pte = pfn_pte(pfn, canon_pgprot(new_prot));
		cpa->pfn = pfn;
		/*
		 * Do we really change anything ?
		 */
		if (pte_val(old_pte) != pte_val(new_pte)) {
			set_pte_atomic(kpte, new_pte);
			cpa->flags |= CPA_FLUSHTLB;
		}
		cpa->numpages = 1;
		return 0;
	}

	/*
	 * Check, whether we can keep the large page intact
	 * and just change the pte:
	 */
	do_split = try_preserve_large_page(kpte, address, cpa);
	/*
	 * When the range fits into the existing large page,
	 * return. cp->numpages and cpa->tlbflush have been updated in
	 * try_large_page:
	 */
	if (do_split <= 0)
		return do_split;

	/*
	 * We have to split the large page:
	 */
	err = split_large_page(kpte, address);
	if (!err) {
<<<<<<< HEAD
		cpa->flags |= CPA_FLUSHTLB;
=======
		/*
	 	 * Do a global flush tlb after splitting the large page
	 	 * and before we do the actual change page attribute in the PTE.
	 	 *
	 	 * With out this, we violate the TLB application note, that says
	 	 * "The TLBs may contain both ordinary and large-page
		 *  translations for a 4-KByte range of linear addresses. This
		 *  may occur if software modifies the paging structures so that
		 *  the page size used for the address range changes. If the two
		 *  translations differ with respect to page frame or attributes
		 *  (e.g., permissions), processor behavior is undefined and may
		 *  be implementation-specific."
	 	 *
	 	 * We do this global tlb flush inside the cpa_lock, so that we
		 * don't allow any other cpu, with stale tlb entries change the
		 * page attribute in parallel, that also falls into the
		 * just split large page entry.
	 	 */
		flush_tlb_all();
>>>>>>> 6e73bd50
		goto repeat;
	}

	return err;
}

static int __change_page_attr_set_clr(struct cpa_data *cpa, int checkalias);

static int cpa_process_alias(struct cpa_data *cpa)
{
	struct cpa_data alias_cpa;
	int ret = 0;
	unsigned long temp_cpa_vaddr, vaddr;

	if (cpa->pfn >= max_pfn_mapped)
		return 0;

#ifdef CONFIG_X86_64
	if (cpa->pfn >= max_low_pfn_mapped && cpa->pfn < (1UL<<(32-PAGE_SHIFT)))
		return 0;
#endif
	/*
	 * No need to redo, when the primary call touched the direct
	 * mapping already:
	 */
	if (cpa->flags & CPA_ARRAY)
		vaddr = cpa->vaddr[cpa->curpage];
	else
		vaddr = *cpa->vaddr;

	if (!(within(vaddr, PAGE_OFFSET,
		    PAGE_OFFSET + (max_low_pfn_mapped << PAGE_SHIFT))
#ifdef CONFIG_X86_64
		|| within(vaddr, PAGE_OFFSET + (1UL<<32),
		    PAGE_OFFSET + (max_pfn_mapped << PAGE_SHIFT))
#endif
	)) {

		alias_cpa = *cpa;
		temp_cpa_vaddr = (unsigned long) __va(cpa->pfn << PAGE_SHIFT);
		alias_cpa.vaddr = &temp_cpa_vaddr;
		alias_cpa.flags &= ~CPA_ARRAY;


		ret = __change_page_attr_set_clr(&alias_cpa, 0);
	}

#ifdef CONFIG_X86_64
	if (ret)
		return ret;
	/*
	 * No need to redo, when the primary call touched the high
	 * mapping already:
	 */
	if (within(vaddr, (unsigned long) _text, (unsigned long) _end))
		return 0;

	/*
	 * If the physical address is inside the kernel map, we need
	 * to touch the high mapped kernel as well:
	 */
	if (!within(cpa->pfn, highmap_start_pfn(), highmap_end_pfn()))
		return 0;

	alias_cpa = *cpa;
	temp_cpa_vaddr = (cpa->pfn << PAGE_SHIFT) + __START_KERNEL_map - phys_base;
	alias_cpa.vaddr = &temp_cpa_vaddr;
	alias_cpa.flags &= ~CPA_ARRAY;

	/*
	 * The high mapping range is imprecise, so ignore the return value.
	 */
	__change_page_attr_set_clr(&alias_cpa, 0);
#endif
	return ret;
}

static int __change_page_attr_set_clr(struct cpa_data *cpa, int checkalias)
{
	int ret, numpages = cpa->numpages;

	while (numpages) {
		/*
		 * Store the remaining nr of pages for the large page
		 * preservation check.
		 */
		cpa->numpages = numpages;
		/* for array changes, we can't use large page */
		if (cpa->flags & CPA_ARRAY)
			cpa->numpages = 1;

		if (!debug_pagealloc)
			spin_lock(&cpa_lock);
		ret = __change_page_attr(cpa, checkalias);
		if (!debug_pagealloc)
			spin_unlock(&cpa_lock);
		if (ret)
			return ret;

		if (checkalias) {
			ret = cpa_process_alias(cpa);
			if (ret)
				return ret;
		}

		/*
		 * Adjust the number of pages with the result of the
		 * CPA operation. Either a large page has been
		 * preserved or a single page update happened.
		 */
		BUG_ON(cpa->numpages > numpages);
		numpages -= cpa->numpages;
		if (cpa->flags & CPA_ARRAY)
			cpa->curpage++;
		else
			*cpa->vaddr += cpa->numpages * PAGE_SIZE;

	}
	return 0;
}

static inline int cache_attr(pgprot_t attr)
{
	return pgprot_val(attr) &
		(_PAGE_PAT | _PAGE_PAT_LARGE | _PAGE_PWT | _PAGE_PCD);
}

static int change_page_attr_set_clr(unsigned long *addr, int numpages,
				    pgprot_t mask_set, pgprot_t mask_clr,
				    int force_split, int array)
{
	struct cpa_data cpa;
	int ret, cache, checkalias;

	/*
	 * Check, if we are requested to change a not supported
	 * feature:
	 */
	mask_set = canon_pgprot(mask_set);
	mask_clr = canon_pgprot(mask_clr);
	if (!pgprot_val(mask_set) && !pgprot_val(mask_clr) && !force_split)
		return 0;

	/* Ensure we are PAGE_SIZE aligned */
	if (!array) {
		if (*addr & ~PAGE_MASK) {
			*addr &= PAGE_MASK;
			/*
			 * People should not be passing in unaligned addresses:
			 */
			WARN_ON_ONCE(1);
		}
	} else {
		int i;
		for (i = 0; i < numpages; i++) {
			if (addr[i] & ~PAGE_MASK) {
				addr[i] &= PAGE_MASK;
				WARN_ON_ONCE(1);
			}
		}
	}

	/* Must avoid aliasing mappings in the highmem code */
	kmap_flush_unused();

	cpa.vaddr = addr;
	cpa.numpages = numpages;
	cpa.mask_set = mask_set;
	cpa.mask_clr = mask_clr;
	cpa.flags = 0;
	cpa.curpage = 0;
	cpa.force_split = force_split;

	if (array)
		cpa.flags |= CPA_ARRAY;

	/* No alias checking for _NX bit modifications */
	checkalias = (pgprot_val(mask_set) | pgprot_val(mask_clr)) != _PAGE_NX;

	ret = __change_page_attr_set_clr(&cpa, checkalias);

	/*
	 * Check whether we really changed something:
	 */
	if (!(cpa.flags & CPA_FLUSHTLB))
		goto out;

	/*
	 * No need to flush, when we did not set any of the caching
	 * attributes:
	 */
	cache = cache_attr(mask_set);

	/*
	 * On success we use clflush, when the CPU supports it to
	 * avoid the wbindv. If the CPU does not support it and in the
	 * error case we fall back to cpa_flush_all (which uses
	 * wbindv):
	 */
	if (!ret && cpu_has_clflush) {
		if (cpa.flags & CPA_ARRAY)
			cpa_flush_array(addr, numpages, cache);
		else
			cpa_flush_range(*addr, numpages, cache);
	} else
		cpa_flush_all(cache);

out:
	return ret;
}

static inline int change_page_attr_set(unsigned long *addr, int numpages,
				       pgprot_t mask, int array)
{
	return change_page_attr_set_clr(addr, numpages, mask, __pgprot(0), 0,
		array);
}

static inline int change_page_attr_clear(unsigned long *addr, int numpages,
					 pgprot_t mask, int array)
{
	return change_page_attr_set_clr(addr, numpages, __pgprot(0), mask, 0,
		array);
}

int _set_memory_uc(unsigned long addr, int numpages)
{
	/*
	 * for now UC MINUS. see comments in ioremap_nocache()
	 */
	return change_page_attr_set(&addr, numpages,
				    __pgprot(_PAGE_CACHE_UC_MINUS), 0);
}

int set_memory_uc(unsigned long addr, int numpages)
{
	/*
	 * for now UC MINUS. see comments in ioremap_nocache()
	 */
	if (reserve_memtype(__pa(addr), __pa(addr) + numpages * PAGE_SIZE,
			    _PAGE_CACHE_UC_MINUS, NULL))
		return -EINVAL;

	return _set_memory_uc(addr, numpages);
}
EXPORT_SYMBOL(set_memory_uc);

int set_memory_array_uc(unsigned long *addr, int addrinarray)
{
	unsigned long start;
	unsigned long end;
	int i;
	/*
	 * for now UC MINUS. see comments in ioremap_nocache()
	 */
	for (i = 0; i < addrinarray; i++) {
		start = __pa(addr[i]);
		for (end = start + PAGE_SIZE; i < addrinarray - 1; end += PAGE_SIZE) {
			if (end != __pa(addr[i + 1]))
				break;
			i++;
		}
		if (reserve_memtype(start, end, _PAGE_CACHE_UC_MINUS, NULL))
			goto out;
	}

	return change_page_attr_set(addr, addrinarray,
				    __pgprot(_PAGE_CACHE_UC_MINUS), 1);
out:
	for (i = 0; i < addrinarray; i++) {
		unsigned long tmp = __pa(addr[i]);

		if (tmp == start)
			break;
		for (end = tmp + PAGE_SIZE; i < addrinarray - 1; end += PAGE_SIZE) {
			if (end != __pa(addr[i + 1]))
				break;
			i++;
		}
		free_memtype(tmp, end);
	}
	return -EINVAL;
}
EXPORT_SYMBOL(set_memory_array_uc);

int _set_memory_wc(unsigned long addr, int numpages)
{
	return change_page_attr_set(&addr, numpages,
				    __pgprot(_PAGE_CACHE_WC), 0);
}

int set_memory_wc(unsigned long addr, int numpages)
{
	if (!pat_enabled)
		return set_memory_uc(addr, numpages);

	if (reserve_memtype(__pa(addr), __pa(addr) + numpages * PAGE_SIZE,
		_PAGE_CACHE_WC, NULL))
		return -EINVAL;

	return _set_memory_wc(addr, numpages);
}
EXPORT_SYMBOL(set_memory_wc);

int _set_memory_wb(unsigned long addr, int numpages)
{
	return change_page_attr_clear(&addr, numpages,
				      __pgprot(_PAGE_CACHE_MASK), 0);
}

int set_memory_wb(unsigned long addr, int numpages)
{
	free_memtype(__pa(addr), __pa(addr) + numpages * PAGE_SIZE);

	return _set_memory_wb(addr, numpages);
}
EXPORT_SYMBOL(set_memory_wb);

int set_memory_array_wb(unsigned long *addr, int addrinarray)
{
	int i;

	for (i = 0; i < addrinarray; i++) {
		unsigned long start = __pa(addr[i]);
		unsigned long end;

		for (end = start + PAGE_SIZE; i < addrinarray - 1; end += PAGE_SIZE) {
			if (end != __pa(addr[i + 1]))
				break;
			i++;
		}
		free_memtype(start, end);
	}
	return change_page_attr_clear(addr, addrinarray,
				      __pgprot(_PAGE_CACHE_MASK), 1);
}
EXPORT_SYMBOL(set_memory_array_wb);

int set_memory_x(unsigned long addr, int numpages)
{
	return change_page_attr_clear(&addr, numpages, __pgprot(_PAGE_NX), 0);
}
EXPORT_SYMBOL(set_memory_x);

int set_memory_nx(unsigned long addr, int numpages)
{
	return change_page_attr_set(&addr, numpages, __pgprot(_PAGE_NX), 0);
}
EXPORT_SYMBOL(set_memory_nx);

int set_memory_ro(unsigned long addr, int numpages)
{
	return change_page_attr_clear(&addr, numpages, __pgprot(_PAGE_RW), 0);
}
EXPORT_SYMBOL_GPL(set_memory_ro);

int set_memory_rw(unsigned long addr, int numpages)
{
	return change_page_attr_set(&addr, numpages, __pgprot(_PAGE_RW), 0);
}
EXPORT_SYMBOL_GPL(set_memory_rw);

int set_memory_np(unsigned long addr, int numpages)
{
	return change_page_attr_clear(&addr, numpages, __pgprot(_PAGE_PRESENT), 0);
}

int set_memory_4k(unsigned long addr, int numpages)
{
	return change_page_attr_set_clr(&addr, numpages, __pgprot(0),
					__pgprot(0), 1, 0);
}

int set_pages_uc(struct page *page, int numpages)
{
	unsigned long addr = (unsigned long)page_address(page);

	return set_memory_uc(addr, numpages);
}
EXPORT_SYMBOL(set_pages_uc);

int set_pages_wb(struct page *page, int numpages)
{
	unsigned long addr = (unsigned long)page_address(page);

	return set_memory_wb(addr, numpages);
}
EXPORT_SYMBOL(set_pages_wb);

int set_pages_x(struct page *page, int numpages)
{
	unsigned long addr = (unsigned long)page_address(page);

	return set_memory_x(addr, numpages);
}
EXPORT_SYMBOL(set_pages_x);

int set_pages_nx(struct page *page, int numpages)
{
	unsigned long addr = (unsigned long)page_address(page);

	return set_memory_nx(addr, numpages);
}
EXPORT_SYMBOL(set_pages_nx);

int set_pages_ro(struct page *page, int numpages)
{
	unsigned long addr = (unsigned long)page_address(page);

	return set_memory_ro(addr, numpages);
}

int set_pages_rw(struct page *page, int numpages)
{
	unsigned long addr = (unsigned long)page_address(page);

	return set_memory_rw(addr, numpages);
}

#ifdef CONFIG_DEBUG_PAGEALLOC

static int __set_pages_p(struct page *page, int numpages)
{
	unsigned long tempaddr = (unsigned long) page_address(page);
	struct cpa_data cpa = { .vaddr = &tempaddr,
				.numpages = numpages,
				.mask_set = __pgprot(_PAGE_PRESENT | _PAGE_RW),
				.mask_clr = __pgprot(0),
				.flags = 0};

	/*
	 * No alias checking needed for setting present flag. otherwise,
	 * we may need to break large pages for 64-bit kernel text
	 * mappings (this adds to complexity if we want to do this from
	 * atomic context especially). Let's keep it simple!
	 */
	return __change_page_attr_set_clr(&cpa, 0);
}

static int __set_pages_np(struct page *page, int numpages)
{
	unsigned long tempaddr = (unsigned long) page_address(page);
	struct cpa_data cpa = { .vaddr = &tempaddr,
				.numpages = numpages,
				.mask_set = __pgprot(0),
				.mask_clr = __pgprot(_PAGE_PRESENT | _PAGE_RW),
				.flags = 0};

	/*
	 * No alias checking needed for setting not present flag. otherwise,
	 * we may need to break large pages for 64-bit kernel text
	 * mappings (this adds to complexity if we want to do this from
	 * atomic context especially). Let's keep it simple!
	 */
	return __change_page_attr_set_clr(&cpa, 0);
}

void kernel_map_pages(struct page *page, int numpages, int enable)
{
	if (PageHighMem(page))
		return;
	if (!enable) {
		debug_check_no_locks_freed(page_address(page),
					   numpages * PAGE_SIZE);
	}

	/*
	 * If page allocator is not up yet then do not call c_p_a():
	 */
	if (!debug_pagealloc_enabled)
		return;

	/*
	 * The return value is ignored as the calls cannot fail.
	 * Large pages for identity mappings are not used at boot time
	 * and hence no memory allocations during large page split.
	 */
	if (enable)
		__set_pages_p(page, numpages);
	else
		__set_pages_np(page, numpages);

	/*
	 * We should perform an IPI and flush all tlbs,
	 * but that can deadlock->flush only current cpu:
	 */
	__flush_tlb_all();
}

#ifdef CONFIG_HIBERNATION

bool kernel_page_present(struct page *page)
{
	unsigned int level;
	pte_t *pte;

	if (PageHighMem(page))
		return false;

	pte = lookup_address((unsigned long)page_address(page), &level);
	return (pte_val(*pte) & _PAGE_PRESENT);
}

#endif /* CONFIG_HIBERNATION */

#endif /* CONFIG_DEBUG_PAGEALLOC */

/*
 * The testcases use internal knowledge of the implementation that shouldn't
 * be exposed to the rest of the kernel. Include these directly here.
 */
#ifdef CONFIG_CPA_DEBUG
#include "pageattr-test.c"
#endif<|MERGE_RESOLUTION|>--- conflicted
+++ resolved
@@ -35,8 +35,6 @@
 	int		curpage;
 };
 
-<<<<<<< HEAD
-=======
 /*
  * Serialize cpa() (for !DEBUG_PAGEALLOC which uses large identity mappings)
  * using cpa_lock. So that we don't allow any other cpu, with stale large tlb
@@ -45,7 +43,6 @@
  */
 static DEFINE_SPINLOCK(cpa_lock);
 
->>>>>>> 6e73bd50
 #define CPA_FLUSHTLB 1
 #define CPA_ARRAY 2
 
@@ -611,9 +608,6 @@
 	 */
 	err = split_large_page(kpte, address);
 	if (!err) {
-<<<<<<< HEAD
-		cpa->flags |= CPA_FLUSHTLB;
-=======
 		/*
 	 	 * Do a global flush tlb after splitting the large page
 	 	 * and before we do the actual change page attribute in the PTE.
@@ -633,7 +627,6 @@
 		 * just split large page entry.
 	 	 */
 		flush_tlb_all();
->>>>>>> 6e73bd50
 		goto repeat;
 	}
 
