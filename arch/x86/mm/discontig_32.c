--- conflicted
+++ resolved
@@ -82,11 +82,7 @@
 	printk(KERN_DEBUG "  ");
 	for (pfn = start; pfn < end; pfn += PAGES_PER_ELEMENT) {
 		physnode_map[pfn / PAGES_PER_ELEMENT] = nid;
-<<<<<<< HEAD
-		printk(KERN_CONT "%ld ", pfn);
-=======
 		printk(KERN_CONT "%lx ", pfn);
->>>>>>> ee045d27
 	}
 	printk(KERN_CONT "\n");
 }
@@ -237,11 +233,7 @@
 		 * The acpi/srat node info can show hot-add memroy zones
 		 * where memory could be added but not currently present.
 		 */
-<<<<<<< HEAD
-		printk("node %d pfn: [%lx - %lx]\n",
-=======
 		printk(KERN_DEBUG "node %d pfn: [%lx - %lx]\n",
->>>>>>> ee045d27
 			nid, node_start_pfn[nid], node_end_pfn[nid]);
 		if (node_start_pfn[nid] > max_pfn)
 			continue;
@@ -276,12 +268,8 @@
 		node_remap_size[nid] = size;
 		node_remap_offset[nid] = reserve_pages;
 		reserve_pages += size;
-<<<<<<< HEAD
-		printk("Reserving %ld pages of KVA for lmem_map of node %d at %llx\n",
-=======
 		printk(KERN_DEBUG "Reserving %ld pages of KVA for lmem_map of"
 				  " node %d at %llx\n",
->>>>>>> ee045d27
 				size, nid, node_kva_final>>PAGE_SHIFT);
 
 		/*
@@ -322,18 +310,10 @@
 		(ulong) node_remap_end_vaddr[nid]);
 }
 
-<<<<<<< HEAD
-extern void setup_bootmem_allocator(void);
-unsigned long __init setup_memory(void)
-{
-	int nid;
-	unsigned long system_start_pfn, system_max_low_pfn;
-=======
 void __init initmem_init(unsigned long start_pfn,
 				  unsigned long end_pfn)
 {
 	int nid;
->>>>>>> ee045d27
 	long kva_target_pfn;
 
 	/*
@@ -343,22 +323,12 @@
 	 * this space and use it to adjust the boundary between ZONE_NORMAL
 	 * and ZONE_HIGHMEM.
 	 */
-<<<<<<< HEAD
-
-	/* call find_max_low_pfn at first, it could update max_pfn */
-	system_max_low_pfn = max_low_pfn = find_max_low_pfn();
 
 	remove_all_active_ranges();
 	get_memcfg_numa();
 
 	kva_pages = round_up(calculate_numa_remap_pages(), PTRS_PER_PTE);
-=======
->>>>>>> ee045d27
-
-	remove_all_active_ranges();
-	get_memcfg_numa();
-
-<<<<<<< HEAD
+
 	kva_target_pfn = round_down(max_low_pfn - kva_pages, PTRS_PER_PTE);
 	do {
 		kva_start_pfn = find_e820_area(kva_target_pfn<<PAGE_SHIFT,
@@ -371,28 +341,9 @@
 	if (kva_start_pfn == -1UL)
 		panic("Can not get kva space\n");
 
-	printk("kva_start_pfn ~ %ld find_max_low_pfn() ~ %ld\n",
-		kva_start_pfn, max_low_pfn);
-	printk("max_pfn = %ld\n", max_pfn);
-=======
-	kva_pages = round_up(calculate_numa_remap_pages(), PTRS_PER_PTE);
-
-	kva_target_pfn = round_down(max_low_pfn - kva_pages, PTRS_PER_PTE);
-	do {
-		kva_start_pfn = find_e820_area(kva_target_pfn<<PAGE_SHIFT,
-					max_low_pfn<<PAGE_SHIFT,
-					kva_pages<<PAGE_SHIFT,
-					PTRS_PER_PTE<<PAGE_SHIFT) >> PAGE_SHIFT;
-		kva_target_pfn -= PTRS_PER_PTE;
-	} while (kva_start_pfn == -1UL && kva_target_pfn > min_low_pfn);
-
-	if (kva_start_pfn == -1UL)
-		panic("Can not get kva space\n");
-
 	printk(KERN_INFO "kva_start_pfn ~ %lx max_low_pfn ~ %lx\n",
 		kva_start_pfn, max_low_pfn);
 	printk(KERN_INFO "max_pfn = %lx\n", max_pfn);
->>>>>>> ee045d27
 
 	/* avoid clash with initrd */
 	reserve_early(kva_start_pfn<<PAGE_SHIFT,
@@ -434,10 +385,6 @@
 
 	NODE_DATA(0)->bdata = &node0_bdata;
 	setup_bootmem_allocator();
-<<<<<<< HEAD
-	return max_low_pfn;
-=======
->>>>>>> ee045d27
 }
 
 void __init zone_sizes_init(void)
@@ -471,11 +418,7 @@
 		zone_end_pfn = zone_start_pfn + zone->spanned_pages;
 
 		nid = zone_to_nid(zone);
-<<<<<<< HEAD
-		printk("Initializing %s for node %d (%08lx:%08lx)\n",
-=======
 		printk(KERN_INFO "Initializing %s for node %d (%08lx:%08lx)\n",
->>>>>>> ee045d27
 				zone->name, nid, zone_start_pfn, zone_end_pfn);
 
 		add_highpages_with_active_regions(nid, zone_start_pfn,
