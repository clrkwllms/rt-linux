/*
 * Written by: Patricia Gaughen <gone@us.ibm.com>, IBM Corporation
 * August 2002: added remote node KVA remap - Martin J. Bligh 
 *
 * Copyright (C) 2002, IBM Corp.
 *
 * All rights reserved.          
 *
 * This program is free software; you can redistribute it and/or modify
 * it under the terms of the GNU General Public License as published by
 * the Free Software Foundation; either version 2 of the License, or
 * (at your option) any later version.
 *
 * This program is distributed in the hope that it will be useful, but
 * WITHOUT ANY WARRANTY; without even the implied warranty of
 * MERCHANTABILITY OR FITNESS FOR A PARTICULAR PURPOSE, GOOD TITLE or
 * NON INFRINGEMENT.  See the GNU General Public License for more
 * details.
 *
 * You should have received a copy of the GNU General Public License
 * along with this program; if not, write to the Free Software
 * Foundation, Inc., 675 Mass Ave, Cambridge, MA 02139, USA.
 */

#include <linux/mm.h>
#include <linux/bootmem.h>
#include <linux/mmzone.h>
#include <linux/highmem.h>
#include <linux/initrd.h>
#include <linux/nodemask.h>
#include <linux/module.h>
#include <linux/kexec.h>
#include <linux/pfn.h>
#include <linux/swap.h>
#include <linux/acpi.h>

#include <asm/e820.h>
#include <asm/setup.h>
#include <asm/mmzone.h>
#include <asm/bios_ebda.h>
#include <asm/proto.h>

struct pglist_data *node_data[MAX_NUMNODES] __read_mostly;
EXPORT_SYMBOL(node_data);
static bootmem_data_t node0_bdata;

/*
 * numa interface - we expect the numa architecture specific code to have
 *                  populated the following initialisation.
 *
 * 1) node_online_map  - the map of all nodes configured (online) in the system
 * 2) node_start_pfn   - the starting page frame number for a node
 * 3) node_end_pfn     - the ending page fram number for a node
 */
unsigned long node_start_pfn[MAX_NUMNODES] __read_mostly;
unsigned long node_end_pfn[MAX_NUMNODES] __read_mostly;


#ifdef CONFIG_DISCONTIGMEM
/*
 * 4) physnode_map     - the mapping between a pfn and owning node
 * physnode_map keeps track of the physical memory layout of a generic
 * numa node on a 64Mb break (each element of the array will
 * represent 64Mb of memory and will be marked by the node id.  so,
 * if the first gig is on node 0, and the second gig is on node 1
 * physnode_map will contain:
 *
 *     physnode_map[0-15] = 0;
 *     physnode_map[16-31] = 1;
 *     physnode_map[32- ] = -1;
 */
s8 physnode_map[MAX_ELEMENTS] __read_mostly = { [0 ... (MAX_ELEMENTS - 1)] = -1};
EXPORT_SYMBOL(physnode_map);

void memory_present(int nid, unsigned long start, unsigned long end)
{
	unsigned long pfn;

	printk(KERN_INFO "Node: %d, start_pfn: %lx, end_pfn: %lx\n",
			nid, start, end);
	printk(KERN_DEBUG "  Setting physnode_map array to node %d for pfns:\n", nid);
	printk(KERN_DEBUG "  ");
	for (pfn = start; pfn < end; pfn += PAGES_PER_ELEMENT) {
		physnode_map[pfn / PAGES_PER_ELEMENT] = nid;
		printk(KERN_CONT "%lx ", pfn);
	}
	printk(KERN_CONT "\n");
}

unsigned long node_memmap_size_bytes(int nid, unsigned long start_pfn,
					      unsigned long end_pfn)
{
	unsigned long nr_pages = end_pfn - start_pfn;

	if (!nr_pages)
		return 0;

	return (nr_pages + 1) * sizeof(struct page);
}
#endif

extern unsigned long find_max_low_pfn(void);
extern unsigned long highend_pfn, highstart_pfn;

#define LARGE_PAGE_BYTES (PTRS_PER_PTE * PAGE_SIZE)

unsigned long node_remap_size[MAX_NUMNODES];
static void *node_remap_start_vaddr[MAX_NUMNODES];
void set_pmd_pfn(unsigned long vaddr, unsigned long pfn, pgprot_t flags);

static unsigned long kva_start_pfn;
static unsigned long kva_pages;
/*
 * FLAT - support for basic PC memory model with discontig enabled, essentially
 *        a single node with all available processors in it with a flat
 *        memory map.
 */
int __init get_memcfg_numa_flat(void)
{
	printk(KERN_DEBUG "NUMA - single node, flat memory mode\n");

	node_start_pfn[0] = 0;
	node_end_pfn[0] = max_pfn;
	e820_register_active_regions(0, 0, max_pfn);
	memory_present(0, 0, max_pfn);
	node_remap_size[0] = node_memmap_size_bytes(0, 0, max_pfn);

        /* Indicate there is one node available. */
	nodes_clear(node_online_map);
	node_set_online(0);
	return 1;
}

/*
 * Find the highest page frame number we have available for the node
 */
static void __init propagate_e820_map_node(int nid)
{
	if (node_end_pfn[nid] > max_pfn)
		node_end_pfn[nid] = max_pfn;
	/*
	 * if a user has given mem=XXXX, then we need to make sure 
	 * that the node _starts_ before that, too, not just ends
	 */
	if (node_start_pfn[nid] > max_pfn)
		node_start_pfn[nid] = max_pfn;
	BUG_ON(node_start_pfn[nid] > node_end_pfn[nid]);
}

/* 
 * Allocate memory for the pg_data_t for this node via a crude pre-bootmem
 * method.  For node zero take this from the bottom of memory, for
 * subsequent nodes place them at node_remap_start_vaddr which contains
 * node local data in physically node local memory.  See setup_memory()
 * for details.
 */
static void __init allocate_pgdat(int nid)
{
<<<<<<< HEAD
	if (nid && node_has_online_mem(nid) && node_remap_start_vaddr[nid])
=======
	char buf[16];

	if (node_has_online_mem(nid) && node_remap_start_vaddr[nid])
>>>>>>> 550b4349
		NODE_DATA(nid) = (pg_data_t *)node_remap_start_vaddr[nid];
	else {
		unsigned long pgdat_phys;
		pgdat_phys = find_e820_area(min_low_pfn<<PAGE_SHIFT,
<<<<<<< HEAD
				 (nid ? max_low_pfn:max_pfn_mapped)<<PAGE_SHIFT,
				 sizeof(pg_data_t),
				 PAGE_SIZE);
		NODE_DATA(nid) = (pg_data_t *)(pfn_to_kaddr(pgdat_phys>>PAGE_SHIFT));
		reserve_early(pgdat_phys, pgdat_phys + sizeof(pg_data_t),
			      "NODE_DATA");
=======
				 max_pfn_mapped<<PAGE_SHIFT,
				 sizeof(pg_data_t),
				 PAGE_SIZE);
		NODE_DATA(nid) = (pg_data_t *)(pfn_to_kaddr(pgdat_phys>>PAGE_SHIFT));
		memset(buf, 0, sizeof(buf));
		sprintf(buf, "NODE_DATA %d",  nid);
		reserve_early(pgdat_phys, pgdat_phys + sizeof(pg_data_t), buf);
>>>>>>> 550b4349
	}
	printk(KERN_DEBUG "allocate_pgdat: node %d NODE_DATA %08lx\n",
		nid, (unsigned long)NODE_DATA(nid));
}

/*
 * In the DISCONTIGMEM and SPARSEMEM memory model, a portion of the kernel
 * virtual address space (KVA) is reserved and portions of nodes are mapped
 * using it. This is to allow node-local memory to be allocated for
 * structures that would normally require ZONE_NORMAL. The memory is
 * allocated with alloc_remap() and callers should be prepared to allocate
 * from the bootmem allocator instead.
 */
static unsigned long node_remap_start_pfn[MAX_NUMNODES];
static void *node_remap_end_vaddr[MAX_NUMNODES];
static void *node_remap_alloc_vaddr[MAX_NUMNODES];
static unsigned long node_remap_offset[MAX_NUMNODES];

void *alloc_remap(int nid, unsigned long size)
{
	void *allocation = node_remap_alloc_vaddr[nid];

	size = ALIGN(size, L1_CACHE_BYTES);

	if (!allocation || (allocation + size) >= node_remap_end_vaddr[nid])
		return 0;

	node_remap_alloc_vaddr[nid] += size;
	memset(allocation, 0, size);

	return allocation;
}

static void __init remap_numa_kva(void)
{
	void *vaddr;
	unsigned long pfn;
	int node;

	for_each_online_node(node) {
		printk(KERN_DEBUG "remap_numa_kva: node %d\n", node);
		for (pfn=0; pfn < node_remap_size[node]; pfn += PTRS_PER_PTE) {
			vaddr = node_remap_start_vaddr[node]+(pfn<<PAGE_SHIFT);
			printk(KERN_DEBUG "remap_numa_kva: %08lx to pfn %08lx\n",
				(unsigned long)vaddr,
				node_remap_start_pfn[node] + pfn);
			set_pmd_pfn((ulong) vaddr, 
				node_remap_start_pfn[node] + pfn, 
				PAGE_KERNEL_LARGE);
		}
	}
}

static unsigned long calculate_numa_remap_pages(void)
{
	int nid;
	unsigned long size, reserve_pages = 0;

	for_each_online_node(nid) {
		u64 node_kva_target;
		u64 node_kva_final;

		/*
		 * The acpi/srat node info can show hot-add memroy zones
		 * where memory could be added but not currently present.
		 */
		printk(KERN_DEBUG "node %d pfn: [%lx - %lx]\n",
			nid, node_start_pfn[nid], node_end_pfn[nid]);
		if (node_start_pfn[nid] > max_pfn)
			continue;
		if (!node_end_pfn[nid])
			continue;
		if (node_end_pfn[nid] > max_pfn)
			node_end_pfn[nid] = max_pfn;

		/* ensure the remap includes space for the pgdat. */
		size = node_remap_size[nid] + sizeof(pg_data_t);

		/* convert size to large (pmd size) pages, rounding up */
		size = (size + LARGE_PAGE_BYTES - 1) / LARGE_PAGE_BYTES;
		/* now the roundup is correct, convert to PAGE_SIZE pages */
		size = size * PTRS_PER_PTE;

		node_kva_target = round_down(node_end_pfn[nid] - size,
						 PTRS_PER_PTE);
		node_kva_target <<= PAGE_SHIFT;
		do {
			node_kva_final = find_e820_area(node_kva_target,
					((u64)node_end_pfn[nid])<<PAGE_SHIFT,
						((u64)size)<<PAGE_SHIFT,
						LARGE_PAGE_BYTES);
			node_kva_target -= LARGE_PAGE_BYTES;
		} while (node_kva_final == -1ULL &&
			 (node_kva_target>>PAGE_SHIFT) > (node_start_pfn[nid]));

		if (node_kva_final == -1ULL)
			panic("Can not get kva ram\n");

		node_remap_size[nid] = size;
		node_remap_offset[nid] = reserve_pages;
		reserve_pages += size;
		printk(KERN_DEBUG "Reserving %ld pages of KVA for lmem_map of"
				  " node %d at %llx\n",
				size, nid, node_kva_final>>PAGE_SHIFT);

		/*
		 *  prevent kva address below max_low_pfn want it on system
		 *  with less memory later.
		 *  layout will be: KVA address , KVA RAM
		 *
		 *  we are supposed to only record the one less then max_low_pfn
		 *  but we could have some hole in high memory, and it will only
		 *  check page_is_ram(pfn) && !page_is_reserved_early(pfn) to decide
		 *  to use it as free.
		 *  So reserve_early here, hope we don't run out of that array
		 */
		reserve_early(node_kva_final,
			      node_kva_final+(((u64)size)<<PAGE_SHIFT),
			      "KVA RAM");

		node_remap_start_pfn[nid] = node_kva_final>>PAGE_SHIFT;
		remove_active_range(nid, node_remap_start_pfn[nid],
					 node_remap_start_pfn[nid] + size);
	}
	printk(KERN_INFO "Reserving total of %lx pages for numa KVA remap\n",
			reserve_pages);
	return reserve_pages;
}

static void init_remap_allocator(int nid)
{
	node_remap_start_vaddr[nid] = pfn_to_kaddr(
			kva_start_pfn + node_remap_offset[nid]);
	node_remap_end_vaddr[nid] = node_remap_start_vaddr[nid] +
		(node_remap_size[nid] * PAGE_SIZE);
	node_remap_alloc_vaddr[nid] = node_remap_start_vaddr[nid] +
		ALIGN(sizeof(pg_data_t), PAGE_SIZE);

	printk(KERN_DEBUG "node %d will remap to vaddr %08lx - %08lx\n", nid,
		(ulong) node_remap_start_vaddr[nid],
		(ulong) node_remap_end_vaddr[nid]);
}

void __init initmem_init(unsigned long start_pfn,
				  unsigned long end_pfn)
{
	int nid;
	long kva_target_pfn;

	/*
	 * When mapping a NUMA machine we allocate the node_mem_map arrays
	 * from node local memory.  They are then mapped directly into KVA
	 * between zone normal and vmalloc space.  Calculate the size of
	 * this space and use it to adjust the boundary between ZONE_NORMAL
	 * and ZONE_HIGHMEM.
	 */
<<<<<<< HEAD

	remove_all_active_ranges();
	get_memcfg_numa();

	kva_pages = round_up(calculate_numa_remap_pages(), PTRS_PER_PTE);

	kva_target_pfn = round_down(max_low_pfn - kva_pages, PTRS_PER_PTE);
	do {
		kva_start_pfn = find_e820_area(kva_target_pfn<<PAGE_SHIFT,
					max_low_pfn<<PAGE_SHIFT,
					kva_pages<<PAGE_SHIFT,
					PTRS_PER_PTE<<PAGE_SHIFT) >> PAGE_SHIFT;
		kva_target_pfn -= PTRS_PER_PTE;
	} while (kva_start_pfn == -1UL && kva_target_pfn > min_low_pfn);

	if (kva_start_pfn == -1UL)
		panic("Can not get kva space\n");

=======

	remove_all_active_ranges();
	get_memcfg_numa();

	kva_pages = round_up(calculate_numa_remap_pages(), PTRS_PER_PTE);

	kva_target_pfn = round_down(max_low_pfn - kva_pages, PTRS_PER_PTE);
	do {
		kva_start_pfn = find_e820_area(kva_target_pfn<<PAGE_SHIFT,
					max_low_pfn<<PAGE_SHIFT,
					kva_pages<<PAGE_SHIFT,
					PTRS_PER_PTE<<PAGE_SHIFT) >> PAGE_SHIFT;
		kva_target_pfn -= PTRS_PER_PTE;
	} while (kva_start_pfn == -1UL && kva_target_pfn > min_low_pfn);

	if (kva_start_pfn == -1UL)
		panic("Can not get kva space\n");

>>>>>>> 550b4349
	printk(KERN_INFO "kva_start_pfn ~ %lx max_low_pfn ~ %lx\n",
		kva_start_pfn, max_low_pfn);
	printk(KERN_INFO "max_pfn = %lx\n", max_pfn);

	/* avoid clash with initrd */
	reserve_early(kva_start_pfn<<PAGE_SHIFT,
		      (kva_start_pfn + kva_pages)<<PAGE_SHIFT,
		     "KVA PG");
#ifdef CONFIG_HIGHMEM
	highstart_pfn = highend_pfn = max_pfn;
	if (max_pfn > max_low_pfn)
		highstart_pfn = max_low_pfn;
	printk(KERN_NOTICE "%ldMB HIGHMEM available.\n",
	       pages_to_mb(highend_pfn - highstart_pfn));
	num_physpages = highend_pfn;
	high_memory = (void *) __va(highstart_pfn * PAGE_SIZE - 1) + 1;
#else
	num_physpages = max_low_pfn;
	high_memory = (void *) __va(max_low_pfn * PAGE_SIZE - 1) + 1;
#endif
	printk(KERN_NOTICE "%ldMB LOWMEM available.\n",
			pages_to_mb(max_low_pfn));
	printk(KERN_DEBUG "max_low_pfn = %lx, highstart_pfn = %lx\n",
			max_low_pfn, highstart_pfn);

	printk(KERN_DEBUG "Low memory ends at vaddr %08lx\n",
			(ulong) pfn_to_kaddr(max_low_pfn));
	for_each_online_node(nid) {
		init_remap_allocator(nid);

		allocate_pgdat(nid);
	}
	remap_numa_kva();

	printk(KERN_DEBUG "High memory starts at vaddr %08lx\n",
			(ulong) pfn_to_kaddr(highstart_pfn));
	for_each_online_node(nid)
		propagate_e820_map_node(nid);

	for_each_online_node(nid)
		memset(NODE_DATA(nid), 0, sizeof(struct pglist_data));

	NODE_DATA(0)->bdata = &node0_bdata;
	setup_bootmem_allocator();
}

void __init zone_sizes_init(void)
{
	unsigned long max_zone_pfns[MAX_NR_ZONES];
	memset(max_zone_pfns, 0, sizeof(max_zone_pfns));
	max_zone_pfns[ZONE_DMA] =
		virt_to_phys((char *)MAX_DMA_ADDRESS) >> PAGE_SHIFT;
	max_zone_pfns[ZONE_NORMAL] = max_low_pfn;
#ifdef CONFIG_HIGHMEM
	max_zone_pfns[ZONE_HIGHMEM] = highend_pfn;
#endif

	free_area_init_nodes(max_zone_pfns);
	return;
}

void __init set_highmem_pages_init(void)
{
#ifdef CONFIG_HIGHMEM
	struct zone *zone;
	int nid;

	for_each_zone(zone) {
		unsigned long zone_start_pfn, zone_end_pfn;

		if (!is_highmem(zone))
			continue;

		zone_start_pfn = zone->zone_start_pfn;
		zone_end_pfn = zone_start_pfn + zone->spanned_pages;

		nid = zone_to_nid(zone);
		printk(KERN_INFO "Initializing %s for node %d (%08lx:%08lx)\n",
				zone->name, nid, zone_start_pfn, zone_end_pfn);

		add_highpages_with_active_regions(nid, zone_start_pfn,
				 zone_end_pfn);
	}
	totalram_pages += totalhigh_pages;
#endif
}

#ifdef CONFIG_MEMORY_HOTPLUG
static int paddr_to_nid(u64 addr)
{
	int nid;
	unsigned long pfn = PFN_DOWN(addr);

	for_each_node(nid)
		if (node_start_pfn[nid] <= pfn &&
		    pfn < node_end_pfn[nid])
			return nid;

	return -1;
}

/*
 * This function is used to ask node id BEFORE memmap and mem_section's
 * initialization (pfn_to_nid() can't be used yet).
 * If _PXM is not defined on ACPI's DSDT, node id must be found by this.
 */
int memory_add_physaddr_to_nid(u64 addr)
{
	int nid = paddr_to_nid(addr);
	return (nid >= 0) ? nid : 0;
}

EXPORT_SYMBOL_GPL(memory_add_physaddr_to_nid);
#endif

#if defined(CONFIG_ACPI_NUMA) && !defined(CONFIG_HAVE_ARCH_PARSE_SRAT)
/*
 * Dummy on 32-bit, for now:
 */
void __init acpi_numa_slit_init(struct acpi_table_slit *slit)
{
}

void __init
acpi_numa_processor_affinity_init(struct acpi_srat_cpu_affinity *pa)
{
}

void __init acpi_numa_arch_fixup(void)
{
}
#endif<|MERGE_RESOLUTION|>--- conflicted
+++ resolved
@@ -156,25 +156,13 @@
  */
 static void __init allocate_pgdat(int nid)
 {
-<<<<<<< HEAD
-	if (nid && node_has_online_mem(nid) && node_remap_start_vaddr[nid])
-=======
 	char buf[16];
 
 	if (node_has_online_mem(nid) && node_remap_start_vaddr[nid])
->>>>>>> 550b4349
 		NODE_DATA(nid) = (pg_data_t *)node_remap_start_vaddr[nid];
 	else {
 		unsigned long pgdat_phys;
 		pgdat_phys = find_e820_area(min_low_pfn<<PAGE_SHIFT,
-<<<<<<< HEAD
-				 (nid ? max_low_pfn:max_pfn_mapped)<<PAGE_SHIFT,
-				 sizeof(pg_data_t),
-				 PAGE_SIZE);
-		NODE_DATA(nid) = (pg_data_t *)(pfn_to_kaddr(pgdat_phys>>PAGE_SHIFT));
-		reserve_early(pgdat_phys, pgdat_phys + sizeof(pg_data_t),
-			      "NODE_DATA");
-=======
 				 max_pfn_mapped<<PAGE_SHIFT,
 				 sizeof(pg_data_t),
 				 PAGE_SIZE);
@@ -182,7 +170,6 @@
 		memset(buf, 0, sizeof(buf));
 		sprintf(buf, "NODE_DATA %d",  nid);
 		reserve_early(pgdat_phys, pgdat_phys + sizeof(pg_data_t), buf);
->>>>>>> 550b4349
 	}
 	printk(KERN_DEBUG "allocate_pgdat: node %d NODE_DATA %08lx\n",
 		nid, (unsigned long)NODE_DATA(nid));
@@ -339,7 +326,6 @@
 	 * this space and use it to adjust the boundary between ZONE_NORMAL
 	 * and ZONE_HIGHMEM.
 	 */
-<<<<<<< HEAD
 
 	remove_all_active_ranges();
 	get_memcfg_numa();
@@ -358,26 +344,6 @@
 	if (kva_start_pfn == -1UL)
 		panic("Can not get kva space\n");
 
-=======
-
-	remove_all_active_ranges();
-	get_memcfg_numa();
-
-	kva_pages = round_up(calculate_numa_remap_pages(), PTRS_PER_PTE);
-
-	kva_target_pfn = round_down(max_low_pfn - kva_pages, PTRS_PER_PTE);
-	do {
-		kva_start_pfn = find_e820_area(kva_target_pfn<<PAGE_SHIFT,
-					max_low_pfn<<PAGE_SHIFT,
-					kva_pages<<PAGE_SHIFT,
-					PTRS_PER_PTE<<PAGE_SHIFT) >> PAGE_SHIFT;
-		kva_target_pfn -= PTRS_PER_PTE;
-	} while (kva_start_pfn == -1UL && kva_target_pfn > min_low_pfn);
-
-	if (kva_start_pfn == -1UL)
-		panic("Can not get kva space\n");
-
->>>>>>> 550b4349
 	printk(KERN_INFO "kva_start_pfn ~ %lx max_low_pfn ~ %lx\n",
 		kva_start_pfn, max_low_pfn);
 	printk(KERN_INFO "max_pfn = %lx\n", max_pfn);
