#ifndef _ASM_X86_PGTABLE_H
#define _ASM_X86_PGTABLE_H

<<<<<<< HEAD
#define FIRST_USER_ADDRESS	0

#define _PAGE_BIT_PRESENT	0	/* is present */
#define _PAGE_BIT_RW		1	/* writeable */
#define _PAGE_BIT_USER		2	/* userspace addressable */
#define _PAGE_BIT_PWT		3	/* page write through */
#define _PAGE_BIT_PCD		4	/* page cache disabled */
#define _PAGE_BIT_ACCESSED	5	/* was accessed (raised by CPU) */
#define _PAGE_BIT_DIRTY		6	/* was written to (raised by CPU) */
#define _PAGE_BIT_PSE		7	/* 4 MB (or 2MB) page */
#define _PAGE_BIT_PAT		7	/* on 4KB pages */
#define _PAGE_BIT_GLOBAL	8	/* Global TLB entry PPro+ */
#define _PAGE_BIT_UNUSED1	9	/* available for programmer */
#define _PAGE_BIT_IOMAP		10	/* flag used to indicate IO mapping */
#define _PAGE_BIT_HIDDEN	11	/* hidden by kmemcheck */
#define _PAGE_BIT_PAT_LARGE	12	/* On 2MB or 1GB pages */
#define _PAGE_BIT_SPECIAL	_PAGE_BIT_UNUSED1
#define _PAGE_BIT_CPA_TEST	_PAGE_BIT_UNUSED1
#define _PAGE_BIT_NX           63       /* No execute: only valid after cpuid check */

/* If _PAGE_BIT_PRESENT is clear, we use these: */
/* - if the user mapped it with PROT_NONE; pte_present gives true */
#define _PAGE_BIT_PROTNONE	_PAGE_BIT_GLOBAL
/* - set: nonlinear file mapping, saved PTE; unset:swap */
#define _PAGE_BIT_FILE		_PAGE_BIT_DIRTY

#define _PAGE_PRESENT	(_AT(pteval_t, 1) << _PAGE_BIT_PRESENT)
#define _PAGE_RW	(_AT(pteval_t, 1) << _PAGE_BIT_RW)
#define _PAGE_USER	(_AT(pteval_t, 1) << _PAGE_BIT_USER)
#define _PAGE_PWT	(_AT(pteval_t, 1) << _PAGE_BIT_PWT)
#define _PAGE_PCD	(_AT(pteval_t, 1) << _PAGE_BIT_PCD)
#define _PAGE_ACCESSED	(_AT(pteval_t, 1) << _PAGE_BIT_ACCESSED)
#define _PAGE_DIRTY	(_AT(pteval_t, 1) << _PAGE_BIT_DIRTY)
#define _PAGE_PSE	(_AT(pteval_t, 1) << _PAGE_BIT_PSE)
#define _PAGE_GLOBAL	(_AT(pteval_t, 1) << _PAGE_BIT_GLOBAL)
#define _PAGE_UNUSED1	(_AT(pteval_t, 1) << _PAGE_BIT_UNUSED1)
#define _PAGE_IOMAP	(_AT(pteval_t, 1) << _PAGE_BIT_IOMAP)
#define _PAGE_PAT	(_AT(pteval_t, 1) << _PAGE_BIT_PAT)
#define _PAGE_PAT_LARGE (_AT(pteval_t, 1) << _PAGE_BIT_PAT_LARGE)
#define _PAGE_SPECIAL	(_AT(pteval_t, 1) << _PAGE_BIT_SPECIAL)
#define _PAGE_CPA_TEST	(_AT(pteval_t, 1) << _PAGE_BIT_CPA_TEST)
#define __HAVE_ARCH_PTE_SPECIAL

#ifdef CONFIG_KMEMCHECK
#define _PAGE_HIDDEN	(_AT(pteval_t, 1) << _PAGE_BIT_HIDDEN)
#else
#define _PAGE_HIDDEN	(_AT(pteval_t, 0))
#endif

#if defined(CONFIG_X86_64) || defined(CONFIG_X86_PAE)
#define _PAGE_NX	(_AT(pteval_t, 1) << _PAGE_BIT_NX)
#else
#define _PAGE_NX	(_AT(pteval_t, 0))
#endif
=======
#include <asm/page.h>
>>>>>>> b233969e

#include <asm/pgtable_types.h>

/*
 * Macro to mark a page protection value as UC-
 */
#define pgprot_noncached(prot)					\
	((boot_cpu_data.x86 > 3)				\
	 ? (__pgprot(pgprot_val(prot) | _PAGE_CACHE_UC_MINUS))	\
	 : (prot))

#ifndef __ASSEMBLY__

/*
 * ZERO_PAGE is a global shared page that is always zero: used
 * for zero-mapped memory areas etc..
 */
extern unsigned long empty_zero_page[PAGE_SIZE / sizeof(unsigned long)];
#define ZERO_PAGE(vaddr) (virt_to_page(empty_zero_page))

extern spinlock_t pgd_lock;
extern struct list_head pgd_list;

#ifdef CONFIG_PARAVIRT
#include <asm/paravirt.h>
#else  /* !CONFIG_PARAVIRT */
#define set_pte(ptep, pte)		native_set_pte(ptep, pte)
#define set_pte_at(mm, addr, ptep, pte)	native_set_pte_at(mm, addr, ptep, pte)

#define set_pte_present(mm, addr, ptep, pte)				\
	native_set_pte_present(mm, addr, ptep, pte)
#define set_pte_atomic(ptep, pte)					\
	native_set_pte_atomic(ptep, pte)

#define set_pmd(pmdp, pmd)		native_set_pmd(pmdp, pmd)

#ifndef __PAGETABLE_PUD_FOLDED
#define set_pgd(pgdp, pgd)		native_set_pgd(pgdp, pgd)
#define pgd_clear(pgd)			native_pgd_clear(pgd)
#endif

#ifndef set_pud
# define set_pud(pudp, pud)		native_set_pud(pudp, pud)
#endif

#ifndef __PAGETABLE_PMD_FOLDED
#define pud_clear(pud)			native_pud_clear(pud)
#endif

#define pte_clear(mm, addr, ptep)	native_pte_clear(mm, addr, ptep)
#define pmd_clear(pmd)			native_pmd_clear(pmd)

#define pte_update(mm, addr, ptep)              do { } while (0)
#define pte_update_defer(mm, addr, ptep)        do { } while (0)

static inline void __init paravirt_pagetable_setup_start(pgd_t *base)
{
	native_pagetable_setup_start(base);
}

static inline void __init paravirt_pagetable_setup_done(pgd_t *base)
{
	native_pagetable_setup_done(base);
}

#define pgd_val(x)	native_pgd_val(x)
#define __pgd(x)	native_make_pgd(x)

#ifndef __PAGETABLE_PUD_FOLDED
#define pud_val(x)	native_pud_val(x)
#define __pud(x)	native_make_pud(x)
#endif

#ifndef __PAGETABLE_PMD_FOLDED
#define pmd_val(x)	native_pmd_val(x)
#define __pmd(x)	native_make_pmd(x)
#endif

#define pte_val(x)	native_pte_val(x)
#define __pte(x)	native_make_pte(x)

#endif	/* CONFIG_PARAVIRT */

/*
 * The following only work if pte_present() is true.
 * Undefined behaviour if not..
 */
static inline int pte_dirty(pte_t pte)
{
	return pte_flags(pte) & _PAGE_DIRTY;
}

static inline int pte_young(pte_t pte)
{
	return pte_flags(pte) & _PAGE_ACCESSED;
}

static inline int pte_write(pte_t pte)
{
	return pte_flags(pte) & _PAGE_RW;
}

static inline int pte_file(pte_t pte)
{
	return pte_flags(pte) & _PAGE_FILE;
}

static inline int pte_huge(pte_t pte)
{
	return pte_flags(pte) & _PAGE_PSE;
}

static inline int pte_global(pte_t pte)
{
	return pte_flags(pte) & _PAGE_GLOBAL;
}

static inline int pte_exec(pte_t pte)
{
	return !(pte_flags(pte) & _PAGE_NX);
}

static inline int pte_special(pte_t pte)
{
	return pte_flags(pte) & _PAGE_SPECIAL;
}

static inline unsigned long pte_pfn(pte_t pte)
{
	return (pte_val(pte) & PTE_PFN_MASK) >> PAGE_SHIFT;
}

#define pte_page(pte)	pfn_to_page(pte_pfn(pte))

static inline int pmd_large(pmd_t pte)
{
	return (pmd_flags(pte) & (_PAGE_PSE | _PAGE_PRESENT)) ==
		(_PAGE_PSE | _PAGE_PRESENT);
}

static inline pte_t pte_set_flags(pte_t pte, pteval_t set)
{
	pteval_t v = native_pte_val(pte);

	return native_make_pte(v | set);
}

static inline pte_t pte_clear_flags(pte_t pte, pteval_t clear)
{
	pteval_t v = native_pte_val(pte);

	return native_make_pte(v & ~clear);
}

static inline pte_t pte_mkclean(pte_t pte)
{
	return pte_clear_flags(pte, _PAGE_DIRTY);
}

static inline pte_t pte_mkold(pte_t pte)
{
	return pte_clear_flags(pte, _PAGE_ACCESSED);
}

static inline pte_t pte_wrprotect(pte_t pte)
{
	return pte_clear_flags(pte, _PAGE_RW);
}

static inline pte_t pte_mkexec(pte_t pte)
{
	return pte_clear_flags(pte, _PAGE_NX);
}

static inline pte_t pte_mkdirty(pte_t pte)
{
	return pte_set_flags(pte, _PAGE_DIRTY);
}

static inline pte_t pte_mkyoung(pte_t pte)
{
	return pte_set_flags(pte, _PAGE_ACCESSED);
}

static inline pte_t pte_mkwrite(pte_t pte)
{
	return pte_set_flags(pte, _PAGE_RW);
}

static inline pte_t pte_mkhuge(pte_t pte)
{
	return pte_set_flags(pte, _PAGE_PSE);
}

static inline pte_t pte_clrhuge(pte_t pte)
{
	return pte_clear_flags(pte, _PAGE_PSE);
}

static inline pte_t pte_mkglobal(pte_t pte)
{
	return pte_set_flags(pte, _PAGE_GLOBAL);
}

static inline pte_t pte_clrglobal(pte_t pte)
{
	return pte_clear_flags(pte, _PAGE_GLOBAL);
}

static inline pte_t pte_mkspecial(pte_t pte)
{
	return pte_set_flags(pte, _PAGE_SPECIAL);
}

/*
 * Mask out unsupported bits in a present pgprot.  Non-present pgprots
 * can use those bits for other purposes, so leave them be.
 */
static inline pgprotval_t massage_pgprot(pgprot_t pgprot)
{
	pgprotval_t protval = pgprot_val(pgprot);

	if (protval & _PAGE_PRESENT)
		protval &= __supported_pte_mask;

	return protval;
}

static inline pte_t pfn_pte(unsigned long page_nr, pgprot_t pgprot)
{
	return __pte(((phys_addr_t)page_nr << PAGE_SHIFT) |
		     massage_pgprot(pgprot));
}

static inline pmd_t pfn_pmd(unsigned long page_nr, pgprot_t pgprot)
{
	return __pmd(((phys_addr_t)page_nr << PAGE_SHIFT) |
		     massage_pgprot(pgprot));
}

static inline pte_t pte_modify(pte_t pte, pgprot_t newprot)
{
	pteval_t val = pte_val(pte);

	/*
	 * Chop off the NX bit (if present), and add the NX portion of
	 * the newprot (if present):
	 */
	val &= _PAGE_CHG_MASK;
	val |= massage_pgprot(newprot) & ~_PAGE_CHG_MASK;

	return __pte(val);
}

/* mprotect needs to preserve PAT bits when updating vm_page_prot */
#define pgprot_modify pgprot_modify
static inline pgprot_t pgprot_modify(pgprot_t oldprot, pgprot_t newprot)
{
	pgprotval_t preservebits = pgprot_val(oldprot) & _PAGE_CHG_MASK;
	pgprotval_t addbits = pgprot_val(newprot);
	return __pgprot(preservebits | addbits);
}

#define pte_pgprot(x) __pgprot(pte_flags(x) & PTE_FLAGS_MASK)

#define canon_pgprot(p) __pgprot(massage_pgprot(p))

static inline int is_new_memtype_allowed(unsigned long flags,
						unsigned long new_flags)
{
	/*
	 * Certain new memtypes are not allowed with certain
	 * requested memtype:
	 * - request is uncached, return cannot be write-back
	 * - request is write-combine, return cannot be write-back
	 */
	if ((flags == _PAGE_CACHE_UC_MINUS &&
	     new_flags == _PAGE_CACHE_WB) ||
	    (flags == _PAGE_CACHE_WC &&
	     new_flags == _PAGE_CACHE_WB)) {
		return 0;
	}

	return 1;
}

#endif	/* __ASSEMBLY__ */

#ifdef CONFIG_X86_32
# include "pgtable_32.h"
#else
# include "pgtable_64.h"
#endif

#ifndef __ASSEMBLY__
#include <linux/mm_types.h>

static inline int pte_none(pte_t pte)
{
	return !pte.pte;
}

#define __HAVE_ARCH_PTE_SAME
static inline int pte_same(pte_t a, pte_t b)
{
	return a.pte == b.pte;
}

static inline int pte_present(pte_t a)
{
	return pte_flags(a) & (_PAGE_PRESENT | _PAGE_PROTNONE);
}

static inline int pmd_present(pmd_t pmd)
{
	return pmd_flags(pmd) & _PAGE_PRESENT;
}

static inline int pmd_none(pmd_t pmd)
{
	/* Only check low word on 32-bit platforms, since it might be
	   out of sync with upper half. */
	return (unsigned long)native_pmd_val(pmd) == 0;
}

static inline unsigned long pmd_page_vaddr(pmd_t pmd)
{
	return (unsigned long)__va(pmd_val(pmd) & PTE_PFN_MASK);
}

/*
 * Currently stuck as a macro due to indirect forward reference to
 * linux/mmzone.h's __section_mem_map_addr() definition:
 */
#define pmd_page(pmd)	pfn_to_page(pmd_val(pmd) >> PAGE_SHIFT)

/*
 * the pmd page can be thought of an array like this: pmd_t[PTRS_PER_PMD]
 *
 * this macro returns the index of the entry in the pmd page which would
 * control the given virtual address
 */
static inline unsigned pmd_index(unsigned long address)
{
	return (address >> PMD_SHIFT) & (PTRS_PER_PMD - 1);
}

/*
 * Conversion functions: convert a page and protection to a page entry,
 * and a page entry and page directory to the page they refer to.
 *
 * (Currently stuck as a macro because of indirect forward reference
 * to linux/mm.h:page_to_nid())
 */
#define mk_pte(page, pgprot)   pfn_pte(page_to_pfn(page), (pgprot))

/*
 * the pte page can be thought of an array like this: pte_t[PTRS_PER_PTE]
 *
 * this function returns the index of the entry in the pte page which would
 * control the given virtual address
 */
static inline unsigned pte_index(unsigned long address)
{
	return (address >> PAGE_SHIFT) & (PTRS_PER_PTE - 1);
}

static inline pte_t *pte_offset_kernel(pmd_t *pmd, unsigned long address)
{
	return (pte_t *)pmd_page_vaddr(*pmd) + pte_index(address);
}

static inline int pmd_bad(pmd_t pmd)
{
	return (pmd_flags(pmd) & ~_PAGE_USER) != _KERNPG_TABLE;
}

static inline unsigned long pages_to_mb(unsigned long npg)
{
	return npg >> (20 - PAGE_SHIFT);
}

#define io_remap_pfn_range(vma, vaddr, pfn, size, prot)	\
	remap_pfn_range(vma, vaddr, pfn, size, prot)

#if PAGETABLE_LEVELS == 2
static inline int pud_large(pud_t pud)
{
	return 0;
}
#endif

#if PAGETABLE_LEVELS > 2
static inline int pud_none(pud_t pud)
{
	return native_pud_val(pud) == 0;
}

static inline int pud_present(pud_t pud)
{
	return pud_flags(pud) & _PAGE_PRESENT;
}

static inline unsigned long pud_page_vaddr(pud_t pud)
{
	return (unsigned long)__va((unsigned long)pud_val(pud) & PTE_PFN_MASK);
}

/*
 * Currently stuck as a macro due to indirect forward reference to
 * linux/mmzone.h's __section_mem_map_addr() definition:
 */
#define pud_page(pud)		pfn_to_page(pud_val(pud) >> PAGE_SHIFT)

/* Find an entry in the second-level page table.. */
static inline pmd_t *pmd_offset(pud_t *pud, unsigned long address)
{
	return (pmd_t *)pud_page_vaddr(*pud) + pmd_index(address);
}

<<<<<<< HEAD
static inline int pte_hidden(pte_t pte)
{
	return pte_flags(pte) & _PAGE_HIDDEN;
}

#endif	/* __ASSEMBLY__ */
=======
static inline unsigned long pmd_pfn(pmd_t pmd)
{
	return (pmd_val(pmd) & PTE_PFN_MASK) >> PAGE_SHIFT;
}
>>>>>>> b233969e

static inline int pud_large(pud_t pud)
{
	return (pud_val(pud) & (_PAGE_PSE | _PAGE_PRESENT)) ==
		(_PAGE_PSE | _PAGE_PRESENT);
}

static inline int pud_bad(pud_t pud)
{
	return (pud_flags(pud) & ~(_KERNPG_TABLE | _PAGE_USER)) != 0;
}
#else
static inline int pud_large(pud_t pud)
{
	return 0;
}
#endif	/* PAGETABLE_LEVELS > 2 */

#if PAGETABLE_LEVELS > 3
static inline int pgd_present(pgd_t pgd)
{
	return pgd_flags(pgd) & _PAGE_PRESENT;
}

static inline unsigned long pgd_page_vaddr(pgd_t pgd)
{
	return (unsigned long)__va((unsigned long)pgd_val(pgd) & PTE_PFN_MASK);
}

/*
 * Currently stuck as a macro due to indirect forward reference to
 * linux/mmzone.h's __section_mem_map_addr() definition:
 */
#define pgd_page(pgd)		pfn_to_page(pgd_val(pgd) >> PAGE_SHIFT)

/* to find an entry in a page-table-directory. */
static inline unsigned pud_index(unsigned long address)
{
	return (address >> PUD_SHIFT) & (PTRS_PER_PUD - 1);
}

static inline pud_t *pud_offset(pgd_t *pgd, unsigned long address)
{
	return (pud_t *)pgd_page_vaddr(*pgd) + pud_index(address);
}

static inline int pgd_bad(pgd_t pgd)
{
	return (pgd_flags(pgd) & ~_PAGE_USER) != _KERNPG_TABLE;
}

static inline int pgd_none(pgd_t pgd)
{
	return !native_pgd_val(pgd);
}
#endif	/* PAGETABLE_LEVELS > 3 */

#endif	/* __ASSEMBLY__ */

/*
 * the pgd page can be thought of an array like this: pgd_t[PTRS_PER_PGD]
 *
 * this macro returns the index of the entry in the pgd page which would
 * control the given virtual address
 */
#define pgd_index(address) (((address) >> PGDIR_SHIFT) & (PTRS_PER_PGD - 1))

/*
 * pgd_offset() returns a (pgd_t *)
 * pgd_index() is used get the offset into the pgd page's array of pgd_t's;
 */
#define pgd_offset(mm, address) ((mm)->pgd + pgd_index((address)))
/*
 * a shortcut which implies the use of the kernel's pgd, instead
 * of a process's
 */
#define pgd_offset_k(address) pgd_offset(&init_mm, (address))


#define KERNEL_PGD_BOUNDARY	pgd_index(PAGE_OFFSET)
#define KERNEL_PGD_PTRS		(PTRS_PER_PGD - KERNEL_PGD_BOUNDARY)

#ifndef __ASSEMBLY__

/* local pte updates need not use xchg for locking */
static inline pte_t native_local_ptep_get_and_clear(pte_t *ptep)
{
	pte_t res = *ptep;

	/* Pure native function needs no input for mm, addr */
	native_pte_clear(NULL, 0, ptep);
	return res;
}

static inline void native_set_pte_at(struct mm_struct *mm, unsigned long addr,
				     pte_t *ptep , pte_t pte)
{
	native_set_pte(ptep, pte);
}

#ifndef CONFIG_PARAVIRT
/*
 * Rules for using pte_update - it must be called after any PTE update which
 * has not been done using the set_pte / clear_pte interfaces.  It is used by
 * shadow mode hypervisors to resynchronize the shadow page tables.  Kernel PTE
 * updates should either be sets, clears, or set_pte_atomic for P->P
 * transitions, which means this hook should only be called for user PTEs.
 * This hook implies a P->P protection or access change has taken place, which
 * requires a subsequent TLB flush.  The notification can optionally be delayed
 * until the TLB flush event by using the pte_update_defer form of the
 * interface, but care must be taken to assure that the flush happens while
 * still holding the same page table lock so that the shadow and primary pages
 * do not become out of sync on SMP.
 */
#define pte_update(mm, addr, ptep)		do { } while (0)
#define pte_update_defer(mm, addr, ptep)	do { } while (0)
#endif

/*
 * We only update the dirty/accessed state if we set
 * the dirty bit by hand in the kernel, since the hardware
 * will do the accessed bit for us, and we don't want to
 * race with other CPU's that might be updating the dirty
 * bit at the same time.
 */
struct vm_area_struct;

#define  __HAVE_ARCH_PTEP_SET_ACCESS_FLAGS
extern int ptep_set_access_flags(struct vm_area_struct *vma,
				 unsigned long address, pte_t *ptep,
				 pte_t entry, int dirty);

#define __HAVE_ARCH_PTEP_TEST_AND_CLEAR_YOUNG
extern int ptep_test_and_clear_young(struct vm_area_struct *vma,
				     unsigned long addr, pte_t *ptep);

#define __HAVE_ARCH_PTEP_CLEAR_YOUNG_FLUSH
extern int ptep_clear_flush_young(struct vm_area_struct *vma,
				  unsigned long address, pte_t *ptep);

#define __HAVE_ARCH_PTEP_GET_AND_CLEAR
static inline pte_t ptep_get_and_clear(struct mm_struct *mm, unsigned long addr,
				       pte_t *ptep)
{
	pte_t pte = native_ptep_get_and_clear(ptep);
	pte_update(mm, addr, ptep);
	return pte;
}

#define __HAVE_ARCH_PTEP_GET_AND_CLEAR_FULL
static inline pte_t ptep_get_and_clear_full(struct mm_struct *mm,
					    unsigned long addr, pte_t *ptep,
					    int full)
{
	pte_t pte;
	if (full) {
		/*
		 * Full address destruction in progress; paravirt does not
		 * care about updates and native needs no locking
		 */
		pte = native_local_ptep_get_and_clear(ptep);
	} else {
		pte = ptep_get_and_clear(mm, addr, ptep);
	}
	return pte;
}

#define __HAVE_ARCH_PTEP_SET_WRPROTECT
static inline void ptep_set_wrprotect(struct mm_struct *mm,
				      unsigned long addr, pte_t *ptep)
{
	clear_bit(_PAGE_BIT_RW, (unsigned long *)&ptep->pte);
	pte_update(mm, addr, ptep);
}

/*
 * clone_pgd_range(pgd_t *dst, pgd_t *src, int count);
 *
 *  dst - pointer to pgd range anwhere on a pgd page
 *  src - ""
 *  count - the number of pgds to copy.
 *
 * dst and src can be on the same page, but the range must not overlap,
 * and must not cross a page boundary.
 */
static inline void clone_pgd_range(pgd_t *dst, pgd_t *src, int count)
{
       memcpy(dst, src, count * sizeof(pgd_t));
}


#include <asm-generic/pgtable.h>
#endif	/* __ASSEMBLY__ */

#endif /* _ASM_X86_PGTABLE_H */<|MERGE_RESOLUTION|>--- conflicted
+++ resolved
@@ -1,64 +1,7 @@
 #ifndef _ASM_X86_PGTABLE_H
 #define _ASM_X86_PGTABLE_H
 
-<<<<<<< HEAD
-#define FIRST_USER_ADDRESS	0
-
-#define _PAGE_BIT_PRESENT	0	/* is present */
-#define _PAGE_BIT_RW		1	/* writeable */
-#define _PAGE_BIT_USER		2	/* userspace addressable */
-#define _PAGE_BIT_PWT		3	/* page write through */
-#define _PAGE_BIT_PCD		4	/* page cache disabled */
-#define _PAGE_BIT_ACCESSED	5	/* was accessed (raised by CPU) */
-#define _PAGE_BIT_DIRTY		6	/* was written to (raised by CPU) */
-#define _PAGE_BIT_PSE		7	/* 4 MB (or 2MB) page */
-#define _PAGE_BIT_PAT		7	/* on 4KB pages */
-#define _PAGE_BIT_GLOBAL	8	/* Global TLB entry PPro+ */
-#define _PAGE_BIT_UNUSED1	9	/* available for programmer */
-#define _PAGE_BIT_IOMAP		10	/* flag used to indicate IO mapping */
-#define _PAGE_BIT_HIDDEN	11	/* hidden by kmemcheck */
-#define _PAGE_BIT_PAT_LARGE	12	/* On 2MB or 1GB pages */
-#define _PAGE_BIT_SPECIAL	_PAGE_BIT_UNUSED1
-#define _PAGE_BIT_CPA_TEST	_PAGE_BIT_UNUSED1
-#define _PAGE_BIT_NX           63       /* No execute: only valid after cpuid check */
-
-/* If _PAGE_BIT_PRESENT is clear, we use these: */
-/* - if the user mapped it with PROT_NONE; pte_present gives true */
-#define _PAGE_BIT_PROTNONE	_PAGE_BIT_GLOBAL
-/* - set: nonlinear file mapping, saved PTE; unset:swap */
-#define _PAGE_BIT_FILE		_PAGE_BIT_DIRTY
-
-#define _PAGE_PRESENT	(_AT(pteval_t, 1) << _PAGE_BIT_PRESENT)
-#define _PAGE_RW	(_AT(pteval_t, 1) << _PAGE_BIT_RW)
-#define _PAGE_USER	(_AT(pteval_t, 1) << _PAGE_BIT_USER)
-#define _PAGE_PWT	(_AT(pteval_t, 1) << _PAGE_BIT_PWT)
-#define _PAGE_PCD	(_AT(pteval_t, 1) << _PAGE_BIT_PCD)
-#define _PAGE_ACCESSED	(_AT(pteval_t, 1) << _PAGE_BIT_ACCESSED)
-#define _PAGE_DIRTY	(_AT(pteval_t, 1) << _PAGE_BIT_DIRTY)
-#define _PAGE_PSE	(_AT(pteval_t, 1) << _PAGE_BIT_PSE)
-#define _PAGE_GLOBAL	(_AT(pteval_t, 1) << _PAGE_BIT_GLOBAL)
-#define _PAGE_UNUSED1	(_AT(pteval_t, 1) << _PAGE_BIT_UNUSED1)
-#define _PAGE_IOMAP	(_AT(pteval_t, 1) << _PAGE_BIT_IOMAP)
-#define _PAGE_PAT	(_AT(pteval_t, 1) << _PAGE_BIT_PAT)
-#define _PAGE_PAT_LARGE (_AT(pteval_t, 1) << _PAGE_BIT_PAT_LARGE)
-#define _PAGE_SPECIAL	(_AT(pteval_t, 1) << _PAGE_BIT_SPECIAL)
-#define _PAGE_CPA_TEST	(_AT(pteval_t, 1) << _PAGE_BIT_CPA_TEST)
-#define __HAVE_ARCH_PTE_SPECIAL
-
-#ifdef CONFIG_KMEMCHECK
-#define _PAGE_HIDDEN	(_AT(pteval_t, 1) << _PAGE_BIT_HIDDEN)
-#else
-#define _PAGE_HIDDEN	(_AT(pteval_t, 0))
-#endif
-
-#if defined(CONFIG_X86_64) || defined(CONFIG_X86_PAE)
-#define _PAGE_NX	(_AT(pteval_t, 1) << _PAGE_BIT_NX)
-#else
-#define _PAGE_NX	(_AT(pteval_t, 0))
-#endif
-=======
 #include <asm/page.h>
->>>>>>> b233969e
 
 #include <asm/pgtable_types.h>
 
@@ -479,19 +422,10 @@
 	return (pmd_t *)pud_page_vaddr(*pud) + pmd_index(address);
 }
 
-<<<<<<< HEAD
-static inline int pte_hidden(pte_t pte)
-{
-	return pte_flags(pte) & _PAGE_HIDDEN;
-}
-
-#endif	/* __ASSEMBLY__ */
-=======
 static inline unsigned long pmd_pfn(pmd_t pmd)
 {
 	return (pmd_val(pmd) & PTE_PFN_MASK) >> PAGE_SHIFT;
 }
->>>>>>> b233969e
 
 static inline int pud_large(pud_t pud)
 {
@@ -548,6 +482,11 @@
 	return !native_pgd_val(pgd);
 }
 #endif	/* PAGETABLE_LEVELS > 3 */
+
+static inline int pte_hidden(pte_t pte)
+{
+	return pte_flags(pte) & _PAGE_HIDDEN;
+}
 
 #endif	/* __ASSEMBLY__ */
 
