# x86 configuration
mainmenu "Linux Kernel Configuration for x86"

# Select 32 or 64 bit
config 64BIT
	bool "64-bit kernel" if ARCH = "x86"
	default ARCH = "x86_64"
	help
	  Say yes to build a 64-bit kernel - formerly known as x86_64
	  Say no to build a 32-bit kernel - formerly known as i386

config X86_32
	def_bool !64BIT

config X86_64
	def_bool 64BIT

### Arch settings
config X86
	def_bool y
	select HAVE_UNSTABLE_SCHED_CLOCK
	select HAVE_IDE
	select HAVE_OPROFILE
	select HAVE_KPROBES
	select HAVE_KRETPROBES
	select HAVE_KVM if ((X86_32 && !X86_VOYAGER && !X86_VISWS && !X86_NUMAQ) || X86_64)
	select HAVE_ARCH_KGDB if !X86_VOYAGER

config ARCH_DEFCONFIG
	string
	default "arch/x86/configs/i386_defconfig" if X86_32
	default "arch/x86/configs/x86_64_defconfig" if X86_64


config GENERIC_LOCKBREAK
	def_bool n

config GENERIC_TIME
	def_bool y

config GENERIC_CMOS_UPDATE
	def_bool y

config CLOCKSOURCE_WATCHDOG
	def_bool y

config GENERIC_CLOCKEVENTS
	def_bool y

config GENERIC_CLOCKEVENTS_BROADCAST
	def_bool y
	depends on X86_64 || (X86_32 && X86_LOCAL_APIC)

config LOCKDEP_SUPPORT
	def_bool y

config STACKTRACE_SUPPORT
	def_bool y

config HAVE_LATENCYTOP_SUPPORT
	def_bool y

config FAST_CMPXCHG_LOCAL
	bool
	default y

config MMU
	def_bool y

config ZONE_DMA
	def_bool y

config SBUS
	bool

config GENERIC_ISA_DMA
	def_bool y

config GENERIC_IOMAP
	def_bool y

config GENERIC_BUG
	def_bool y
	depends on BUG

config GENERIC_HWEIGHT
	def_bool y

config GENERIC_GPIO
	def_bool n

config ARCH_MAY_HAVE_PC_FDC
	def_bool y

config RWSEM_GENERIC_SPINLOCK
	def_bool !X86_XADD

config RWSEM_XCHGADD_ALGORITHM
	def_bool X86_XADD

config ARCH_HAS_ILOG2_U32
	def_bool n

config ARCH_HAS_ILOG2_U64
	def_bool n

config ARCH_HAS_CPU_IDLE_WAIT
	def_bool y

config GENERIC_CALIBRATE_DELAY
	def_bool y

config GENERIC_TIME_VSYSCALL
	bool
	default X86_64

config ARCH_HAS_CPU_RELAX
	def_bool y

config ARCH_HAS_CACHE_LINE_SIZE
	def_bool y

config HAVE_SETUP_PER_CPU_AREA
	def_bool X86_64_SMP || (X86_SMP && !X86_VOYAGER)

config HAVE_CPUMASK_OF_CPU_MAP
	def_bool X86_64_SMP

config ARCH_HIBERNATION_POSSIBLE
	def_bool y
	depends on !SMP || !X86_VOYAGER

config ARCH_SUSPEND_POSSIBLE
	def_bool y
	depends on !X86_VOYAGER

config ZONE_DMA32
	bool
	default X86_64

config ARCH_POPULATES_NODE_MAP
	def_bool y

config AUDIT_ARCH
	bool
	default X86_64

config ARCH_SUPPORTS_AOUT
	def_bool y

config ARCH_SUPPORTS_OPTIMIZED_INLINING
	def_bool y

# Use the generic interrupt handling code in kernel/irq/:
config GENERIC_HARDIRQS
	bool
	default y

config GENERIC_IRQ_PROBE
	bool
	default y

config GENERIC_PENDING_IRQ
	bool
	depends on GENERIC_HARDIRQS && SMP
	default y

config X86_SMP
	bool
	depends on SMP && ((X86_32 && !X86_VOYAGER) || X86_64)
	default y

config X86_32_SMP
	def_bool y
	depends on X86_32 && SMP

config X86_64_SMP
	def_bool y
	depends on X86_64 && SMP

config X86_HT
	bool
	depends on SMP
	depends on (X86_32 && !(X86_VISWS || X86_VOYAGER)) || X86_64
	default y

config X86_BIOS_REBOOT
	bool
	depends on !X86_VISWS && !X86_VOYAGER
	default y

config X86_TRAMPOLINE
	bool
	depends on X86_SMP || (X86_VOYAGER && SMP) || (64BIT && ACPI_SLEEP)
	default y

config KTIME_SCALAR
	def_bool X86_32
source "init/Kconfig"

menu "Processor type and features"

source "kernel/time/Kconfig"

config SMP
	bool "Symmetric multi-processing support"
	---help---
	  This enables support for systems with more than one CPU. If you have
	  a system with only one CPU, like most personal computers, say N. If
	  you have a system with more than one CPU, say Y.

	  If you say N here, the kernel will run on single and multiprocessor
	  machines, but will use only one CPU of a multiprocessor machine. If
	  you say Y here, the kernel will run on many, but not all,
	  singleprocessor machines. On a singleprocessor machine, the kernel
	  will run faster if you say N here.

	  Note that if you say Y here and choose architecture "586" or
	  "Pentium" under "Processor family", the kernel will not work on 486
	  architectures. Similarly, multiprocessor kernels for the "PPro"
	  architecture may not work on all Pentium based boards.

	  People using multiprocessor machines who say Y here should also say
	  Y to "Enhanced Real Time Clock Support", below. The "Advanced Power
	  Management" code will be disabled if you say Y here.

	  See also <file:Documentation/i386/IO-APIC.txt>,
	  <file:Documentation/nmi_watchdog.txt> and the SMP-HOWTO available at
	  <http://www.tldp.org/docs.html#howto>.

	  If you don't know what to do here, say N.

choice
	prompt "Subarchitecture Type"
	default X86_PC

config X86_PC
	bool "PC-compatible"
	help
	  Choose this option if your computer is a standard PC or compatible.

config X86_ELAN
	bool "AMD Elan"
	depends on X86_32
	help
	  Select this for an AMD Elan processor.

	  Do not use this option for K6/Athlon/Opteron processors!

	  If unsure, choose "PC-compatible" instead.

config X86_VOYAGER
	bool "Voyager (NCR)"
	depends on X86_32 && (SMP || BROKEN) && !PCI
	help
	  Voyager is an MCA-based 32-way capable SMP architecture proprietary
	  to NCR Corp.  Machine classes 345x/35xx/4100/51xx are Voyager-based.

	  *** WARNING ***

	  If you do not specifically know you have a Voyager based machine,
	  say N here, otherwise the kernel you build will not be bootable.

config X86_VISWS
	bool "SGI 320/540 (Visual Workstation)"
	depends on X86_32 && !PCI
	help
	  The SGI Visual Workstation series is an IA32-based workstation
	  based on SGI systems chips with some legacy PC hardware attached.

	  Say Y here to create a kernel to run on the SGI 320 or 540.

	  A kernel compiled for the Visual Workstation will not run on PCs
	  and vice versa. See <file:Documentation/sgi-visws.txt> for details.

config X86_GENERICARCH
       bool "Generic architecture"
	depends on X86_32
       help
          This option compiles in the NUMAQ, Summit, bigsmp, ES7000, default
	  subarchitectures.  It is intended for a generic binary kernel.
	  if you select them all, kernel will probe it one by one. and will
	  fallback to default.

if X86_GENERICARCH

config X86_NUMAQ
	bool "NUMAQ (IBM/Sequent)"
<<<<<<< HEAD
	depends on SMP && X86_32 && PCI
=======
	depends on SMP && X86_32
>>>>>>> 087c66c2
	select NUMA
	help
	  This option is used for getting Linux to run on a NUMAQ (IBM/Sequent)
	  NUMA multiquad box. This changes the way that processors are
	  bootstrapped, and uses Clustered Logical APIC addressing mode instead
	  of Flat Logical.  You will need a new lynxer.elf file to flash your
	  firmware with - send email to <Martin.Bligh@us.ibm.com>.

config X86_SUMMIT
	bool "Summit/EXA (IBM x440)"
	depends on X86_32 && SMP
	help
	  This option is needed for IBM systems that use the Summit/EXA chipset.
	  In particular, it is needed for the x440.

config X86_ES7000
	bool "Support for Unisys ES7000 IA32 series"
	depends on X86_32 && SMP
	help
	  Support for Unisys ES7000 systems.  Say 'Y' here if this kernel is
	  supposed to run on an IA32-based Unisys ES7000 system.

config X86_BIGSMP
	bool "Support for big SMP systems with more than 8 CPUs"
	depends on X86_32 && SMP
	help
	  This option is needed for the systems that have more than 8 CPUs
	  and if the system is not of any sub-arch type above.

endif

config X86_RDC321X
	bool "RDC R-321x SoC"
	depends on X86_32
	select M486
	select X86_REBOOTFIXUPS
	select GENERIC_GPIO
	select LEDS_CLASS
	select LEDS_GPIO
	select NEW_LEDS
	help
	  This option is needed for RDC R-321x system-on-chip, also known
	  as R-8610-(G).
	  If you don't have one of these chips, you should say N here.

config X86_VSMP
	bool "Support for ScaleMP vSMP"
	select PARAVIRT
	depends on X86_64 && !PCI
	help
	  Support for ScaleMP vSMP systems.  Say 'Y' here if this kernel is
	  supposed to run on these EM64T-based machines.  Only choose this option
	  if you have one of these machines.

endchoice

config SCHED_NO_NO_OMIT_FRAME_POINTER
	def_bool y
	prompt "Single-depth WCHAN output"
	depends on X86_32
	help
	  Calculate simpler /proc/<PID>/wchan values. If this option
	  is disabled then wchan values will recurse back to the
	  caller function. This provides more accurate wchan values,
	  at the expense of slightly more scheduling overhead.

	  If in doubt, say "Y".

menuconfig PARAVIRT_GUEST
	bool "Paravirtualized guest support"
	help
	  Say Y here to get to see options related to running Linux under
	  various hypervisors.  This option alone does not add any kernel code.

	  If you say N, all options in this submenu will be skipped and disabled.

if PARAVIRT_GUEST

source "arch/x86/xen/Kconfig"

config VMI
	bool "VMI Guest support"
	select PARAVIRT
	depends on X86_32
	depends on !(X86_VISWS || X86_VOYAGER)
	help
	  VMI provides a paravirtualized interface to the VMware ESX server
	  (it could be used by other hypervisors in theory too, but is not
	  at the moment), by linking the kernel to a GPL-ed ROM module
	  provided by the hypervisor.

config KVM_CLOCK
	bool "KVM paravirtualized clock"
	select PARAVIRT
	depends on !(X86_VISWS || X86_VOYAGER)
	help
	  Turning on this option will allow you to run a paravirtualized clock
	  when running over the KVM hypervisor. Instead of relying on a PIT
	  (or probably other) emulation by the underlying device model, the host
	  provides the guest with timing infrastructure such as time of day, and
	  system time

config KVM_GUEST
	bool "KVM Guest support"
	select PARAVIRT
	depends on !(X86_VISWS || X86_VOYAGER)
	help
	 This option enables various optimizations for running under the KVM
	 hypervisor.

source "arch/x86/lguest/Kconfig"

config PARAVIRT
	bool "Enable paravirtualization code"
	depends on !(X86_VISWS || X86_VOYAGER)
	help
	  This changes the kernel so it can modify itself when it is run
	  under a hypervisor, potentially improving performance significantly
	  over full virtualization.  However, when run without a hypervisor
	  the kernel is theoretically slower and slightly larger.

endif

config MEMTEST
	bool "Memtest"
	depends on X86_64
	default y
	help
	  This option adds a kernel parameter 'memtest', which allows memtest
	  to be set.
		memtest=0, mean disabled; -- default
		memtest=1, mean do 1 test pattern;
		...
		memtest=4, mean do 4 test patterns.
	  If you are unsure how to answer this question, answer Y.

config ACPI_SRAT
	def_bool y
	depends on X86_32 && ACPI && NUMA && X86_GENERICARCH
	select ACPI_NUMA

config HAVE_ARCH_PARSE_SRAT
	def_bool y
	depends on ACPI_SRAT || X86_64

config X86_SUMMIT_NUMA
	def_bool y
	depends on X86_32 && NUMA && X86_GENERICARCH

config X86_CYCLONE_TIMER
	def_bool y
	depends on X86_GENERICARCH

config ES7000_CLUSTERED_APIC
	def_bool y
	depends on SMP && X86_ES7000 && MPENTIUMIII

source "arch/x86/Kconfig.cpu"

config HPET_TIMER
	def_bool X86_64
	prompt "HPET Timer Support" if X86_32
	help
         Use the IA-PC HPET (High Precision Event Timer) to manage
         time in preference to the PIT and RTC, if a HPET is
         present.
         HPET is the next generation timer replacing legacy 8254s.
         The HPET provides a stable time base on SMP
         systems, unlike the TSC, but it is more expensive to access,
         as it is off-chip.  You can find the HPET spec at
         <http://www.intel.com/hardwaredesign/hpetspec.htm>.

         You can safely choose Y here.  However, HPET will only be
         activated if the platform and the BIOS support this feature.
         Otherwise the 8254 will be used for timing services.

         Choose N to continue using the legacy 8254 timer.

config HPET_EMULATE_RTC
	def_bool y
	depends on HPET_TIMER && (RTC=y || RTC=m || RTC_DRV_CMOS=m || RTC_DRV_CMOS=y)

# Mark as embedded because too many people got it wrong.
# The code disables itself when not needed.
config DMI
	default y
	bool "Enable DMI scanning" if EMBEDDED
	help
	  Enabled scanning of DMI to identify machine quirks. Say Y
	  here unless you have verified that your setup is not
	  affected by entries in the DMI blacklist. Required by PNP
	  BIOS code.

config GART_IOMMU
	bool "GART IOMMU support" if EMBEDDED
	default y
	select SWIOTLB
	select AGP
	depends on X86_64 && PCI
	help
	  Support for full DMA access of devices with 32bit memory access only
	  on systems with more than 3GB. This is usually needed for USB,
	  sound, many IDE/SATA chipsets and some other devices.
	  Provides a driver for the AMD Athlon64/Opteron/Turion/Sempron GART
	  based hardware IOMMU and a software bounce buffer based IOMMU used
	  on Intel systems and as fallback.
	  The code is only active when needed (enough memory and limited
	  device) unless CONFIG_IOMMU_DEBUG or iommu=force is specified
	  too.

config CALGARY_IOMMU
	bool "IBM Calgary IOMMU support"
	select SWIOTLB
	depends on X86_64 && PCI && EXPERIMENTAL
	help
	  Support for hardware IOMMUs in IBM's xSeries x366 and x460
	  systems. Needed to run systems with more than 3GB of memory
	  properly with 32-bit PCI devices that do not support DAC
	  (Double Address Cycle). Calgary also supports bus level
	  isolation, where all DMAs pass through the IOMMU.  This
	  prevents them from going anywhere except their intended
	  destination. This catches hard-to-find kernel bugs and
	  mis-behaving drivers and devices that do not use the DMA-API
	  properly to set up their DMA buffers.  The IOMMU can be
	  turned off at boot time with the iommu=off parameter.
	  Normally the kernel will make the right choice by itself.
	  If unsure, say Y.

config CALGARY_IOMMU_ENABLED_BY_DEFAULT
	def_bool y
	prompt "Should Calgary be enabled by default?"
	depends on CALGARY_IOMMU
	help
	  Should Calgary be enabled by default? if you choose 'y', Calgary
	  will be used (if it exists). If you choose 'n', Calgary will not be
	  used even if it exists. If you choose 'n' and would like to use
	  Calgary anyway, pass 'iommu=calgary' on the kernel command line.
	  If unsure, say Y.

# need this always selected by IOMMU for the VIA workaround
config SWIOTLB
	bool
	help
	  Support for software bounce buffers used on x86-64 systems
	  which don't have a hardware IOMMU (e.g. the current generation
	  of Intel's x86-64 CPUs). Using this PCI devices which can only
	  access 32-bits of memory can be used on systems with more than
	  3 GB of memory. If unsure, say Y.

config IOMMU_HELPER
	def_bool (CALGARY_IOMMU || GART_IOMMU || SWIOTLB)
config MAXSMP
	bool "Configure Maximum number of SMP Processors and NUMA Nodes"
	depends on X86_64 && SMP
	default n
	help
	  Configure maximum number of CPUS and NUMA Nodes for this architecture.
	  If unsure, say N.

if MAXSMP
config NR_CPUS
	int
	default "4096"
endif

if !MAXSMP
config NR_CPUS
	int "Maximum number of CPUs (2-4096)"
	range 2 4096
	depends on SMP
	default "32" if X86_NUMAQ || X86_SUMMIT || X86_BIGSMP || X86_ES7000
	default "8"
	help
	  This allows you to specify the maximum number of CPUs which this
	  kernel will support.  The maximum supported value is 4096 and the
	  minimum value which makes sense is 2.

	  This is purely to save memory - each supported CPU adds
	  approximately one kilobyte to the kernel image.
endif

config SCHED_SMT
	bool "SMT (Hyperthreading) scheduler support"
	depends on X86_HT
	help
	  SMT scheduler support improves the CPU scheduler's decision making
	  when dealing with Intel Pentium 4 chips with HyperThreading at a
	  cost of slightly increased overhead in some places. If unsure say
	  N here.

config SCHED_MC
	def_bool y
	prompt "Multi-core scheduler support"
	depends on X86_HT
	help
	  Multi-core scheduler support improves the CPU scheduler's decision
	  making when dealing with multi-core CPU chips at a cost of slightly
	  increased overhead in some places. If unsure say N here.

source "kernel/Kconfig.preempt"

config X86_UP_APIC
	bool "Local APIC support on uniprocessors"
	depends on X86_32 && !SMP && !(X86_VISWS || X86_VOYAGER || X86_GENERICARCH)
	help
	  A local APIC (Advanced Programmable Interrupt Controller) is an
	  integrated interrupt controller in the CPU. If you have a single-CPU
	  system which has a processor with a local APIC, you can say Y here to
	  enable and use it. If you say Y here even though your machine doesn't
	  have a local APIC, then the kernel will still run with no slowdown at
	  all. The local APIC supports CPU-generated self-interrupts (timer,
	  performance counters), and the NMI watchdog which detects hard
	  lockups.

config X86_UP_IOAPIC
	bool "IO-APIC support on uniprocessors"
	depends on X86_UP_APIC
	help
	  An IO-APIC (I/O Advanced Programmable Interrupt Controller) is an
	  SMP-capable replacement for PC-style interrupt controllers. Most
	  SMP systems and many recent uniprocessor systems have one.

	  If you have a single-CPU system with an IO-APIC, you can say Y here
	  to use it. If you say Y here even though your machine doesn't have
	  an IO-APIC, then the kernel will still run with no slowdown at all.

config X86_LOCAL_APIC
	def_bool y
	depends on X86_64 || (X86_32 && (X86_UP_APIC || ((X86_VISWS || SMP) && !X86_VOYAGER) || X86_GENERICARCH))

config X86_IO_APIC
	def_bool y
	depends on X86_64 || (X86_32 && (X86_UP_IOAPIC || (SMP && !(X86_VISWS || X86_VOYAGER)) || X86_GENERICARCH))

config X86_VISWS_APIC
	def_bool y
	depends on X86_32 && X86_VISWS

config X86_MCE
	bool "Machine Check Exception"
	depends on !X86_VOYAGER
	---help---
	  Machine Check Exception support allows the processor to notify the
	  kernel if it detects a problem (e.g. overheating, component failure).
	  The action the kernel takes depends on the severity of the problem,
	  ranging from a warning message on the console, to halting the machine.
	  Your processor must be a Pentium or newer to support this - check the
	  flags in /proc/cpuinfo for mce.  Note that some older Pentium systems
	  have a design flaw which leads to false MCE events - hence MCE is
	  disabled on all P5 processors, unless explicitly enabled with "mce"
	  as a boot argument.  Similarly, if MCE is built in and creates a
	  problem on some new non-standard machine, you can boot with "nomce"
	  to disable it.  MCE support simply ignores non-MCE processors like
	  the 386 and 486, so nearly everyone can say Y here.

config X86_MCE_INTEL
	def_bool y
	prompt "Intel MCE features"
	depends on X86_64 && X86_MCE && X86_LOCAL_APIC
	help
	   Additional support for intel specific MCE features such as
	   the thermal monitor.

config X86_MCE_AMD
	def_bool y
	prompt "AMD MCE features"
	depends on X86_64 && X86_MCE && X86_LOCAL_APIC
	help
	   Additional support for AMD specific MCE features such as
	   the DRAM Error Threshold.

config X86_MCE_NONFATAL
	tristate "Check for non-fatal errors on AMD Athlon/Duron / Intel Pentium 4"
	depends on X86_32 && X86_MCE
	help
	  Enabling this feature starts a timer that triggers every 5 seconds which
	  will look at the machine check registers to see if anything happened.
	  Non-fatal problems automatically get corrected (but still logged).
	  Disable this if you don't want to see these messages.
	  Seeing the messages this option prints out may be indicative of dying
	  or out-of-spec (ie, overclocked) hardware.
	  This option only does something on certain CPUs.
	  (AMD Athlon/Duron and Intel Pentium 4)

config X86_MCE_P4THERMAL
	bool "check for P4 thermal throttling interrupt."
	depends on X86_32 && X86_MCE && (X86_UP_APIC || SMP) && !X86_VISWS
	help
	  Enabling this feature will cause a message to be printed when the P4
	  enters thermal throttling.

config VM86
	bool "Enable VM86 support" if EMBEDDED
	default y
	depends on X86_32
	help
          This option is required by programs like DOSEMU to run 16-bit legacy
	  code on X86 processors. It also may be needed by software like
          XFree86 to initialize some video cards via BIOS. Disabling this
          option saves about 6k.

config TOSHIBA
	tristate "Toshiba Laptop support"
	depends on X86_32
	---help---
	  This adds a driver to safely access the System Management Mode of
	  the CPU on Toshiba portables with a genuine Toshiba BIOS. It does
	  not work on models with a Phoenix BIOS. The System Management Mode
	  is used to set the BIOS and power saving options on Toshiba portables.

	  For information on utilities to make use of this driver see the
	  Toshiba Linux utilities web site at:
	  <http://www.buzzard.org.uk/toshiba/>.

	  Say Y if you intend to run this kernel on a Toshiba portable.
	  Say N otherwise.

config I8K
	tristate "Dell laptop support"
	---help---
	  This adds a driver to safely access the System Management Mode
	  of the CPU on the Dell Inspiron 8000. The System Management Mode
	  is used to read cpu temperature and cooling fan status and to
	  control the fans on the I8K portables.

	  This driver has been tested only on the Inspiron 8000 but it may
	  also work with other Dell laptops. You can force loading on other
	  models by passing the parameter `force=1' to the module. Use at
	  your own risk.

	  For information on utilities to make use of this driver see the
	  I8K Linux utilities web site at:
	  <http://people.debian.org/~dz/i8k/>

	  Say Y if you intend to run this kernel on a Dell Inspiron 8000.
	  Say N otherwise.

config X86_REBOOTFIXUPS
	def_bool n
	prompt "Enable X86 board specific fixups for reboot"
	depends on X86_32 && X86
	---help---
	  This enables chipset and/or board specific fixups to be done
	  in order to get reboot to work correctly. This is only needed on
	  some combinations of hardware and BIOS. The symptom, for which
	  this config is intended, is when reboot ends with a stalled/hung
	  system.

	  Currently, the only fixup is for the Geode machines using
	  CS5530A and CS5536 chipsets and the RDC R-321x SoC.

	  Say Y if you want to enable the fixup. Currently, it's safe to
	  enable this option even if you don't need it.
	  Say N otherwise.

config MICROCODE
	tristate "/dev/cpu/microcode - Intel IA32 CPU microcode support"
	select FW_LOADER
	---help---
	  If you say Y here, you will be able to update the microcode on
	  Intel processors in the IA32 family, e.g. Pentium Pro, Pentium II,
	  Pentium III, Pentium 4, Xeon etc.  You will obviously need the
	  actual microcode binary data itself which is not shipped with the
	  Linux kernel.

	  For latest news and information on obtaining all the required
	  ingredients for this driver, check:
	  <http://www.urbanmyth.org/microcode/>.

	  To compile this driver as a module, choose M here: the
	  module will be called microcode.

config MICROCODE_OLD_INTERFACE
	def_bool y
	depends on MICROCODE

config X86_MSR
	tristate "/dev/cpu/*/msr - Model-specific register support"
	help
	  This device gives privileged processes access to the x86
	  Model-Specific Registers (MSRs).  It is a character device with
	  major 202 and minors 0 to 31 for /dev/cpu/0/msr to /dev/cpu/31/msr.
	  MSR accesses are directed to a specific CPU on multi-processor
	  systems.

config X86_CPUID
	tristate "/dev/cpu/*/cpuid - CPU information support"
	help
	  This device gives processes access to the x86 CPUID instruction to
	  be executed on a specific processor.  It is a character device
	  with major 203 and minors 0 to 31 for /dev/cpu/0/cpuid to
	  /dev/cpu/31/cpuid.

choice
	prompt "High Memory Support"
	default HIGHMEM4G if !X86_NUMAQ
	default HIGHMEM64G if X86_NUMAQ
	depends on X86_32

config NOHIGHMEM
	bool "off"
	depends on !X86_NUMAQ
	---help---
	  Linux can use up to 64 Gigabytes of physical memory on x86 systems.
	  However, the address space of 32-bit x86 processors is only 4
	  Gigabytes large. That means that, if you have a large amount of
	  physical memory, not all of it can be "permanently mapped" by the
	  kernel. The physical memory that's not permanently mapped is called
	  "high memory".

	  If you are compiling a kernel which will never run on a machine with
	  more than 1 Gigabyte total physical RAM, answer "off" here (default
	  choice and suitable for most users). This will result in a "3GB/1GB"
	  split: 3GB are mapped so that each process sees a 3GB virtual memory
	  space and the remaining part of the 4GB virtual memory space is used
	  by the kernel to permanently map as much physical memory as
	  possible.

	  If the machine has between 1 and 4 Gigabytes physical RAM, then
	  answer "4GB" here.

	  If more than 4 Gigabytes is used then answer "64GB" here. This
	  selection turns Intel PAE (Physical Address Extension) mode on.
	  PAE implements 3-level paging on IA32 processors. PAE is fully
	  supported by Linux, PAE mode is implemented on all recent Intel
	  processors (Pentium Pro and better). NOTE: If you say "64GB" here,
	  then the kernel will not boot on CPUs that don't support PAE!

	  The actual amount of total physical memory will either be
	  auto detected or can be forced by using a kernel command line option
	  such as "mem=256M". (Try "man bootparam" or see the documentation of
	  your boot loader (lilo or loadlin) about how to pass options to the
	  kernel at boot time.)

	  If unsure, say "off".

config HIGHMEM4G
	bool "4GB"
	depends on !X86_NUMAQ
	help
	  Select this if you have a 32-bit processor and between 1 and 4
	  gigabytes of physical RAM.

config HIGHMEM64G
	bool "64GB"
	depends on !M386 && !M486
	select X86_PAE
	help
	  Select this if you have a 32-bit processor and more than 4
	  gigabytes of physical RAM.

endchoice

choice
	depends on EXPERIMENTAL
	prompt "Memory split" if EMBEDDED
	default VMSPLIT_3G
	depends on X86_32
	help
	  Select the desired split between kernel and user memory.

	  If the address range available to the kernel is less than the
	  physical memory installed, the remaining memory will be available
	  as "high memory". Accessing high memory is a little more costly
	  than low memory, as it needs to be mapped into the kernel first.
	  Note that increasing the kernel address space limits the range
	  available to user programs, making the address space there
	  tighter.  Selecting anything other than the default 3G/1G split
	  will also likely make your kernel incompatible with binary-only
	  kernel modules.

	  If you are not absolutely sure what you are doing, leave this
	  option alone!

	config VMSPLIT_3G
		bool "3G/1G user/kernel split"
	config VMSPLIT_3G_OPT
		depends on !X86_PAE
		bool "3G/1G user/kernel split (for full 1G low memory)"
	config VMSPLIT_2G
		bool "2G/2G user/kernel split"
	config VMSPLIT_2G_OPT
		depends on !X86_PAE
		bool "2G/2G user/kernel split (for full 2G low memory)"
	config VMSPLIT_1G
		bool "1G/3G user/kernel split"
endchoice

config PAGE_OFFSET
	hex
	default 0xB0000000 if VMSPLIT_3G_OPT
	default 0x80000000 if VMSPLIT_2G
	default 0x78000000 if VMSPLIT_2G_OPT
	default 0x40000000 if VMSPLIT_1G
	default 0xC0000000
	depends on X86_32

config HIGHMEM
	def_bool y
	depends on X86_32 && (HIGHMEM64G || HIGHMEM4G)

config X86_PAE
	def_bool n
	prompt "PAE (Physical Address Extension) Support"
	depends on X86_32 && !HIGHMEM4G
	select RESOURCES_64BIT
	help
	  PAE is required for NX support, and furthermore enables
	  larger swapspace support for non-overcommit purposes. It
	  has the cost of more pagetable lookup overhead, and also
	  consumes more pagetable space per process.

# Common NUMA Features
config NUMA
	bool "Numa Memory Allocation and Scheduler Support (EXPERIMENTAL)"
	depends on SMP
<<<<<<< HEAD
	depends on X86_64 || (X86_32 && HIGHMEM64G && (X86_NUMAQ || X86_GENERICARCH || X86_SUMMIT && ACPI) && EXPERIMENTAL)
	default n if X86_PC
	default y if (X86_NUMAQ || X86_SUMMIT || X86_GENERICARCH)
=======
	depends on X86_64 || (X86_32 && HIGHMEM64G && (X86_NUMAQ || X86_BIGSMP || X86_SUMMIT && ACPI) && EXPERIMENTAL)
	default n if X86_PC
	default y if (X86_NUMAQ || X86_SUMMIT || X86_BIGSMP)
>>>>>>> 087c66c2
	help
	  Enable NUMA (Non Uniform Memory Access) support.
	  The kernel will try to allocate memory used by a CPU on the
	  local memory controller of the CPU and add some more
	  NUMA awareness to the kernel.

	  For i386 this is currently highly experimental and should be only
	  used for kernel development. It might also cause boot failures.
	  For x86_64 this is recommended on all multiprocessor Opteron systems.
	  If the system is EM64T, you should say N unless your system is
	  EM64T NUMA.

comment "NUMA (Summit) requires SMP, 64GB highmem support, ACPI"
	depends on X86_32 && X86_SUMMIT && (!HIGHMEM64G || !ACPI)

config K8_NUMA
	def_bool y
	prompt "Old style AMD Opteron NUMA detection"
	depends on X86_64 && NUMA && PCI
	help
	 Enable K8 NUMA node topology detection.  You should say Y here if
	 you have a multi processor AMD K8 system. This uses an old
	 method to read the NUMA configuration directly from the builtin
	 Northbridge of Opteron. It is recommended to use X86_64_ACPI_NUMA
	 instead, which also takes priority if both are compiled in.

config X86_64_ACPI_NUMA
	def_bool y
	prompt "ACPI NUMA detection"
	depends on X86_64 && NUMA && ACPI && PCI
	select ACPI_NUMA
	help
	  Enable ACPI SRAT based node topology detection.

# Some NUMA nodes have memory ranges that span
# other nodes.  Even though a pfn is valid and
# between a node's start and end pfns, it may not
# reside on that node.  See memmap_init_zone()
# for details.
config NODES_SPAN_OTHER_NODES
	def_bool y
	depends on X86_64_ACPI_NUMA

config NUMA_EMU
	bool "NUMA emulation"
	depends on X86_64 && NUMA
	help
	  Enable NUMA emulation. A flat machine will be split
	  into virtual nodes when booted with "numa=fake=N", where N is the
	  number of nodes. This is only useful for debugging.

if MAXSMP

config NODES_SHIFT
	int
	default "9"
endif

if !MAXSMP
config NODES_SHIFT
	int "Maximum NUMA Nodes (as a power of 2)"
	range 1 9   if X86_64
	default "6" if X86_64
	default "4" if X86_NUMAQ
	default "3"
	depends on NEED_MULTIPLE_NODES
	help
	  Specify the maximum number of NUMA Nodes available on the target
	  system.  Increases memory reserved to accomodate various tables.
endif

config HAVE_ARCH_BOOTMEM_NODE
	def_bool y
	depends on X86_32 && NUMA

config ARCH_HAVE_MEMORY_PRESENT
	def_bool y
	depends on X86_32 && DISCONTIGMEM

config NEED_NODE_MEMMAP_SIZE
	def_bool y
	depends on X86_32 && (DISCONTIGMEM || SPARSEMEM)

config HAVE_ARCH_ALLOC_REMAP
	def_bool y
	depends on X86_32 && NUMA

config ARCH_FLATMEM_ENABLE
	def_bool y
	depends on X86_32 && ARCH_SELECT_MEMORY_MODEL && X86_PC && !NUMA

config ARCH_DISCONTIGMEM_ENABLE
	def_bool y
	depends on NUMA && X86_32

config ARCH_DISCONTIGMEM_DEFAULT
	def_bool y
	depends on NUMA && X86_32

config ARCH_SPARSEMEM_DEFAULT
	def_bool y
	depends on X86_64

config ARCH_SPARSEMEM_ENABLE
	def_bool y
	depends on X86_64 || NUMA || (EXPERIMENTAL && X86_PC)
	select SPARSEMEM_STATIC if X86_32
	select SPARSEMEM_VMEMMAP_ENABLE if X86_64

config ARCH_SELECT_MEMORY_MODEL
	def_bool y
	depends on ARCH_SPARSEMEM_ENABLE

config ARCH_MEMORY_PROBE
	def_bool X86_64
	depends on MEMORY_HOTPLUG

source "mm/Kconfig"

config HIGHPTE
	bool "Allocate 3rd-level pagetables from highmem"
	depends on X86_32 && (HIGHMEM4G || HIGHMEM64G)
	help
	  The VM uses one page table entry for each page of physical memory.
	  For systems with a lot of RAM, this can be wasteful of precious
	  low memory.  Setting this option will put user-space page table
	  entries in high memory.

config MATH_EMULATION
	bool
	prompt "Math emulation" if X86_32
	---help---
	  Linux can emulate a math coprocessor (used for floating point
	  operations) if you don't have one. 486DX and Pentium processors have
	  a math coprocessor built in, 486SX and 386 do not, unless you added
	  a 487DX or 387, respectively. (The messages during boot time can
	  give you some hints here ["man dmesg"].) Everyone needs either a
	  coprocessor or this emulation.

	  If you don't have a math coprocessor, you need to say Y here; if you
	  say Y here even though you have a coprocessor, the coprocessor will
	  be used nevertheless. (This behavior can be changed with the kernel
	  command line option "no387", which comes handy if your coprocessor
	  is broken. Try "man bootparam" or see the documentation of your boot
	  loader (lilo or loadlin) about how to pass options to the kernel at
	  boot time.) This means that it is a good idea to say Y here if you
	  intend to use this kernel on different machines.

	  More information about the internals of the Linux math coprocessor
	  emulation can be found in <file:arch/x86/math-emu/README>.

	  If you are not sure, say Y; apart from resulting in a 66 KB bigger
	  kernel, it won't hurt.

config MTRR
	bool "MTRR (Memory Type Range Register) support"
	---help---
	  On Intel P6 family processors (Pentium Pro, Pentium II and later)
	  the Memory Type Range Registers (MTRRs) may be used to control
	  processor access to memory ranges. This is most useful if you have
	  a video (VGA) card on a PCI or AGP bus. Enabling write-combining
	  allows bus write transfers to be combined into a larger transfer
	  before bursting over the PCI/AGP bus. This can increase performance
	  of image write operations 2.5 times or more. Saying Y here creates a
	  /proc/mtrr file which may be used to manipulate your processor's
	  MTRRs. Typically the X server should use this.

	  This code has a reasonably generic interface so that similar
	  control registers on other processors can be easily supported
	  as well:

	  The Cyrix 6x86, 6x86MX and M II processors have Address Range
	  Registers (ARRs) which provide a similar functionality to MTRRs. For
	  these, the ARRs are used to emulate the MTRRs.
	  The AMD K6-2 (stepping 8 and above) and K6-3 processors have two
	  MTRRs. The Centaur C6 (WinChip) has 8 MCRs, allowing
	  write-combining. All of these processors are supported by this code
	  and it makes sense to say Y here if you have one of them.

	  Saying Y here also fixes a problem with buggy SMP BIOSes which only
	  set the MTRRs for the boot CPU and not for the secondary CPUs. This
	  can lead to all sorts of problems, so it's good to say Y here.

	  You can safely say Y even if your machine doesn't have MTRRs, you'll
	  just add about 9 KB to your kernel.

	  See <file:Documentation/mtrr.txt> for more information.

config MTRR_SANITIZER
	def_bool y
	prompt "MTRR cleanup support"
	depends on MTRR
	help
	  Convert MTRR layout from continuous to discrete, so some X driver
	  could add WB entries.

	  Say N here if you see bootup problems (boot crash, boot hang,
	  spontaneous reboots).

	  Could be disabled with disable_mtrr_cleanup. Also mtrr_chunk_size
	  could be used to send largest mtrr entry size for continuous block
	  to hold holes (aka. UC entries)

	  If unsure, say Y.

config MTRR_SANITIZER_ENABLE_DEFAULT
	int "MTRR cleanup enable value (0-1)"
	range 0 1
	default "0"
	depends on MTRR_SANITIZER
	help
	  Enable mtrr cleanup default value

config MTRR_SANITIZER_SPARE_REG_NR_DEFAULT
	int "MTRR cleanup spare reg num (0-7)"
	range 0 7
	default "1"
	depends on MTRR_SANITIZER
	help
	  mtrr cleanup spare entries default, it can be changed via
	  mtrr_spare_reg_nr=

config X86_PAT
	bool
	prompt "x86 PAT support"
	depends on MTRR
	help
	  Use PAT attributes to setup page level cache control.

	  PATs are the modern equivalents of MTRRs and are much more
	  flexible than MTRRs.

	  Say N here if you see bootup problems (boot crash, boot hang,
	  spontaneous reboots) or a non-working video driver.

	  If unsure, say Y.

config EFI
	def_bool n
	prompt "EFI runtime service support"
	depends on ACPI
	---help---
	This enables the kernel to use EFI runtime services that are
	available (such as the EFI variable services).

	This option is only useful on systems that have EFI firmware.
  	In addition, you should use the latest ELILO loader available
  	at <http://elilo.sourceforge.net> in order to take advantage
  	of EFI runtime services. However, even with this option, the
  	resultant kernel should continue to boot on existing non-EFI
  	platforms.

config IRQBALANCE
	def_bool y
	prompt "Enable kernel irq balancing"
	depends on X86_32 && SMP && X86_IO_APIC
	help
	  The default yes will allow the kernel to do irq load balancing.
	  Saying no will keep the kernel from doing irq load balancing.

config SECCOMP
	def_bool y
	prompt "Enable seccomp to safely compute untrusted bytecode"
	depends on PROC_FS
	help
	  This kernel feature is useful for number crunching applications
	  that may need to compute untrusted bytecode during their
	  execution. By using pipes or other transports made available to
	  the process as file descriptors supporting the read/write
	  syscalls, it's possible to isolate those applications in
	  their own address space using seccomp. Once seccomp is
	  enabled via /proc/<pid>/seccomp, it cannot be disabled
	  and the task is only allowed to execute a few safe syscalls
	  defined by each seccomp mode.

	  If unsure, say Y. Only embedded should say N here.

config CC_STACKPROTECTOR
	bool "Enable -fstack-protector buffer overflow detection (EXPERIMENTAL)"
	depends on X86_64 && EXPERIMENTAL && BROKEN
	help
         This option turns on the -fstack-protector GCC feature. This
	  feature puts, at the beginning of critical functions, a canary
	  value on the stack just before the return address, and validates
	  the value just before actually returning.  Stack based buffer
	  overflows (that need to overwrite this return address) now also
	  overwrite the canary, which gets detected and the attack is then
	  neutralized via a kernel panic.

	  This feature requires gcc version 4.2 or above, or a distribution
	  gcc with the feature backported. Older versions are automatically
	  detected and for those versions, this configuration option is ignored.

config CC_STACKPROTECTOR_ALL
	bool "Use stack-protector for all functions"
	depends on CC_STACKPROTECTOR
	help
	  Normally, GCC only inserts the canary value protection for
	  functions that use large-ish on-stack buffers. By enabling
	  this option, GCC will be asked to do this for ALL functions.

source kernel/Kconfig.hz

config KEXEC
	bool "kexec system call"
	depends on X86_BIOS_REBOOT
	help
	  kexec is a system call that implements the ability to shutdown your
	  current kernel, and to start another kernel.  It is like a reboot
	  but it is independent of the system firmware.   And like a reboot
	  you can start any kernel with it, not just Linux.

	  The name comes from the similarity to the exec system call.

	  It is an ongoing process to be certain the hardware in a machine
	  is properly shutdown, so do not be surprised if this code does not
	  initially work for you.  It may help to enable device hotplugging
	  support.  As of this writing the exact hardware interface is
	  strongly in flux, so no good recommendation can be made.

config CRASH_DUMP
	bool "kernel crash dumps (EXPERIMENTAL)"
	depends on EXPERIMENTAL
	depends on X86_64 || (X86_32 && HIGHMEM)
	help
	  Generate crash dump after being started by kexec.
	  This should be normally only set in special crash dump kernels
	  which are loaded in the main kernel with kexec-tools into
	  a specially reserved region and then later executed after
	  a crash by kdump/kexec. The crash dump kernel must be compiled
	  to a memory address not used by the main kernel or BIOS using
	  PHYSICAL_START, or it must be built as a relocatable image
	  (CONFIG_RELOCATABLE=y).
	  For more details see Documentation/kdump/kdump.txt

config PHYSICAL_START
	hex "Physical address where the kernel is loaded" if (EMBEDDED || CRASH_DUMP)
	default "0x1000000" if X86_NUMAQ
	default "0x200000" if X86_64
	default "0x100000"
	help
	  This gives the physical address where the kernel is loaded.

	  If kernel is a not relocatable (CONFIG_RELOCATABLE=n) then
	  bzImage will decompress itself to above physical address and
	  run from there. Otherwise, bzImage will run from the address where
	  it has been loaded by the boot loader and will ignore above physical
	  address.

	  In normal kdump cases one does not have to set/change this option
	  as now bzImage can be compiled as a completely relocatable image
	  (CONFIG_RELOCATABLE=y) and be used to load and run from a different
	  address. This option is mainly useful for the folks who don't want
	  to use a bzImage for capturing the crash dump and want to use a
	  vmlinux instead. vmlinux is not relocatable hence a kernel needs
	  to be specifically compiled to run from a specific memory area
	  (normally a reserved region) and this option comes handy.

	  So if you are using bzImage for capturing the crash dump, leave
	  the value here unchanged to 0x100000 and set CONFIG_RELOCATABLE=y.
	  Otherwise if you plan to use vmlinux for capturing the crash dump
	  change this value to start of the reserved region (Typically 16MB
	  0x1000000). In other words, it can be set based on the "X" value as
	  specified in the "crashkernel=YM@XM" command line boot parameter
	  passed to the panic-ed kernel. Typically this parameter is set as
	  crashkernel=64M@16M. Please take a look at
	  Documentation/kdump/kdump.txt for more details about crash dumps.

	  Usage of bzImage for capturing the crash dump is recommended as
	  one does not have to build two kernels. Same kernel can be used
	  as production kernel and capture kernel. Above option should have
	  gone away after relocatable bzImage support is introduced. But it
	  is present because there are users out there who continue to use
	  vmlinux for dump capture. This option should go away down the
	  line.

	  Don't change this unless you know what you are doing.

config RELOCATABLE
	bool "Build a relocatable kernel (EXPERIMENTAL)"
	depends on EXPERIMENTAL
	help
	  This builds a kernel image that retains relocation information
	  so it can be loaded someplace besides the default 1MB.
	  The relocations tend to make the kernel binary about 10% larger,
	  but are discarded at runtime.

	  One use is for the kexec on panic case where the recovery kernel
	  must live at a different physical address than the primary
	  kernel.

	  Note: If CONFIG_RELOCATABLE=y, then the kernel runs from the address
	  it has been loaded at and the compile time physical address
	  (CONFIG_PHYSICAL_START) is ignored.

config PHYSICAL_ALIGN
	hex
	prompt "Alignment value to which kernel should be aligned" if X86_32
	default "0x100000" if X86_32
	default "0x200000" if X86_64
	range 0x2000 0x400000
	help
	  This value puts the alignment restrictions on physical address
	  where kernel is loaded and run from. Kernel is compiled for an
	  address which meets above alignment restriction.

	  If bootloader loads the kernel at a non-aligned address and
	  CONFIG_RELOCATABLE is set, kernel will move itself to nearest
	  address aligned to above value and run from there.

	  If bootloader loads the kernel at a non-aligned address and
	  CONFIG_RELOCATABLE is not set, kernel will ignore the run time
	  load address and decompress itself to the address it has been
	  compiled for and run from there. The address for which kernel is
	  compiled already meets above alignment restrictions. Hence the
	  end result is that kernel runs from a physical address meeting
	  above alignment restrictions.

	  Don't change this unless you know what you are doing.

config HOTPLUG_CPU
	bool "Support for suspend on SMP and hot-pluggable CPUs (EXPERIMENTAL)"
	depends on SMP && HOTPLUG && EXPERIMENTAL && !X86_VOYAGER
	---help---
	  Say Y here to experiment with turning CPUs off and on, and to
	  enable suspend on SMP systems. CPUs can be controlled through
	  /sys/devices/system/cpu.
	  Say N if you want to disable CPU hotplug and don't need to
	  suspend.

config COMPAT_VDSO
	def_bool y
	prompt "Compat VDSO support"
	depends on X86_32 || IA32_EMULATION
	help
	  Map the 32-bit VDSO to the predictable old-style address too.
	---help---
	  Say N here if you are running a sufficiently recent glibc
	  version (2.3.3 or later), to remove the high-mapped
	  VDSO mapping and to exclusively use the randomized VDSO.

	  If unsure, say Y.

endmenu

config ARCH_ENABLE_MEMORY_HOTPLUG
	def_bool y
	depends on X86_64 || (X86_32 && HIGHMEM)

config HAVE_ARCH_EARLY_PFN_TO_NID
	def_bool X86_64
	depends on NUMA

menu "Power management options"
	depends on !X86_VOYAGER

config ARCH_HIBERNATION_HEADER
	def_bool y
	depends on X86_64 && HIBERNATION

source "kernel/power/Kconfig"

source "drivers/acpi/Kconfig"

config X86_APM_BOOT
	bool
	default y
	depends on APM || APM_MODULE

menuconfig APM
	tristate "APM (Advanced Power Management) BIOS support"
	depends on X86_32 && PM_SLEEP && !X86_VISWS
	---help---
	  APM is a BIOS specification for saving power using several different
	  techniques. This is mostly useful for battery powered laptops with
	  APM compliant BIOSes. If you say Y here, the system time will be
	  reset after a RESUME operation, the /proc/apm device will provide
	  battery status information, and user-space programs will receive
	  notification of APM "events" (e.g. battery status change).

	  If you select "Y" here, you can disable actual use of the APM
	  BIOS by passing the "apm=off" option to the kernel at boot time.

	  Note that the APM support is almost completely disabled for
	  machines with more than one CPU.

	  In order to use APM, you will need supporting software. For location
	  and more information, read <file:Documentation/power/pm.txt> and the
	  Battery Powered Linux mini-HOWTO, available from
	  <http://www.tldp.org/docs.html#howto>.

	  This driver does not spin down disk drives (see the hdparm(8)
	  manpage ("man 8 hdparm") for that), and it doesn't turn off
	  VESA-compliant "green" monitors.

	  This driver does not support the TI 4000M TravelMate and the ACER
	  486/DX4/75 because they don't have compliant BIOSes. Many "green"
	  desktop machines also don't have compliant BIOSes, and this driver
	  may cause those machines to panic during the boot phase.

	  Generally, if you don't have a battery in your machine, there isn't
	  much point in using this driver and you should say N. If you get
	  random kernel OOPSes or reboots that don't seem to be related to
	  anything, try disabling/enabling this option (or disabling/enabling
	  APM in your BIOS).

	  Some other things you should try when experiencing seemingly random,
	  "weird" problems:

	  1) make sure that you have enough swap space and that it is
	  enabled.
	  2) pass the "no-hlt" option to the kernel
	  3) switch on floating point emulation in the kernel and pass
	  the "no387" option to the kernel
	  4) pass the "floppy=nodma" option to the kernel
	  5) pass the "mem=4M" option to the kernel (thereby disabling
	  all but the first 4 MB of RAM)
	  6) make sure that the CPU is not over clocked.
	  7) read the sig11 FAQ at <http://www.bitwizard.nl/sig11/>
	  8) disable the cache from your BIOS settings
	  9) install a fan for the video card or exchange video RAM
	  10) install a better fan for the CPU
	  11) exchange RAM chips
	  12) exchange the motherboard.

	  To compile this driver as a module, choose M here: the
	  module will be called apm.

if APM

config APM_IGNORE_USER_SUSPEND
	bool "Ignore USER SUSPEND"
	help
	  This option will ignore USER SUSPEND requests. On machines with a
	  compliant APM BIOS, you want to say N. However, on the NEC Versa M
	  series notebooks, it is necessary to say Y because of a BIOS bug.

config APM_DO_ENABLE
	bool "Enable PM at boot time"
	---help---
	  Enable APM features at boot time. From page 36 of the APM BIOS
	  specification: "When disabled, the APM BIOS does not automatically
	  power manage devices, enter the Standby State, enter the Suspend
	  State, or take power saving steps in response to CPU Idle calls."
	  This driver will make CPU Idle calls when Linux is idle (unless this
	  feature is turned off -- see "Do CPU IDLE calls", below). This
	  should always save battery power, but more complicated APM features
	  will be dependent on your BIOS implementation. You may need to turn
	  this option off if your computer hangs at boot time when using APM
	  support, or if it beeps continuously instead of suspending. Turn
	  this off if you have a NEC UltraLite Versa 33/C or a Toshiba
	  T400CDT. This is off by default since most machines do fine without
	  this feature.

config APM_CPU_IDLE
	bool "Make CPU Idle calls when idle"
	help
	  Enable calls to APM CPU Idle/CPU Busy inside the kernel's idle loop.
	  On some machines, this can activate improved power savings, such as
	  a slowed CPU clock rate, when the machine is idle. These idle calls
	  are made after the idle loop has run for some length of time (e.g.,
	  333 mS). On some machines, this will cause a hang at boot time or
	  whenever the CPU becomes idle. (On machines with more than one CPU,
	  this option does nothing.)

config APM_DISPLAY_BLANK
	bool "Enable console blanking using APM"
	help
	  Enable console blanking using the APM. Some laptops can use this to
	  turn off the LCD backlight when the screen blanker of the Linux
	  virtual console blanks the screen. Note that this is only used by
	  the virtual console screen blanker, and won't turn off the backlight
	  when using the X Window system. This also doesn't have anything to
	  do with your VESA-compliant power-saving monitor. Further, this
	  option doesn't work for all laptops -- it might not turn off your
	  backlight at all, or it might print a lot of errors to the console,
	  especially if you are using gpm.

config APM_ALLOW_INTS
	bool "Allow interrupts during APM BIOS calls"
	help
	  Normally we disable external interrupts while we are making calls to
	  the APM BIOS as a measure to lessen the effects of a badly behaving
	  BIOS implementation.  The BIOS should reenable interrupts if it
	  needs to.  Unfortunately, some BIOSes do not -- especially those in
	  many of the newer IBM Thinkpads.  If you experience hangs when you
	  suspend, try setting this to Y.  Otherwise, say N.

config APM_REAL_MODE_POWER_OFF
	bool "Use real mode APM BIOS call to power off"
	help
	  Use real mode APM BIOS calls to switch off the computer. This is
	  a work-around for a number of buggy BIOSes. Switch this option on if
	  your computer crashes instead of powering off properly.

endif # APM

source "arch/x86/kernel/cpu/cpufreq/Kconfig"

source "drivers/cpuidle/Kconfig"

endmenu


menu "Bus options (PCI etc.)"

config PCI
	bool "PCI support"
	default y
	select ARCH_SUPPORTS_MSI if (X86_LOCAL_APIC && X86_IO_APIC)
	help
	  Find out whether you have a PCI motherboard. PCI is the name of a
	  bus system, i.e. the way the CPU talks to the other stuff inside
	  your box. Other bus systems are ISA, EISA, MicroChannel (MCA) or
	  VESA. If you have PCI, say Y, otherwise N.

choice
	prompt "PCI access mode"
	depends on X86_32 && PCI && !X86_VISWS
	default PCI_GOANY
	---help---
	  On PCI systems, the BIOS can be used to detect the PCI devices and
	  determine their configuration. However, some old PCI motherboards
	  have BIOS bugs and may crash if this is done. Also, some embedded
	  PCI-based systems don't have any BIOS at all. Linux can also try to
	  detect the PCI hardware directly without using the BIOS.

	  With this option, you can specify how Linux should detect the
	  PCI devices. If you choose "BIOS", the BIOS will be used,
	  if you choose "Direct", the BIOS won't be used, and if you
	  choose "MMConfig", then PCI Express MMCONFIG will be used.
	  If you choose "Any", the kernel will try MMCONFIG, then the
	  direct access method and falls back to the BIOS if that doesn't
	  work. If unsure, go with the default, which is "Any".

config PCI_GOBIOS
	bool "BIOS"

config PCI_GOMMCONFIG
	bool "MMConfig"

config PCI_GODIRECT
	bool "Direct"

config PCI_GOOLPC
	bool "OLPC"
	depends on OLPC

config PCI_GOANY
	bool "Any"

endchoice

config PCI_BIOS
	def_bool y
	depends on X86_32 && !X86_VISWS && PCI && (PCI_GOBIOS || PCI_GOANY)

# x86-64 doesn't support PCI BIOS access from long mode so always go direct.
config PCI_DIRECT
	def_bool y
	depends on PCI && (X86_64 || (PCI_GODIRECT || PCI_GOANY || PCI_GOOLPC) || X86_VISWS)

config PCI_MMCONFIG
	def_bool y
	depends on X86_32 && PCI && ACPI && (PCI_GOMMCONFIG || PCI_GOANY)

config PCI_OLPC
	def_bool y
	depends on PCI && OLPC && (PCI_GOOLPC || PCI_GOANY)

config PCI_DOMAINS
	def_bool y
	depends on PCI

config PCI_MMCONFIG
	bool "Support mmconfig PCI config space access"
	depends on X86_64 && PCI && ACPI

config DMAR
	bool "Support for DMA Remapping Devices (EXPERIMENTAL)"
	depends on X86_64 && PCI_MSI && ACPI && EXPERIMENTAL
	help
	  DMA remapping (DMAR) devices support enables independent address
	  translations for Direct Memory Access (DMA) from devices.
	  These DMA remapping devices are reported via ACPI tables
	  and include PCI device scope covered by these DMA
	  remapping devices.

config DMAR_GFX_WA
	def_bool y
	prompt "Support for Graphics workaround"
	depends on DMAR
	help
	 Current Graphics drivers tend to use physical address
	 for DMA and avoid using DMA APIs. Setting this config
	 option permits the IOMMU driver to set a unity map for
	 all the OS-visible memory. Hence the driver can continue
	 to use physical addresses for DMA.

config DMAR_FLOPPY_WA
	def_bool y
	depends on DMAR
	help
	 Floppy disk drivers are know to bypass DMA API calls
	 thereby failing to work when IOMMU is enabled. This
	 workaround will setup a 1:1 mapping for the first
	 16M to make floppy (an ISA device) work.

source "drivers/pci/pcie/Kconfig"

source "drivers/pci/Kconfig"

# x86_64 have no ISA slots, but do have ISA-style DMA.
config ISA_DMA_API
	def_bool y

if X86_32

config ISA
	bool "ISA support"
	depends on !(X86_VOYAGER || X86_VISWS)
	help
	  Find out whether you have ISA slots on your motherboard.  ISA is the
	  name of a bus system, i.e. the way the CPU talks to the other stuff
	  inside your box.  Other bus systems are PCI, EISA, MicroChannel
	  (MCA) or VESA.  ISA is an older system, now being displaced by PCI;
	  newer boards don't support it.  If you have ISA, say Y, otherwise N.

config EISA
	bool "EISA support"
	depends on ISA
	---help---
	  The Extended Industry Standard Architecture (EISA) bus was
	  developed as an open alternative to the IBM MicroChannel bus.

	  The EISA bus provided some of the features of the IBM MicroChannel
	  bus while maintaining backward compatibility with cards made for
	  the older ISA bus.  The EISA bus saw limited use between 1988 and
	  1995 when it was made obsolete by the PCI bus.

	  Say Y here if you are building a kernel for an EISA-based machine.

	  Otherwise, say N.

source "drivers/eisa/Kconfig"

config MCA
	bool "MCA support" if !(X86_VISWS || X86_VOYAGER)
	default y if X86_VOYAGER
	help
	  MicroChannel Architecture is found in some IBM PS/2 machines and
	  laptops.  It is a bus system similar to PCI or ISA. See
	  <file:Documentation/mca.txt> (and especially the web page given
	  there) before attempting to build an MCA bus kernel.

source "drivers/mca/Kconfig"

config SCx200
	tristate "NatSemi SCx200 support"
	depends on !X86_VOYAGER
	help
	  This provides basic support for National Semiconductor's
	  (now AMD's) Geode processors.  The driver probes for the
	  PCI-IDs of several on-chip devices, so its a good dependency
	  for other scx200_* drivers.

	  If compiled as a module, the driver is named scx200.

config SCx200HR_TIMER
	tristate "NatSemi SCx200 27MHz High-Resolution Timer Support"
	depends on SCx200 && GENERIC_TIME
	default y
	help
	  This driver provides a clocksource built upon the on-chip
	  27MHz high-resolution timer.  Its also a workaround for
	  NSC Geode SC-1100's buggy TSC, which loses time when the
	  processor goes idle (as is done by the scheduler).  The
	  other workaround is idle=poll boot option.

config GEODE_MFGPT_TIMER
	def_bool y
	prompt "Geode Multi-Function General Purpose Timer (MFGPT) events"
	depends on MGEODE_LX && GENERIC_TIME && GENERIC_CLOCKEVENTS
	help
	  This driver provides a clock event source based on the MFGPT
	  timer(s) in the CS5535 and CS5536 companion chip for the geode.
	  MFGPTs have a better resolution and max interval than the
	  generic PIT, and are suitable for use as high-res timers.

config OLPC
	bool "One Laptop Per Child support"
	default n
	help
	  Add support for detecting the unique features of the OLPC
	  XO hardware.

endif # X86_32

config K8_NB
	def_bool y
	depends on AGP_AMD64 || (X86_64 && (GART_IOMMU || (PCI && NUMA)))

source "drivers/pcmcia/Kconfig"

source "drivers/pci/hotplug/Kconfig"

endmenu


menu "Executable file formats / Emulations"

source "fs/Kconfig.binfmt"

config IA32_EMULATION
	bool "IA32 Emulation"
	depends on X86_64
	select COMPAT_BINFMT_ELF
	help
	  Include code to run 32-bit programs under a 64-bit kernel. You should
	  likely turn this on, unless you're 100% sure that you don't have any
	  32-bit programs left.

config IA32_AOUT
       tristate "IA32 a.out support"
       depends on IA32_EMULATION && ARCH_SUPPORTS_AOUT
       help
         Support old a.out binaries in the 32bit emulation.

config COMPAT
	def_bool y
	depends on IA32_EMULATION

config COMPAT_FOR_U64_ALIGNMENT
	def_bool COMPAT
	depends on X86_64

config SYSVIPC_COMPAT
	def_bool y
	depends on X86_64 && COMPAT && SYSVIPC

endmenu


source "net/Kconfig"

source "drivers/Kconfig"

source "drivers/firmware/Kconfig"

source "fs/Kconfig"

source "arch/x86/Kconfig.debug"

source "security/Kconfig"

source "crypto/Kconfig"

source "arch/x86/kvm/Kconfig"

source "lib/Kconfig"<|MERGE_RESOLUTION|>--- conflicted
+++ resolved
@@ -286,11 +286,7 @@
 
 config X86_NUMAQ
 	bool "NUMAQ (IBM/Sequent)"
-<<<<<<< HEAD
 	depends on SMP && X86_32 && PCI
-=======
-	depends on SMP && X86_32
->>>>>>> 087c66c2
 	select NUMA
 	help
 	  This option is used for getting Linux to run on a NUMAQ (IBM/Sequent)
@@ -907,15 +903,9 @@
 config NUMA
 	bool "Numa Memory Allocation and Scheduler Support (EXPERIMENTAL)"
 	depends on SMP
-<<<<<<< HEAD
-	depends on X86_64 || (X86_32 && HIGHMEM64G && (X86_NUMAQ || X86_GENERICARCH || X86_SUMMIT && ACPI) && EXPERIMENTAL)
-	default n if X86_PC
-	default y if (X86_NUMAQ || X86_SUMMIT || X86_GENERICARCH)
-=======
 	depends on X86_64 || (X86_32 && HIGHMEM64G && (X86_NUMAQ || X86_BIGSMP || X86_SUMMIT && ACPI) && EXPERIMENTAL)
 	default n if X86_PC
 	default y if (X86_NUMAQ || X86_SUMMIT || X86_BIGSMP)
->>>>>>> 087c66c2
 	help
 	  Enable NUMA (Non Uniform Memory Access) support.
 	  The kernel will try to allocate memory used by a CPU on the
