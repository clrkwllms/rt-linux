--- conflicted
+++ resolved
@@ -23,11 +23,8 @@
 	select HAVE_OPROFILE
 	select HAVE_KPROBES
 	select HAVE_KRETPROBES
-	select HAVE_DYNAMIC_FTRACE
-	select HAVE_FTRACE
 	select HAVE_KVM if ((X86_32 && !X86_VOYAGER && !X86_VISWS && !X86_NUMAQ) || X86_64)
 	select HAVE_ARCH_KGDB if !X86_VOYAGER
-	select HAVE_IMMEDIATE
 
 config DEFCONFIG_LIST
 	string
@@ -131,7 +128,7 @@
 	def_bool y
 
 config HAVE_SETUP_PER_CPU_AREA
-	def_bool X86_64_SMP || (X86_SMP && !X86_VOYAGER)
+	def_bool X86_64 || (X86_SMP && !X86_VOYAGER)
 
 config HAVE_CPUMASK_OF_CPU_MAP
 	def_bool X86_64_SMP
@@ -422,18 +419,34 @@
 
 endif
 
-config MEMTEST
-	bool "Memtest"
+config MEMTEST_BOOTPARAM
+	bool "Memtest boot parameter"
 	depends on X86_64
 	default y
 	help
 	  This option adds a kernel parameter 'memtest', which allows memtest
-	  to be set.
-		memtest=0, mean disabled; -- default
-		memtest=1, mean do 1 test pattern;
-		...
-		memtest=4, mean do 4 test patterns.
+	  to be disabled at boot.  If this option is selected, memtest
+	  functionality can be disabled with memtest=0 on the kernel
+	  command line.  The purpose of this option is to allow a single
+	  kernel image to be distributed with memtest built in, but not
+	  necessarily enabled.
+
 	  If you are unsure how to answer this question, answer Y.
+
+config MEMTEST_BOOTPARAM_VALUE
+	int "Memtest boot parameter default value (0-4)"
+	depends on MEMTEST_BOOTPARAM
+	range 0 4
+	default 0
+	help
+	  This option sets the default value for the kernel parameter
+	  'memtest', which allows memtest to be disabled at boot.  If this
+	  option is set to 0 (zero), the memtest kernel parameter will
+	  default to 0, disabling memtest at bootup.  If this option is
+	  set to 4, the memtest kernel parameter will default to 4,
+	  enabling memtest at bootup, and use that as pattern number.
+
+	  If you are unsure how to answer this question, answer 0.
 
 config ACPI_SRAT
 	def_bool y
@@ -550,42 +563,20 @@
 
 config IOMMU_HELPER
 	def_bool (CALGARY_IOMMU || GART_IOMMU || SWIOTLB)
-config MAXSMP
-	bool "Configure Maximum number of SMP Processors and NUMA Nodes"
-	depends on X86_64 && SMP
-	default n
-	help
-	  Configure maximum number of CPUS and NUMA Nodes for this architecture.
-	  If unsure, say N.
-
-if MAXSMP
+
 config NR_CPUS
-<<<<<<< HEAD
-=======
-	int
-	default "4096"
-endif
-
-if !MAXSMP
-config NR_CPUS
->>>>>>> 2fb66c84
-	int "Maximum number of CPUs (2-4096)"
-	range 2 4096
+	int "Maximum number of CPUs (2-255)"
+	range 2 255
 	depends on SMP
 	default "32" if X86_NUMAQ || X86_SUMMIT || X86_BIGSMP || X86_ES7000
 	default "8"
 	help
 	  This allows you to specify the maximum number of CPUs which this
-	  kernel will support.  The maximum supported value is 4096 and the
+	  kernel will support.  The maximum supported value is 255 and the
 	  minimum value which makes sense is 2.
 
 	  This is purely to save memory - each supported CPU adds
-<<<<<<< HEAD
-	  approximately one kilobyte to the kernel image.
-=======
 	  approximately eight kilobytes to the kernel image.
-endif
->>>>>>> 2fb66c84
 
 config SCHED_SMT
 	bool "SMT (Hyperthreading) scheduler support"
@@ -976,30 +967,13 @@
 	  into virtual nodes when booted with "numa=fake=N", where N is the
 	  number of nodes. This is only useful for debugging.
 
-if MAXSMP
-
 config NODES_SHIFT
-	int
-	default "9"
-endif
-
-if !MAXSMP
-config NODES_SHIFT
-<<<<<<< HEAD
-	int "Max num nodes shift(1-9)"
-	range 1 9  if X86_64
-=======
-	int "Maximum NUMA Nodes (as a power of 2)"
-	range 1 9   if X86_64
->>>>>>> 2fb66c84
+	int "Max num nodes shift(1-15)"
+	range 1 15  if X86_64
 	default "6" if X86_64
 	default "4" if X86_NUMAQ
 	default "3"
 	depends on NEED_MULTIPLE_NODES
-	help
-	  Specify the maximum number of NUMA Nodes available on the target
-	  system.  Increases memory reserved to accomodate various tables.
-endif
 
 config HAVE_ARCH_BOOTMEM_NODE
 	def_bool y
@@ -1117,40 +1091,6 @@
 	  just add about 9 KB to your kernel.
 
 	  See <file:Documentation/mtrr.txt> for more information.
-
-config MTRR_SANITIZER
-	def_bool y
-	prompt "MTRR cleanup support"
-	depends on MTRR
-	help
-	  Convert MTRR layout from continuous to discrete, so some X driver
-	  could add WB entries.
-
-	  Say N here if you see bootup problems (boot crash, boot hang,
-	  spontaneous reboots).
-
-	  Could be disabled with disable_mtrr_cleanup. Also mtrr_chunk_size
-	  could be used to send largest mtrr entry size for continuous block
-	  to hold holes (aka. UC entries)
-
-	  If unsure, say Y.
-
-config MTRR_SANITIZER_ENABLE_DEFAULT
-	int "MTRR cleanup enable value (0-1)"
-	range 0 1
-	default "0"
-	depends on MTRR_SANITIZER
-	help
-	  Enable mtrr cleanup default value
-
-config MTRR_SANITIZER_SPARE_REG_NR_DEFAULT
-	int "MTRR cleanup spare reg num (0-7)"
-	range 0 7
-	default "1"
-	depends on MTRR_SANITIZER
-	help
-	  mtrr cleanup spare entries default, it can be changed via
-	  mtrr_spare_reg_nr=
 
 config X86_PAT
 	bool
