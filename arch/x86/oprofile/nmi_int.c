/**
 * @file nmi_int.c
 *
 * @remark Copyright 2002-2008 OProfile authors
 * @remark Read the file COPYING
 *
 * @author John Levon <levon@movementarian.org>
 * @author Robert Richter <robert.richter@amd.com>
 */

#include <linux/init.h>
#include <linux/notifier.h>
#include <linux/smp.h>
#include <linux/oprofile.h>
#include <linux/sysdev.h>
#include <linux/slab.h>
#include <linux/moduleparam.h>
#include <linux/kdebug.h>
#include <linux/cpu.h>
#include <asm/nmi.h>
#include <asm/msr.h>
#include <asm/apic.h>

#include "op_counter.h"
#include "op_x86_model.h"

DEFINE_PER_CPU(int, switch_index);

static struct op_x86_model_spec const *model;
static DEFINE_PER_CPU(struct op_msrs, cpu_msrs);
static DEFINE_PER_CPU(unsigned long, saved_lvtpc);

static int nmi_start(void);
static void nmi_stop(void);
static void nmi_cpu_start(void *dummy);
static void nmi_cpu_stop(void *dummy);
static void nmi_cpu_save_mpx_registers(struct op_msrs *msrs);
static void nmi_cpu_restore_mpx_registers(struct op_msrs *msrs);
static void nmi_cpu_stop(void *dummy);
static void nmi_cpu_start(void *dummy);

/* 0 == registered but off, 1 == registered and on */
static int nmi_enabled = 0;

#ifdef CONFIG_SMP
static int oprofile_cpu_notifier(struct notifier_block *b, unsigned long action,
				 void *data)
{
	int cpu = (unsigned long)data;
	switch (action) {
	case CPU_DOWN_FAILED:
	case CPU_ONLINE:
		smp_call_function_single(cpu, nmi_cpu_start, NULL, 0);
		break;
	case CPU_DOWN_PREPARE:
		smp_call_function_single(cpu, nmi_cpu_stop, NULL, 1);
		break;
	}
	return NOTIFY_DONE;
}

static struct notifier_block oprofile_cpu_nb = {
	.notifier_call = oprofile_cpu_notifier
};
#endif

#ifdef CONFIG_PM

static int nmi_suspend(struct sys_device *dev, pm_message_t state)
{
	/* Only one CPU left, just stop that one */
	if (nmi_enabled == 1)
		nmi_cpu_stop(NULL);
	return 0;
}

static int nmi_resume(struct sys_device *dev)
{
	if (nmi_enabled == 1)
		nmi_cpu_start(NULL);
	return 0;
}

static struct sysdev_class oprofile_sysclass = {
	.name		= "oprofile",
	.resume		= nmi_resume,
	.suspend	= nmi_suspend,
};

static struct sys_device device_oprofile = {
	.id	= 0,
	.cls	= &oprofile_sysclass,
};

static int __init init_sysfs(void)
{
	int error;

	error = sysdev_class_register(&oprofile_sysclass);
	if (!error)
		error = sysdev_register(&device_oprofile);
	return error;
}

static void exit_sysfs(void)
{
	sysdev_unregister(&device_oprofile);
	sysdev_class_unregister(&oprofile_sysclass);
}

#else
#define init_sysfs() do { } while (0)
#define exit_sysfs() do { } while (0)
#endif /* CONFIG_PM */

static void nmi_cpu_switch(void *dummy)
{
	int cpu = smp_processor_id();
	int si = per_cpu(switch_index, cpu);
	struct op_msrs *msrs = &per_cpu(cpu_msrs, cpu);

	nmi_cpu_stop(NULL);
	nmi_cpu_save_mpx_registers(msrs);

	/* move to next set */
	si += model->num_hardware_counters;
	if ((si > model->num_counters) || (counter_config[si].count == 0))
		per_cpu(switch_index, smp_processor_id()) = 0;
	else
		per_cpu(switch_index, smp_processor_id()) = si;

	nmi_cpu_restore_mpx_registers(msrs);
	model->setup_ctrs(msrs);
	nmi_cpu_start(NULL);
}

/*
 * Quick check to see if multiplexing is necessary.
 * The check should be sufficient since counters are used
 * in ordre.
 */
static int nmi_multiplex_on(void)
{
	return counter_config[model->num_hardware_counters].count ? 0 : -EINVAL;
}

static int nmi_switch_event(void)
{
	if (nmi_multiplex_on() < 0)
		return -EINVAL;

	on_each_cpu(nmi_cpu_switch, NULL, 1);

	return 0;
}

static int profile_exceptions_notify(struct notifier_block *self,
				     unsigned long val, void *data)
{
	struct die_args *args = (struct die_args *)data;
	int ret = NOTIFY_DONE;
	int cpu = smp_processor_id();

	switch (val) {
	case DIE_NMI:
		if (model->check_ctrs(args->regs, &per_cpu(cpu_msrs, cpu)))
			ret = NOTIFY_STOP;
		break;
	default:
		break;
	}
	return ret;
}

static void nmi_cpu_save_registers(struct op_msrs *msrs)
{
	unsigned int const nr_ctrs = model->num_counters;
	unsigned int const nr_ctrls = model->num_controls;
	struct op_msr *counters = msrs->counters;
	struct op_msr *controls = msrs->controls;
	unsigned int i;

	for (i = 0; i < nr_ctrs; ++i) {
		if (counters[i].addr) {
			rdmsr(counters[i].addr,
				counters[i].saved.low,
				counters[i].saved.high);
		}
	}

	for (i = 0; i < nr_ctrls; ++i) {
		if (controls[i].addr) {
			rdmsr(controls[i].addr,
				controls[i].saved.low,
				controls[i].saved.high);
		}
	}
}

static void nmi_save_registers(void *dummy)
{
	int cpu = smp_processor_id();
	struct op_msrs *msrs = &per_cpu(cpu_msrs, cpu);
	nmi_cpu_save_registers(msrs);
}

static void free_msrs(void)
{
	int i;
	for_each_possible_cpu(i) {
		kfree(per_cpu(cpu_msrs, i).counters);
		per_cpu(cpu_msrs, i).counters = NULL;
		kfree(per_cpu(cpu_msrs, i).controls);
		per_cpu(cpu_msrs, i).controls = NULL;
	}
}

static int allocate_msrs(void)
{
	int i, success = 1;
	size_t controls_size = sizeof(struct op_msr) * model->num_controls;
	size_t counters_size = sizeof(struct op_msr) * model->num_counters;

	for_each_possible_cpu(i) {
		per_cpu(cpu_msrs, i).counters = kmalloc(counters_size,
								GFP_KERNEL);
		if (!per_cpu(cpu_msrs, i).counters) {
			success = 0;
			break;
		}
		per_cpu(cpu_msrs, i).controls =
				kmalloc(controls_size, GFP_KERNEL);
		if (!per_cpu(cpu_msrs, i).controls) {
			success = 0;
			break;
		}
	}

	if (!success)
		free_msrs();

	return success;
}

static void nmi_cpu_setup(void *dummy)
{
	int cpu = smp_processor_id();
	struct op_msrs *msrs = &per_cpu(cpu_msrs, cpu);
	spin_lock(&oprofilefs_lock);
	model->setup_ctrs(msrs);
	spin_unlock(&oprofilefs_lock);
	per_cpu(saved_lvtpc, cpu) = apic_read(APIC_LVTPC);
	apic_write(APIC_LVTPC, APIC_DM_NMI);
}

static struct notifier_block profile_exceptions_nb = {
	.notifier_call = profile_exceptions_notify,
	.next = NULL,
	.priority = 0
};

static int nmi_setup(void)
{
	int err = 0;
	int cpu;

	if (!allocate_msrs())
		return -ENOMEM;

	err = register_die_notifier(&profile_exceptions_nb);
	if (err) {
		free_msrs();
		return err;
	}

	/*
	 * We need to serialize save and setup for HT because the subset
	 * of msrs are distinct for save and setup operations
	 */

	/* Assume saved/restored counters are the same on all CPUs */
	model->fill_in_addresses(&per_cpu(cpu_msrs, 0));
	for_each_possible_cpu(cpu) {
		if (cpu != 0) {
			memcpy(per_cpu(cpu_msrs, cpu).counters,
				per_cpu(cpu_msrs, 0).counters,
				sizeof(struct op_msr) * model->num_counters);

			memcpy(per_cpu(cpu_msrs, cpu).controls,
				per_cpu(cpu_msrs, 0).controls,
				sizeof(struct op_msr) * model->num_controls);
		}
	}
	on_each_cpu(nmi_save_registers, NULL, 1);
	on_each_cpu(nmi_cpu_setup, NULL, 1);
	nmi_enabled = 1;
	return 0;
}

static void nmi_cpu_save_mpx_registers(struct op_msrs *msrs)
{
	unsigned int si = __get_cpu_var(switch_index);
	unsigned int const nr_ctrs = model->num_hardware_counters;
	struct op_msr *counters = &msrs->counters[si];
	unsigned int i;

	for (i = 0; i < nr_ctrs; ++i) {
		int offset = i + si;
		if (counters[offset].addr) {
			rdmsr(counters[offset].addr,
				counters[offset].multiplex.low,
				counters[offset].multiplex.high);
		}
	}
}

static void nmi_cpu_restore_mpx_registers(struct op_msrs *msrs)
{
	unsigned int si = __get_cpu_var(switch_index);
	unsigned int const nr_ctrs = model->num_hardware_counters;
	struct op_msr *counters = &msrs->counters[si];
	unsigned int i;

	for (i = 0; i < nr_ctrs; ++i) {
		int offset = i + si;
		if (counters[offset].addr) {
			wrmsr(counters[offset].addr,
				counters[offset].multiplex.low,
				counters[offset].multiplex.high);
		}
	}
}

static void nmi_cpu_restore_registers(struct op_msrs *msrs)
{
	unsigned int const nr_ctrs = model->num_counters;
	unsigned int const nr_ctrls = model->num_controls;
	struct op_msr *counters = msrs->counters;
	struct op_msr *controls = msrs->controls;
	unsigned int i;

	for (i = 0; i < nr_ctrls; ++i) {
		if (controls[i].addr) {
			wrmsr(controls[i].addr,
				controls[i].saved.low,
				controls[i].saved.high);
		}
	}

	for (i = 0; i < nr_ctrs; ++i) {
		if (counters[i].addr) {
			wrmsr(counters[i].addr,
				counters[i].saved.low,
				counters[i].saved.high);
		}
	}
}

static void nmi_cpu_shutdown(void *dummy)
{
	unsigned int v;
	int cpu = smp_processor_id();
	struct op_msrs *msrs = &__get_cpu_var(cpu_msrs);

	/* restoring APIC_LVTPC can trigger an apic error because the delivery
	 * mode and vector nr combination can be illegal. That's by design: on
	 * power on apic lvt contain a zero vector nr which are legal only for
	 * NMI delivery mode. So inhibit apic err before restoring lvtpc
	 */
	v = apic_read(APIC_LVTERR);
	apic_write(APIC_LVTERR, v | APIC_LVT_MASKED);
	apic_write(APIC_LVTPC, per_cpu(saved_lvtpc, cpu));
	apic_write(APIC_LVTERR, v);
	nmi_cpu_restore_registers(msrs);
	__get_cpu_var(switch_index) = 0;
}

static void nmi_shutdown(void)
{
	struct op_msrs *msrs;

	nmi_enabled = 0;
	on_each_cpu(nmi_cpu_shutdown, NULL, 1);
	unregister_die_notifier(&profile_exceptions_nb);
	msrs = &get_cpu_var(cpu_msrs);
	model->shutdown(msrs);
	free_msrs();
	put_cpu_var(cpu_msrs);
}

static void nmi_cpu_start(void *dummy)
{
	struct op_msrs const *msrs = &__get_cpu_var(cpu_msrs);
	model->start(msrs);
}

static int nmi_start(void)
{
	on_each_cpu(nmi_cpu_start, NULL, 1);
	return 0;
}

static void nmi_cpu_stop(void *dummy)
{
	struct op_msrs const *msrs = &__get_cpu_var(cpu_msrs);
	model->stop(msrs);
}

static void nmi_stop(void)
{
	on_each_cpu(nmi_cpu_stop, NULL, 1);
}

struct op_counter_config counter_config[OP_MAX_COUNTER];

static int nmi_create_files(struct super_block *sb, struct dentry *root)
{
	unsigned int i;

	for (i = 0; i < model->num_counters; ++i) {
		struct dentry *dir;
		char buf[4];

		/* quick little hack to _not_ expose a counter if it is not
		 * available for use.  This should protect userspace app.
		 * NOTE:  assumes 1:1 mapping here (that counters are organized
		 *        sequentially in their struct assignment).
		 */
		if (unlikely(!avail_to_resrv_perfctr_nmi_bit(i)))
			continue;

		snprintf(buf,  sizeof(buf), "%d", i);
		dir = oprofilefs_mkdir(sb, root, buf);
		oprofilefs_create_ulong(sb, dir, "enabled", &counter_config[i].enabled);
		oprofilefs_create_ulong(sb, dir, "event", &counter_config[i].event);
		oprofilefs_create_ulong(sb, dir, "count", &counter_config[i].count);
		oprofilefs_create_ulong(sb, dir, "unit_mask", &counter_config[i].unit_mask);
		oprofilefs_create_ulong(sb, dir, "kernel", &counter_config[i].kernel);
		oprofilefs_create_ulong(sb, dir, "user", &counter_config[i].user);
		counter_config[i].save_count_low = 0;
	}

	return 0;
}

static int p4force;
module_param(p4force, int, 0);

static int __init p4_init(char **cpu_type)
{
	__u8 cpu_model = boot_cpu_data.x86_model;

	if (!p4force && (cpu_model > 6 || cpu_model == 5))
		return 0;

#ifndef CONFIG_SMP
	*cpu_type = "i386/p4";
	model = &op_p4_spec;
	return 1;
#else
	switch (smp_num_siblings) {
	case 1:
		*cpu_type = "i386/p4";
		model = &op_p4_spec;
		return 1;

	case 2:
		*cpu_type = "i386/p4-ht";
		model = &op_p4_ht2_spec;
		return 1;
	}
#endif

	printk(KERN_INFO "oprofile: P4 HyperThreading detected with > 2 threads\n");
	printk(KERN_INFO "oprofile: Reverting to timer mode.\n");
	return 0;
}

static int __init ppro_init(char **cpu_type)
{
	__u8 cpu_model = boot_cpu_data.x86_model;

	switch (cpu_model) {
	case 0 ... 2:
		*cpu_type = "i386/ppro";
		break;
	case 3 ... 5:
		*cpu_type = "i386/pii";
		break;
	case 6 ... 8:
		*cpu_type = "i386/piii";
		break;
	case 9:
		*cpu_type = "i386/p6_mobile";
		break;
	case 10 ... 13:
		*cpu_type = "i386/p6";
		break;
	case 14:
		*cpu_type = "i386/core";
		break;
	case 15: case 23:
		*cpu_type = "i386/core_2";
		break;
	case 26:
		*cpu_type = "i386/core_2";
		break;
	default:
		/* Unknown */
		return 0;
	}

	model = &op_ppro_spec;
	return 1;
}

/* in order to get sysfs right */
static int using_nmi;

int __init op_nmi_init(struct oprofile_operations *ops)
{
	__u8 vendor = boot_cpu_data.x86_vendor;
	__u8 family = boot_cpu_data.x86;
	char *cpu_type;
	int ret = 0;

	if (!cpu_has_apic)
		return -ENODEV;

	switch (vendor) {
	case X86_VENDOR_AMD:
		/* Needs to be at least an Athlon (or hammer in 32bit mode) */

		switch (family) {
		default:
			return -ENODEV;
		case 6:
			model = &op_amd_spec;
			cpu_type = "i386/athlon";
			break;
		case 0xf:
			model = &op_amd_spec;
			/* Actually it could be i386/hammer too, but give
			 user space an consistent name. */
			cpu_type = "x86-64/hammer";
			break;
		case 0x10:
			model = &op_amd_spec;
			cpu_type = "x86-64/family10";
			break;
		case 0x11:
			model = &op_amd_spec;
			cpu_type = "x86-64/family11h";
			break;
		}
		break;

	case X86_VENDOR_INTEL:
		switch (family) {
			/* Pentium IV */
		case 0xf:
			if (!p4_init(&cpu_type))
				return -ENODEV;
			break;

			/* A P6-class processor */
		case 6:
			if (!ppro_init(&cpu_type))
				return -ENODEV;
			break;

		default:
			return -ENODEV;
		}
		break;

	default:
		return -ENODEV;
	}

#ifdef CONFIG_SMP
	register_cpu_notifier(&oprofile_cpu_nb);
#endif
	/* default values, can be overwritten by model */
<<<<<<< HEAD
	__get_cpu_var(switch_index) = 0;
=======
>>>>>>> c8145f94
	ops->create_files = nmi_create_files;
	ops->setup = nmi_setup;
	ops->shutdown = nmi_shutdown;
	ops->start = nmi_start;
	ops->stop = nmi_stop;
	ops->cpu_type = cpu_type;
<<<<<<< HEAD
	ops->switch_events = nmi_switch_event;
=======
>>>>>>> c8145f94

	if (model->init)
		ret = model->init(ops);
	if (ret)
		return ret;

	init_sysfs();
	using_nmi = 1;
	printk(KERN_INFO "oprofile: using NMI interrupt.\n");
	return 0;
}

void op_nmi_exit(void)
{
	if (using_nmi) {
		exit_sysfs();
#ifdef CONFIG_SMP
		unregister_cpu_notifier(&oprofile_cpu_nb);
#endif
	if (model->exit)
		model->exit();
	}
	if (model->exit)
		model->exit();
}<|MERGE_RESOLUTION|>--- conflicted
+++ resolved
@@ -24,8 +24,6 @@
 #include "op_counter.h"
 #include "op_x86_model.h"
 
-DEFINE_PER_CPU(int, switch_index);
-
 static struct op_x86_model_spec const *model;
 static DEFINE_PER_CPU(struct op_msrs, cpu_msrs);
 static DEFINE_PER_CPU(unsigned long, saved_lvtpc);
@@ -34,10 +32,6 @@
 static void nmi_stop(void);
 static void nmi_cpu_start(void *dummy);
 static void nmi_cpu_stop(void *dummy);
-static void nmi_cpu_save_mpx_registers(struct op_msrs *msrs);
-static void nmi_cpu_restore_mpx_registers(struct op_msrs *msrs);
-static void nmi_cpu_stop(void *dummy);
-static void nmi_cpu_start(void *dummy);
 
 /* 0 == registered but off, 1 == registered and on */
 static int nmi_enabled = 0;
@@ -112,47 +106,6 @@
 #define init_sysfs() do { } while (0)
 #define exit_sysfs() do { } while (0)
 #endif /* CONFIG_PM */
-
-static void nmi_cpu_switch(void *dummy)
-{
-	int cpu = smp_processor_id();
-	int si = per_cpu(switch_index, cpu);
-	struct op_msrs *msrs = &per_cpu(cpu_msrs, cpu);
-
-	nmi_cpu_stop(NULL);
-	nmi_cpu_save_mpx_registers(msrs);
-
-	/* move to next set */
-	si += model->num_hardware_counters;
-	if ((si > model->num_counters) || (counter_config[si].count == 0))
-		per_cpu(switch_index, smp_processor_id()) = 0;
-	else
-		per_cpu(switch_index, smp_processor_id()) = si;
-
-	nmi_cpu_restore_mpx_registers(msrs);
-	model->setup_ctrs(msrs);
-	nmi_cpu_start(NULL);
-}
-
-/*
- * Quick check to see if multiplexing is necessary.
- * The check should be sufficient since counters are used
- * in ordre.
- */
-static int nmi_multiplex_on(void)
-{
-	return counter_config[model->num_hardware_counters].count ? 0 : -EINVAL;
-}
-
-static int nmi_switch_event(void)
-{
-	if (nmi_multiplex_on() < 0)
-		return -EINVAL;
-
-	on_each_cpu(nmi_cpu_switch, NULL, 1);
-
-	return 0;
-}
 
 static int profile_exceptions_notify(struct notifier_block *self,
 				     unsigned long val, void *data)
@@ -217,10 +170,11 @@
 
 static int allocate_msrs(void)
 {
-	int i, success = 1;
+	int success = 1;
 	size_t controls_size = sizeof(struct op_msr) * model->num_controls;
 	size_t counters_size = sizeof(struct op_msr) * model->num_counters;
 
+	int i;
 	for_each_possible_cpu(i) {
 		per_cpu(cpu_msrs, i).counters = kmalloc(counters_size,
 								GFP_KERNEL);
@@ -228,8 +182,8 @@
 			success = 0;
 			break;
 		}
-		per_cpu(cpu_msrs, i).controls =
-				kmalloc(controls_size, GFP_KERNEL);
+		per_cpu(cpu_msrs, i).controls = kmalloc(controls_size,
+								GFP_KERNEL);
 		if (!per_cpu(cpu_msrs, i).controls) {
 			success = 0;
 			break;
@@ -273,8 +227,7 @@
 		return err;
 	}
 
-	/*
-	 * We need to serialize save and setup for HT because the subset
+	/* We need to serialize save and setup for HT because the subset
 	 * of msrs are distinct for save and setup operations
 	 */
 
@@ -290,6 +243,7 @@
 				per_cpu(cpu_msrs, 0).controls,
 				sizeof(struct op_msr) * model->num_controls);
 		}
+
 	}
 	on_each_cpu(nmi_save_registers, NULL, 1);
 	on_each_cpu(nmi_cpu_setup, NULL, 1);
@@ -297,41 +251,7 @@
 	return 0;
 }
 
-static void nmi_cpu_save_mpx_registers(struct op_msrs *msrs)
-{
-	unsigned int si = __get_cpu_var(switch_index);
-	unsigned int const nr_ctrs = model->num_hardware_counters;
-	struct op_msr *counters = &msrs->counters[si];
-	unsigned int i;
-
-	for (i = 0; i < nr_ctrs; ++i) {
-		int offset = i + si;
-		if (counters[offset].addr) {
-			rdmsr(counters[offset].addr,
-				counters[offset].multiplex.low,
-				counters[offset].multiplex.high);
-		}
-	}
-}
-
-static void nmi_cpu_restore_mpx_registers(struct op_msrs *msrs)
-{
-	unsigned int si = __get_cpu_var(switch_index);
-	unsigned int const nr_ctrs = model->num_hardware_counters;
-	struct op_msr *counters = &msrs->counters[si];
-	unsigned int i;
-
-	for (i = 0; i < nr_ctrs; ++i) {
-		int offset = i + si;
-		if (counters[offset].addr) {
-			wrmsr(counters[offset].addr,
-				counters[offset].multiplex.low,
-				counters[offset].multiplex.high);
-		}
-	}
-}
-
-static void nmi_cpu_restore_registers(struct op_msrs *msrs)
+static void nmi_restore_registers(struct op_msrs *msrs)
 {
 	unsigned int const nr_ctrs = model->num_counters;
 	unsigned int const nr_ctrls = model->num_controls;
@@ -371,8 +291,7 @@
 	apic_write(APIC_LVTERR, v | APIC_LVT_MASKED);
 	apic_write(APIC_LVTPC, per_cpu(saved_lvtpc, cpu));
 	apic_write(APIC_LVTERR, v);
-	nmi_cpu_restore_registers(msrs);
-	__get_cpu_var(switch_index) = 0;
+	nmi_restore_registers(msrs);
 }
 
 static void nmi_shutdown(void)
@@ -437,7 +356,6 @@
 		oprofilefs_create_ulong(sb, dir, "unit_mask", &counter_config[i].unit_mask);
 		oprofilefs_create_ulong(sb, dir, "kernel", &counter_config[i].kernel);
 		oprofilefs_create_ulong(sb, dir, "user", &counter_config[i].user);
-		counter_config[i].save_count_low = 0;
 	}
 
 	return 0;
@@ -582,20 +500,12 @@
 	register_cpu_notifier(&oprofile_cpu_nb);
 #endif
 	/* default values, can be overwritten by model */
-<<<<<<< HEAD
-	__get_cpu_var(switch_index) = 0;
-=======
->>>>>>> c8145f94
 	ops->create_files = nmi_create_files;
 	ops->setup = nmi_setup;
 	ops->shutdown = nmi_shutdown;
 	ops->start = nmi_start;
 	ops->stop = nmi_stop;
 	ops->cpu_type = cpu_type;
-<<<<<<< HEAD
-	ops->switch_events = nmi_switch_event;
-=======
->>>>>>> c8145f94
 
 	if (model->init)
 		ret = model->init(ops);
@@ -615,8 +525,6 @@
 #ifdef CONFIG_SMP
 		unregister_cpu_notifier(&oprofile_cpu_nb);
 #endif
-	if (model->exit)
-		model->exit();
 	}
 	if (model->exit)
 		model->exit();
