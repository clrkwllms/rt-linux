--- conflicted
+++ resolved
@@ -27,14 +27,8 @@
 #include "bitops.h"
 #include <asm/cpufeature.h>
 
-<<<<<<< HEAD
-/* Useful macros */
-#define BUILD_BUG_ON(condition) ((void)sizeof(char[1 - 2*!!(condition)]))
-
 #define ARRAY_SIZE(x) (sizeof(x) / sizeof(*(x)))
 
-=======
->>>>>>> e0f789bd
 extern struct setup_header hdr;
 extern struct boot_params boot_params;
 
