/*
 * Copyright (C) 2004-2006 Atmel Corporation
 *
 * Based on linux/arch/sh/mm/fault.c:
 *   Copyright (C) 1999  Niibe Yutaka
 *
 * This program is free software; you can redistribute it and/or modify
 * it under the terms of the GNU General Public License version 2 as
 * published by the Free Software Foundation.
 */

#include <linux/mm.h>
#include <linux/module.h>
#include <linux/pagemap.h>
#include <linux/kdebug.h>
#include <linux/kprobes.h>

#include <asm/mmu_context.h>
#include <asm/sysreg.h>
#include <asm/tlb.h>
#include <asm/uaccess.h>

#ifdef CONFIG_KPROBES
static inline int notify_page_fault(struct pt_regs *regs, int trap)
{
	int ret = 0;

	if (!user_mode(regs)) {
		if (kprobe_running() && kprobe_fault_handler(regs, trap))
			ret = 1;
	}

	return ret;
}
#else
static inline int notify_page_fault(struct pt_regs *regs, int trap)
{
	return 0;
}
#endif

int exception_trace = 1;

/*
 * This routine handles page faults. It determines the address and the
 * problem, and then passes it off to one of the appropriate routines.
 *
 * ecr is the Exception Cause Register. Possible values are:
 *   6:  Protection fault (instruction access)
 *   15: Protection fault (read access)
 *   16: Protection fault (write access)
 *   20: Page not found (instruction access)
 *   24: Page not found (read access)
 *   28: Page not found (write access)
 */
asmlinkage void do_page_fault(unsigned long ecr, struct pt_regs *regs)
{
	struct task_struct *tsk;
	struct mm_struct *mm;
	struct vm_area_struct *vma;
	const struct exception_table_entry *fixup;
	unsigned long address;
	unsigned long page;
	int writeaccess;
	long signr;
	int code;
	int fault;

	if (notify_page_fault(regs, ecr))
		return;

	address = sysreg_read(TLBEAR);

	tsk = current;
	mm = tsk->mm;

	signr = SIGSEGV;
	code = SEGV_MAPERR;

	/*
	 * If we're in an interrupt or have no user context, we must
	 * not take the fault...
	 */
<<<<<<< HEAD
	if (in_atomic() || !mm || regs->sr & SYSREG_BIT(GM) ||
	    current->pagefault_disabled)
=======
	if (!mm || regs->sr & SYSREG_BIT(GM) || pagefault_disabled())
>>>>>>> f0b62f18
		goto no_context;

	local_irq_enable();

	down_read(&mm->mmap_sem);

	vma = find_vma(mm, address);
	if (!vma)
		goto bad_area;
	if (vma->vm_start <= address)
		goto good_area;
	if (!(vma->vm_flags & VM_GROWSDOWN))
		goto bad_area;
	if (expand_stack(vma, address))
		goto bad_area;

	/*
	 * Ok, we have a good vm_area for this memory access, so we
	 * can handle it...
	 */
good_area:
	code = SEGV_ACCERR;
	writeaccess = 0;

	switch (ecr) {
	case ECR_PROTECTION_X:
	case ECR_TLB_MISS_X:
		if (!(vma->vm_flags & VM_EXEC))
			goto bad_area;
		break;
	case ECR_PROTECTION_R:
	case ECR_TLB_MISS_R:
		if (!(vma->vm_flags & (VM_READ | VM_WRITE | VM_EXEC)))
			goto bad_area;
		break;
	case ECR_PROTECTION_W:
	case ECR_TLB_MISS_W:
		if (!(vma->vm_flags & VM_WRITE))
			goto bad_area;
		writeaccess = 1;
		break;
	default:
		panic("Unhandled case %lu in do_page_fault!", ecr);
	}

	/*
	 * If for any reason at all we couldn't handle the fault, make
	 * sure we exit gracefully rather than endlessly redo the
	 * fault.
	 */
	fault = handle_mm_fault(mm, vma, address, writeaccess ? FAULT_FLAG_WRITE : 0);
	if (unlikely(fault & VM_FAULT_ERROR)) {
		if (fault & VM_FAULT_OOM)
			goto out_of_memory;
		else if (fault & VM_FAULT_SIGBUS)
			goto do_sigbus;
		BUG();
	}
	if (fault & VM_FAULT_MAJOR)
		tsk->maj_flt++;
	else
		tsk->min_flt++;

	up_read(&mm->mmap_sem);
	return;

	/*
	 * Something tried to access memory that isn't in our memory
	 * map. Fix it, but check if it's kernel or user first...
	 */
bad_area:
	up_read(&mm->mmap_sem);

	if (user_mode(regs)) {
		if (exception_trace && printk_ratelimit())
			printk("%s%s[%d]: segfault at %08lx pc %08lx "
			       "sp %08lx ecr %lu\n",
			       is_global_init(tsk) ? KERN_EMERG : KERN_INFO,
			       tsk->comm, tsk->pid, address, regs->pc,
			       regs->sp, ecr);
		_exception(SIGSEGV, regs, code, address);
		return;
	}

no_context:
	/* Are we prepared to handle this kernel fault? */
	fixup = search_exception_tables(regs->pc);
	if (fixup) {
		regs->pc = fixup->fixup;
		return;
	}

	/*
	 * Oops. The kernel tried to access some bad page. We'll have
	 * to terminate things with extreme prejudice.
	 */
	if (address < PAGE_SIZE)
		printk(KERN_ALERT
		       "Unable to handle kernel NULL pointer dereference");
	else
		printk(KERN_ALERT
		       "Unable to handle kernel paging request");
	printk(" at virtual address %08lx\n", address);

	page = sysreg_read(PTBR);
	printk(KERN_ALERT "ptbr = %08lx", page);
	if (address >= TASK_SIZE)
		page = (unsigned long)swapper_pg_dir;
	if (page) {
		page = ((unsigned long *)page)[address >> 22];
		printk(" pgd = %08lx", page);
		if (page & _PAGE_PRESENT) {
			page &= PAGE_MASK;
			address &= 0x003ff000;
			page = ((unsigned long *)__va(page))[address >> PAGE_SHIFT];
			printk(" pte = %08lx", page);
		}
	}
	printk("\n");
	die("Kernel access of bad area", regs, signr);
	return;

	/*
	 * We ran out of memory, or some other thing happened to us
	 * that made us unable to handle the page fault gracefully.
	 */
out_of_memory:
	up_read(&mm->mmap_sem);
	pagefault_out_of_memory();
	if (!user_mode(regs))
		goto no_context;
	return;

do_sigbus:
	up_read(&mm->mmap_sem);

	/* Kernel mode? Handle exceptions or die */
	signr = SIGBUS;
	code = BUS_ADRERR;
	if (!user_mode(regs))
		goto no_context;

	if (exception_trace)
		printk("%s%s[%d]: bus error at %08lx pc %08lx "
		       "sp %08lx ecr %lu\n",
		       is_global_init(tsk) ? KERN_EMERG : KERN_INFO,
		       tsk->comm, tsk->pid, address, regs->pc,
		       regs->sp, ecr);

	_exception(SIGBUS, regs, BUS_ADRERR, address);
}

asmlinkage void do_bus_error(unsigned long addr, int write_access,
			     struct pt_regs *regs)
{
	printk(KERN_ALERT
	       "Bus error at physical address 0x%08lx (%s access)\n",
	       addr, write_access ? "write" : "read");
	printk(KERN_INFO "DTLB dump:\n");
	dump_dtlb();
	die("Bus Error", regs, SIGKILL);
}<|MERGE_RESOLUTION|>--- conflicted
+++ resolved
@@ -81,12 +81,7 @@
 	 * If we're in an interrupt or have no user context, we must
 	 * not take the fault...
 	 */
-<<<<<<< HEAD
-	if (in_atomic() || !mm || regs->sr & SYSREG_BIT(GM) ||
-	    current->pagefault_disabled)
-=======
 	if (!mm || regs->sr & SYSREG_BIT(GM) || pagefault_disabled())
->>>>>>> f0b62f18
 		goto no_context;
 
 	local_irq_enable();
