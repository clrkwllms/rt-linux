--- conflicted
+++ resolved
@@ -107,11 +107,7 @@
 
 	/* If we're in an interrupt context, or have no user context,
 	   we must not take the fault.  */
-<<<<<<< HEAD
-	if (!mm || in_atomic() || current->pagefault_disabled)
-=======
 	if (!mm || pagefault_disabled())
->>>>>>> f0b62f18
 		goto no_context;
 
 #ifdef CONFIG_ALPHA_LARGE_VMALLOC
