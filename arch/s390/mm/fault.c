/*
 *  arch/s390/mm/fault.c
 *
 *  S390 version
 *    Copyright (C) 1999 IBM Deutschland Entwicklung GmbH, IBM Corporation
 *    Author(s): Hartmut Penner (hp@de.ibm.com)
 *               Ulrich Weigand (uweigand@de.ibm.com)
 *
 *  Derived from "arch/i386/mm/fault.c"
 *    Copyright (C) 1995  Linus Torvalds
 */

#include <linux/kernel_stat.h>
#include <linux/perf_event.h>
#include <linux/signal.h>
#include <linux/sched.h>
#include <linux/kernel.h>
#include <linux/errno.h>
#include <linux/string.h>
#include <linux/types.h>
#include <linux/ptrace.h>
#include <linux/mman.h>
#include <linux/mm.h>
#include <linux/compat.h>
#include <linux/smp.h>
#include <linux/kdebug.h>
#include <linux/init.h>
#include <linux/console.h>
#include <linux/module.h>
#include <linux/hardirq.h>
#include <linux/kprobes.h>
#include <linux/uaccess.h>
#include <linux/hugetlb.h>
#include <asm/asm-offsets.h>
#include <asm/system.h>
#include <asm/pgtable.h>
#include <asm/irq.h>
#include <asm/mmu_context.h>
#include <asm/compat.h>
#include "../kernel/entry.h"

#ifndef CONFIG_64BIT
#define __FAIL_ADDR_MASK 0x7ffff000
#define __SUBCODE_MASK 0x0200
#define __PF_RES_FIELD 0ULL
#else /* CONFIG_64BIT */
#define __FAIL_ADDR_MASK -4096L
#define __SUBCODE_MASK 0x0600
#define __PF_RES_FIELD 0x8000000000000000ULL
#endif /* CONFIG_64BIT */

#define VM_FAULT_BADCONTEXT	0x010000
#define VM_FAULT_BADMAP		0x020000
#define VM_FAULT_BADACCESS	0x040000

static unsigned long store_indication;

void fault_init(void)
{
	if (test_facility(2) && test_facility(75))
		store_indication = 0xc00;
}

static inline int notify_page_fault(struct pt_regs *regs)
{
	int ret = 0;

	/* kprobe_running() needs smp_processor_id() */
	if (kprobes_built_in() && !user_mode(regs)) {
		preempt_disable();
		if (kprobe_running() && kprobe_fault_handler(regs, 14))
			ret = 1;
		preempt_enable();
	}
	return ret;
}


/*
 * Unlock any spinlocks which will prevent us from getting the
 * message out.
 */
void bust_spinlocks(int yes)
{
	if (yes) {
		oops_in_progress = 1;
	} else {
		int loglevel_save = console_loglevel;
		console_unblank();
		oops_in_progress = 0;
		/*
		 * OK, the message is on the console.  Now we call printk()
		 * without oops_in_progress set so that printk will give klogd
		 * a poke.  Hold onto your hats...
		 */
		console_loglevel = 15;
		printk(" ");
		console_loglevel = loglevel_save;
	}
}

/*
 * Returns the address space associated with the fault.
 * Returns 0 for kernel space and 1 for user space.
 */
static inline int user_space_fault(unsigned long trans_exc_code)
{
	/*
	 * The lowest two bits of the translation exception
	 * identification indicate which paging table was used.
	 */
	trans_exc_code &= 3;
	if (trans_exc_code == 2)
		/* Access via secondary space, set_fs setting decides */
		return current->thread.mm_segment.ar4;
	if (user_mode == HOME_SPACE_MODE)
		/* User space if the access has been done via home space. */
		return trans_exc_code == 3;
	/*
	 * If the user space is not the home space the kernel runs in home
	 * space. Access via secondary space has already been covered,
	 * access via primary space or access register is from user space
	 * and access via home space is from the kernel.
	 */
	return trans_exc_code != 3;
}

static inline void report_user_fault(struct pt_regs *regs, long int_code,
				     int signr, unsigned long address)
{
	if ((task_pid_nr(current) > 1) && !show_unhandled_signals)
		return;
	if (!unhandled_signal(current, signr))
		return;
	if (!printk_ratelimit())
		return;
	printk("User process fault: interruption code 0x%lX ", int_code);
	print_vma_addr(KERN_CONT "in ", regs->psw.addr & PSW_ADDR_INSN);
	printk("\n");
	printk("failing address: %lX\n", address);
	show_regs(regs);
}

/*
 * Send SIGSEGV to task.  This is an external routine
 * to keep the stack usage of do_page_fault small.
 */
static noinline void do_sigsegv(struct pt_regs *regs, long int_code,
				int si_code, unsigned long trans_exc_code)
{
	struct siginfo si;
	unsigned long address;

	address = trans_exc_code & __FAIL_ADDR_MASK;
	current->thread.prot_addr = address;
	current->thread.trap_no = int_code;
	report_user_fault(regs, int_code, SIGSEGV, address);
	si.si_signo = SIGSEGV;
	si.si_code = si_code;
	si.si_addr = (void __user *) address;
	force_sig_info(SIGSEGV, &si, current);
}

static noinline void do_no_context(struct pt_regs *regs, long int_code,
				   unsigned long trans_exc_code)
{
	const struct exception_table_entry *fixup;
	unsigned long address;

	/* Are we prepared to handle this kernel fault?  */
	fixup = search_exception_tables(regs->psw.addr & PSW_ADDR_INSN);
	if (fixup) {
		regs->psw.addr = fixup->fixup | PSW_ADDR_AMODE;
		return;
	}

	/*
	 * Oops. The kernel tried to access some bad page. We'll have to
	 * terminate things with extreme prejudice.
	 */
	address = trans_exc_code & __FAIL_ADDR_MASK;
	if (!user_space_fault(trans_exc_code))
		printk(KERN_ALERT "Unable to handle kernel pointer dereference"
		       " at virtual kernel address %p\n", (void *)address);
	else
		printk(KERN_ALERT "Unable to handle kernel paging request"
		       " at virtual user address %p\n", (void *)address);

	die("Oops", regs, int_code);
	do_exit(SIGKILL);
}

static noinline void do_low_address(struct pt_regs *regs, long int_code,
				    unsigned long trans_exc_code)
{
	/* Low-address protection hit in kernel mode means
	   NULL pointer write access in kernel mode.  */
	if (regs->psw.mask & PSW_MASK_PSTATE) {
		/* Low-address protection hit in user mode 'cannot happen'. */
		die ("Low-address protection", regs, int_code);
		do_exit(SIGKILL);
	}

	do_no_context(regs, int_code, trans_exc_code);
}

static noinline void do_sigbus(struct pt_regs *regs, long int_code,
			       unsigned long trans_exc_code)
{
	struct task_struct *tsk = current;
	unsigned long address;
	struct siginfo si;

	/*
	 * Send a sigbus, regardless of whether we were in kernel
	 * or user mode.
	 */
	address = trans_exc_code & __FAIL_ADDR_MASK;
	tsk->thread.prot_addr = address;
	tsk->thread.trap_no = int_code;
	si.si_signo = SIGBUS;
	si.si_errno = 0;
	si.si_code = BUS_ADRERR;
	si.si_addr = (void __user *) address;
	force_sig_info(SIGBUS, &si, tsk);
}

static noinline void do_fault_error(struct pt_regs *regs, long int_code,
				    unsigned long trans_exc_code, int fault)
{
	int si_code;

	switch (fault) {
	case VM_FAULT_BADACCESS:
	case VM_FAULT_BADMAP:
		/* Bad memory access. Check if it is kernel or user space. */
		if (regs->psw.mask & PSW_MASK_PSTATE) {
			/* User mode accesses just cause a SIGSEGV */
			si_code = (fault == VM_FAULT_BADMAP) ?
				SEGV_MAPERR : SEGV_ACCERR;
			do_sigsegv(regs, int_code, si_code, trans_exc_code);
			return;
		}
	case VM_FAULT_BADCONTEXT:
		do_no_context(regs, int_code, trans_exc_code);
		break;
	default: /* fault & VM_FAULT_ERROR */
		if (fault & VM_FAULT_OOM) {
			if (!(regs->psw.mask & PSW_MASK_PSTATE))
				do_no_context(regs, int_code, trans_exc_code);
			else
				pagefault_out_of_memory();
		} else if (fault & VM_FAULT_SIGBUS) {
			/* Kernel mode? Handle exceptions or die */
			if (!(regs->psw.mask & PSW_MASK_PSTATE))
				do_no_context(regs, int_code, trans_exc_code);
			else
				do_sigbus(regs, int_code, trans_exc_code);
		} else
			BUG();
		break;
	}
}

/*
 * This routine handles page faults.  It determines the address,
 * and the problem, and then passes it off to one of the appropriate
 * routines.
 *
 * interruption code (int_code):
 *   04       Protection           ->  Write-Protection  (suprression)
 *   10       Segment translation  ->  Not present       (nullification)
 *   11       Page translation     ->  Not present       (nullification)
 *   3b       Region third trans.  ->  Not present       (nullification)
 */
static inline int do_exception(struct pt_regs *regs, int access,
			       unsigned long trans_exc_code)
{
	struct task_struct *tsk;
	struct mm_struct *mm;
	struct vm_area_struct *vma;
	unsigned long address;
	unsigned int flags;
	int fault;

	if (notify_page_fault(regs))
		return 0;

	tsk = current;
	mm = tsk->mm;

	/*
	 * Verify that the fault happened in user space, that
	 * we are not in an interrupt and that there is a 
	 * user context.
	 */
	fault = VM_FAULT_BADCONTEXT;
<<<<<<< HEAD
	if (unlikely(!user_space_fault(trans_exc_code) || in_atomic() || !mm ||
		    tsk->pagefault_disabled))
=======
	if (unlikely(!user_space_fault(trans_exc_code) ||
		     !mm || pagefault_disabled()))
>>>>>>> f0b62f18
		goto out;

	address = trans_exc_code & __FAIL_ADDR_MASK;
	perf_sw_event(PERF_COUNT_SW_PAGE_FAULTS, 1, 0, regs, address);
	flags = FAULT_FLAG_ALLOW_RETRY;
	if (access == VM_WRITE || (trans_exc_code & store_indication) == 0x400)
		flags |= FAULT_FLAG_WRITE;
retry:
	down_read(&mm->mmap_sem);

	fault = VM_FAULT_BADMAP;
	vma = find_vma(mm, address);
	if (!vma)
		goto out_up;

	if (unlikely(vma->vm_start > address)) {
		if (!(vma->vm_flags & VM_GROWSDOWN))
			goto out_up;
		if (expand_stack(vma, address))
			goto out_up;
	}

	/*
	 * Ok, we have a good vm_area for this memory access, so
	 * we can handle it..
	 */
	fault = VM_FAULT_BADACCESS;
	if (unlikely(!(vma->vm_flags & access)))
		goto out_up;

	if (is_vm_hugetlb_page(vma))
		address &= HPAGE_MASK;
	/*
	 * If for any reason at all we couldn't handle the fault,
	 * make sure we exit gracefully rather than endlessly redo
	 * the fault.
	 */
	fault = handle_mm_fault(mm, vma, address, flags);
	if (unlikely(fault & VM_FAULT_ERROR))
		goto out_up;

	/*
	 * Major/minor page fault accounting is only done on the
	 * initial attempt. If we go through a retry, it is extremely
	 * likely that the page will be found in page cache at that point.
	 */
	if (flags & FAULT_FLAG_ALLOW_RETRY) {
		if (fault & VM_FAULT_MAJOR) {
			tsk->maj_flt++;
			perf_sw_event(PERF_COUNT_SW_PAGE_FAULTS_MAJ, 1, 0,
				      regs, address);
		} else {
			tsk->min_flt++;
			perf_sw_event(PERF_COUNT_SW_PAGE_FAULTS_MIN, 1, 0,
				      regs, address);
		}
		if (fault & VM_FAULT_RETRY) {
			/* Clear FAULT_FLAG_ALLOW_RETRY to avoid any risk
			 * of starvation. */
			flags &= ~FAULT_FLAG_ALLOW_RETRY;
			goto retry;
		}
	}
	/*
	 * The instruction that caused the program check will
	 * be repeated. Don't signal single step via SIGTRAP.
	 */
	clear_tsk_thread_flag(tsk, TIF_PER_TRAP);
	fault = 0;
out_up:
	up_read(&mm->mmap_sem);
out:
	return fault;
}

void __kprobes do_protection_exception(struct pt_regs *regs, long pgm_int_code,
				       unsigned long trans_exc_code)
{
	int fault;

	/* Protection exception is suppressing, decrement psw address. */
	regs->psw.addr -= (pgm_int_code >> 16);
	/*
	 * Check for low-address protection.  This needs to be treated
	 * as a special case because the translation exception code
	 * field is not guaranteed to contain valid data in this case.
	 */
	if (unlikely(!(trans_exc_code & 4))) {
		do_low_address(regs, pgm_int_code, trans_exc_code);
		return;
	}
	fault = do_exception(regs, VM_WRITE, trans_exc_code);
	if (unlikely(fault))
		do_fault_error(regs, 4, trans_exc_code, fault);
}

void __kprobes do_dat_exception(struct pt_regs *regs, long pgm_int_code,
				unsigned long trans_exc_code)
{
	int access, fault;

	access = VM_READ | VM_EXEC | VM_WRITE;
	fault = do_exception(regs, access, trans_exc_code);
	if (unlikely(fault))
		do_fault_error(regs, pgm_int_code & 255, trans_exc_code, fault);
}

#ifdef CONFIG_64BIT
void __kprobes do_asce_exception(struct pt_regs *regs, long pgm_int_code,
				 unsigned long trans_exc_code)
{
	struct mm_struct *mm = current->mm;
	struct vm_area_struct *vma;

<<<<<<< HEAD
	if (unlikely(!user_space_fault(trans_exc_code) || in_atomic() || !mm ||
		     current->pagefault_disabled))
=======
	if (unlikely(!user_space_fault(trans_exc_code) ||
		     !mm || pagefault_disabled()))
>>>>>>> f0b62f18
		goto no_context;

	down_read(&mm->mmap_sem);
	vma = find_vma(mm, trans_exc_code & __FAIL_ADDR_MASK);
	up_read(&mm->mmap_sem);

	if (vma) {
		update_mm(mm, current);
		return;
	}

	/* User mode accesses just cause a SIGSEGV */
	if (regs->psw.mask & PSW_MASK_PSTATE) {
		do_sigsegv(regs, pgm_int_code, SEGV_MAPERR, trans_exc_code);
		return;
	}

no_context:
	do_no_context(regs, pgm_int_code, trans_exc_code);
}
#endif

int __handle_fault(unsigned long uaddr, unsigned long pgm_int_code, int write)
{
	struct pt_regs regs;
	int access, fault;

	regs.psw.mask = psw_kernel_bits;
	if (!irqs_disabled())
		regs.psw.mask |= PSW_MASK_IO | PSW_MASK_EXT;
	regs.psw.addr = (unsigned long) __builtin_return_address(0);
	regs.psw.addr |= PSW_ADDR_AMODE;
	uaddr &= PAGE_MASK;
	access = write ? VM_WRITE : VM_READ;
	fault = do_exception(&regs, access, uaddr | 2);
	if (unlikely(fault)) {
		if (fault & VM_FAULT_OOM)
			return -EFAULT;
		else if (fault & VM_FAULT_SIGBUS)
			do_sigbus(&regs, pgm_int_code, uaddr);
	}
	return fault ? -EFAULT : 0;
}

#ifdef CONFIG_PFAULT 
/*
 * 'pfault' pseudo page faults routines.
 */
static int pfault_disable;

static int __init nopfault(char *str)
{
	pfault_disable = 1;
	return 1;
}

__setup("nopfault", nopfault);

struct pfault_refbk {
	u16 refdiagc;
	u16 reffcode;
	u16 refdwlen;
	u16 refversn;
	u64 refgaddr;
	u64 refselmk;
	u64 refcmpmk;
	u64 reserved;
} __attribute__ ((packed, aligned(8)));

int pfault_init(void)
{
	struct pfault_refbk refbk = {
		.refdiagc = 0x258,
		.reffcode = 0,
		.refdwlen = 5,
		.refversn = 2,
		.refgaddr = __LC_CURRENT_PID,
		.refselmk = 1ULL << 48,
		.refcmpmk = 1ULL << 48,
		.reserved = __PF_RES_FIELD };
        int rc;

	if (!MACHINE_IS_VM || pfault_disable)
		return -1;
	asm volatile(
		"	diag	%1,%0,0x258\n"
		"0:	j	2f\n"
		"1:	la	%0,8\n"
		"2:\n"
		EX_TABLE(0b,1b)
		: "=d" (rc) : "a" (&refbk), "m" (refbk) : "cc");
        return rc;
}

void pfault_fini(void)
{
	struct pfault_refbk refbk = {
		.refdiagc = 0x258,
		.reffcode = 1,
		.refdwlen = 5,
		.refversn = 2,
	};

	if (!MACHINE_IS_VM || pfault_disable)
		return;
	asm volatile(
		"	diag	%0,0,0x258\n"
		"0:\n"
		EX_TABLE(0b,0b)
		: : "a" (&refbk), "m" (refbk) : "cc");
}

static DEFINE_SPINLOCK(pfault_lock);
static LIST_HEAD(pfault_list);

static void pfault_interrupt(unsigned int ext_int_code,
			     unsigned int param32, unsigned long param64)
{
	struct task_struct *tsk;
	__u16 subcode;
	pid_t pid;

	/*
	 * Get the external interruption subcode & pfault
	 * initial/completion signal bit. VM stores this 
	 * in the 'cpu address' field associated with the
         * external interrupt. 
	 */
	subcode = ext_int_code >> 16;
	if ((subcode & 0xff00) != __SUBCODE_MASK)
		return;
	kstat_cpu(smp_processor_id()).irqs[EXTINT_PFL]++;
	if (subcode & 0x0080) {
		/* Get the token (= pid of the affected task). */
		pid = sizeof(void *) == 4 ? param32 : param64;
		rcu_read_lock();
		tsk = find_task_by_pid_ns(pid, &init_pid_ns);
		if (tsk)
			get_task_struct(tsk);
		rcu_read_unlock();
		if (!tsk)
			return;
	} else {
		tsk = current;
	}
	spin_lock(&pfault_lock);
	if (subcode & 0x0080) {
		/* signal bit is set -> a page has been swapped in by VM */
		if (tsk->thread.pfault_wait == 1) {
			/* Initial interrupt was faster than the completion
			 * interrupt. pfault_wait is valid. Set pfault_wait
			 * back to zero and wake up the process. This can
			 * safely be done because the task is still sleeping
			 * and can't produce new pfaults. */
			tsk->thread.pfault_wait = 0;
			list_del(&tsk->thread.list);
			wake_up_process(tsk);
		} else {
			/* Completion interrupt was faster than initial
			 * interrupt. Set pfault_wait to -1 so the initial
			 * interrupt doesn't put the task to sleep. */
			tsk->thread.pfault_wait = -1;
		}
		put_task_struct(tsk);
	} else {
		/* signal bit not set -> a real page is missing. */
		if (tsk->thread.pfault_wait == -1) {
			/* Completion interrupt was faster than the initial
			 * interrupt (pfault_wait == -1). Set pfault_wait
			 * back to zero and exit. */
			tsk->thread.pfault_wait = 0;
		} else {
			/* Initial interrupt arrived before completion
			 * interrupt. Let the task sleep. */
			tsk->thread.pfault_wait = 1;
			list_add(&tsk->thread.list, &pfault_list);
			set_task_state(tsk, TASK_UNINTERRUPTIBLE);
			set_tsk_need_resched(tsk);
		}
	}
	spin_unlock(&pfault_lock);
}

static int __cpuinit pfault_cpu_notify(struct notifier_block *self,
				       unsigned long action, void *hcpu)
{
	struct thread_struct *thread, *next;
	struct task_struct *tsk;

	switch (action) {
	case CPU_DEAD:
	case CPU_DEAD_FROZEN:
		spin_lock_irq(&pfault_lock);
		list_for_each_entry_safe(thread, next, &pfault_list, list) {
			thread->pfault_wait = 0;
			list_del(&thread->list);
			tsk = container_of(thread, struct task_struct, thread);
			wake_up_process(tsk);
		}
		spin_unlock_irq(&pfault_lock);
		break;
	default:
		break;
	}
	return NOTIFY_OK;
}

static int __init pfault_irq_init(void)
{
	int rc;

	if (!MACHINE_IS_VM)
		return 0;
	rc = register_external_interrupt(0x2603, pfault_interrupt);
	if (rc)
		goto out_extint;
	rc = pfault_init() == 0 ? 0 : -EOPNOTSUPP;
	if (rc)
		goto out_pfault;
	service_subclass_irq_register();
	hotcpu_notifier(pfault_cpu_notify, 0);
	return 0;

out_pfault:
	unregister_external_interrupt(0x2603, pfault_interrupt);
out_extint:
	pfault_disable = 1;
	return rc;
}
early_initcall(pfault_irq_init);

#endif /* CONFIG_PFAULT */<|MERGE_RESOLUTION|>--- conflicted
+++ resolved
@@ -295,13 +295,8 @@
 	 * user context.
 	 */
 	fault = VM_FAULT_BADCONTEXT;
-<<<<<<< HEAD
-	if (unlikely(!user_space_fault(trans_exc_code) || in_atomic() || !mm ||
-		    tsk->pagefault_disabled))
-=======
 	if (unlikely(!user_space_fault(trans_exc_code) ||
 		     !mm || pagefault_disabled()))
->>>>>>> f0b62f18
 		goto out;
 
 	address = trans_exc_code & __FAIL_ADDR_MASK;
@@ -416,13 +411,8 @@
 	struct mm_struct *mm = current->mm;
 	struct vm_area_struct *vma;
 
-<<<<<<< HEAD
-	if (unlikely(!user_space_fault(trans_exc_code) || in_atomic() || !mm ||
-		     current->pagefault_disabled))
-=======
 	if (unlikely(!user_space_fault(trans_exc_code) ||
 		     !mm || pagefault_disabled()))
->>>>>>> f0b62f18
 		goto no_context;
 
 	down_read(&mm->mmap_sem);
