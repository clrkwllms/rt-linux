/*
 * intel_pstate.c: Native P state management for Intel processors
 *
 * (C) Copyright 2012 Intel Corporation
 * Author: Dirk Brandewie <dirk.j.brandewie@intel.com>
 *
 * This program is free software; you can redistribute it and/or
 * modify it under the terms of the GNU General Public License
 * as published by the Free Software Foundation; version 2
 * of the License.
 */

#define pr_fmt(fmt) KBUILD_MODNAME ": " fmt

#include <linux/kernel.h>
#include <linux/kernel_stat.h>
#include <linux/module.h>
#include <linux/ktime.h>
#include <linux/hrtimer.h>
#include <linux/tick.h>
#include <linux/slab.h>
#include <linux/sched/cpufreq.h>
#include <linux/list.h>
#include <linux/cpu.h>
#include <linux/cpufreq.h>
#include <linux/sysfs.h>
#include <linux/types.h>
#include <linux/fs.h>
#include <linux/debugfs.h>
#include <linux/acpi.h>
#include <linux/vmalloc.h>
#include <trace/events/power.h>

#include <asm/div64.h>
#include <asm/msr.h>
#include <asm/cpu_device_id.h>
#include <asm/cpufeature.h>
#include <asm/intel-family.h>

#define INTEL_CPUFREQ_TRANSITION_LATENCY	20000

#ifdef CONFIG_ACPI
#include <acpi/processor.h>
#include <acpi/cppc_acpi.h>
#endif

#define FRAC_BITS 8
#define int_tofp(X) ((int64_t)(X) << FRAC_BITS)
#define fp_toint(X) ((X) >> FRAC_BITS)

#define EXT_BITS 6
#define EXT_FRAC_BITS (EXT_BITS + FRAC_BITS)
#define fp_ext_toint(X) ((X) >> EXT_FRAC_BITS)
#define int_ext_tofp(X) ((int64_t)(X) << EXT_FRAC_BITS)

static inline int32_t mul_fp(int32_t x, int32_t y)
{
	return ((int64_t)x * (int64_t)y) >> FRAC_BITS;
}

static inline int32_t div_fp(s64 x, s64 y)
{
	return div64_s64((int64_t)x << FRAC_BITS, y);
}

static inline int ceiling_fp(int32_t x)
{
	int mask, ret;

	ret = fp_toint(x);
	mask = (1 << FRAC_BITS) - 1;
	if (x & mask)
		ret += 1;
	return ret;
}

static inline u64 mul_ext_fp(u64 x, u64 y)
{
	return (x * y) >> EXT_FRAC_BITS;
}

static inline u64 div_ext_fp(u64 x, u64 y)
{
	return div64_u64(x << EXT_FRAC_BITS, y);
}

static inline int32_t percent_ext_fp(int percent)
{
	return div_ext_fp(percent, 100);
}

/**
 * struct sample -	Store performance sample
 * @core_avg_perf:	Ratio of APERF/MPERF which is the actual average
 *			performance during last sample period
 * @busy_scaled:	Scaled busy value which is used to calculate next
 *			P state. This can be different than core_avg_perf
 *			to account for cpu idle period
 * @aperf:		Difference of actual performance frequency clock count
 *			read from APERF MSR between last and current sample
 * @mperf:		Difference of maximum performance frequency clock count
 *			read from MPERF MSR between last and current sample
 * @tsc:		Difference of time stamp counter between last and
 *			current sample
 * @time:		Current time from scheduler
 *
 * This structure is used in the cpudata structure to store performance sample
 * data for choosing next P State.
 */
struct sample {
	int32_t core_avg_perf;
	int32_t busy_scaled;
	u64 aperf;
	u64 mperf;
	u64 tsc;
	u64 time;
};

/**
 * struct pstate_data - Store P state data
 * @current_pstate:	Current requested P state
 * @min_pstate:		Min P state possible for this platform
 * @max_pstate:		Max P state possible for this platform
 * @max_pstate_physical:This is physical Max P state for a processor
 *			This can be higher than the max_pstate which can
 *			be limited by platform thermal design power limits
 * @scaling:		Scaling factor to  convert frequency to cpufreq
 *			frequency units
 * @turbo_pstate:	Max Turbo P state possible for this platform
 * @max_freq:		@max_pstate frequency in cpufreq units
 * @turbo_freq:		@turbo_pstate frequency in cpufreq units
 *
 * Stores the per cpu model P state limits and current P state.
 */
struct pstate_data {
	int	current_pstate;
	int	min_pstate;
	int	max_pstate;
	int	max_pstate_physical;
	int	scaling;
	int	turbo_pstate;
	unsigned int max_freq;
	unsigned int turbo_freq;
};

/**
 * struct vid_data -	Stores voltage information data
 * @min:		VID data for this platform corresponding to
 *			the lowest P state
 * @max:		VID data corresponding to the highest P State.
 * @turbo:		VID data for turbo P state
 * @ratio:		Ratio of (vid max - vid min) /
 *			(max P state - Min P State)
 *
 * Stores the voltage data for DVFS (Dynamic Voltage and Frequency Scaling)
 * This data is used in Atom platforms, where in addition to target P state,
 * the voltage data needs to be specified to select next P State.
 */
struct vid_data {
	int min;
	int max;
	int turbo;
	int32_t ratio;
};

/**
 * struct _pid -	Stores PID data
 * @setpoint:		Target set point for busyness or performance
 * @integral:		Storage for accumulated error values
 * @p_gain:		PID proportional gain
 * @i_gain:		PID integral gain
 * @d_gain:		PID derivative gain
 * @deadband:		PID deadband
 * @last_err:		Last error storage for integral part of PID calculation
 *
 * Stores PID coefficients and last error for PID controller.
 */
struct _pid {
	int setpoint;
	int32_t integral;
	int32_t p_gain;
	int32_t i_gain;
	int32_t d_gain;
	int deadband;
	int32_t last_err;
};

/**
 * struct perf_limits - Store user and policy limits
 * @no_turbo:		User requested turbo state from intel_pstate sysfs
 * @turbo_disabled:	Platform turbo status either from msr
 *			MSR_IA32_MISC_ENABLE or when maximum available pstate
 *			matches the maximum turbo pstate
 * @max_perf_pct:	Effective maximum performance limit in percentage, this
 *			is minimum of either limits enforced by cpufreq policy
 *			or limits from user set limits via intel_pstate sysfs
 * @min_perf_pct:	Effective minimum performance limit in percentage, this
 *			is maximum of either limits enforced by cpufreq policy
 *			or limits from user set limits via intel_pstate sysfs
 * @max_perf:		This is a scaled value between 0 to 255 for max_perf_pct
 *			This value is used to limit max pstate
 * @min_perf:		This is a scaled value between 0 to 255 for min_perf_pct
 *			This value is used to limit min pstate
 * @max_policy_pct:	The maximum performance in percentage enforced by
 *			cpufreq setpolicy interface
 * @max_sysfs_pct:	The maximum performance in percentage enforced by
 *			intel pstate sysfs interface, unused when per cpu
 *			controls are enforced
 * @min_policy_pct:	The minimum performance in percentage enforced by
 *			cpufreq setpolicy interface
 * @min_sysfs_pct:	The minimum performance in percentage enforced by
 *			intel pstate sysfs interface, unused when per cpu
 *			controls are enforced
 *
 * Storage for user and policy defined limits.
 */
struct perf_limits {
	int no_turbo;
	int turbo_disabled;
	int max_perf_pct;
	int min_perf_pct;
	int32_t max_perf;
	int32_t min_perf;
	int max_policy_pct;
	int max_sysfs_pct;
	int min_policy_pct;
	int min_sysfs_pct;
};

/**
 * struct cpudata -	Per CPU instance data storage
 * @cpu:		CPU number for this instance data
 * @policy:		CPUFreq policy value
 * @update_util:	CPUFreq utility callback information
 * @update_util_set:	CPUFreq utility callback is set
 * @iowait_boost:	iowait-related boost fraction
 * @last_update:	Time of the last update.
 * @pstate:		Stores P state limits for this CPU
 * @vid:		Stores VID limits for this CPU
 * @pid:		Stores PID parameters for this CPU
 * @last_sample_time:	Last Sample time
 * @prev_aperf:		Last APERF value read from APERF MSR
 * @prev_mperf:		Last MPERF value read from MPERF MSR
 * @prev_tsc:		Last timestamp counter (TSC) value
 * @prev_cummulative_iowait: IO Wait time difference from last and
 *			current sample
 * @sample:		Storage for storing last Sample data
 * @perf_limits:	Pointer to perf_limit unique to this CPU
 *			Not all field in the structure are applicable
 *			when per cpu controls are enforced
 * @acpi_perf_data:	Stores ACPI perf information read from _PSS
 * @valid_pss_table:	Set to true for valid ACPI _PSS entries found
 * @epp_powersave:	Last saved HWP energy performance preference
 *			(EPP) or energy performance bias (EPB),
 *			when policy switched to performance
 * @epp_policy:		Last saved policy used to set EPP/EPB
 * @epp_default:	Power on default HWP energy performance
 *			preference/bias
 * @epp_saved:		Saved EPP/EPB during system suspend or CPU offline
 *			operation
 *
 * This structure stores per CPU instance data for all CPUs.
 */
struct cpudata {
	int cpu;

	unsigned int policy;
	struct update_util_data update_util;
	bool   update_util_set;

	struct pstate_data pstate;
	struct vid_data vid;
	struct _pid pid;

	u64	last_update;
	u64	last_sample_time;
	u64	prev_aperf;
	u64	prev_mperf;
	u64	prev_tsc;
	u64	prev_cummulative_iowait;
	struct sample sample;
	struct perf_limits *perf_limits;
#ifdef CONFIG_ACPI
	struct acpi_processor_performance acpi_perf_data;
	bool valid_pss_table;
#endif
	unsigned int iowait_boost;
	s16 epp_powersave;
	s16 epp_policy;
	s16 epp_default;
	s16 epp_saved;
};

static struct cpudata **all_cpu_data;

/**
 * struct pstate_adjust_policy - Stores static PID configuration data
 * @sample_rate_ms:	PID calculation sample rate in ms
 * @sample_rate_ns:	Sample rate calculation in ns
 * @deadband:		PID deadband
 * @setpoint:		PID Setpoint
 * @p_gain_pct:		PID proportional gain
 * @i_gain_pct:		PID integral gain
 * @d_gain_pct:		PID derivative gain
 *
 * Stores per CPU model static PID configuration data.
 */
struct pstate_adjust_policy {
	int sample_rate_ms;
	s64 sample_rate_ns;
	int deadband;
	int setpoint;
	int p_gain_pct;
	int d_gain_pct;
	int i_gain_pct;
};

/**
 * struct pstate_funcs - Per CPU model specific callbacks
 * @get_max:		Callback to get maximum non turbo effective P state
 * @get_max_physical:	Callback to get maximum non turbo physical P state
 * @get_min:		Callback to get minimum P state
 * @get_turbo:		Callback to get turbo P state
 * @get_scaling:	Callback to get frequency scaling factor
 * @get_val:		Callback to convert P state to actual MSR write value
 * @get_vid:		Callback to get VID data for Atom platforms
 * @get_target_pstate:	Callback to a function to calculate next P state to use
 *
 * Core and Atom CPU models have different way to get P State limits. This
 * structure is used to store those callbacks.
 */
struct pstate_funcs {
	int (*get_max)(void);
	int (*get_max_physical)(void);
	int (*get_min)(void);
	int (*get_turbo)(void);
	int (*get_scaling)(void);
	u64 (*get_val)(struct cpudata*, int pstate);
	void (*get_vid)(struct cpudata *);
	int32_t (*get_target_pstate)(struct cpudata *);
};

/**
 * struct cpu_defaults- Per CPU model default config data
 * @pid_policy:	PID config data
 * @funcs:		Callback function data
 */
struct cpu_defaults {
	struct pstate_adjust_policy pid_policy;
	struct pstate_funcs funcs;
};

static inline int32_t get_target_pstate_use_performance(struct cpudata *cpu);
static inline int32_t get_target_pstate_use_cpu_load(struct cpudata *cpu);

static struct pstate_adjust_policy pid_params __read_mostly;
static struct pstate_funcs pstate_funcs __read_mostly;
static int hwp_active __read_mostly;
static bool per_cpu_limits __read_mostly;

static bool driver_registered __read_mostly;

#ifdef CONFIG_ACPI
static bool acpi_ppc;
#endif

static struct perf_limits global;

static void intel_pstate_init_limits(struct perf_limits *limits)
{
	memset(limits, 0, sizeof(*limits));
	limits->max_perf_pct = 100;
	limits->max_perf = int_ext_tofp(1);
	limits->max_policy_pct = 100;
	limits->max_sysfs_pct = 100;
}

static DEFINE_MUTEX(intel_pstate_driver_lock);
static DEFINE_MUTEX(intel_pstate_limits_lock);

#ifdef CONFIG_ACPI

static bool intel_pstate_get_ppc_enable_status(void)
{
	if (acpi_gbl_FADT.preferred_profile == PM_ENTERPRISE_SERVER ||
	    acpi_gbl_FADT.preferred_profile == PM_PERFORMANCE_SERVER)
		return true;

	return acpi_ppc;
}

#ifdef CONFIG_ACPI_CPPC_LIB

/* The work item is needed to avoid CPU hotplug locking issues */
static void intel_pstste_sched_itmt_work_fn(struct work_struct *work)
{
	sched_set_itmt_support();
}

static DECLARE_WORK(sched_itmt_work, intel_pstste_sched_itmt_work_fn);

static void intel_pstate_set_itmt_prio(int cpu)
{
	struct cppc_perf_caps cppc_perf;
	static u32 max_highest_perf = 0, min_highest_perf = U32_MAX;
	int ret;

	ret = cppc_get_perf_caps(cpu, &cppc_perf);
	if (ret)
		return;

	/*
	 * The priorities can be set regardless of whether or not
	 * sched_set_itmt_support(true) has been called and it is valid to
	 * update them at any time after it has been called.
	 */
	sched_set_itmt_core_prio(cppc_perf.highest_perf, cpu);

	if (max_highest_perf <= min_highest_perf) {
		if (cppc_perf.highest_perf > max_highest_perf)
			max_highest_perf = cppc_perf.highest_perf;

		if (cppc_perf.highest_perf < min_highest_perf)
			min_highest_perf = cppc_perf.highest_perf;

		if (max_highest_perf > min_highest_perf) {
			/*
			 * This code can be run during CPU online under the
			 * CPU hotplug locks, so sched_set_itmt_support()
			 * cannot be called from here.  Queue up a work item
			 * to invoke it.
			 */
			schedule_work(&sched_itmt_work);
		}
	}
}
#else
static void intel_pstate_set_itmt_prio(int cpu)
{
}
#endif

static void intel_pstate_init_acpi_perf_limits(struct cpufreq_policy *policy)
{
	struct cpudata *cpu;
	int ret;
	int i;

	if (hwp_active) {
		intel_pstate_set_itmt_prio(policy->cpu);
		return;
	}

	if (!intel_pstate_get_ppc_enable_status())
		return;

	cpu = all_cpu_data[policy->cpu];

	ret = acpi_processor_register_performance(&cpu->acpi_perf_data,
						  policy->cpu);
	if (ret)
		return;

	/*
	 * Check if the control value in _PSS is for PERF_CTL MSR, which should
	 * guarantee that the states returned by it map to the states in our
	 * list directly.
	 */
	if (cpu->acpi_perf_data.control_register.space_id !=
						ACPI_ADR_SPACE_FIXED_HARDWARE)
		goto err;

	/*
	 * If there is only one entry _PSS, simply ignore _PSS and continue as
	 * usual without taking _PSS into account
	 */
	if (cpu->acpi_perf_data.state_count < 2)
		goto err;

	pr_debug("CPU%u - ACPI _PSS perf data\n", policy->cpu);
	for (i = 0; i < cpu->acpi_perf_data.state_count; i++) {
		pr_debug("     %cP%d: %u MHz, %u mW, 0x%x\n",
			 (i == cpu->acpi_perf_data.state ? '*' : ' '), i,
			 (u32) cpu->acpi_perf_data.states[i].core_frequency,
			 (u32) cpu->acpi_perf_data.states[i].power,
			 (u32) cpu->acpi_perf_data.states[i].control);
	}

	/*
	 * The _PSS table doesn't contain whole turbo frequency range.
	 * This just contains +1 MHZ above the max non turbo frequency,
	 * with control value corresponding to max turbo ratio. But
	 * when cpufreq set policy is called, it will call with this
	 * max frequency, which will cause a reduced performance as
	 * this driver uses real max turbo frequency as the max
	 * frequency. So correct this frequency in _PSS table to
	 * correct max turbo frequency based on the turbo state.
	 * Also need to convert to MHz as _PSS freq is in MHz.
	 */
	if (!global.turbo_disabled)
		cpu->acpi_perf_data.states[0].core_frequency =
					policy->cpuinfo.max_freq / 1000;
	cpu->valid_pss_table = true;
	pr_debug("_PPC limits will be enforced\n");

	return;

 err:
	cpu->valid_pss_table = false;
	acpi_processor_unregister_performance(policy->cpu);
}

static void intel_pstate_exit_perf_limits(struct cpufreq_policy *policy)
{
	struct cpudata *cpu;

	cpu = all_cpu_data[policy->cpu];
	if (!cpu->valid_pss_table)
		return;

	acpi_processor_unregister_performance(policy->cpu);
}
#else
static inline void intel_pstate_init_acpi_perf_limits(struct cpufreq_policy *policy)
{
}

static inline void intel_pstate_exit_perf_limits(struct cpufreq_policy *policy)
{
}
#endif

static inline void pid_reset(struct _pid *pid, int setpoint, int busy,
			     int deadband, int integral) {
	pid->setpoint = int_tofp(setpoint);
	pid->deadband  = int_tofp(deadband);
	pid->integral  = int_tofp(integral);
	pid->last_err  = int_tofp(setpoint) - int_tofp(busy);
}

static inline void pid_p_gain_set(struct _pid *pid, int percent)
{
	pid->p_gain = div_fp(percent, 100);
}

static inline void pid_i_gain_set(struct _pid *pid, int percent)
{
	pid->i_gain = div_fp(percent, 100);
}

static inline void pid_d_gain_set(struct _pid *pid, int percent)
{
	pid->d_gain = div_fp(percent, 100);
}

static signed int pid_calc(struct _pid *pid, int32_t busy)
{
	signed int result;
	int32_t pterm, dterm, fp_error;
	int32_t integral_limit;

	fp_error = pid->setpoint - busy;

	if (abs(fp_error) <= pid->deadband)
		return 0;

	pterm = mul_fp(pid->p_gain, fp_error);

	pid->integral += fp_error;

	/*
	 * We limit the integral here so that it will never
	 * get higher than 30.  This prevents it from becoming
	 * too large an input over long periods of time and allows
	 * it to get factored out sooner.
	 *
	 * The value of 30 was chosen through experimentation.
	 */
	integral_limit = int_tofp(30);
	if (pid->integral > integral_limit)
		pid->integral = integral_limit;
	if (pid->integral < -integral_limit)
		pid->integral = -integral_limit;

	dterm = mul_fp(pid->d_gain, fp_error - pid->last_err);
	pid->last_err = fp_error;

	result = pterm + mul_fp(pid->integral, pid->i_gain) + dterm;
	result = result + (1 << (FRAC_BITS-1));
	return (signed int)fp_toint(result);
}

static inline void intel_pstate_busy_pid_reset(struct cpudata *cpu)
{
	pid_p_gain_set(&cpu->pid, pid_params.p_gain_pct);
	pid_d_gain_set(&cpu->pid, pid_params.d_gain_pct);
	pid_i_gain_set(&cpu->pid, pid_params.i_gain_pct);

	pid_reset(&cpu->pid, pid_params.setpoint, 100, pid_params.deadband, 0);
}

static inline void intel_pstate_reset_all_pid(void)
{
	unsigned int cpu;

	for_each_online_cpu(cpu) {
		if (all_cpu_data[cpu])
			intel_pstate_busy_pid_reset(all_cpu_data[cpu]);
	}
}

static inline void update_turbo_state(void)
{
	u64 misc_en;
	struct cpudata *cpu;

	cpu = all_cpu_data[0];
	rdmsrl(MSR_IA32_MISC_ENABLE, misc_en);
	global.turbo_disabled =
		(misc_en & MSR_IA32_MISC_ENABLE_TURBO_DISABLE ||
		 cpu->pstate.max_pstate == cpu->pstate.turbo_pstate);
}

static s16 intel_pstate_get_epb(struct cpudata *cpu_data)
{
	u64 epb;
	int ret;

	if (!static_cpu_has(X86_FEATURE_EPB))
		return -ENXIO;

	ret = rdmsrl_on_cpu(cpu_data->cpu, MSR_IA32_ENERGY_PERF_BIAS, &epb);
	if (ret)
		return (s16)ret;

	return (s16)(epb & 0x0f);
}

static s16 intel_pstate_get_epp(struct cpudata *cpu_data, u64 hwp_req_data)
{
	s16 epp;

	if (static_cpu_has(X86_FEATURE_HWP_EPP)) {
		/*
		 * When hwp_req_data is 0, means that caller didn't read
		 * MSR_HWP_REQUEST, so need to read and get EPP.
		 */
		if (!hwp_req_data) {
			epp = rdmsrl_on_cpu(cpu_data->cpu, MSR_HWP_REQUEST,
					    &hwp_req_data);
			if (epp)
				return epp;
		}
		epp = (hwp_req_data >> 24) & 0xff;
	} else {
		/* When there is no EPP present, HWP uses EPB settings */
		epp = intel_pstate_get_epb(cpu_data);
	}

	return epp;
}

static int intel_pstate_set_epb(int cpu, s16 pref)
{
	u64 epb;
	int ret;

	if (!static_cpu_has(X86_FEATURE_EPB))
		return -ENXIO;

	ret = rdmsrl_on_cpu(cpu, MSR_IA32_ENERGY_PERF_BIAS, &epb);
	if (ret)
		return ret;

	epb = (epb & ~0x0f) | pref;
	wrmsrl_on_cpu(cpu, MSR_IA32_ENERGY_PERF_BIAS, epb);

	return 0;
}

/*
 * EPP/EPB display strings corresponding to EPP index in the
 * energy_perf_strings[]
 *	index		String
 *-------------------------------------
 *	0		default
 *	1		performance
 *	2		balance_performance
 *	3		balance_power
 *	4		power
 */
static const char * const energy_perf_strings[] = {
	"default",
	"performance",
	"balance_performance",
	"balance_power",
	"power",
	NULL
};

static int intel_pstate_get_energy_pref_index(struct cpudata *cpu_data)
{
	s16 epp;
	int index = -EINVAL;

	epp = intel_pstate_get_epp(cpu_data, 0);
	if (epp < 0)
		return epp;

	if (static_cpu_has(X86_FEATURE_HWP_EPP)) {
		/*
		 * Range:
		 *	0x00-0x3F	:	Performance
		 *	0x40-0x7F	:	Balance performance
		 *	0x80-0xBF	:	Balance power
		 *	0xC0-0xFF	:	Power
		 * The EPP is a 8 bit value, but our ranges restrict the
		 * value which can be set. Here only using top two bits
		 * effectively.
		 */
		index = (epp >> 6) + 1;
	} else if (static_cpu_has(X86_FEATURE_EPB)) {
		/*
		 * Range:
		 *	0x00-0x03	:	Performance
		 *	0x04-0x07	:	Balance performance
		 *	0x08-0x0B	:	Balance power
		 *	0x0C-0x0F	:	Power
		 * The EPB is a 4 bit value, but our ranges restrict the
		 * value which can be set. Here only using top two bits
		 * effectively.
		 */
		index = (epp >> 2) + 1;
	}

	return index;
}

static int intel_pstate_set_energy_pref_index(struct cpudata *cpu_data,
					      int pref_index)
{
	int epp = -EINVAL;
	int ret;

	if (!pref_index)
		epp = cpu_data->epp_default;

	mutex_lock(&intel_pstate_limits_lock);

	if (static_cpu_has(X86_FEATURE_HWP_EPP)) {
		u64 value;

		ret = rdmsrl_on_cpu(cpu_data->cpu, MSR_HWP_REQUEST, &value);
		if (ret)
			goto return_pref;

		value &= ~GENMASK_ULL(31, 24);

		/*
		 * If epp is not default, convert from index into
		 * energy_perf_strings to epp value, by shifting 6
		 * bits left to use only top two bits in epp.
		 * The resultant epp need to shifted by 24 bits to
		 * epp position in MSR_HWP_REQUEST.
		 */
		if (epp == -EINVAL)
			epp = (pref_index - 1) << 6;

		value |= (u64)epp << 24;
		ret = wrmsrl_on_cpu(cpu_data->cpu, MSR_HWP_REQUEST, value);
	} else {
		if (epp == -EINVAL)
			epp = (pref_index - 1) << 2;
		ret = intel_pstate_set_epb(cpu_data->cpu, epp);
	}
return_pref:
	mutex_unlock(&intel_pstate_limits_lock);

	return ret;
}

static ssize_t show_energy_performance_available_preferences(
				struct cpufreq_policy *policy, char *buf)
{
	int i = 0;
	int ret = 0;

	while (energy_perf_strings[i] != NULL)
		ret += sprintf(&buf[ret], "%s ", energy_perf_strings[i++]);

	ret += sprintf(&buf[ret], "\n");

	return ret;
}

cpufreq_freq_attr_ro(energy_performance_available_preferences);

static ssize_t store_energy_performance_preference(
		struct cpufreq_policy *policy, const char *buf, size_t count)
{
	struct cpudata *cpu_data = all_cpu_data[policy->cpu];
	char str_preference[21];
	int ret, i = 0;

	ret = sscanf(buf, "%20s", str_preference);
	if (ret != 1)
		return -EINVAL;

	while (energy_perf_strings[i] != NULL) {
		if (!strcmp(str_preference, energy_perf_strings[i])) {
			intel_pstate_set_energy_pref_index(cpu_data, i);
			return count;
		}
		++i;
	}

	return -EINVAL;
}

static ssize_t show_energy_performance_preference(
				struct cpufreq_policy *policy, char *buf)
{
	struct cpudata *cpu_data = all_cpu_data[policy->cpu];
	int preference;

	preference = intel_pstate_get_energy_pref_index(cpu_data);
	if (preference < 0)
		return preference;

	return  sprintf(buf, "%s\n", energy_perf_strings[preference]);
}

cpufreq_freq_attr_rw(energy_performance_preference);

static struct freq_attr *hwp_cpufreq_attrs[] = {
	&energy_performance_preference,
	&energy_performance_available_preferences,
	NULL,
};

static void intel_pstate_hwp_set(struct cpufreq_policy *policy)
{
	int min, hw_min, max, hw_max, cpu;
	struct perf_limits *perf_limits = &global;
	u64 value, cap;

	for_each_cpu(cpu, policy->cpus) {
		struct cpudata *cpu_data = all_cpu_data[cpu];
		s16 epp;

		if (per_cpu_limits)
			perf_limits = all_cpu_data[cpu]->perf_limits;

		rdmsrl_on_cpu(cpu, MSR_HWP_CAPABILITIES, &cap);
		hw_min = HWP_LOWEST_PERF(cap);
		if (global.no_turbo)
			hw_max = HWP_GUARANTEED_PERF(cap);
		else
			hw_max = HWP_HIGHEST_PERF(cap);

		max = fp_ext_toint(hw_max * perf_limits->max_perf);
		if (cpu_data->policy == CPUFREQ_POLICY_PERFORMANCE)
			min = max;
		else
			min = fp_ext_toint(hw_max * perf_limits->min_perf);

		rdmsrl_on_cpu(cpu, MSR_HWP_REQUEST, &value);

		value &= ~HWP_MIN_PERF(~0L);
		value |= HWP_MIN_PERF(min);

		value &= ~HWP_MAX_PERF(~0L);
		value |= HWP_MAX_PERF(max);

		if (cpu_data->epp_policy == cpu_data->policy)
			goto skip_epp;

		cpu_data->epp_policy = cpu_data->policy;

		if (cpu_data->epp_saved >= 0) {
			epp = cpu_data->epp_saved;
			cpu_data->epp_saved = -EINVAL;
			goto update_epp;
		}

		if (cpu_data->policy == CPUFREQ_POLICY_PERFORMANCE) {
			epp = intel_pstate_get_epp(cpu_data, value);
			cpu_data->epp_powersave = epp;
			/* If EPP read was failed, then don't try to write */
			if (epp < 0)
				goto skip_epp;


			epp = 0;
		} else {
			/* skip setting EPP, when saved value is invalid */
			if (cpu_data->epp_powersave < 0)
				goto skip_epp;

			/*
			 * No need to restore EPP when it is not zero. This
			 * means:
			 *  - Policy is not changed
			 *  - user has manually changed
			 *  - Error reading EPB
			 */
			epp = intel_pstate_get_epp(cpu_data, value);
			if (epp)
				goto skip_epp;

			epp = cpu_data->epp_powersave;
		}
update_epp:
		if (static_cpu_has(X86_FEATURE_HWP_EPP)) {
			value &= ~GENMASK_ULL(31, 24);
			value |= (u64)epp << 24;
		} else {
			intel_pstate_set_epb(cpu, epp);
		}
skip_epp:
		wrmsrl_on_cpu(cpu, MSR_HWP_REQUEST, value);
	}
}

static int intel_pstate_hwp_set_policy(struct cpufreq_policy *policy)
{
	if (hwp_active)
		intel_pstate_hwp_set(policy);

	return 0;
}

static int intel_pstate_hwp_save_state(struct cpufreq_policy *policy)
{
	struct cpudata *cpu_data = all_cpu_data[policy->cpu];

	if (!hwp_active)
		return 0;

	cpu_data->epp_saved = intel_pstate_get_epp(cpu_data, 0);

	return 0;
}

static int intel_pstate_resume(struct cpufreq_policy *policy)
{
	int ret;

	if (!hwp_active)
		return 0;

	mutex_lock(&intel_pstate_limits_lock);

	all_cpu_data[policy->cpu]->epp_policy = 0;

	ret = intel_pstate_hwp_set_policy(policy);

	mutex_unlock(&intel_pstate_limits_lock);

	return ret;
}

static void intel_pstate_update_policies(void)
{
	int cpu;

	for_each_possible_cpu(cpu)
		cpufreq_update_policy(cpu);
}

/************************** debugfs begin ************************/
static int pid_param_set(void *data, u64 val)
{
	*(u32 *)data = val;
	pid_params.sample_rate_ns = pid_params.sample_rate_ms * NSEC_PER_MSEC;
	intel_pstate_reset_all_pid();
	return 0;
}

static int pid_param_get(void *data, u64 *val)
{
	*val = *(u32 *)data;
	return 0;
}
DEFINE_SIMPLE_ATTRIBUTE(fops_pid_param, pid_param_get, pid_param_set, "%llu\n");

static struct dentry *debugfs_parent;

struct pid_param {
	char *name;
	void *value;
	struct dentry *dentry;
};

static struct pid_param pid_files[] = {
	{"sample_rate_ms", &pid_params.sample_rate_ms, },
	{"d_gain_pct", &pid_params.d_gain_pct, },
	{"i_gain_pct", &pid_params.i_gain_pct, },
	{"deadband", &pid_params.deadband, },
	{"setpoint", &pid_params.setpoint, },
	{"p_gain_pct", &pid_params.p_gain_pct, },
	{NULL, NULL, }
};

static void intel_pstate_debug_expose_params(void)
{
	int i;

	debugfs_parent = debugfs_create_dir("pstate_snb", NULL);
	if (IS_ERR_OR_NULL(debugfs_parent))
		return;

	for (i = 0; pid_files[i].name; i++) {
		struct dentry *dentry;

		dentry = debugfs_create_file(pid_files[i].name, 0660,
					     debugfs_parent, pid_files[i].value,
					     &fops_pid_param);
		if (!IS_ERR(dentry))
			pid_files[i].dentry = dentry;
	}
}

static void intel_pstate_debug_hide_params(void)
{
	int i;

	if (IS_ERR_OR_NULL(debugfs_parent))
		return;

	for (i = 0; pid_files[i].name; i++) {
		debugfs_remove(pid_files[i].dentry);
		pid_files[i].dentry = NULL;
	}

	debugfs_remove(debugfs_parent);
	debugfs_parent = NULL;
}

/************************** debugfs end ************************/

/************************** sysfs begin ************************/
#define show_one(file_name, object)					\
	static ssize_t show_##file_name					\
	(struct kobject *kobj, struct attribute *attr, char *buf)	\
	{								\
		return sprintf(buf, "%u\n", global.object);		\
	}

static ssize_t intel_pstate_show_status(char *buf);
static int intel_pstate_update_status(const char *buf, size_t size);

static ssize_t show_status(struct kobject *kobj,
			   struct attribute *attr, char *buf)
{
	ssize_t ret;

	mutex_lock(&intel_pstate_driver_lock);
	ret = intel_pstate_show_status(buf);
	mutex_unlock(&intel_pstate_driver_lock);

	return ret;
}

static ssize_t store_status(struct kobject *a, struct attribute *b,
			    const char *buf, size_t count)
{
	char *p = memchr(buf, '\n', count);
	int ret;

	mutex_lock(&intel_pstate_driver_lock);
	ret = intel_pstate_update_status(buf, p ? p - buf : count);
	mutex_unlock(&intel_pstate_driver_lock);

	return ret < 0 ? ret : count;
}

static ssize_t show_turbo_pct(struct kobject *kobj,
				struct attribute *attr, char *buf)
{
	struct cpudata *cpu;
	int total, no_turbo, turbo_pct;
	uint32_t turbo_fp;

	mutex_lock(&intel_pstate_driver_lock);

	if (!driver_registered) {
		mutex_unlock(&intel_pstate_driver_lock);
		return -EAGAIN;
	}

	cpu = all_cpu_data[0];

	total = cpu->pstate.turbo_pstate - cpu->pstate.min_pstate + 1;
	no_turbo = cpu->pstate.max_pstate - cpu->pstate.min_pstate + 1;
	turbo_fp = div_fp(no_turbo, total);
	turbo_pct = 100 - fp_toint(mul_fp(turbo_fp, int_tofp(100)));

	mutex_unlock(&intel_pstate_driver_lock);

	return sprintf(buf, "%u\n", turbo_pct);
}

static ssize_t show_num_pstates(struct kobject *kobj,
				struct attribute *attr, char *buf)
{
	struct cpudata *cpu;
	int total;

	mutex_lock(&intel_pstate_driver_lock);

	if (!driver_registered) {
		mutex_unlock(&intel_pstate_driver_lock);
		return -EAGAIN;
	}

	cpu = all_cpu_data[0];
	total = cpu->pstate.turbo_pstate - cpu->pstate.min_pstate + 1;

	mutex_unlock(&intel_pstate_driver_lock);

	return sprintf(buf, "%u\n", total);
}

static ssize_t show_no_turbo(struct kobject *kobj,
			     struct attribute *attr, char *buf)
{
	ssize_t ret;

	mutex_lock(&intel_pstate_driver_lock);

	if (!driver_registered) {
		mutex_unlock(&intel_pstate_driver_lock);
		return -EAGAIN;
	}

	update_turbo_state();
	if (global.turbo_disabled)
		ret = sprintf(buf, "%u\n", global.turbo_disabled);
	else
		ret = sprintf(buf, "%u\n", global.no_turbo);

	mutex_unlock(&intel_pstate_driver_lock);

	return ret;
}

static ssize_t store_no_turbo(struct kobject *a, struct attribute *b,
			      const char *buf, size_t count)
{
	unsigned int input;
	int ret;

	ret = sscanf(buf, "%u", &input);
	if (ret != 1)
		return -EINVAL;

	mutex_lock(&intel_pstate_driver_lock);

	if (!driver_registered) {
		mutex_unlock(&intel_pstate_driver_lock);
		return -EAGAIN;
	}

	mutex_lock(&intel_pstate_limits_lock);

	update_turbo_state();
	if (global.turbo_disabled) {
		pr_warn("Turbo disabled by BIOS or unavailable on processor\n");
		mutex_unlock(&intel_pstate_limits_lock);
		mutex_unlock(&intel_pstate_driver_lock);
		return -EPERM;
	}

	global.no_turbo = clamp_t(int, input, 0, 1);

	mutex_unlock(&intel_pstate_limits_lock);

	intel_pstate_update_policies();

	mutex_unlock(&intel_pstate_driver_lock);

	return count;
}

static ssize_t store_max_perf_pct(struct kobject *a, struct attribute *b,
				  const char *buf, size_t count)
{
	unsigned int input;
	int ret;

	ret = sscanf(buf, "%u", &input);
	if (ret != 1)
		return -EINVAL;

	mutex_lock(&intel_pstate_driver_lock);

	if (!driver_registered) {
		mutex_unlock(&intel_pstate_driver_lock);
		return -EAGAIN;
	}

	mutex_lock(&intel_pstate_limits_lock);

	global.max_sysfs_pct = clamp_t(int, input, 0 , 100);
	global.max_perf_pct = min(global.max_policy_pct, global.max_sysfs_pct);
	global.max_perf_pct = max(global.min_policy_pct, global.max_perf_pct);
	global.max_perf_pct = max(global.min_perf_pct, global.max_perf_pct);
	global.max_perf = percent_ext_fp(global.max_perf_pct);

	mutex_unlock(&intel_pstate_limits_lock);

	intel_pstate_update_policies();

	mutex_unlock(&intel_pstate_driver_lock);

	return count;
}

static ssize_t store_min_perf_pct(struct kobject *a, struct attribute *b,
				  const char *buf, size_t count)
{
	unsigned int input;
	int ret;

	ret = sscanf(buf, "%u", &input);
	if (ret != 1)
		return -EINVAL;

	mutex_lock(&intel_pstate_driver_lock);

	if (!driver_registered) {
		mutex_unlock(&intel_pstate_driver_lock);
		return -EAGAIN;
	}

	mutex_lock(&intel_pstate_limits_lock);

	global.min_sysfs_pct = clamp_t(int, input, 0 , 100);
	global.min_perf_pct = max(global.min_policy_pct, global.min_sysfs_pct);
	global.min_perf_pct = min(global.max_policy_pct, global.min_perf_pct);
	global.min_perf_pct = min(global.max_perf_pct, global.min_perf_pct);
	global.min_perf = percent_ext_fp(global.min_perf_pct);

	mutex_unlock(&intel_pstate_limits_lock);

	intel_pstate_update_policies();

	mutex_unlock(&intel_pstate_driver_lock);

	return count;
}

show_one(max_perf_pct, max_perf_pct);
show_one(min_perf_pct, min_perf_pct);

define_one_global_rw(status);
define_one_global_rw(no_turbo);
define_one_global_rw(max_perf_pct);
define_one_global_rw(min_perf_pct);
define_one_global_ro(turbo_pct);
define_one_global_ro(num_pstates);

static struct attribute *intel_pstate_attributes[] = {
	&status.attr,
	&no_turbo.attr,
	&turbo_pct.attr,
	&num_pstates.attr,
	NULL
};

static struct attribute_group intel_pstate_attr_group = {
	.attrs = intel_pstate_attributes,
};

static void __init intel_pstate_sysfs_expose_params(void)
{
	struct kobject *intel_pstate_kobject;
	int rc;

	intel_pstate_kobject = kobject_create_and_add("intel_pstate",
						&cpu_subsys.dev_root->kobj);
	if (WARN_ON(!intel_pstate_kobject))
		return;

	rc = sysfs_create_group(intel_pstate_kobject, &intel_pstate_attr_group);
	if (WARN_ON(rc))
		return;

	/*
	 * If per cpu limits are enforced there are no global limits, so
	 * return without creating max/min_perf_pct attributes
	 */
	if (per_cpu_limits)
		return;

	rc = sysfs_create_file(intel_pstate_kobject, &max_perf_pct.attr);
	WARN_ON(rc);

	rc = sysfs_create_file(intel_pstate_kobject, &min_perf_pct.attr);
	WARN_ON(rc);

}
/************************** sysfs end ************************/

static void intel_pstate_hwp_enable(struct cpudata *cpudata)
{
	/* First disable HWP notification interrupt as we don't process them */
	if (static_cpu_has(X86_FEATURE_HWP_NOTIFY))
		wrmsrl_on_cpu(cpudata->cpu, MSR_HWP_INTERRUPT, 0x00);

	wrmsrl_on_cpu(cpudata->cpu, MSR_PM_ENABLE, 0x1);
	cpudata->epp_policy = 0;
	if (cpudata->epp_default == -EINVAL)
		cpudata->epp_default = intel_pstate_get_epp(cpudata, 0);
}

#define MSR_IA32_POWER_CTL_BIT_EE	19

/* Disable energy efficiency optimization */
static void intel_pstate_disable_ee(int cpu)
{
	u64 power_ctl;
	int ret;

	ret = rdmsrl_on_cpu(cpu, MSR_IA32_POWER_CTL, &power_ctl);
	if (ret)
		return;

	if (!(power_ctl & BIT(MSR_IA32_POWER_CTL_BIT_EE))) {
		pr_info("Disabling energy efficiency optimization\n");
		power_ctl |= BIT(MSR_IA32_POWER_CTL_BIT_EE);
		wrmsrl_on_cpu(cpu, MSR_IA32_POWER_CTL, power_ctl);
	}
}

static int atom_get_min_pstate(void)
{
	u64 value;

	rdmsrl(MSR_ATOM_CORE_RATIOS, value);
	return (value >> 8) & 0x7F;
}

static int atom_get_max_pstate(void)
{
	u64 value;

	rdmsrl(MSR_ATOM_CORE_RATIOS, value);
	return (value >> 16) & 0x7F;
}

static int atom_get_turbo_pstate(void)
{
	u64 value;

	rdmsrl(MSR_ATOM_CORE_TURBO_RATIOS, value);
	return value & 0x7F;
}

static u64 atom_get_val(struct cpudata *cpudata, int pstate)
{
	u64 val;
	int32_t vid_fp;
	u32 vid;

	val = (u64)pstate << 8;
	if (global.no_turbo && !global.turbo_disabled)
		val |= (u64)1 << 32;

	vid_fp = cpudata->vid.min + mul_fp(
		int_tofp(pstate - cpudata->pstate.min_pstate),
		cpudata->vid.ratio);

	vid_fp = clamp_t(int32_t, vid_fp, cpudata->vid.min, cpudata->vid.max);
	vid = ceiling_fp(vid_fp);

	if (pstate > cpudata->pstate.max_pstate)
		vid = cpudata->vid.turbo;

	return val | vid;
}

static int silvermont_get_scaling(void)
{
	u64 value;
	int i;
	/* Defined in Table 35-6 from SDM (Sept 2015) */
	static int silvermont_freq_table[] = {
		83300, 100000, 133300, 116700, 80000};

	rdmsrl(MSR_FSB_FREQ, value);
	i = value & 0x7;
	WARN_ON(i > 4);

	return silvermont_freq_table[i];
}

static int airmont_get_scaling(void)
{
	u64 value;
	int i;
	/* Defined in Table 35-10 from SDM (Sept 2015) */
	static int airmont_freq_table[] = {
		83300, 100000, 133300, 116700, 80000,
		93300, 90000, 88900, 87500};

	rdmsrl(MSR_FSB_FREQ, value);
	i = value & 0xF;
	WARN_ON(i > 8);

	return airmont_freq_table[i];
}

static void atom_get_vid(struct cpudata *cpudata)
{
	u64 value;

	rdmsrl(MSR_ATOM_CORE_VIDS, value);
	cpudata->vid.min = int_tofp((value >> 8) & 0x7f);
	cpudata->vid.max = int_tofp((value >> 16) & 0x7f);
	cpudata->vid.ratio = div_fp(
		cpudata->vid.max - cpudata->vid.min,
		int_tofp(cpudata->pstate.max_pstate -
			cpudata->pstate.min_pstate));

	rdmsrl(MSR_ATOM_CORE_TURBO_VIDS, value);
	cpudata->vid.turbo = value & 0x7f;
}

static int core_get_min_pstate(void)
{
	u64 value;

	rdmsrl(MSR_PLATFORM_INFO, value);
	return (value >> 40) & 0xFF;
}

static int core_get_max_pstate_physical(void)
{
	u64 value;

	rdmsrl(MSR_PLATFORM_INFO, value);
	return (value >> 8) & 0xFF;
}

static int core_get_tdp_ratio(u64 plat_info)
{
	/* Check how many TDP levels present */
	if (plat_info & 0x600000000) {
		u64 tdp_ctrl;
		u64 tdp_ratio;
		int tdp_msr;
		int err;

		/* Get the TDP level (0, 1, 2) to get ratios */
		err = rdmsrl_safe(MSR_CONFIG_TDP_CONTROL, &tdp_ctrl);
		if (err)
			return err;

		/* TDP MSR are continuous starting at 0x648 */
		tdp_msr = MSR_CONFIG_TDP_NOMINAL + (tdp_ctrl & 0x03);
		err = rdmsrl_safe(tdp_msr, &tdp_ratio);
		if (err)
			return err;

		/* For level 1 and 2, bits[23:16] contain the ratio */
		if (tdp_ctrl & 0x03)
			tdp_ratio >>= 16;

		tdp_ratio &= 0xff; /* ratios are only 8 bits long */
		pr_debug("tdp_ratio %x\n", (int)tdp_ratio);

		return (int)tdp_ratio;
	}

	return -ENXIO;
}

static int core_get_max_pstate(void)
{
	u64 tar;
	u64 plat_info;
	int max_pstate;
	int tdp_ratio;
	int err;

	rdmsrl(MSR_PLATFORM_INFO, plat_info);
	max_pstate = (plat_info >> 8) & 0xFF;

	tdp_ratio = core_get_tdp_ratio(plat_info);
	if (tdp_ratio <= 0)
		return max_pstate;

	if (hwp_active) {
		/* Turbo activation ratio is not used on HWP platforms */
		return tdp_ratio;
	}

	err = rdmsrl_safe(MSR_TURBO_ACTIVATION_RATIO, &tar);
	if (!err) {
		int tar_levels;

		/* Do some sanity checking for safety */
		tar_levels = tar & 0xff;
		if (tdp_ratio - 1 == tar_levels) {
			max_pstate = tar_levels;
			pr_debug("max_pstate=TAC %x\n", max_pstate);
		}
	}

	return max_pstate;
}

static int core_get_turbo_pstate(void)
{
	u64 value;
	int nont, ret;

	rdmsrl(MSR_TURBO_RATIO_LIMIT, value);
	nont = core_get_max_pstate();
	ret = (value) & 255;
	if (ret <= nont)
		ret = nont;
	return ret;
}

static inline int core_get_scaling(void)
{
	return 100000;
}

static u64 core_get_val(struct cpudata *cpudata, int pstate)
{
	u64 val;

	val = (u64)pstate << 8;
	if (global.no_turbo && !global.turbo_disabled)
		val |= (u64)1 << 32;

	return val;
}

static int knl_get_turbo_pstate(void)
{
	u64 value;
	int nont, ret;

	rdmsrl(MSR_TURBO_RATIO_LIMIT, value);
	nont = core_get_max_pstate();
	ret = (((value) >> 8) & 0xFF);
	if (ret <= nont)
		ret = nont;
	return ret;
}

static struct cpu_defaults core_params = {
	.pid_policy = {
		.sample_rate_ms = 10,
		.deadband = 0,
		.setpoint = 97,
		.p_gain_pct = 20,
		.d_gain_pct = 0,
		.i_gain_pct = 0,
	},
	.funcs = {
		.get_max = core_get_max_pstate,
		.get_max_physical = core_get_max_pstate_physical,
		.get_min = core_get_min_pstate,
		.get_turbo = core_get_turbo_pstate,
		.get_scaling = core_get_scaling,
		.get_val = core_get_val,
		.get_target_pstate = get_target_pstate_use_performance,
	},
};

static const struct cpu_defaults silvermont_params = {
	.pid_policy = {
		.sample_rate_ms = 10,
		.deadband = 0,
		.setpoint = 60,
		.p_gain_pct = 14,
		.d_gain_pct = 0,
		.i_gain_pct = 4,
	},
	.funcs = {
		.get_max = atom_get_max_pstate,
		.get_max_physical = atom_get_max_pstate,
		.get_min = atom_get_min_pstate,
		.get_turbo = atom_get_turbo_pstate,
		.get_val = atom_get_val,
		.get_scaling = silvermont_get_scaling,
		.get_vid = atom_get_vid,
		.get_target_pstate = get_target_pstate_use_cpu_load,
	},
};

static const struct cpu_defaults airmont_params = {
	.pid_policy = {
		.sample_rate_ms = 10,
		.deadband = 0,
		.setpoint = 60,
		.p_gain_pct = 14,
		.d_gain_pct = 0,
		.i_gain_pct = 4,
	},
	.funcs = {
		.get_max = atom_get_max_pstate,
		.get_max_physical = atom_get_max_pstate,
		.get_min = atom_get_min_pstate,
		.get_turbo = atom_get_turbo_pstate,
		.get_val = atom_get_val,
		.get_scaling = airmont_get_scaling,
		.get_vid = atom_get_vid,
		.get_target_pstate = get_target_pstate_use_cpu_load,
	},
};

static const struct cpu_defaults knl_params = {
	.pid_policy = {
		.sample_rate_ms = 10,
		.deadband = 0,
		.setpoint = 97,
		.p_gain_pct = 20,
		.d_gain_pct = 0,
		.i_gain_pct = 0,
	},
	.funcs = {
		.get_max = core_get_max_pstate,
		.get_max_physical = core_get_max_pstate_physical,
		.get_min = core_get_min_pstate,
		.get_turbo = knl_get_turbo_pstate,
		.get_scaling = core_get_scaling,
		.get_val = core_get_val,
		.get_target_pstate = get_target_pstate_use_performance,
	},
};

static const struct cpu_defaults bxt_params = {
	.pid_policy = {
		.sample_rate_ms = 10,
		.deadband = 0,
		.setpoint = 60,
		.p_gain_pct = 14,
		.d_gain_pct = 0,
		.i_gain_pct = 4,
	},
	.funcs = {
		.get_max = core_get_max_pstate,
		.get_max_physical = core_get_max_pstate_physical,
		.get_min = core_get_min_pstate,
		.get_turbo = core_get_turbo_pstate,
		.get_scaling = core_get_scaling,
		.get_val = core_get_val,
		.get_target_pstate = get_target_pstate_use_cpu_load,
	},
};

static void intel_pstate_get_min_max(struct cpudata *cpu, int *min, int *max)
{
	int max_perf = cpu->pstate.turbo_pstate;
	int max_perf_adj;
	int min_perf;
	struct perf_limits *perf_limits = &global;

	if (global.no_turbo || global.turbo_disabled)
		max_perf = cpu->pstate.max_pstate;

	if (per_cpu_limits)
		perf_limits = cpu->perf_limits;

	/*
	 * performance can be limited by user through sysfs, by cpufreq
	 * policy, or by cpu specific default values determined through
	 * experimentation.
	 */
	max_perf_adj = fp_ext_toint(max_perf * perf_limits->max_perf);
	*max = clamp_t(int, max_perf_adj,
			cpu->pstate.min_pstate, cpu->pstate.turbo_pstate);

	min_perf = fp_ext_toint(max_perf * perf_limits->min_perf);
	*min = clamp_t(int, min_perf, cpu->pstate.min_pstate, max_perf);
}

static void intel_pstate_set_pstate(struct cpudata *cpu, int pstate)
{
	trace_cpu_frequency(pstate * cpu->pstate.scaling, cpu->cpu);
	cpu->pstate.current_pstate = pstate;
	/*
	 * Generally, there is no guarantee that this code will always run on
	 * the CPU being updated, so force the register update to run on the
	 * right CPU.
	 */
	wrmsrl_on_cpu(cpu->cpu, MSR_IA32_PERF_CTL,
		      pstate_funcs.get_val(cpu, pstate));
}

static void intel_pstate_set_min_pstate(struct cpudata *cpu)
{
	intel_pstate_set_pstate(cpu, cpu->pstate.min_pstate);
}

static void intel_pstate_max_within_limits(struct cpudata *cpu)
{
	int min_pstate, max_pstate;

	update_turbo_state();
	intel_pstate_get_min_max(cpu, &min_pstate, &max_pstate);
	intel_pstate_set_pstate(cpu, max_pstate);
}

static void intel_pstate_get_cpu_pstates(struct cpudata *cpu)
{
	cpu->pstate.min_pstate = pstate_funcs.get_min();
	cpu->pstate.max_pstate = pstate_funcs.get_max();
	cpu->pstate.max_pstate_physical = pstate_funcs.get_max_physical();
	cpu->pstate.turbo_pstate = pstate_funcs.get_turbo();
	cpu->pstate.scaling = pstate_funcs.get_scaling();
	cpu->pstate.max_freq = cpu->pstate.max_pstate * cpu->pstate.scaling;
	cpu->pstate.turbo_freq = cpu->pstate.turbo_pstate * cpu->pstate.scaling;

	if (pstate_funcs.get_vid)
		pstate_funcs.get_vid(cpu);

	intel_pstate_set_min_pstate(cpu);
}

static inline void intel_pstate_calc_avg_perf(struct cpudata *cpu)
{
	struct sample *sample = &cpu->sample;

	sample->core_avg_perf = div_ext_fp(sample->aperf, sample->mperf);
}

static inline bool intel_pstate_sample(struct cpudata *cpu, u64 time)
{
	u64 aperf, mperf;
	unsigned long flags;
	u64 tsc;

	local_irq_save(flags);
	rdmsrl(MSR_IA32_APERF, aperf);
	rdmsrl(MSR_IA32_MPERF, mperf);
	tsc = rdtsc();
	if (cpu->prev_mperf == mperf || cpu->prev_tsc == tsc) {
		local_irq_restore(flags);
		return false;
	}
	local_irq_restore(flags);

	cpu->last_sample_time = cpu->sample.time;
	cpu->sample.time = time;
	cpu->sample.aperf = aperf;
	cpu->sample.mperf = mperf;
	cpu->sample.tsc =  tsc;
	cpu->sample.aperf -= cpu->prev_aperf;
	cpu->sample.mperf -= cpu->prev_mperf;
	cpu->sample.tsc -= cpu->prev_tsc;

	cpu->prev_aperf = aperf;
	cpu->prev_mperf = mperf;
	cpu->prev_tsc = tsc;
	/*
	 * First time this function is invoked in a given cycle, all of the
	 * previous sample data fields are equal to zero or stale and they must
	 * be populated with meaningful numbers for things to work, so assume
	 * that sample.time will always be reset before setting the utilization
	 * update hook and make the caller skip the sample then.
	 */
	return !!cpu->last_sample_time;
}

static inline int32_t get_avg_frequency(struct cpudata *cpu)
{
	return mul_ext_fp(cpu->sample.core_avg_perf,
			  cpu->pstate.max_pstate_physical * cpu->pstate.scaling);
}

static inline int32_t get_avg_pstate(struct cpudata *cpu)
{
	return mul_ext_fp(cpu->pstate.max_pstate_physical,
			  cpu->sample.core_avg_perf);
}

static inline int32_t get_target_pstate_use_cpu_load(struct cpudata *cpu)
{
	struct sample *sample = &cpu->sample;
	int32_t busy_frac, boost;
	int target, avg_pstate;

	busy_frac = div_fp(sample->mperf, sample->tsc);

	boost = cpu->iowait_boost;
	cpu->iowait_boost >>= 1;

	if (busy_frac < boost)
		busy_frac = boost;

	sample->busy_scaled = busy_frac * 100;

	target = global.no_turbo || global.turbo_disabled ?
			cpu->pstate.max_pstate : cpu->pstate.turbo_pstate;
	target += target >> 2;
	target = mul_fp(target, busy_frac);
	if (target < cpu->pstate.min_pstate)
		target = cpu->pstate.min_pstate;

	/*
	 * If the average P-state during the previous cycle was higher than the
	 * current target, add 50% of the difference to the target to reduce
	 * possible performance oscillations and offset possible performance
	 * loss related to moving the workload from one CPU to another within
	 * a package/module.
	 */
	avg_pstate = get_avg_pstate(cpu);
	if (avg_pstate > target)
		target += (avg_pstate - target) >> 1;

	return target;
}

static inline int32_t get_target_pstate_use_performance(struct cpudata *cpu)
{
	int32_t perf_scaled, max_pstate, current_pstate, sample_ratio;
	u64 duration_ns;

	/*
	 * perf_scaled is the ratio of the average P-state during the last
	 * sampling period to the P-state requested last time (in percent).
	 *
	 * That measures the system's response to the previous P-state
	 * selection.
	 */
	max_pstate = cpu->pstate.max_pstate_physical;
	current_pstate = cpu->pstate.current_pstate;
	perf_scaled = mul_ext_fp(cpu->sample.core_avg_perf,
			       div_fp(100 * max_pstate, current_pstate));

	/*
	 * Since our utilization update callback will not run unless we are
	 * in C0, check if the actual elapsed time is significantly greater (3x)
	 * than our sample interval.  If it is, then we were idle for a long
	 * enough period of time to adjust our performance metric.
	 */
	duration_ns = cpu->sample.time - cpu->last_sample_time;
	if ((s64)duration_ns > pid_params.sample_rate_ns * 3) {
		sample_ratio = div_fp(pid_params.sample_rate_ns, duration_ns);
		perf_scaled = mul_fp(perf_scaled, sample_ratio);
	} else {
		sample_ratio = div_fp(100 * cpu->sample.mperf, cpu->sample.tsc);
		if (sample_ratio < int_tofp(1))
			perf_scaled = 0;
	}

	cpu->sample.busy_scaled = perf_scaled;
	return cpu->pstate.current_pstate - pid_calc(&cpu->pid, perf_scaled);
}

static int intel_pstate_prepare_request(struct cpudata *cpu, int pstate)
{
	int max_perf, min_perf;

	intel_pstate_get_min_max(cpu, &min_perf, &max_perf);
	pstate = clamp_t(int, pstate, min_perf, max_perf);
	return pstate;
}

static void intel_pstate_update_pstate(struct cpudata *cpu, int pstate)
{
	if (pstate == cpu->pstate.current_pstate)
		return;

	cpu->pstate.current_pstate = pstate;
	wrmsrl(MSR_IA32_PERF_CTL, pstate_funcs.get_val(cpu, pstate));
}

static inline void intel_pstate_adjust_busy_pstate(struct cpudata *cpu)
{
	int from, target_pstate;
	struct sample *sample;

	from = cpu->pstate.current_pstate;

	target_pstate = cpu->policy == CPUFREQ_POLICY_PERFORMANCE ?
		cpu->pstate.turbo_pstate : pstate_funcs.get_target_pstate(cpu);

	update_turbo_state();

	target_pstate = intel_pstate_prepare_request(cpu, target_pstate);
	trace_cpu_frequency(target_pstate * cpu->pstate.scaling, cpu->cpu);
	intel_pstate_update_pstate(cpu, target_pstate);

	sample = &cpu->sample;
	trace_pstate_sample(mul_ext_fp(100, sample->core_avg_perf),
		fp_toint(sample->busy_scaled),
		from,
		cpu->pstate.current_pstate,
		sample->mperf,
		sample->aperf,
		sample->tsc,
		get_avg_frequency(cpu),
		fp_toint(cpu->iowait_boost * 100));
}

static void intel_pstate_update_util(struct update_util_data *data, u64 time,
				     unsigned int flags)
{
	struct cpudata *cpu = container_of(data, struct cpudata, update_util);
	u64 delta_ns;

	if (pstate_funcs.get_target_pstate == get_target_pstate_use_cpu_load) {
		if (flags & SCHED_CPUFREQ_IOWAIT) {
			cpu->iowait_boost = int_tofp(1);
		} else if (cpu->iowait_boost) {
			/* Clear iowait_boost if the CPU may have been idle. */
			delta_ns = time - cpu->last_update;
			if (delta_ns > TICK_NSEC)
				cpu->iowait_boost = 0;
		}
		cpu->last_update = time;
	}

	delta_ns = time - cpu->sample.time;
	if ((s64)delta_ns >= pid_params.sample_rate_ns) {
		bool sample_taken = intel_pstate_sample(cpu, time);

		if (sample_taken) {
			intel_pstate_calc_avg_perf(cpu);
			if (!hwp_active)
				intel_pstate_adjust_busy_pstate(cpu);
		}
	}
}

#define ICPU(model, policy) \
	{ X86_VENDOR_INTEL, 6, model, X86_FEATURE_APERFMPERF,\
			(unsigned long)&policy }

static const struct x86_cpu_id intel_pstate_cpu_ids[] = {
	ICPU(INTEL_FAM6_SANDYBRIDGE, 		core_params),
	ICPU(INTEL_FAM6_SANDYBRIDGE_X,		core_params),
	ICPU(INTEL_FAM6_ATOM_SILVERMONT1,	silvermont_params),
	ICPU(INTEL_FAM6_IVYBRIDGE,		core_params),
	ICPU(INTEL_FAM6_HASWELL_CORE,		core_params),
	ICPU(INTEL_FAM6_BROADWELL_CORE,		core_params),
	ICPU(INTEL_FAM6_IVYBRIDGE_X,		core_params),
	ICPU(INTEL_FAM6_HASWELL_X,		core_params),
	ICPU(INTEL_FAM6_HASWELL_ULT,		core_params),
	ICPU(INTEL_FAM6_HASWELL_GT3E,		core_params),
	ICPU(INTEL_FAM6_BROADWELL_GT3E,		core_params),
	ICPU(INTEL_FAM6_ATOM_AIRMONT,		airmont_params),
	ICPU(INTEL_FAM6_SKYLAKE_MOBILE,		core_params),
	ICPU(INTEL_FAM6_BROADWELL_X,		core_params),
	ICPU(INTEL_FAM6_SKYLAKE_DESKTOP,	core_params),
	ICPU(INTEL_FAM6_BROADWELL_XEON_D,	core_params),
	ICPU(INTEL_FAM6_XEON_PHI_KNL,		knl_params),
	ICPU(INTEL_FAM6_XEON_PHI_KNM,		knl_params),
	ICPU(INTEL_FAM6_ATOM_GOLDMONT,		bxt_params),
	{}
};
MODULE_DEVICE_TABLE(x86cpu, intel_pstate_cpu_ids);

static const struct x86_cpu_id intel_pstate_cpu_oob_ids[] __initconst = {
	ICPU(INTEL_FAM6_BROADWELL_XEON_D, core_params),
	ICPU(INTEL_FAM6_BROADWELL_X, core_params),
	ICPU(INTEL_FAM6_SKYLAKE_X, core_params),
	{}
};

static const struct x86_cpu_id intel_pstate_cpu_ee_disable_ids[] = {
	ICPU(INTEL_FAM6_KABYLAKE_DESKTOP, core_params),
	{}
};

static int intel_pstate_init_cpu(unsigned int cpunum)
{
	struct cpudata *cpu;

	cpu = all_cpu_data[cpunum];

	if (!cpu) {
		unsigned int size = sizeof(struct cpudata);

		if (per_cpu_limits)
			size += sizeof(struct perf_limits);

		cpu = kzalloc(size, GFP_KERNEL);
		if (!cpu)
			return -ENOMEM;

		all_cpu_data[cpunum] = cpu;
		if (per_cpu_limits)
			cpu->perf_limits = (struct perf_limits *)(cpu + 1);

		cpu->epp_default = -EINVAL;
		cpu->epp_powersave = -EINVAL;
		cpu->epp_saved = -EINVAL;
	}

	cpu = all_cpu_data[cpunum];

	cpu->cpu = cpunum;

	if (hwp_active) {
		const struct x86_cpu_id *id;

		id = x86_match_cpu(intel_pstate_cpu_ee_disable_ids);
		if (id)
			intel_pstate_disable_ee(cpunum);

		intel_pstate_hwp_enable(cpu);
		pid_params.sample_rate_ms = 50;
		pid_params.sample_rate_ns = 50 * NSEC_PER_MSEC;
	}

	intel_pstate_get_cpu_pstates(cpu);

	intel_pstate_busy_pid_reset(cpu);

	pr_debug("controlling: cpu %d\n", cpunum);

	return 0;
}

static unsigned int intel_pstate_get(unsigned int cpu_num)
{
	struct cpudata *cpu = all_cpu_data[cpu_num];

	return cpu ? get_avg_frequency(cpu) : 0;
}

static void intel_pstate_set_update_util_hook(unsigned int cpu_num)
{
	struct cpudata *cpu = all_cpu_data[cpu_num];

	if (cpu->update_util_set)
		return;

	/* Prevent intel_pstate_update_util() from using stale data. */
	cpu->sample.time = 0;
	cpufreq_add_update_util_hook(cpu_num, &cpu->update_util,
				     intel_pstate_update_util);
	cpu->update_util_set = true;
}

static void intel_pstate_clear_update_util_hook(unsigned int cpu)
{
	struct cpudata *cpu_data = all_cpu_data[cpu];

	if (!cpu_data->update_util_set)
		return;

	cpufreq_remove_update_util_hook(cpu);
	cpu_data->update_util_set = false;
	synchronize_sched();
}

static void intel_pstate_update_perf_limits(struct cpufreq_policy *policy,
					    struct perf_limits *limits)
{
	int32_t max_policy_perf, min_policy_perf;

	max_policy_perf = div_ext_fp(policy->max, policy->cpuinfo.max_freq);
	max_policy_perf = clamp_t(int32_t, max_policy_perf, 0, int_ext_tofp(1));
	if (policy->max == policy->min) {
		min_policy_perf = max_policy_perf;
	} else {
		min_policy_perf = div_ext_fp(policy->min,
					     policy->cpuinfo.max_freq);
		min_policy_perf = clamp_t(int32_t, min_policy_perf,
					  0, max_policy_perf);
	}

	/* Normalize user input to [min_perf, max_perf] */
	limits->min_perf = max(min_policy_perf,
			       percent_ext_fp(limits->min_sysfs_pct));
	limits->min_perf = min(limits->min_perf, max_policy_perf);
	limits->max_perf = min(max_policy_perf,
			       percent_ext_fp(limits->max_sysfs_pct));
	limits->max_perf = max(min_policy_perf, limits->max_perf);

	/* Make sure min_perf <= max_perf */
	limits->min_perf = min(limits->min_perf, limits->max_perf);

	limits->max_perf = round_up(limits->max_perf, EXT_FRAC_BITS);
	limits->min_perf = round_up(limits->min_perf, EXT_FRAC_BITS);
	limits->max_perf_pct = fp_ext_toint(limits->max_perf * 100);
	limits->min_perf_pct = fp_ext_toint(limits->min_perf * 100);

	pr_debug("cpu:%d max_perf_pct:%d min_perf_pct:%d\n", policy->cpu,
		 limits->max_perf_pct, limits->min_perf_pct);
}

static int intel_pstate_set_policy(struct cpufreq_policy *policy)
{
	struct cpudata *cpu;
	struct perf_limits *perf_limits = &global;

	if (!policy->cpuinfo.max_freq)
		return -ENODEV;

	pr_debug("set_policy cpuinfo.max %u policy->max %u\n",
		 policy->cpuinfo.max_freq, policy->max);

	cpu = all_cpu_data[policy->cpu];
	cpu->policy = policy->policy;

	if (cpu->pstate.max_pstate_physical > cpu->pstate.max_pstate &&
	    policy->max < policy->cpuinfo.max_freq &&
	    policy->max > cpu->pstate.max_pstate * cpu->pstate.scaling) {
		pr_debug("policy->max > max non turbo frequency\n");
		policy->max = policy->cpuinfo.max_freq;
	}

	if (per_cpu_limits)
		perf_limits = cpu->perf_limits;

	mutex_lock(&intel_pstate_limits_lock);

<<<<<<< HEAD
	if (policy->policy == CPUFREQ_POLICY_PERFORMANCE) {
		if (!perf_limits) {
			limits = &performance_limits;
			perf_limits = limits;
		}
		if (policy->max >= policy->cpuinfo.max_freq &&
		    !limits->no_turbo) {
			pr_debug("set performance\n");
			intel_pstate_set_performance_limits(perf_limits);
			goto out;
		}
	} else {
		pr_debug("set powersave\n");
		if (!perf_limits) {
			limits = &powersave_limits;
			perf_limits = limits;
		}

	}

=======
>>>>>>> a71c9a1c
	intel_pstate_update_perf_limits(policy, perf_limits);

	if (cpu->policy == CPUFREQ_POLICY_PERFORMANCE) {
		/*
		 * NOHZ_FULL CPUs need this as the governor callback may not
		 * be invoked on them.
		 */
		intel_pstate_clear_update_util_hook(policy->cpu);
		intel_pstate_max_within_limits(cpu);
	}

	intel_pstate_set_update_util_hook(policy->cpu);

	intel_pstate_hwp_set_policy(policy);

	mutex_unlock(&intel_pstate_limits_lock);

	return 0;
}

static int intel_pstate_verify_policy(struct cpufreq_policy *policy)
{
	struct cpudata *cpu = all_cpu_data[policy->cpu];

	update_turbo_state();
	policy->cpuinfo.max_freq = global.turbo_disabled || global.no_turbo ?
					cpu->pstate.max_freq :
					cpu->pstate.turbo_freq;

	cpufreq_verify_within_cpu_limits(policy);

	if (policy->policy != CPUFREQ_POLICY_POWERSAVE &&
	    policy->policy != CPUFREQ_POLICY_PERFORMANCE)
		return -EINVAL;

	/* When per-CPU limits are used, sysfs limits are not used */
	if (!per_cpu_limits) {
		unsigned int max_freq, min_freq;

		max_freq = policy->cpuinfo.max_freq *
<<<<<<< HEAD
						limits->max_sysfs_pct / 100;
		min_freq = policy->cpuinfo.max_freq *
						limits->min_sysfs_pct / 100;
=======
					global.max_sysfs_pct / 100;
		min_freq = policy->cpuinfo.max_freq *
					global.min_sysfs_pct / 100;
>>>>>>> a71c9a1c
		cpufreq_verify_within_limits(policy, min_freq, max_freq);
	}

	return 0;
}

static void intel_cpufreq_stop_cpu(struct cpufreq_policy *policy)
{
	intel_pstate_set_min_pstate(all_cpu_data[policy->cpu]);
}

static void intel_pstate_stop_cpu(struct cpufreq_policy *policy)
{
	pr_debug("CPU %d exiting\n", policy->cpu);

	intel_pstate_clear_update_util_hook(policy->cpu);
	if (hwp_active)
		intel_pstate_hwp_save_state(policy);
	else
		intel_cpufreq_stop_cpu(policy);
}

static int intel_pstate_cpu_exit(struct cpufreq_policy *policy)
{
	intel_pstate_exit_perf_limits(policy);

	policy->fast_switch_possible = false;

	return 0;
}

static int __intel_pstate_cpu_init(struct cpufreq_policy *policy)
{
	struct cpudata *cpu;
	int rc;

	rc = intel_pstate_init_cpu(policy->cpu);
	if (rc)
		return rc;

	cpu = all_cpu_data[policy->cpu];

	if (per_cpu_limits)
		intel_pstate_init_limits(cpu->perf_limits);

	policy->min = cpu->pstate.min_pstate * cpu->pstate.scaling;
	policy->max = cpu->pstate.turbo_pstate * cpu->pstate.scaling;

	/* cpuinfo and default policy values */
	policy->cpuinfo.min_freq = cpu->pstate.min_pstate * cpu->pstate.scaling;
	update_turbo_state();
	policy->cpuinfo.max_freq = global.turbo_disabled ?
			cpu->pstate.max_pstate : cpu->pstate.turbo_pstate;
	policy->cpuinfo.max_freq *= cpu->pstate.scaling;

	intel_pstate_init_acpi_perf_limits(policy);
	cpumask_set_cpu(policy->cpu, policy->cpus);

	policy->fast_switch_possible = true;

	return 0;
}

static int intel_pstate_cpu_init(struct cpufreq_policy *policy)
{
	int ret = __intel_pstate_cpu_init(policy);

	if (ret)
		return ret;

	policy->cpuinfo.transition_latency = CPUFREQ_ETERNAL;
	if (IS_ENABLED(CONFIG_CPU_FREQ_DEFAULT_GOV_PERFORMANCE))
		policy->policy = CPUFREQ_POLICY_PERFORMANCE;
	else
		policy->policy = CPUFREQ_POLICY_POWERSAVE;

	return 0;
}

static struct cpufreq_driver intel_pstate = {
	.flags		= CPUFREQ_CONST_LOOPS,
	.verify		= intel_pstate_verify_policy,
	.setpolicy	= intel_pstate_set_policy,
	.suspend	= intel_pstate_hwp_save_state,
	.resume		= intel_pstate_resume,
	.get		= intel_pstate_get,
	.init		= intel_pstate_cpu_init,
	.exit		= intel_pstate_cpu_exit,
	.stop_cpu	= intel_pstate_stop_cpu,
	.name		= "intel_pstate",
};

static int intel_cpufreq_verify_policy(struct cpufreq_policy *policy)
{
	struct cpudata *cpu = all_cpu_data[policy->cpu];

	update_turbo_state();
	policy->cpuinfo.max_freq = global.no_turbo || global.turbo_disabled ?
			cpu->pstate.max_freq : cpu->pstate.turbo_freq;

	cpufreq_verify_within_cpu_limits(policy);

	return 0;
}

static int intel_cpufreq_target(struct cpufreq_policy *policy,
				unsigned int target_freq,
				unsigned int relation)
{
	struct cpudata *cpu = all_cpu_data[policy->cpu];
	struct cpufreq_freqs freqs;
	int target_pstate;

	update_turbo_state();

	freqs.old = policy->cur;
	freqs.new = target_freq;

	cpufreq_freq_transition_begin(policy, &freqs);
	switch (relation) {
	case CPUFREQ_RELATION_L:
		target_pstate = DIV_ROUND_UP(freqs.new, cpu->pstate.scaling);
		break;
	case CPUFREQ_RELATION_H:
		target_pstate = freqs.new / cpu->pstate.scaling;
		break;
	default:
		target_pstate = DIV_ROUND_CLOSEST(freqs.new, cpu->pstate.scaling);
		break;
	}
	target_pstate = intel_pstate_prepare_request(cpu, target_pstate);
	if (target_pstate != cpu->pstate.current_pstate) {
		cpu->pstate.current_pstate = target_pstate;
		wrmsrl_on_cpu(policy->cpu, MSR_IA32_PERF_CTL,
			      pstate_funcs.get_val(cpu, target_pstate));
	}
	freqs.new = target_pstate * cpu->pstate.scaling;
	cpufreq_freq_transition_end(policy, &freqs, false);

	return 0;
}

static unsigned int intel_cpufreq_fast_switch(struct cpufreq_policy *policy,
					      unsigned int target_freq)
{
	struct cpudata *cpu = all_cpu_data[policy->cpu];
	int target_pstate;

	update_turbo_state();

	target_pstate = DIV_ROUND_UP(target_freq, cpu->pstate.scaling);
	target_pstate = intel_pstate_prepare_request(cpu, target_pstate);
	intel_pstate_update_pstate(cpu, target_pstate);
	return target_pstate * cpu->pstate.scaling;
}

static int intel_cpufreq_cpu_init(struct cpufreq_policy *policy)
{
	int ret = __intel_pstate_cpu_init(policy);

	if (ret)
		return ret;

	policy->cpuinfo.transition_latency = INTEL_CPUFREQ_TRANSITION_LATENCY;
	/* This reflects the intel_pstate_get_cpu_pstates() setting. */
	policy->cur = policy->cpuinfo.min_freq;

	return 0;
}

static struct cpufreq_driver intel_cpufreq = {
	.flags		= CPUFREQ_CONST_LOOPS,
	.verify		= intel_cpufreq_verify_policy,
	.target		= intel_cpufreq_target,
	.fast_switch	= intel_cpufreq_fast_switch,
	.init		= intel_cpufreq_cpu_init,
	.exit		= intel_pstate_cpu_exit,
	.stop_cpu	= intel_cpufreq_stop_cpu,
	.name		= "intel_cpufreq",
};

static struct cpufreq_driver *intel_pstate_driver = &intel_pstate;

static void intel_pstate_driver_cleanup(void)
{
	unsigned int cpu;

	get_online_cpus();
	for_each_online_cpu(cpu) {
		if (all_cpu_data[cpu]) {
			if (intel_pstate_driver == &intel_pstate)
				intel_pstate_clear_update_util_hook(cpu);

			kfree(all_cpu_data[cpu]);
			all_cpu_data[cpu] = NULL;
		}
	}
	put_online_cpus();
}

static int intel_pstate_register_driver(void)
{
	int ret;

	intel_pstate_init_limits(&global);

	ret = cpufreq_register_driver(intel_pstate_driver);
	if (ret) {
		intel_pstate_driver_cleanup();
		return ret;
	}

	mutex_lock(&intel_pstate_limits_lock);
	driver_registered = true;
	mutex_unlock(&intel_pstate_limits_lock);

	if (intel_pstate_driver == &intel_pstate && !hwp_active &&
	    pstate_funcs.get_target_pstate != get_target_pstate_use_cpu_load)
		intel_pstate_debug_expose_params();

	return 0;
}

static int intel_pstate_unregister_driver(void)
{
	if (hwp_active)
		return -EBUSY;

	if (intel_pstate_driver == &intel_pstate && !hwp_active &&
	    pstate_funcs.get_target_pstate != get_target_pstate_use_cpu_load)
		intel_pstate_debug_hide_params();

	mutex_lock(&intel_pstate_limits_lock);
	driver_registered = false;
	mutex_unlock(&intel_pstate_limits_lock);

	cpufreq_unregister_driver(intel_pstate_driver);
	intel_pstate_driver_cleanup();

	return 0;
}

static ssize_t intel_pstate_show_status(char *buf)
{
	if (!driver_registered)
		return sprintf(buf, "off\n");

	return sprintf(buf, "%s\n", intel_pstate_driver == &intel_pstate ?
					"active" : "passive");
}

static int intel_pstate_update_status(const char *buf, size_t size)
{
	int ret;

	if (size == 3 && !strncmp(buf, "off", size))
		return driver_registered ?
			intel_pstate_unregister_driver() : -EINVAL;

	if (size == 6 && !strncmp(buf, "active", size)) {
		if (driver_registered) {
			if (intel_pstate_driver == &intel_pstate)
				return 0;

			ret = intel_pstate_unregister_driver();
			if (ret)
				return ret;
		}

		intel_pstate_driver = &intel_pstate;
		return intel_pstate_register_driver();
	}

	if (size == 7 && !strncmp(buf, "passive", size)) {
		if (driver_registered) {
			if (intel_pstate_driver != &intel_pstate)
				return 0;

			ret = intel_pstate_unregister_driver();
			if (ret)
				return ret;
		}

		intel_pstate_driver = &intel_cpufreq;
		return intel_pstate_register_driver();
	}

	return -EINVAL;
}

static int no_load __initdata;
static int no_hwp __initdata;
static int hwp_only __initdata;
static unsigned int force_load __initdata;

static int __init intel_pstate_msrs_not_valid(void)
{
	if (!pstate_funcs.get_max() ||
	    !pstate_funcs.get_min() ||
	    !pstate_funcs.get_turbo())
		return -ENODEV;

	return 0;
}

static void __init copy_pid_params(struct pstate_adjust_policy *policy)
{
	pid_params.sample_rate_ms = policy->sample_rate_ms;
	pid_params.sample_rate_ns = pid_params.sample_rate_ms * NSEC_PER_MSEC;
	pid_params.p_gain_pct = policy->p_gain_pct;
	pid_params.i_gain_pct = policy->i_gain_pct;
	pid_params.d_gain_pct = policy->d_gain_pct;
	pid_params.deadband = policy->deadband;
	pid_params.setpoint = policy->setpoint;
}

#ifdef CONFIG_ACPI
static void intel_pstate_use_acpi_profile(void)
{
	if (acpi_gbl_FADT.preferred_profile == PM_MOBILE)
		pstate_funcs.get_target_pstate =
				get_target_pstate_use_cpu_load;
}
#else
static void intel_pstate_use_acpi_profile(void)
{
}
#endif

static void __init copy_cpu_funcs(struct pstate_funcs *funcs)
{
	pstate_funcs.get_max   = funcs->get_max;
	pstate_funcs.get_max_physical = funcs->get_max_physical;
	pstate_funcs.get_min   = funcs->get_min;
	pstate_funcs.get_turbo = funcs->get_turbo;
	pstate_funcs.get_scaling = funcs->get_scaling;
	pstate_funcs.get_val   = funcs->get_val;
	pstate_funcs.get_vid   = funcs->get_vid;
	pstate_funcs.get_target_pstate = funcs->get_target_pstate;

	intel_pstate_use_acpi_profile();
}

#ifdef CONFIG_ACPI

static bool __init intel_pstate_no_acpi_pss(void)
{
	int i;

	for_each_possible_cpu(i) {
		acpi_status status;
		union acpi_object *pss;
		struct acpi_buffer buffer = { ACPI_ALLOCATE_BUFFER, NULL };
		struct acpi_processor *pr = per_cpu(processors, i);

		if (!pr)
			continue;

		status = acpi_evaluate_object(pr->handle, "_PSS", NULL, &buffer);
		if (ACPI_FAILURE(status))
			continue;

		pss = buffer.pointer;
		if (pss && pss->type == ACPI_TYPE_PACKAGE) {
			kfree(pss);
			return false;
		}

		kfree(pss);
	}

	return true;
}

static bool __init intel_pstate_has_acpi_ppc(void)
{
	int i;

	for_each_possible_cpu(i) {
		struct acpi_processor *pr = per_cpu(processors, i);

		if (!pr)
			continue;
		if (acpi_has_method(pr->handle, "_PPC"))
			return true;
	}
	return false;
}

enum {
	PSS,
	PPC,
};

struct hw_vendor_info {
	u16  valid;
	char oem_id[ACPI_OEM_ID_SIZE];
	char oem_table_id[ACPI_OEM_TABLE_ID_SIZE];
	int  oem_pwr_table;
};

/* Hardware vendor-specific info that has its own power management modes */
static struct hw_vendor_info vendor_info[] __initdata = {
	{1, "HP    ", "ProLiant", PSS},
	{1, "ORACLE", "X4-2    ", PPC},
	{1, "ORACLE", "X4-2L   ", PPC},
	{1, "ORACLE", "X4-2B   ", PPC},
	{1, "ORACLE", "X3-2    ", PPC},
	{1, "ORACLE", "X3-2L   ", PPC},
	{1, "ORACLE", "X3-2B   ", PPC},
	{1, "ORACLE", "X4470M2 ", PPC},
	{1, "ORACLE", "X4270M3 ", PPC},
	{1, "ORACLE", "X4270M2 ", PPC},
	{1, "ORACLE", "X4170M2 ", PPC},
	{1, "ORACLE", "X4170 M3", PPC},
	{1, "ORACLE", "X4275 M3", PPC},
	{1, "ORACLE", "X6-2    ", PPC},
	{1, "ORACLE", "Sudbury ", PPC},
	{0, "", ""},
};

static bool __init intel_pstate_platform_pwr_mgmt_exists(void)
{
	struct acpi_table_header hdr;
	struct hw_vendor_info *v_info;
	const struct x86_cpu_id *id;
	u64 misc_pwr;

	id = x86_match_cpu(intel_pstate_cpu_oob_ids);
	if (id) {
		rdmsrl(MSR_MISC_PWR_MGMT, misc_pwr);
		if ( misc_pwr & (1 << 8))
			return true;
	}

	if (acpi_disabled ||
	    ACPI_FAILURE(acpi_get_table_header(ACPI_SIG_FADT, 0, &hdr)))
		return false;

	for (v_info = vendor_info; v_info->valid; v_info++) {
		if (!strncmp(hdr.oem_id, v_info->oem_id, ACPI_OEM_ID_SIZE) &&
			!strncmp(hdr.oem_table_id, v_info->oem_table_id,
						ACPI_OEM_TABLE_ID_SIZE))
			switch (v_info->oem_pwr_table) {
			case PSS:
				return intel_pstate_no_acpi_pss();
			case PPC:
				return intel_pstate_has_acpi_ppc() &&
					(!force_load);
			}
	}

	return false;
}

static void intel_pstate_request_control_from_smm(void)
{
	/*
	 * It may be unsafe to request P-states control from SMM if _PPC support
	 * has not been enabled.
	 */
	if (acpi_ppc)
		acpi_processor_pstate_control();
}
#else /* CONFIG_ACPI not enabled */
static inline bool intel_pstate_platform_pwr_mgmt_exists(void) { return false; }
static inline bool intel_pstate_has_acpi_ppc(void) { return false; }
static inline void intel_pstate_request_control_from_smm(void) {}
#endif /* CONFIG_ACPI */

static const struct x86_cpu_id hwp_support_ids[] __initconst = {
	{ X86_VENDOR_INTEL, 6, X86_MODEL_ANY, X86_FEATURE_HWP },
	{}
};

static int __init intel_pstate_init(void)
{
	const struct x86_cpu_id *id;
	struct cpu_defaults *cpu_def;
	int rc = 0;

	if (no_load)
		return -ENODEV;

	if (x86_match_cpu(hwp_support_ids) && !no_hwp) {
		copy_cpu_funcs(&core_params.funcs);
		hwp_active++;
		intel_pstate.attr = hwp_cpufreq_attrs;
		goto hwp_cpu_matched;
	}

	id = x86_match_cpu(intel_pstate_cpu_ids);
	if (!id)
		return -ENODEV;

	cpu_def = (struct cpu_defaults *)id->driver_data;

	copy_pid_params(&cpu_def->pid_policy);
	copy_cpu_funcs(&cpu_def->funcs);

	if (intel_pstate_msrs_not_valid())
		return -ENODEV;

hwp_cpu_matched:
	/*
	 * The Intel pstate driver will be ignored if the platform
	 * firmware has its own power management modes.
	 */
	if (intel_pstate_platform_pwr_mgmt_exists())
		return -ENODEV;

	if (!hwp_active && hwp_only)
		return -ENOTSUPP;

	pr_info("Intel P-state driver initializing\n");

	all_cpu_data = vzalloc(sizeof(void *) * num_possible_cpus());
	if (!all_cpu_data)
		return -ENOMEM;

	intel_pstate_request_control_from_smm();

	intel_pstate_sysfs_expose_params();

	mutex_lock(&intel_pstate_driver_lock);
	rc = intel_pstate_register_driver();
	mutex_unlock(&intel_pstate_driver_lock);
	if (rc)
		return rc;

	if (hwp_active)
		pr_info("HWP enabled\n");

	return 0;
}
device_initcall(intel_pstate_init);

static int __init intel_pstate_setup(char *str)
{
	if (!str)
		return -EINVAL;

	if (!strcmp(str, "disable")) {
		no_load = 1;
	} else if (!strcmp(str, "passive")) {
		pr_info("Passive mode enabled\n");
		intel_pstate_driver = &intel_cpufreq;
		no_hwp = 1;
	}
	if (!strcmp(str, "no_hwp")) {
		pr_info("HWP disabled\n");
		no_hwp = 1;
	}
	if (!strcmp(str, "force"))
		force_load = 1;
	if (!strcmp(str, "hwp_only"))
		hwp_only = 1;
	if (!strcmp(str, "per_cpu_perf_limits"))
		per_cpu_limits = true;

#ifdef CONFIG_ACPI
	if (!strcmp(str, "support_acpi_ppc"))
		acpi_ppc = true;
#endif

	return 0;
}
early_param("intel_pstate", intel_pstate_setup);

MODULE_AUTHOR("Dirk Brandewie <dirk.j.brandewie@intel.com>");
MODULE_DESCRIPTION("'intel_pstate' - P state driver Intel Core processors");
MODULE_LICENSE("GPL");<|MERGE_RESOLUTION|>--- conflicted
+++ resolved
@@ -2117,29 +2117,6 @@
 
 	mutex_lock(&intel_pstate_limits_lock);
 
-<<<<<<< HEAD
-	if (policy->policy == CPUFREQ_POLICY_PERFORMANCE) {
-		if (!perf_limits) {
-			limits = &performance_limits;
-			perf_limits = limits;
-		}
-		if (policy->max >= policy->cpuinfo.max_freq &&
-		    !limits->no_turbo) {
-			pr_debug("set performance\n");
-			intel_pstate_set_performance_limits(perf_limits);
-			goto out;
-		}
-	} else {
-		pr_debug("set powersave\n");
-		if (!perf_limits) {
-			limits = &powersave_limits;
-			perf_limits = limits;
-		}
-
-	}
-
-=======
->>>>>>> a71c9a1c
 	intel_pstate_update_perf_limits(policy, perf_limits);
 
 	if (cpu->policy == CPUFREQ_POLICY_PERFORMANCE) {
@@ -2180,15 +2157,9 @@
 		unsigned int max_freq, min_freq;
 
 		max_freq = policy->cpuinfo.max_freq *
-<<<<<<< HEAD
-						limits->max_sysfs_pct / 100;
-		min_freq = policy->cpuinfo.max_freq *
-						limits->min_sysfs_pct / 100;
-=======
 					global.max_sysfs_pct / 100;
 		min_freq = policy->cpuinfo.max_freq *
 					global.min_sysfs_pct / 100;
->>>>>>> a71c9a1c
 		cpufreq_verify_within_limits(policy, min_freq, max_freq);
 	}
 
