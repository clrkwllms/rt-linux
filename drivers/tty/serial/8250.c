/*
 *  Driver for 8250/16550-type serial ports
 *
 *  Based on drivers/char/serial.c, by Linus Torvalds, Theodore Ts'o.
 *
 *  Copyright (C) 2001 Russell King.
 *
 * This program is free software; you can redistribute it and/or modify
 * it under the terms of the GNU General Public License as published by
 * the Free Software Foundation; either version 2 of the License, or
 * (at your option) any later version.
 *
 * A note about mapbase / membase
 *
 *  mapbase is the physical address of the IO port.
 *  membase is an 'ioremapped' cookie.
 */

#if defined(CONFIG_SERIAL_8250_CONSOLE) && defined(CONFIG_MAGIC_SYSRQ)
#define SUPPORT_SYSRQ
#endif

#include <linux/module.h>
#include <linux/moduleparam.h>
#include <linux/ioport.h>
#include <linux/init.h>
#include <linux/console.h>
#include <linux/sysrq.h>
#include <linux/delay.h>
#include <linux/platform_device.h>
#include <linux/tty.h>
#include <linux/ratelimit.h>
#include <linux/tty_flip.h>
#include <linux/serial_reg.h>
#include <linux/serial_core.h>
#include <linux/serial.h>
#include <linux/serial_8250.h>
#include <linux/nmi.h>
#include <linux/mutex.h>
#include <linux/slab.h>
#include <linux/kdb.h>

#include <asm/io.h>
#include <asm/irq.h>

#include "8250.h"

#ifdef CONFIG_SPARC
#include "suncore.h"
#endif

/*
 * Configuration:
 *   share_irqs - whether we pass IRQF_SHARED to request_irq().  This option
 *                is unsafe when used on edge-triggered interrupts.
 */
static unsigned int share_irqs = SERIAL8250_SHARE_IRQS;

static unsigned int nr_uarts = CONFIG_SERIAL_8250_RUNTIME_UARTS;

static struct uart_driver serial8250_reg;

static int serial_index(struct uart_port *port)
{
	return (serial8250_reg.minor - 64) + port->line;
}

static unsigned int skip_txen_test; /* force skip of txen test at init time */

/*
 * Debugging.
 */
#if 0
#define DEBUG_AUTOCONF(fmt...)	printk(fmt)
#else
#define DEBUG_AUTOCONF(fmt...)	do { } while (0)
#endif

#if 0
#define DEBUG_INTR(fmt...)	printk(fmt)
#else
#define DEBUG_INTR(fmt...)	do { } while (0)
#endif

#define PASS_LIMIT	256

#define BOTH_EMPTY 	(UART_LSR_TEMT | UART_LSR_THRE)


/*
 * We default to IRQ0 for the "no irq" hack.   Some
 * machine types want others as well - they're free
 * to redefine this in their header file.
 */
#define is_real_interrupt(irq)	((irq) != 0)

#ifdef CONFIG_SERIAL_8250_DETECT_IRQ
#define CONFIG_SERIAL_DETECT_IRQ 1
#endif
#ifdef CONFIG_SERIAL_8250_MANY_PORTS
#define CONFIG_SERIAL_MANY_PORTS 1
#endif

/*
 * HUB6 is always on.  This will be removed once the header
 * files have been cleaned.
 */
#define CONFIG_HUB6 1

#include <asm/serial.h>
/*
 * SERIAL_PORT_DFNS tells us about built-in ports that have no
 * standard enumeration mechanism.   Platforms that can find all
 * serial ports via mechanisms like ACPI or PCI need not supply it.
 */
#ifndef SERIAL_PORT_DFNS
#define SERIAL_PORT_DFNS
#endif

static const struct old_serial_port old_serial_port[] = {
	SERIAL_PORT_DFNS /* defined in asm/serial.h */
};

#define UART_NR	CONFIG_SERIAL_8250_NR_UARTS

#ifdef CONFIG_SERIAL_8250_RSA

#define PORT_RSA_MAX 4
static unsigned long probe_rsa[PORT_RSA_MAX];
static unsigned int probe_rsa_count;
#endif /* CONFIG_SERIAL_8250_RSA  */

struct uart_8250_port {
	struct uart_port	port;
	struct timer_list	timer;		/* "no irq" timer */
	struct list_head	list;		/* ports on this IRQ */
	unsigned short		capabilities;	/* port capabilities */
	unsigned short		bugs;		/* port bugs */
	unsigned int		tx_loadsz;	/* transmit fifo load size */
	unsigned char		acr;
	unsigned char		ier;
	unsigned char		lcr;
	unsigned char		mcr;
	unsigned char		mcr_mask;	/* mask of user bits */
	unsigned char		mcr_force;	/* mask of forced bits */
	unsigned char		cur_iotype;	/* Running I/O type */

	/*
	 * Some bits in registers are cleared on a read, so they must
	 * be saved whenever the register is read but the bits will not
	 * be immediately processed.
	 */
#define LSR_SAVE_FLAGS UART_LSR_BRK_ERROR_BITS
	unsigned char		lsr_saved_flags;
#define MSR_SAVE_FLAGS UART_MSR_ANY_DELTA
	unsigned char		msr_saved_flags;
};

struct irq_info {
	struct			hlist_node node;
	int			irq;
	spinlock_t		lock;	/* Protects list not the hash */
	struct list_head	*head;
};

#define NR_IRQ_HASH		32	/* Can be adjusted later */
static struct hlist_head irq_lists[NR_IRQ_HASH];
static DEFINE_MUTEX(hash_mutex);	/* Used to walk the hash */

/*
 * Here we define the default xmit fifo size used for each type of UART.
 */
static const struct serial8250_config uart_config[] = {
	[PORT_UNKNOWN] = {
		.name		= "unknown",
		.fifo_size	= 1,
		.tx_loadsz	= 1,
	},
	[PORT_8250] = {
		.name		= "8250",
		.fifo_size	= 1,
		.tx_loadsz	= 1,
	},
	[PORT_16450] = {
		.name		= "16450",
		.fifo_size	= 1,
		.tx_loadsz	= 1,
	},
	[PORT_16550] = {
		.name		= "16550",
		.fifo_size	= 1,
		.tx_loadsz	= 1,
	},
	[PORT_16550A] = {
		.name		= "16550A",
		.fifo_size	= 16,
		.tx_loadsz	= 16,
		.fcr		= UART_FCR_ENABLE_FIFO | UART_FCR_R_TRIG_10,
		.flags		= UART_CAP_FIFO,
	},
	[PORT_CIRRUS] = {
		.name		= "Cirrus",
		.fifo_size	= 1,
		.tx_loadsz	= 1,
	},
	[PORT_16650] = {
		.name		= "ST16650",
		.fifo_size	= 1,
		.tx_loadsz	= 1,
		.flags		= UART_CAP_FIFO | UART_CAP_EFR | UART_CAP_SLEEP,
	},
	[PORT_16650V2] = {
		.name		= "ST16650V2",
		.fifo_size	= 32,
		.tx_loadsz	= 16,
		.fcr		= UART_FCR_ENABLE_FIFO | UART_FCR_R_TRIG_01 |
				  UART_FCR_T_TRIG_00,
		.flags		= UART_CAP_FIFO | UART_CAP_EFR | UART_CAP_SLEEP,
	},
	[PORT_16750] = {
		.name		= "TI16750",
		.fifo_size	= 64,
		.tx_loadsz	= 64,
		.fcr		= UART_FCR_ENABLE_FIFO | UART_FCR_R_TRIG_10 |
				  UART_FCR7_64BYTE,
		.flags		= UART_CAP_FIFO | UART_CAP_SLEEP | UART_CAP_AFE,
	},
	[PORT_STARTECH] = {
		.name		= "Startech",
		.fifo_size	= 1,
		.tx_loadsz	= 1,
	},
	[PORT_16C950] = {
		.name		= "16C950/954",
		.fifo_size	= 128,
		.tx_loadsz	= 128,
		.fcr		= UART_FCR_ENABLE_FIFO | UART_FCR_R_TRIG_10,
		/* UART_CAP_EFR breaks billionon CF bluetooth card. */
		.flags		= UART_CAP_FIFO | UART_CAP_SLEEP,
	},
	[PORT_16654] = {
		.name		= "ST16654",
		.fifo_size	= 64,
		.tx_loadsz	= 32,
		.fcr		= UART_FCR_ENABLE_FIFO | UART_FCR_R_TRIG_01 |
				  UART_FCR_T_TRIG_10,
		.flags		= UART_CAP_FIFO | UART_CAP_EFR | UART_CAP_SLEEP,
	},
	[PORT_16850] = {
		.name		= "XR16850",
		.fifo_size	= 128,
		.tx_loadsz	= 128,
		.fcr		= UART_FCR_ENABLE_FIFO | UART_FCR_R_TRIG_10,
		.flags		= UART_CAP_FIFO | UART_CAP_EFR | UART_CAP_SLEEP,
	},
	[PORT_RSA] = {
		.name		= "RSA",
		.fifo_size	= 2048,
		.tx_loadsz	= 2048,
		.fcr		= UART_FCR_ENABLE_FIFO | UART_FCR_R_TRIG_11,
		.flags		= UART_CAP_FIFO,
	},
	[PORT_NS16550A] = {
		.name		= "NS16550A",
		.fifo_size	= 16,
		.tx_loadsz	= 16,
		.fcr		= UART_FCR_ENABLE_FIFO | UART_FCR_R_TRIG_10,
		.flags		= UART_CAP_FIFO | UART_NATSEMI,
	},
	[PORT_XSCALE] = {
		.name		= "XScale",
		.fifo_size	= 32,
		.tx_loadsz	= 32,
		.fcr		= UART_FCR_ENABLE_FIFO | UART_FCR_R_TRIG_10,
		.flags		= UART_CAP_FIFO | UART_CAP_UUE | UART_CAP_RTOIE,
	},
	[PORT_RM9000] = {
		.name		= "RM9000",
		.fifo_size	= 16,
		.tx_loadsz	= 16,
		.fcr		= UART_FCR_ENABLE_FIFO | UART_FCR_R_TRIG_10,
		.flags		= UART_CAP_FIFO,
	},
	[PORT_OCTEON] = {
		.name		= "OCTEON",
		.fifo_size	= 64,
		.tx_loadsz	= 64,
		.fcr		= UART_FCR_ENABLE_FIFO | UART_FCR_R_TRIG_10,
		.flags		= UART_CAP_FIFO,
	},
	[PORT_AR7] = {
		.name		= "AR7",
		.fifo_size	= 16,
		.tx_loadsz	= 16,
		.fcr		= UART_FCR_ENABLE_FIFO | UART_FCR_R_TRIG_00,
		.flags		= UART_CAP_FIFO | UART_CAP_AFE,
	},
	[PORT_U6_16550A] = {
		.name		= "U6_16550A",
		.fifo_size	= 64,
		.tx_loadsz	= 64,
		.fcr		= UART_FCR_ENABLE_FIFO | UART_FCR_R_TRIG_10,
		.flags		= UART_CAP_FIFO | UART_CAP_AFE,
	},
	[PORT_TEGRA] = {
		.name		= "Tegra",
		.fifo_size	= 32,
		.tx_loadsz	= 8,
		.fcr		= UART_FCR_ENABLE_FIFO | UART_FCR_R_TRIG_01 |
				  UART_FCR_T_TRIG_01,
		.flags		= UART_CAP_FIFO | UART_CAP_RTOIE,
	},
};

#if defined(CONFIG_MIPS_ALCHEMY)

/* Au1x00 UART hardware has a weird register layout */
static const u8 au_io_in_map[] = {
	[UART_RX]  = 0,
	[UART_IER] = 2,
	[UART_IIR] = 3,
	[UART_LCR] = 5,
	[UART_MCR] = 6,
	[UART_LSR] = 7,
	[UART_MSR] = 8,
};

static const u8 au_io_out_map[] = {
	[UART_TX]  = 1,
	[UART_IER] = 2,
	[UART_FCR] = 4,
	[UART_LCR] = 5,
	[UART_MCR] = 6,
};

/* sane hardware needs no mapping */
static inline int map_8250_in_reg(struct uart_port *p, int offset)
{
	if (p->iotype != UPIO_AU)
		return offset;
	return au_io_in_map[offset];
}

static inline int map_8250_out_reg(struct uart_port *p, int offset)
{
	if (p->iotype != UPIO_AU)
		return offset;
	return au_io_out_map[offset];
}

#elif defined(CONFIG_SERIAL_8250_RM9K)

static const u8
	regmap_in[8] = {
		[UART_RX]	= 0x00,
		[UART_IER]	= 0x0c,
		[UART_IIR]	= 0x14,
		[UART_LCR]	= 0x1c,
		[UART_MCR]	= 0x20,
		[UART_LSR]	= 0x24,
		[UART_MSR]	= 0x28,
		[UART_SCR]	= 0x2c
	},
	regmap_out[8] = {
		[UART_TX] 	= 0x04,
		[UART_IER]	= 0x0c,
		[UART_FCR]	= 0x18,
		[UART_LCR]	= 0x1c,
		[UART_MCR]	= 0x20,
		[UART_LSR]	= 0x24,
		[UART_MSR]	= 0x28,
		[UART_SCR]	= 0x2c
	};

static inline int map_8250_in_reg(struct uart_port *p, int offset)
{
	if (p->iotype != UPIO_RM9000)
		return offset;
	return regmap_in[offset];
}

static inline int map_8250_out_reg(struct uart_port *p, int offset)
{
	if (p->iotype != UPIO_RM9000)
		return offset;
	return regmap_out[offset];
}

#else

/* sane hardware needs no mapping */
#define map_8250_in_reg(up, offset) (offset)
#define map_8250_out_reg(up, offset) (offset)

#endif

static unsigned int hub6_serial_in(struct uart_port *p, int offset)
{
	offset = map_8250_in_reg(p, offset) << p->regshift;
	outb(p->hub6 - 1 + offset, p->iobase);
	return inb(p->iobase + 1);
}

static void hub6_serial_out(struct uart_port *p, int offset, int value)
{
	offset = map_8250_out_reg(p, offset) << p->regshift;
	outb(p->hub6 - 1 + offset, p->iobase);
	outb(value, p->iobase + 1);
}

static unsigned int mem_serial_in(struct uart_port *p, int offset)
{
	offset = map_8250_in_reg(p, offset) << p->regshift;
	return readb(p->membase + offset);
}

static void mem_serial_out(struct uart_port *p, int offset, int value)
{
	offset = map_8250_out_reg(p, offset) << p->regshift;
	writeb(value, p->membase + offset);
}

static void mem32_serial_out(struct uart_port *p, int offset, int value)
{
	offset = map_8250_out_reg(p, offset) << p->regshift;
	writel(value, p->membase + offset);
}

static unsigned int mem32_serial_in(struct uart_port *p, int offset)
{
	offset = map_8250_in_reg(p, offset) << p->regshift;
	return readl(p->membase + offset);
}

static unsigned int au_serial_in(struct uart_port *p, int offset)
{
	offset = map_8250_in_reg(p, offset) << p->regshift;
	return __raw_readl(p->membase + offset);
}

static void au_serial_out(struct uart_port *p, int offset, int value)
{
	offset = map_8250_out_reg(p, offset) << p->regshift;
	__raw_writel(value, p->membase + offset);
}

static unsigned int tsi_serial_in(struct uart_port *p, int offset)
{
	unsigned int tmp;
	offset = map_8250_in_reg(p, offset) << p->regshift;
	if (offset == UART_IIR) {
		tmp = readl(p->membase + (UART_IIR & ~3));
		return (tmp >> 16) & 0xff; /* UART_IIR % 4 == 2 */
	} else
		return readb(p->membase + offset);
}

static void tsi_serial_out(struct uart_port *p, int offset, int value)
{
	offset = map_8250_out_reg(p, offset) << p->regshift;
	if (!((offset == UART_IER) && (value & UART_IER_UUE)))
		writeb(value, p->membase + offset);
}

/* Save the LCR value so it can be re-written when a Busy Detect IRQ occurs. */
static inline void dwapb_save_out_value(struct uart_port *p, int offset,
					int value)
{
	struct uart_8250_port *up =
		container_of(p, struct uart_8250_port, port);

	if (offset == UART_LCR)
		up->lcr = value;
}

/* Read the IER to ensure any interrupt is cleared before returning from ISR. */
static inline void dwapb_check_clear_ier(struct uart_port *p, int offset)
{
	if (offset == UART_TX || offset == UART_IER)
		p->serial_in(p, UART_IER);
}

static void dwapb_serial_out(struct uart_port *p, int offset, int value)
{
	int save_offset = offset;
	offset = map_8250_out_reg(p, offset) << p->regshift;
	dwapb_save_out_value(p, save_offset, value);
	writeb(value, p->membase + offset);
	dwapb_check_clear_ier(p, save_offset);
}

static void dwapb32_serial_out(struct uart_port *p, int offset, int value)
{
	int save_offset = offset;
	offset = map_8250_out_reg(p, offset) << p->regshift;
	dwapb_save_out_value(p, save_offset, value);
	writel(value, p->membase + offset);
	dwapb_check_clear_ier(p, save_offset);
}

static unsigned int io_serial_in(struct uart_port *p, int offset)
{
	offset = map_8250_in_reg(p, offset) << p->regshift;
	return inb(p->iobase + offset);
}

static void io_serial_out(struct uart_port *p, int offset, int value)
{
	offset = map_8250_out_reg(p, offset) << p->regshift;
	outb(value, p->iobase + offset);
}

static void set_io_from_upio(struct uart_port *p)
{
	struct uart_8250_port *up =
		container_of(p, struct uart_8250_port, port);
	switch (p->iotype) {
	case UPIO_HUB6:
		p->serial_in = hub6_serial_in;
		p->serial_out = hub6_serial_out;
		break;

	case UPIO_MEM:
		p->serial_in = mem_serial_in;
		p->serial_out = mem_serial_out;
		break;

	case UPIO_RM9000:
	case UPIO_MEM32:
		p->serial_in = mem32_serial_in;
		p->serial_out = mem32_serial_out;
		break;

	case UPIO_AU:
		p->serial_in = au_serial_in;
		p->serial_out = au_serial_out;
		break;

	case UPIO_TSI:
		p->serial_in = tsi_serial_in;
		p->serial_out = tsi_serial_out;
		break;

	case UPIO_DWAPB:
		p->serial_in = mem_serial_in;
		p->serial_out = dwapb_serial_out;
		break;

	case UPIO_DWAPB32:
		p->serial_in = mem32_serial_in;
		p->serial_out = dwapb32_serial_out;
		break;

	default:
		p->serial_in = io_serial_in;
		p->serial_out = io_serial_out;
		break;
	}
	/* Remember loaded iotype */
	up->cur_iotype = p->iotype;
}

static void
serial_out_sync(struct uart_8250_port *up, int offset, int value)
{
	struct uart_port *p = &up->port;
	switch (p->iotype) {
	case UPIO_MEM:
	case UPIO_MEM32:
	case UPIO_AU:
	case UPIO_DWAPB:
	case UPIO_DWAPB32:
		p->serial_out(p, offset, value);
		p->serial_in(p, UART_LCR);	/* safe, no side-effects */
		break;
	default:
		p->serial_out(p, offset, value);
	}
}

#define serial_in(up, offset)		\
	(up->port.serial_in(&(up)->port, (offset)))
#define serial_out(up, offset, value)	\
	(up->port.serial_out(&(up)->port, (offset), (value)))
/*
 * We used to support using pause I/O for certain machines.  We
 * haven't supported this for a while, but just in case it's badly
 * needed for certain old 386 machines, I've left these #define's
 * in....
 */
#define serial_inp(up, offset)		serial_in(up, offset)
#define serial_outp(up, offset, value)	serial_out(up, offset, value)

/* Uart divisor latch read */
static inline int _serial_dl_read(struct uart_8250_port *up)
{
	return serial_inp(up, UART_DLL) | serial_inp(up, UART_DLM) << 8;
}

/* Uart divisor latch write */
static inline void _serial_dl_write(struct uart_8250_port *up, int value)
{
	serial_outp(up, UART_DLL, value & 0xff);
	serial_outp(up, UART_DLM, value >> 8 & 0xff);
}

#if defined(CONFIG_MIPS_ALCHEMY)
/* Au1x00 haven't got a standard divisor latch */
static int serial_dl_read(struct uart_8250_port *up)
{
	if (up->port.iotype == UPIO_AU)
		return __raw_readl(up->port.membase + 0x28);
	else
		return _serial_dl_read(up);
}

static void serial_dl_write(struct uart_8250_port *up, int value)
{
	if (up->port.iotype == UPIO_AU)
		__raw_writel(value, up->port.membase + 0x28);
	else
		_serial_dl_write(up, value);
}
#elif defined(CONFIG_SERIAL_8250_RM9K)
static int serial_dl_read(struct uart_8250_port *up)
{
	return	(up->port.iotype == UPIO_RM9000) ?
		(((__raw_readl(up->port.membase + 0x10) << 8) |
		(__raw_readl(up->port.membase + 0x08) & 0xff)) & 0xffff) :
		_serial_dl_read(up);
}

static void serial_dl_write(struct uart_8250_port *up, int value)
{
	if (up->port.iotype == UPIO_RM9000) {
		__raw_writel(value, up->port.membase + 0x08);
		__raw_writel(value >> 8, up->port.membase + 0x10);
	} else {
		_serial_dl_write(up, value);
	}
}
#else
#define serial_dl_read(up) _serial_dl_read(up)
#define serial_dl_write(up, value) _serial_dl_write(up, value)
#endif

/*
 * For the 16C950
 */
static void serial_icr_write(struct uart_8250_port *up, int offset, int value)
{
	serial_out(up, UART_SCR, offset);
	serial_out(up, UART_ICR, value);
}

static unsigned int serial_icr_read(struct uart_8250_port *up, int offset)
{
	unsigned int value;

	serial_icr_write(up, UART_ACR, up->acr | UART_ACR_ICRRD);
	serial_out(up, UART_SCR, offset);
	value = serial_in(up, UART_ICR);
	serial_icr_write(up, UART_ACR, up->acr);

	return value;
}

/*
 * FIFO support.
 */
static void serial8250_clear_fifos(struct uart_8250_port *p)
{
	if (p->capabilities & UART_CAP_FIFO) {
		serial_outp(p, UART_FCR, UART_FCR_ENABLE_FIFO);
		serial_outp(p, UART_FCR, UART_FCR_ENABLE_FIFO |
			       UART_FCR_CLEAR_RCVR | UART_FCR_CLEAR_XMIT);
		serial_outp(p, UART_FCR, 0);
	}
}

/*
 * IER sleep support.  UARTs which have EFRs need the "extended
 * capability" bit enabled.  Note that on XR16C850s, we need to
 * reset LCR to write to IER.
 */
static void serial8250_set_sleep(struct uart_8250_port *p, int sleep)
{
	if (p->capabilities & UART_CAP_SLEEP) {
		if (p->capabilities & UART_CAP_EFR) {
			serial_outp(p, UART_LCR, UART_LCR_CONF_MODE_B);
			serial_outp(p, UART_EFR, UART_EFR_ECB);
			serial_outp(p, UART_LCR, 0);
		}
		serial_outp(p, UART_IER, sleep ? UART_IERX_SLEEP : 0);
		if (p->capabilities & UART_CAP_EFR) {
			serial_outp(p, UART_LCR, UART_LCR_CONF_MODE_B);
			serial_outp(p, UART_EFR, 0);
			serial_outp(p, UART_LCR, 0);
		}
	}
}

#ifdef CONFIG_SERIAL_8250_RSA
/*
 * Attempts to turn on the RSA FIFO.  Returns zero on failure.
 * We set the port uart clock rate if we succeed.
 */
static int __enable_rsa(struct uart_8250_port *up)
{
	unsigned char mode;
	int result;

	mode = serial_inp(up, UART_RSA_MSR);
	result = mode & UART_RSA_MSR_FIFO;

	if (!result) {
		serial_outp(up, UART_RSA_MSR, mode | UART_RSA_MSR_FIFO);
		mode = serial_inp(up, UART_RSA_MSR);
		result = mode & UART_RSA_MSR_FIFO;
	}

	if (result)
		up->port.uartclk = SERIAL_RSA_BAUD_BASE * 16;

	return result;
}

static void enable_rsa(struct uart_8250_port *up)
{
	if (up->port.type == PORT_RSA) {
		if (up->port.uartclk != SERIAL_RSA_BAUD_BASE * 16) {
			spin_lock_irq(&up->port.lock);
			__enable_rsa(up);
			spin_unlock_irq(&up->port.lock);
		}
		if (up->port.uartclk == SERIAL_RSA_BAUD_BASE * 16)
			serial_outp(up, UART_RSA_FRR, 0);
	}
}

/*
 * Attempts to turn off the RSA FIFO.  Returns zero on failure.
 * It is unknown why interrupts were disabled in here.  However,
 * the caller is expected to preserve this behaviour by grabbing
 * the spinlock before calling this function.
 */
static void disable_rsa(struct uart_8250_port *up)
{
	unsigned char mode;
	int result;

	if (up->port.type == PORT_RSA &&
	    up->port.uartclk == SERIAL_RSA_BAUD_BASE * 16) {
		spin_lock_irq(&up->port.lock);

		mode = serial_inp(up, UART_RSA_MSR);
		result = !(mode & UART_RSA_MSR_FIFO);

		if (!result) {
			serial_outp(up, UART_RSA_MSR, mode & ~UART_RSA_MSR_FIFO);
			mode = serial_inp(up, UART_RSA_MSR);
			result = !(mode & UART_RSA_MSR_FIFO);
		}

		if (result)
			up->port.uartclk = SERIAL_RSA_BAUD_BASE_LO * 16;
		spin_unlock_irq(&up->port.lock);
	}
}
#endif /* CONFIG_SERIAL_8250_RSA */

/*
 * This is a quickie test to see how big the FIFO is.
 * It doesn't work at all the time, more's the pity.
 */
static int size_fifo(struct uart_8250_port *up)
{
	unsigned char old_fcr, old_mcr, old_lcr;
	unsigned short old_dl;
	int count;

	old_lcr = serial_inp(up, UART_LCR);
	serial_outp(up, UART_LCR, 0);
	old_fcr = serial_inp(up, UART_FCR);
	old_mcr = serial_inp(up, UART_MCR);
	serial_outp(up, UART_FCR, UART_FCR_ENABLE_FIFO |
		    UART_FCR_CLEAR_RCVR | UART_FCR_CLEAR_XMIT);
	serial_outp(up, UART_MCR, UART_MCR_LOOP);
	serial_outp(up, UART_LCR, UART_LCR_CONF_MODE_A);
	old_dl = serial_dl_read(up);
	serial_dl_write(up, 0x0001);
	serial_outp(up, UART_LCR, 0x03);
	for (count = 0; count < 256; count++)
		serial_outp(up, UART_TX, count);
	mdelay(20);/* FIXME - schedule_timeout */
	for (count = 0; (serial_inp(up, UART_LSR) & UART_LSR_DR) &&
	     (count < 256); count++)
		serial_inp(up, UART_RX);
	serial_outp(up, UART_FCR, old_fcr);
	serial_outp(up, UART_MCR, old_mcr);
	serial_outp(up, UART_LCR, UART_LCR_CONF_MODE_A);
	serial_dl_write(up, old_dl);
	serial_outp(up, UART_LCR, old_lcr);

	return count;
}

/*
 * Read UART ID using the divisor method - set DLL and DLM to zero
 * and the revision will be in DLL and device type in DLM.  We
 * preserve the device state across this.
 */
static unsigned int autoconfig_read_divisor_id(struct uart_8250_port *p)
{
	unsigned char old_dll, old_dlm, old_lcr;
	unsigned int id;

	old_lcr = serial_inp(p, UART_LCR);
	serial_outp(p, UART_LCR, UART_LCR_CONF_MODE_A);

	old_dll = serial_inp(p, UART_DLL);
	old_dlm = serial_inp(p, UART_DLM);

	serial_outp(p, UART_DLL, 0);
	serial_outp(p, UART_DLM, 0);

	id = serial_inp(p, UART_DLL) | serial_inp(p, UART_DLM) << 8;

	serial_outp(p, UART_DLL, old_dll);
	serial_outp(p, UART_DLM, old_dlm);
	serial_outp(p, UART_LCR, old_lcr);

	return id;
}

/*
 * This is a helper routine to autodetect StarTech/Exar/Oxsemi UART's.
 * When this function is called we know it is at least a StarTech
 * 16650 V2, but it might be one of several StarTech UARTs, or one of
 * its clones.  (We treat the broken original StarTech 16650 V1 as a
 * 16550, and why not?  Startech doesn't seem to even acknowledge its
 * existence.)
 *
 * What evil have men's minds wrought...
 */
static void autoconfig_has_efr(struct uart_8250_port *up)
{
	unsigned int id1, id2, id3, rev;

	/*
	 * Everything with an EFR has SLEEP
	 */
	up->capabilities |= UART_CAP_EFR | UART_CAP_SLEEP;

	/*
	 * First we check to see if it's an Oxford Semiconductor UART.
	 *
	 * If we have to do this here because some non-National
	 * Semiconductor clone chips lock up if you try writing to the
	 * LSR register (which serial_icr_read does)
	 */

	/*
	 * Check for Oxford Semiconductor 16C950.
	 *
	 * EFR [4] must be set else this test fails.
	 *
	 * This shouldn't be necessary, but Mike Hudson (Exoray@isys.ca)
	 * claims that it's needed for 952 dual UART's (which are not
	 * recommended for new designs).
	 */
	up->acr = 0;
	serial_out(up, UART_LCR, UART_LCR_CONF_MODE_B);
	serial_out(up, UART_EFR, UART_EFR_ECB);
	serial_out(up, UART_LCR, 0x00);
	id1 = serial_icr_read(up, UART_ID1);
	id2 = serial_icr_read(up, UART_ID2);
	id3 = serial_icr_read(up, UART_ID3);
	rev = serial_icr_read(up, UART_REV);

	DEBUG_AUTOCONF("950id=%02x:%02x:%02x:%02x ", id1, id2, id3, rev);

	if (id1 == 0x16 && id2 == 0xC9 &&
	    (id3 == 0x50 || id3 == 0x52 || id3 == 0x54)) {
		up->port.type = PORT_16C950;

		/*
		 * Enable work around for the Oxford Semiconductor 952 rev B
		 * chip which causes it to seriously miscalculate baud rates
		 * when DLL is 0.
		 */
		if (id3 == 0x52 && rev == 0x01)
			up->bugs |= UART_BUG_QUOT;
		return;
	}

	/*
	 * We check for a XR16C850 by setting DLL and DLM to 0, and then
	 * reading back DLL and DLM.  The chip type depends on the DLM
	 * value read back:
	 *  0x10 - XR16C850 and the DLL contains the chip revision.
	 *  0x12 - XR16C2850.
	 *  0x14 - XR16C854.
	 */
	id1 = autoconfig_read_divisor_id(up);
	DEBUG_AUTOCONF("850id=%04x ", id1);

	id2 = id1 >> 8;
	if (id2 == 0x10 || id2 == 0x12 || id2 == 0x14) {
		up->port.type = PORT_16850;
		return;
	}

	/*
	 * It wasn't an XR16C850.
	 *
	 * We distinguish between the '654 and the '650 by counting
	 * how many bytes are in the FIFO.  I'm using this for now,
	 * since that's the technique that was sent to me in the
	 * serial driver update, but I'm not convinced this works.
	 * I've had problems doing this in the past.  -TYT
	 */
	if (size_fifo(up) == 64)
		up->port.type = PORT_16654;
	else
		up->port.type = PORT_16650V2;
}

/*
 * We detected a chip without a FIFO.  Only two fall into
 * this category - the original 8250 and the 16450.  The
 * 16450 has a scratch register (accessible with LCR=0)
 */
static void autoconfig_8250(struct uart_8250_port *up)
{
	unsigned char scratch, status1, status2;

	up->port.type = PORT_8250;

	scratch = serial_in(up, UART_SCR);
	serial_outp(up, UART_SCR, 0xa5);
	status1 = serial_in(up, UART_SCR);
	serial_outp(up, UART_SCR, 0x5a);
	status2 = serial_in(up, UART_SCR);
	serial_outp(up, UART_SCR, scratch);

	if (status1 == 0xa5 && status2 == 0x5a)
		up->port.type = PORT_16450;
}

static int broken_efr(struct uart_8250_port *up)
{
	/*
	 * Exar ST16C2550 "A2" devices incorrectly detect as
	 * having an EFR, and report an ID of 0x0201.  See
	 * http://linux.derkeiler.com/Mailing-Lists/Kernel/2004-11/4812.html 
	 */
	if (autoconfig_read_divisor_id(up) == 0x0201 && size_fifo(up) == 16)
		return 1;

	return 0;
}

static inline int ns16550a_goto_highspeed(struct uart_8250_port *up)
{
	unsigned char status;

	status = serial_in(up, 0x04); /* EXCR2 */
#define PRESL(x) ((x) & 0x30)
	if (PRESL(status) == 0x10) {
		/* already in high speed mode */
		return 0;
	} else {
		status &= ~0xB0; /* Disable LOCK, mask out PRESL[01] */
		status |= 0x10;  /* 1.625 divisor for baud_base --> 921600 */
		serial_outp(up, 0x04, status);
	}
	return 1;
}

/*
 * We know that the chip has FIFOs.  Does it have an EFR?  The
 * EFR is located in the same register position as the IIR and
 * we know the top two bits of the IIR are currently set.  The
 * EFR should contain zero.  Try to read the EFR.
 */
static void autoconfig_16550a(struct uart_8250_port *up)
{
	unsigned char status1, status2;
	unsigned int iersave;

	up->port.type = PORT_16550A;
	up->capabilities |= UART_CAP_FIFO;

	/*
	 * Check for presence of the EFR when DLAB is set.
	 * Only ST16C650V1 UARTs pass this test.
	 */
	serial_outp(up, UART_LCR, UART_LCR_CONF_MODE_A);
	if (serial_in(up, UART_EFR) == 0) {
		serial_outp(up, UART_EFR, 0xA8);
		if (serial_in(up, UART_EFR) != 0) {
			DEBUG_AUTOCONF("EFRv1 ");
			up->port.type = PORT_16650;
			up->capabilities |= UART_CAP_EFR | UART_CAP_SLEEP;
		} else {
			DEBUG_AUTOCONF("Motorola 8xxx DUART ");
		}
		serial_outp(up, UART_EFR, 0);
		return;
	}

	/*
	 * Maybe it requires 0xbf to be written to the LCR.
	 * (other ST16C650V2 UARTs, TI16C752A, etc)
	 */
	serial_outp(up, UART_LCR, UART_LCR_CONF_MODE_B);
	if (serial_in(up, UART_EFR) == 0 && !broken_efr(up)) {
		DEBUG_AUTOCONF("EFRv2 ");
		autoconfig_has_efr(up);
		return;
	}

	/*
	 * Check for a National Semiconductor SuperIO chip.
	 * Attempt to switch to bank 2, read the value of the LOOP bit
	 * from EXCR1. Switch back to bank 0, change it in MCR. Then
	 * switch back to bank 2, read it from EXCR1 again and check
	 * it's changed. If so, set baud_base in EXCR2 to 921600. -- dwmw2
	 */
	serial_outp(up, UART_LCR, 0);
	status1 = serial_in(up, UART_MCR);
	serial_outp(up, UART_LCR, 0xE0);
	status2 = serial_in(up, 0x02); /* EXCR1 */

	if (!((status2 ^ status1) & UART_MCR_LOOP)) {
		serial_outp(up, UART_LCR, 0);
		serial_outp(up, UART_MCR, status1 ^ UART_MCR_LOOP);
		serial_outp(up, UART_LCR, 0xE0);
		status2 = serial_in(up, 0x02); /* EXCR1 */
		serial_outp(up, UART_LCR, 0);
		serial_outp(up, UART_MCR, status1);

		if ((status2 ^ status1) & UART_MCR_LOOP) {
			unsigned short quot;

			serial_outp(up, UART_LCR, 0xE0);

			quot = serial_dl_read(up);
			quot <<= 3;

			if (ns16550a_goto_highspeed(up))
				serial_dl_write(up, quot);

			serial_outp(up, UART_LCR, 0);

			up->port.uartclk = 921600*16;
			up->port.type = PORT_NS16550A;
			up->capabilities |= UART_NATSEMI;
			return;
		}
	}

	/*
	 * No EFR.  Try to detect a TI16750, which only sets bit 5 of
	 * the IIR when 64 byte FIFO mode is enabled when DLAB is set.
	 * Try setting it with and without DLAB set.  Cheap clones
	 * set bit 5 without DLAB set.
	 */
	serial_outp(up, UART_LCR, 0);
	serial_outp(up, UART_FCR, UART_FCR_ENABLE_FIFO | UART_FCR7_64BYTE);
	status1 = serial_in(up, UART_IIR) >> 5;
	serial_outp(up, UART_FCR, UART_FCR_ENABLE_FIFO);
	serial_outp(up, UART_LCR, UART_LCR_CONF_MODE_A);
	serial_outp(up, UART_FCR, UART_FCR_ENABLE_FIFO | UART_FCR7_64BYTE);
	status2 = serial_in(up, UART_IIR) >> 5;
	serial_outp(up, UART_FCR, UART_FCR_ENABLE_FIFO);
	serial_outp(up, UART_LCR, 0);

	DEBUG_AUTOCONF("iir1=%d iir2=%d ", status1, status2);

	if (status1 == 6 && status2 == 7) {
		up->port.type = PORT_16750;
		up->capabilities |= UART_CAP_AFE | UART_CAP_SLEEP;
		return;
	}

	/*
	 * Try writing and reading the UART_IER_UUE bit (b6).
	 * If it works, this is probably one of the Xscale platform's
	 * internal UARTs.
	 * We're going to explicitly set the UUE bit to 0 before
	 * trying to write and read a 1 just to make sure it's not
	 * already a 1 and maybe locked there before we even start start.
	 */
	iersave = serial_in(up, UART_IER);
	serial_outp(up, UART_IER, iersave & ~UART_IER_UUE);
	if (!(serial_in(up, UART_IER) & UART_IER_UUE)) {
		/*
		 * OK it's in a known zero state, try writing and reading
		 * without disturbing the current state of the other bits.
		 */
		serial_outp(up, UART_IER, iersave | UART_IER_UUE);
		if (serial_in(up, UART_IER) & UART_IER_UUE) {
			/*
			 * It's an Xscale.
			 * We'll leave the UART_IER_UUE bit set to 1 (enabled).
			 */
			DEBUG_AUTOCONF("Xscale ");
			up->port.type = PORT_XSCALE;
			up->capabilities |= UART_CAP_UUE;
			return;
		}
	} else {
		/*
		 * If we got here we couldn't force the IER_UUE bit to 0.
		 * Log it and continue.
		 */
		DEBUG_AUTOCONF("Couldn't force IER_UUE to 0 ");
	}
	serial_outp(up, UART_IER, iersave);

	/*
	 * We distinguish between 16550A and U6 16550A by counting
	 * how many bytes are in the FIFO.
	 */
	if (up->port.type == PORT_16550A && size_fifo(up) == 64) {
		up->port.type = PORT_U6_16550A;
		up->capabilities |= UART_CAP_AFE;
	}
}

/*
 * This routine is called by rs_init() to initialize a specific serial
 * port.  It determines what type of UART chip this serial port is
 * using: 8250, 16450, 16550, 16550A.  The important question is
 * whether or not this UART is a 16550A or not, since this will
 * determine whether or not we can use its FIFO features or not.
 */
static void autoconfig(struct uart_8250_port *up, unsigned int probeflags)
{
	unsigned char status1, scratch, scratch2, scratch3;
	unsigned char save_lcr, save_mcr;
	unsigned long flags;

	if (!up->port.iobase && !up->port.mapbase && !up->port.membase)
		return;

	DEBUG_AUTOCONF("ttyS%d: autoconf (0x%04lx, 0x%p): ",
		       serial_index(&up->port), up->port.iobase, up->port.membase);

	/*
	 * We really do need global IRQs disabled here - we're going to
	 * be frobbing the chips IRQ enable register to see if it exists.
	 */
	spin_lock_irqsave(&up->port.lock, flags);

	up->capabilities = 0;
	up->bugs = 0;

	if (!(up->port.flags & UPF_BUGGY_UART)) {
		/*
		 * Do a simple existence test first; if we fail this,
		 * there's no point trying anything else.
		 *
		 * 0x80 is used as a nonsense port to prevent against
		 * false positives due to ISA bus float.  The
		 * assumption is that 0x80 is a non-existent port;
		 * which should be safe since include/asm/io.h also
		 * makes this assumption.
		 *
		 * Note: this is safe as long as MCR bit 4 is clear
		 * and the device is in "PC" mode.
		 */
		scratch = serial_inp(up, UART_IER);
		serial_outp(up, UART_IER, 0);
#ifdef __i386__
		outb(0xff, 0x080);
#endif
		/*
		 * Mask out IER[7:4] bits for test as some UARTs (e.g. TL
		 * 16C754B) allow only to modify them if an EFR bit is set.
		 */
		scratch2 = serial_inp(up, UART_IER) & 0x0f;
		serial_outp(up, UART_IER, 0x0F);
#ifdef __i386__
		outb(0, 0x080);
#endif
		scratch3 = serial_inp(up, UART_IER) & 0x0f;
		serial_outp(up, UART_IER, scratch);
		if (scratch2 != 0 || scratch3 != 0x0F) {
			/*
			 * We failed; there's nothing here
			 */
			DEBUG_AUTOCONF("IER test failed (%02x, %02x) ",
				       scratch2, scratch3);
			goto out;
		}
	}

	save_mcr = serial_in(up, UART_MCR);
	save_lcr = serial_in(up, UART_LCR);

	/*
	 * Check to see if a UART is really there.  Certain broken
	 * internal modems based on the Rockwell chipset fail this
	 * test, because they apparently don't implement the loopback
	 * test mode.  So this test is skipped on the COM 1 through
	 * COM 4 ports.  This *should* be safe, since no board
	 * manufacturer would be stupid enough to design a board
	 * that conflicts with COM 1-4 --- we hope!
	 */
	if (!(up->port.flags & UPF_SKIP_TEST)) {
		serial_outp(up, UART_MCR, UART_MCR_LOOP | 0x0A);
		status1 = serial_inp(up, UART_MSR) & 0xF0;
		serial_outp(up, UART_MCR, save_mcr);
		if (status1 != 0x90) {
			DEBUG_AUTOCONF("LOOP test failed (%02x) ",
				       status1);
			goto out;
		}
	}

	/*
	 * We're pretty sure there's a port here.  Lets find out what
	 * type of port it is.  The IIR top two bits allows us to find
	 * out if it's 8250 or 16450, 16550, 16550A or later.  This
	 * determines what we test for next.
	 *
	 * We also initialise the EFR (if any) to zero for later.  The
	 * EFR occupies the same register location as the FCR and IIR.
	 */
	serial_outp(up, UART_LCR, UART_LCR_CONF_MODE_B);
	serial_outp(up, UART_EFR, 0);
	serial_outp(up, UART_LCR, 0);

	serial_outp(up, UART_FCR, UART_FCR_ENABLE_FIFO);
	scratch = serial_in(up, UART_IIR) >> 6;

	DEBUG_AUTOCONF("iir=%d ", scratch);

	switch (scratch) {
	case 0:
		autoconfig_8250(up);
		break;
	case 1:
		up->port.type = PORT_UNKNOWN;
		break;
	case 2:
		up->port.type = PORT_16550;
		break;
	case 3:
		autoconfig_16550a(up);
		break;
	}

#ifdef CONFIG_SERIAL_8250_RSA
	/*
	 * Only probe for RSA ports if we got the region.
	 */
	if (up->port.type == PORT_16550A && probeflags & PROBE_RSA) {
		int i;

		for (i = 0 ; i < probe_rsa_count; ++i) {
			if (probe_rsa[i] == up->port.iobase &&
			    __enable_rsa(up)) {
				up->port.type = PORT_RSA;
				break;
			}
		}
	}
#endif

	serial_outp(up, UART_LCR, save_lcr);

	if (up->capabilities != uart_config[up->port.type].flags) {
		printk(KERN_WARNING
		       "ttyS%d: detected caps %08x should be %08x\n",
		       serial_index(&up->port), up->capabilities,
		       uart_config[up->port.type].flags);
	}

	up->port.fifosize = uart_config[up->port.type].fifo_size;
	up->capabilities = uart_config[up->port.type].flags;
	up->tx_loadsz = uart_config[up->port.type].tx_loadsz;

	if (up->port.type == PORT_UNKNOWN)
		goto out;

	/*
	 * Reset the UART.
	 */
#ifdef CONFIG_SERIAL_8250_RSA
	if (up->port.type == PORT_RSA)
		serial_outp(up, UART_RSA_FRR, 0);
#endif
	serial_outp(up, UART_MCR, save_mcr);
	serial8250_clear_fifos(up);
	serial_in(up, UART_RX);
	if (up->capabilities & UART_CAP_UUE)
		serial_outp(up, UART_IER, UART_IER_UUE);
	else
		serial_outp(up, UART_IER, 0);

 out:
	spin_unlock_irqrestore(&up->port.lock, flags);
	DEBUG_AUTOCONF("type=%s\n", uart_config[up->port.type].name);
}

static void autoconfig_irq(struct uart_8250_port *up)
{
	unsigned char save_mcr, save_ier;
	unsigned char save_ICP = 0;
	unsigned int ICP = 0;
	unsigned long irqs;
	int irq;

	if (up->port.flags & UPF_FOURPORT) {
		ICP = (up->port.iobase & 0xfe0) | 0x1f;
		save_ICP = inb_p(ICP);
		outb_p(0x80, ICP);
		(void) inb_p(ICP);
	}

	/* forget possible initially masked and pending IRQ */
	probe_irq_off(probe_irq_on());
	save_mcr = serial_inp(up, UART_MCR);
	save_ier = serial_inp(up, UART_IER);
	serial_outp(up, UART_MCR, UART_MCR_OUT1 | UART_MCR_OUT2);

	irqs = probe_irq_on();
	serial_outp(up, UART_MCR, 0);
	udelay(10);
	if (up->port.flags & UPF_FOURPORT) {
		serial_outp(up, UART_MCR,
			    UART_MCR_DTR | UART_MCR_RTS);
	} else {
		serial_outp(up, UART_MCR,
			    UART_MCR_DTR | UART_MCR_RTS | UART_MCR_OUT2);
	}
	serial_outp(up, UART_IER, 0x0f);	/* enable all intrs */
	(void)serial_inp(up, UART_LSR);
	(void)serial_inp(up, UART_RX);
	(void)serial_inp(up, UART_IIR);
	(void)serial_inp(up, UART_MSR);
	serial_outp(up, UART_TX, 0xFF);
	udelay(20);
	irq = probe_irq_off(irqs);

	serial_outp(up, UART_MCR, save_mcr);
	serial_outp(up, UART_IER, save_ier);

	if (up->port.flags & UPF_FOURPORT)
		outb_p(save_ICP, ICP);

	up->port.irq = (irq > 0) ? irq : 0;
}

static inline void __stop_tx(struct uart_8250_port *p)
{
	if (p->ier & UART_IER_THRI) {
		p->ier &= ~UART_IER_THRI;
		serial_out(p, UART_IER, p->ier);
	}
}

static void serial8250_stop_tx(struct uart_port *port)
{
	struct uart_8250_port *up =
		container_of(port, struct uart_8250_port, port);

	__stop_tx(up);

	/*
	 * We really want to stop the transmitter from sending.
	 */
	if (up->port.type == PORT_16C950) {
		up->acr |= UART_ACR_TXDIS;
		serial_icr_write(up, UART_ACR, up->acr);
	}
}

static void transmit_chars(struct uart_8250_port *up);

static void serial8250_start_tx(struct uart_port *port)
{
	struct uart_8250_port *up =
		container_of(port, struct uart_8250_port, port);

	if (!(up->ier & UART_IER_THRI)) {
		up->ier |= UART_IER_THRI;
		serial_out(up, UART_IER, up->ier);

		if (up->bugs & UART_BUG_TXEN) {
			unsigned char lsr;
			lsr = serial_in(up, UART_LSR);
			up->lsr_saved_flags |= lsr & LSR_SAVE_FLAGS;
			if ((up->port.type == PORT_RM9000) ?
				(lsr & UART_LSR_THRE) :
				(lsr & UART_LSR_TEMT))
				transmit_chars(up);
		}
	}

	/*
	 * Re-enable the transmitter if we disabled it.
	 */
	if (up->port.type == PORT_16C950 && up->acr & UART_ACR_TXDIS) {
		up->acr &= ~UART_ACR_TXDIS;
		serial_icr_write(up, UART_ACR, up->acr);
	}
}

static void serial8250_stop_rx(struct uart_port *port)
{
	struct uart_8250_port *up =
		container_of(port, struct uart_8250_port, port);

	up->ier &= ~UART_IER_RLSI;
	up->port.read_status_mask &= ~UART_LSR_DR;
	serial_out(up, UART_IER, up->ier);
}

static void serial8250_enable_ms(struct uart_port *port)
{
	struct uart_8250_port *up =
		container_of(port, struct uart_8250_port, port);

	/* no MSR capabilities */
	if (up->bugs & UART_BUG_NOMSR)
		return;

	up->ier |= UART_IER_MSI;
	serial_out(up, UART_IER, up->ier);
}

/*
 * Clear the Tegra rx fifo after a break
 *
 * FIXME: This needs to become a port specific callback once we have a
 * framework for this
 */
static void clear_rx_fifo(struct uart_8250_port *up)
{
	unsigned int status, tmout = 10000;
	do {
		status = serial_in(up, UART_LSR);
		if (status & (UART_LSR_FIFOE | UART_LSR_BRK_ERROR_BITS))
			status = serial_in(up, UART_RX);
		else
			break;
		if (--tmout == 0)
			break;
		udelay(1);
	} while (1);
}

static void
receive_chars(struct uart_8250_port *up, unsigned int *status)
{
	struct tty_struct *tty = up->port.state->port.tty;
	unsigned char ch, lsr = *status;
	int max_count = 256;
	char flag;

	do {
		if (likely(lsr & UART_LSR_DR))
			ch = serial_inp(up, UART_RX);
		else
			/*
			 * Intel 82571 has a Serial Over Lan device that will
			 * set UART_LSR_BI without setting UART_LSR_DR when
			 * it receives a break. To avoid reading from the
			 * receive buffer without UART_LSR_DR bit set, we
			 * just force the read character to be 0
			 */
			ch = 0;

		flag = TTY_NORMAL;
		up->port.icount.rx++;

		lsr |= up->lsr_saved_flags;
		up->lsr_saved_flags = 0;

		if (unlikely(lsr & UART_LSR_BRK_ERROR_BITS)) {
			/*
			 * For statistics only
			 */
			if (lsr & UART_LSR_BI) {
				lsr &= ~(UART_LSR_FE | UART_LSR_PE);
				up->port.icount.brk++;
				/*
				 * If tegra port then clear the rx fifo to
				 * accept another break/character.
				 */
				if (up->port.type == PORT_TEGRA)
					clear_rx_fifo(up);

				/*
				 * We do the SysRQ and SAK checking
				 * here because otherwise the break
				 * may get masked by ignore_status_mask
				 * or read_status_mask.
				 */
				if (uart_handle_break(&up->port))
					goto ignore_char;
			} else if (lsr & UART_LSR_PE)
				up->port.icount.parity++;
			else if (lsr & UART_LSR_FE)
				up->port.icount.frame++;
			if (lsr & UART_LSR_OE)
				up->port.icount.overrun++;

			/*
			 * Mask off conditions which should be ignored.
			 */
			lsr &= up->port.read_status_mask;

			if (lsr & UART_LSR_BI) {
				DEBUG_INTR("handling break....");
				flag = TTY_BREAK;
			} else if (lsr & UART_LSR_PE)
				flag = TTY_PARITY;
			else if (lsr & UART_LSR_FE)
				flag = TTY_FRAME;
		}
		if (uart_handle_sysrq_char(&up->port, ch))
			goto ignore_char;

		uart_insert_char(&up->port, lsr, UART_LSR_OE, ch, flag);

ignore_char:
		lsr = serial_inp(up, UART_LSR);
	} while ((lsr & (UART_LSR_DR | UART_LSR_BI)) && (max_count-- > 0));
	spin_unlock(&up->port.lock);
	tty_flip_buffer_push(tty);
	spin_lock(&up->port.lock);
	*status = lsr;
}

static void transmit_chars(struct uart_8250_port *up)
{
	struct circ_buf *xmit = &up->port.state->xmit;
	int count;

	if (up->port.x_char) {
		serial_outp(up, UART_TX, up->port.x_char);
		up->port.icount.tx++;
		up->port.x_char = 0;
		return;
	}
	if (uart_tx_stopped(&up->port)) {
		serial8250_stop_tx(&up->port);
		return;
	}
	if (uart_circ_empty(xmit)) {
		__stop_tx(up);
		return;
	}

	count = up->tx_loadsz;
	do {
		serial_out(up, UART_TX, xmit->buf[xmit->tail]);
		xmit->tail = (xmit->tail + 1) & (UART_XMIT_SIZE - 1);
		up->port.icount.tx++;
		if (uart_circ_empty(xmit))
			break;
	} while (--count > 0);

	if (uart_circ_chars_pending(xmit) < WAKEUP_CHARS)
		uart_write_wakeup(&up->port);

	DEBUG_INTR("THRE...");

	if (uart_circ_empty(xmit))
		__stop_tx(up);
}

static unsigned int check_modem_status(struct uart_8250_port *up)
{
	unsigned int status = serial_in(up, UART_MSR);

	status |= up->msr_saved_flags;
	up->msr_saved_flags = 0;
	if (status & UART_MSR_ANY_DELTA && up->ier & UART_IER_MSI &&
	    up->port.state != NULL) {
		if (status & UART_MSR_TERI)
			up->port.icount.rng++;
		if (status & UART_MSR_DDSR)
			up->port.icount.dsr++;
		if (status & UART_MSR_DDCD)
			uart_handle_dcd_change(&up->port, status & UART_MSR_DCD);
		if (status & UART_MSR_DCTS)
			uart_handle_cts_change(&up->port, status & UART_MSR_CTS);

		wake_up_interruptible(&up->port.state->port.delta_msr_wait);
	}

	return status;
}

/*
 * This handles the interrupt from one port.
 */
static void serial8250_handle_port(struct uart_8250_port *up)
{
	unsigned int status;
	unsigned long flags;

	spin_lock_irqsave(&up->port.lock, flags);

	status = serial_inp(up, UART_LSR);

	DEBUG_INTR("status = %x...", status);

	if (status & (UART_LSR_DR | UART_LSR_BI))
		receive_chars(up, &status);
	check_modem_status(up);
	if (status & UART_LSR_THRE)
		transmit_chars(up);

	spin_unlock_irqrestore(&up->port.lock, flags);
}

/*
 * This is the serial driver's interrupt routine.
 *
 * Arjan thinks the old way was overly complex, so it got simplified.
 * Alan disagrees, saying that need the complexity to handle the weird
 * nature of ISA shared interrupts.  (This is a special exception.)
 *
 * In order to handle ISA shared interrupts properly, we need to check
 * that all ports have been serviced, and therefore the ISA interrupt
 * line has been de-asserted.
 *
 * This means we need to loop through all ports. checking that they
 * don't have an interrupt pending.
 */
static irqreturn_t serial8250_interrupt(int irq, void *dev_id)
{
	struct irq_info *i = dev_id;
	struct list_head *l, *end = NULL;
	int pass_counter = 0, handled = 0;

	DEBUG_INTR("serial8250_interrupt(%d)...", irq);

	spin_lock(&i->lock);

	l = i->head;
	do {
		struct uart_8250_port *up;
		unsigned int iir;

		up = list_entry(l, struct uart_8250_port, list);

		iir = serial_in(up, UART_IIR);
		if (!(iir & UART_IIR_NO_INT)) {
			serial8250_handle_port(up);

			handled = 1;

			end = NULL;
		} else if ((up->port.iotype == UPIO_DWAPB ||
			    up->port.iotype == UPIO_DWAPB32) &&
			  (iir & UART_IIR_BUSY) == UART_IIR_BUSY) {
			/* The DesignWare APB UART has an Busy Detect (0x07)
			 * interrupt meaning an LCR write attempt occurred while the
			 * UART was busy. The interrupt must be cleared by reading
			 * the UART status register (USR) and the LCR re-written. */
			unsigned int status;
			status = *(volatile u32 *)up->port.private_data;
			serial_out(up, UART_LCR, up->lcr);

			handled = 1;

			end = NULL;
		} else if (end == NULL)
			end = l;

		l = l->next;

#ifndef CONFIG_PREEMPT_RT_FULL
		if (l == i->head && pass_counter++ > PASS_LIMIT) {
			/* If we hit this, we're dead. */
			printk_ratelimited(KERN_ERR
				"serial8250: too much work for irq%d\n", irq);
			break;
		}
#endif
	} while (l != end);

	spin_unlock(&i->lock);

	DEBUG_INTR("end.\n");

	return IRQ_RETVAL(handled);
}

/*
 * To support ISA shared interrupts, we need to have one interrupt
 * handler that ensures that the IRQ line has been deasserted
 * before returning.  Failing to do this will result in the IRQ
 * line being stuck active, and, since ISA irqs are edge triggered,
 * no more IRQs will be seen.
 */
static void serial_do_unlink(struct irq_info *i, struct uart_8250_port *up)
{
	spin_lock_irq(&i->lock);

	if (!list_empty(i->head)) {
		if (i->head == &up->list)
			i->head = i->head->next;
		list_del(&up->list);
	} else {
		BUG_ON(i->head != &up->list);
		i->head = NULL;
	}
	spin_unlock_irq(&i->lock);
	/* List empty so throw away the hash node */
	if (i->head == NULL) {
		hlist_del(&i->node);
		kfree(i);
	}
}

static int serial_link_irq_chain(struct uart_8250_port *up)
{
	struct hlist_head *h;
	struct hlist_node *n;
	struct irq_info *i;
	int ret, irq_flags = up->port.flags & UPF_SHARE_IRQ ? IRQF_SHARED : 0;

	mutex_lock(&hash_mutex);

	h = &irq_lists[up->port.irq % NR_IRQ_HASH];

	hlist_for_each(n, h) {
		i = hlist_entry(n, struct irq_info, node);
		if (i->irq == up->port.irq)
			break;
	}

	if (n == NULL) {
		i = kzalloc(sizeof(struct irq_info), GFP_KERNEL);
		if (i == NULL) {
			mutex_unlock(&hash_mutex);
			return -ENOMEM;
		}
		spin_lock_init(&i->lock);
		i->irq = up->port.irq;
		hlist_add_head(&i->node, h);
	}
	mutex_unlock(&hash_mutex);

	spin_lock_irq(&i->lock);

	if (i->head) {
		list_add(&up->list, i->head);
		spin_unlock_irq(&i->lock);

		ret = 0;
	} else {
		INIT_LIST_HEAD(&up->list);
		i->head = &up->list;
		spin_unlock_irq(&i->lock);
		irq_flags |= up->port.irqflags;
		ret = request_irq(up->port.irq, serial8250_interrupt,
				  irq_flags, "serial", i);
		if (ret < 0)
			serial_do_unlink(i, up);
	}

	return ret;
}

static void serial_unlink_irq_chain(struct uart_8250_port *up)
{
	struct irq_info *i;
	struct hlist_node *n;
	struct hlist_head *h;

	mutex_lock(&hash_mutex);

	h = &irq_lists[up->port.irq % NR_IRQ_HASH];

	hlist_for_each(n, h) {
		i = hlist_entry(n, struct irq_info, node);
		if (i->irq == up->port.irq)
			break;
	}

	BUG_ON(n == NULL);
	BUG_ON(i->head == NULL);

	if (list_empty(i->head))
		free_irq(up->port.irq, i);

	serial_do_unlink(i, up);
	mutex_unlock(&hash_mutex);
}

/*
 * This function is used to handle ports that do not have an
 * interrupt.  This doesn't work very well for 16450's, but gives
 * barely passable results for a 16550A.  (Although at the expense
 * of much CPU overhead).
 */
static void serial8250_timeout(unsigned long data)
{
	struct uart_8250_port *up = (struct uart_8250_port *)data;
	unsigned int iir;

	iir = serial_in(up, UART_IIR);
	if (!(iir & UART_IIR_NO_INT))
		serial8250_handle_port(up);
	mod_timer(&up->timer, jiffies + uart_poll_timeout(&up->port));
}

static void serial8250_backup_timeout(unsigned long data)
{
	struct uart_8250_port *up = (struct uart_8250_port *)data;
	unsigned int iir, ier = 0, lsr;
	unsigned long flags;

	/*
	 * Must disable interrupts or else we risk racing with the interrupt
	 * based handler.
	 */
	if (is_real_interrupt(up->port.irq)) {
		ier = serial_in(up, UART_IER);
		serial_out(up, UART_IER, 0);
	}

	iir = serial_in(up, UART_IIR);

	/*
	 * This should be a safe test for anyone who doesn't trust the
	 * IIR bits on their UART, but it's specifically designed for
	 * the "Diva" UART used on the management processor on many HP
	 * ia64 and parisc boxes.
	 */
	spin_lock_irqsave(&up->port.lock, flags);
	lsr = serial_in(up, UART_LSR);
	up->lsr_saved_flags |= lsr & LSR_SAVE_FLAGS;
	spin_unlock_irqrestore(&up->port.lock, flags);
	if ((iir & UART_IIR_NO_INT) && (up->ier & UART_IER_THRI) &&
	    (!uart_circ_empty(&up->port.state->xmit) || up->port.x_char) &&
	    (lsr & UART_LSR_THRE)) {
		iir &= ~(UART_IIR_ID | UART_IIR_NO_INT);
		iir |= UART_IIR_THRI;
	}

	if (!(iir & UART_IIR_NO_INT))
		serial8250_handle_port(up);

	if (is_real_interrupt(up->port.irq))
		serial_out(up, UART_IER, ier);

	/* Standard timer interval plus 0.2s to keep the port running */
	mod_timer(&up->timer,
		jiffies + uart_poll_timeout(&up->port) + HZ / 5);
}

static unsigned int serial8250_tx_empty(struct uart_port *port)
{
	struct uart_8250_port *up =
		container_of(port, struct uart_8250_port, port);
	unsigned long flags;
	unsigned int lsr;

	spin_lock_irqsave(&up->port.lock, flags);
	lsr = serial_in(up, UART_LSR);
	up->lsr_saved_flags |= lsr & LSR_SAVE_FLAGS;
	spin_unlock_irqrestore(&up->port.lock, flags);

	return (lsr & BOTH_EMPTY) == BOTH_EMPTY ? TIOCSER_TEMT : 0;
}

static unsigned int serial8250_get_mctrl(struct uart_port *port)
{
	struct uart_8250_port *up =
		container_of(port, struct uart_8250_port, port);
	unsigned int status;
	unsigned int ret;

	status = check_modem_status(up);

	ret = 0;
	if (status & UART_MSR_DCD)
		ret |= TIOCM_CAR;
	if (status & UART_MSR_RI)
		ret |= TIOCM_RNG;
	if (status & UART_MSR_DSR)
		ret |= TIOCM_DSR;
	if (status & UART_MSR_CTS)
		ret |= TIOCM_CTS;
	return ret;
}

static void serial8250_set_mctrl(struct uart_port *port, unsigned int mctrl)
{
	struct uart_8250_port *up =
		container_of(port, struct uart_8250_port, port);
	unsigned char mcr = 0;

	if (mctrl & TIOCM_RTS)
		mcr |= UART_MCR_RTS;
	if (mctrl & TIOCM_DTR)
		mcr |= UART_MCR_DTR;
	if (mctrl & TIOCM_OUT1)
		mcr |= UART_MCR_OUT1;
	if (mctrl & TIOCM_OUT2)
		mcr |= UART_MCR_OUT2;
	if (mctrl & TIOCM_LOOP)
		mcr |= UART_MCR_LOOP;

	mcr = (mcr & up->mcr_mask) | up->mcr_force | up->mcr;

	serial_out(up, UART_MCR, mcr);
}

static void serial8250_break_ctl(struct uart_port *port, int break_state)
{
	struct uart_8250_port *up =
		container_of(port, struct uart_8250_port, port);
	unsigned long flags;

	spin_lock_irqsave(&up->port.lock, flags);
	if (break_state == -1)
		up->lcr |= UART_LCR_SBC;
	else
		up->lcr &= ~UART_LCR_SBC;
	serial_out(up, UART_LCR, up->lcr);
	spin_unlock_irqrestore(&up->port.lock, flags);
}

/*
 *	Wait for transmitter & holding register to empty
 */
static void wait_for_xmitr(struct uart_8250_port *up, int bits)
{
	unsigned int status, tmout = 10000;

	/* Wait up to 10ms for the character(s) to be sent. */
	for (;;) {
		status = serial_in(up, UART_LSR);

		up->lsr_saved_flags |= status & LSR_SAVE_FLAGS;

		if ((status & bits) == bits)
			break;
		if (--tmout == 0)
			break;
		udelay(1);
	}

	/* Wait up to 1s for flow control if necessary */
	if (up->port.flags & UPF_CONS_FLOW) {
		unsigned int tmout;
		for (tmout = 1000000; tmout; tmout--) {
			unsigned int msr = serial_in(up, UART_MSR);
			up->msr_saved_flags |= msr & MSR_SAVE_FLAGS;
			if (msr & UART_MSR_CTS)
				break;
			udelay(1);
			touch_nmi_watchdog();
		}
	}
}

#ifdef CONFIG_CONSOLE_POLL
/*
 * Console polling routines for writing and reading from the uart while
 * in an interrupt or debug context.
 */

static int serial8250_get_poll_char(struct uart_port *port)
{
	struct uart_8250_port *up =
		container_of(port, struct uart_8250_port, port);
	unsigned char lsr = serial_inp(up, UART_LSR);

	if (!(lsr & UART_LSR_DR))
		return NO_POLL_CHAR;

	return serial_inp(up, UART_RX);
}


static void serial8250_put_poll_char(struct uart_port *port,
			 unsigned char c)
{
	unsigned int ier;
	struct uart_8250_port *up =
		container_of(port, struct uart_8250_port, port);

	/*
	 *	First save the IER then disable the interrupts
	 */
	ier = serial_in(up, UART_IER);
	if (up->capabilities & UART_CAP_UUE)
		serial_out(up, UART_IER, UART_IER_UUE);
	else
		serial_out(up, UART_IER, 0);

	wait_for_xmitr(up, BOTH_EMPTY);
	/*
	 *	Send the character out.
	 *	If a LF, also do CR...
	 */
	serial_out(up, UART_TX, c);
	if (c == 10) {
		wait_for_xmitr(up, BOTH_EMPTY);
		serial_out(up, UART_TX, 13);
	}

	/*
	 *	Finally, wait for transmitter to become empty
	 *	and restore the IER
	 */
	wait_for_xmitr(up, BOTH_EMPTY);
	serial_out(up, UART_IER, ier);
}

#endif /* CONFIG_CONSOLE_POLL */

static int serial8250_startup(struct uart_port *port)
{
	struct uart_8250_port *up =
		container_of(port, struct uart_8250_port, port);
	unsigned long flags;
	unsigned char lsr, iir;
	int retval;

	up->port.fifosize = uart_config[up->port.type].fifo_size;
	up->tx_loadsz = uart_config[up->port.type].tx_loadsz;
	up->capabilities = uart_config[up->port.type].flags;
	up->mcr = 0;

	if (up->port.iotype != up->cur_iotype)
		set_io_from_upio(port);

	if (up->port.type == PORT_16C950) {
		/* Wake up and initialize UART */
		up->acr = 0;
		serial_outp(up, UART_LCR, UART_LCR_CONF_MODE_B);
		serial_outp(up, UART_EFR, UART_EFR_ECB);
		serial_outp(up, UART_IER, 0);
		serial_outp(up, UART_LCR, 0);
		serial_icr_write(up, UART_CSR, 0); /* Reset the UART */
		serial_outp(up, UART_LCR, 0xBF);
		serial_outp(up, UART_EFR, UART_EFR_ECB);
		serial_outp(up, UART_LCR, 0);
	}

#ifdef CONFIG_SERIAL_8250_RSA
	/*
	 * If this is an RSA port, see if we can kick it up to the
	 * higher speed clock.
	 */
	enable_rsa(up);
#endif

	/*
	 * Clear the FIFO buffers and disable them.
	 * (they will be reenabled in set_termios())
	 */
	serial8250_clear_fifos(up);

	/*
	 * Clear the interrupt registers.
	 */
	(void) serial_inp(up, UART_LSR);
	(void) serial_inp(up, UART_RX);
	(void) serial_inp(up, UART_IIR);
	(void) serial_inp(up, UART_MSR);

	/*
	 * At this point, there's no way the LSR could still be 0xff;
	 * if it is, then bail out, because there's likely no UART
	 * here.
	 */
	if (!(up->port.flags & UPF_BUGGY_UART) &&
	    (serial_inp(up, UART_LSR) == 0xff)) {
		printk(KERN_INFO "ttyS%d: LSR safety check engaged!\n",
		       serial_index(&up->port));
		return -ENODEV;
	}

	/*
	 * For a XR16C850, we need to set the trigger levels
	 */
	if (up->port.type == PORT_16850) {
		unsigned char fctr;

		serial_outp(up, UART_LCR, UART_LCR_CONF_MODE_B);

		fctr = serial_inp(up, UART_FCTR) & ~(UART_FCTR_RX|UART_FCTR_TX);
		serial_outp(up, UART_FCTR, fctr | UART_FCTR_TRGD | UART_FCTR_RX);
		serial_outp(up, UART_TRG, UART_TRG_96);
		serial_outp(up, UART_FCTR, fctr | UART_FCTR_TRGD | UART_FCTR_TX);
		serial_outp(up, UART_TRG, UART_TRG_96);

		serial_outp(up, UART_LCR, 0);
	}

	if (is_real_interrupt(up->port.irq)) {
		unsigned char iir1;
		/*
		 * Test for UARTs that do not reassert THRE when the
		 * transmitter is idle and the interrupt has already
		 * been cleared.  Real 16550s should always reassert
		 * this interrupt whenever the transmitter is idle and
		 * the interrupt is enabled.  Delays are necessary to
		 * allow register changes to become visible.
		 */
		spin_lock_irqsave(&up->port.lock, flags);
		if (up->port.irqflags & IRQF_SHARED)
			disable_irq_nosync(up->port.irq);

		wait_for_xmitr(up, UART_LSR_THRE);
		serial_out_sync(up, UART_IER, UART_IER_THRI);
		udelay(1); /* allow THRE to set */
		iir1 = serial_in(up, UART_IIR);
		serial_out(up, UART_IER, 0);
		serial_out_sync(up, UART_IER, UART_IER_THRI);
		udelay(1); /* allow a working UART time to re-assert THRE */
		iir = serial_in(up, UART_IIR);
		serial_out(up, UART_IER, 0);

		if (up->port.irqflags & IRQF_SHARED)
			enable_irq(up->port.irq);
		spin_unlock_irqrestore(&up->port.lock, flags);

		/*
		 * If the interrupt is not reasserted, setup a timer to
		 * kick the UART on a regular basis.
		 */
		if (!(iir1 & UART_IIR_NO_INT) && (iir & UART_IIR_NO_INT)) {
			up->bugs |= UART_BUG_THRE;
			pr_debug("ttyS%d - using backup timer\n",
				 serial_index(port));
		}
	}

	/*
	 * The above check will only give an accurate result the first time
	 * the port is opened so this value needs to be preserved.
	 */
	if (up->bugs & UART_BUG_THRE) {
		up->timer.function = serial8250_backup_timeout;
		up->timer.data = (unsigned long)up;
		mod_timer(&up->timer, jiffies +
			uart_poll_timeout(port) + HZ / 5);
	}

	/*
	 * If the "interrupt" for this port doesn't correspond with any
	 * hardware interrupt, we use a timer-based system.  The original
	 * driver used to do this with IRQ0.
	 */
	if (!is_real_interrupt(up->port.irq)) {
		up->timer.data = (unsigned long)up;
		mod_timer(&up->timer, jiffies + uart_poll_timeout(port));
	} else {
		retval = serial_link_irq_chain(up);
		if (retval)
			return retval;
	}

	/*
	 * Now, initialize the UART
	 */
	serial_outp(up, UART_LCR, UART_LCR_WLEN8);

	spin_lock_irqsave(&up->port.lock, flags);
	if (up->port.flags & UPF_FOURPORT) {
		if (!is_real_interrupt(up->port.irq))
			up->port.mctrl |= TIOCM_OUT1;
	} else
		/*
		 * Most PC uarts need OUT2 raised to enable interrupts.
		 */
		if (is_real_interrupt(up->port.irq))
			up->port.mctrl |= TIOCM_OUT2;

	serial8250_set_mctrl(&up->port, up->port.mctrl);

	/* Serial over Lan (SoL) hack:
	   Intel 8257x Gigabit ethernet chips have a
	   16550 emulation, to be used for Serial Over Lan.
	   Those chips take a longer time than a normal
	   serial device to signalize that a transmission
	   data was queued. Due to that, the above test generally
	   fails. One solution would be to delay the reading of
	   iir. However, this is not reliable, since the timeout
	   is variable. So, let's just don't test if we receive
	   TX irq. This way, we'll never enable UART_BUG_TXEN.
	 */
	if (skip_txen_test || up->port.flags & UPF_NO_TXEN_TEST)
		goto dont_test_tx_en;

	/*
	 * Do a quick test to see if we receive an
	 * interrupt when we enable the TX irq.
	 */
	serial_outp(up, UART_IER, UART_IER_THRI);
	lsr = serial_in(up, UART_LSR);
	iir = serial_in(up, UART_IIR);
	serial_outp(up, UART_IER, 0);

	if (lsr & UART_LSR_TEMT && iir & UART_IIR_NO_INT) {
		if (!(up->bugs & UART_BUG_TXEN)) {
			up->bugs |= UART_BUG_TXEN;
			pr_debug("ttyS%d - enabling bad tx status workarounds\n",
				 serial_index(port));
		}
	} else {
		up->bugs &= ~UART_BUG_TXEN;
	}

dont_test_tx_en:
	spin_unlock_irqrestore(&up->port.lock, flags);

	/*
	 * Clear the interrupt registers again for luck, and clear the
	 * saved flags to avoid getting false values from polling
	 * routines or the previous session.
	 */
	serial_inp(up, UART_LSR);
	serial_inp(up, UART_RX);
	serial_inp(up, UART_IIR);
	serial_inp(up, UART_MSR);
	up->lsr_saved_flags = 0;
	up->msr_saved_flags = 0;

	/*
	 * Finally, enable interrupts.  Note: Modem status interrupts
	 * are set via set_termios(), which will be occurring imminently
	 * anyway, so we don't enable them here.
	 */
	up->ier = UART_IER_RLSI | UART_IER_RDI;
	serial_outp(up, UART_IER, up->ier);

	if (up->port.flags & UPF_FOURPORT) {
		unsigned int icp;
		/*
		 * Enable interrupts on the AST Fourport board
		 */
		icp = (up->port.iobase & 0xfe0) | 0x01f;
		outb_p(0x80, icp);
		(void) inb_p(icp);
	}

	return 0;
}

static void serial8250_shutdown(struct uart_port *port)
{
	struct uart_8250_port *up =
		container_of(port, struct uart_8250_port, port);
	unsigned long flags;

	/*
	 * Disable interrupts from this port
	 */
	up->ier = 0;
	serial_outp(up, UART_IER, 0);

	spin_lock_irqsave(&up->port.lock, flags);
	if (up->port.flags & UPF_FOURPORT) {
		/* reset interrupts on the AST Fourport board */
		inb((up->port.iobase & 0xfe0) | 0x1f);
		up->port.mctrl |= TIOCM_OUT1;
	} else
		up->port.mctrl &= ~TIOCM_OUT2;

	serial8250_set_mctrl(&up->port, up->port.mctrl);
	spin_unlock_irqrestore(&up->port.lock, flags);

	/*
	 * Disable break condition and FIFOs
	 */
	serial_out(up, UART_LCR, serial_inp(up, UART_LCR) & ~UART_LCR_SBC);
	serial8250_clear_fifos(up);

#ifdef CONFIG_SERIAL_8250_RSA
	/*
	 * Reset the RSA board back to 115kbps compat mode.
	 */
	disable_rsa(up);
#endif

	/*
	 * Read data port to reset things, and then unlink from
	 * the IRQ chain.
	 */
	(void) serial_in(up, UART_RX);

	del_timer_sync(&up->timer);
	up->timer.function = serial8250_timeout;
	if (is_real_interrupt(up->port.irq))
		serial_unlink_irq_chain(up);
}

static unsigned int serial8250_get_divisor(struct uart_port *port, unsigned int baud)
{
	unsigned int quot;

	/*
	 * Handle magic divisors for baud rates above baud_base on
	 * SMSC SuperIO chips.
	 */
	if ((port->flags & UPF_MAGIC_MULTIPLIER) &&
	    baud == (port->uartclk/4))
		quot = 0x8001;
	else if ((port->flags & UPF_MAGIC_MULTIPLIER) &&
		 baud == (port->uartclk/8))
		quot = 0x8002;
	else
		quot = uart_get_divisor(port, baud);

	return quot;
}

void
serial8250_do_set_termios(struct uart_port *port, struct ktermios *termios,
		          struct ktermios *old)
{
	struct uart_8250_port *up =
		container_of(port, struct uart_8250_port, port);
	unsigned char cval, fcr = 0;
	unsigned long flags;
	unsigned int baud, quot;

	switch (termios->c_cflag & CSIZE) {
	case CS5:
		cval = UART_LCR_WLEN5;
		break;
	case CS6:
		cval = UART_LCR_WLEN6;
		break;
	case CS7:
		cval = UART_LCR_WLEN7;
		break;
	default:
	case CS8:
		cval = UART_LCR_WLEN8;
		break;
	}

	if (termios->c_cflag & CSTOPB)
		cval |= UART_LCR_STOP;
	if (termios->c_cflag & PARENB)
		cval |= UART_LCR_PARITY;
	if (!(termios->c_cflag & PARODD))
		cval |= UART_LCR_EPAR;
#ifdef CMSPAR
	if (termios->c_cflag & CMSPAR)
		cval |= UART_LCR_SPAR;
#endif

	/*
	 * Ask the core to calculate the divisor for us.
	 */
	baud = uart_get_baud_rate(port, termios, old,
				  port->uartclk / 16 / 0xffff,
				  port->uartclk / 16);
	quot = serial8250_get_divisor(port, baud);

	/*
	 * Oxford Semi 952 rev B workaround
	 */
	if (up->bugs & UART_BUG_QUOT && (quot & 0xff) == 0)
		quot++;

	if (up->capabilities & UART_CAP_FIFO && up->port.fifosize > 1) {
		if (baud < 2400)
			fcr = UART_FCR_ENABLE_FIFO | UART_FCR_TRIGGER_1;
		else
			fcr = uart_config[up->port.type].fcr;
	}

	/*
	 * MCR-based auto flow control.  When AFE is enabled, RTS will be
	 * deasserted when the receive FIFO contains more characters than
	 * the trigger, or the MCR RTS bit is cleared.  In the case where
	 * the remote UART is not using CTS auto flow control, we must
	 * have sufficient FIFO entries for the latency of the remote
	 * UART to respond.  IOW, at least 32 bytes of FIFO.
	 */
	if (up->capabilities & UART_CAP_AFE && up->port.fifosize >= 32) {
		up->mcr &= ~UART_MCR_AFE;
		if (termios->c_cflag & CRTSCTS)
			up->mcr |= UART_MCR_AFE;
	}

	/*
	 * Ok, we're now changing the port state.  Do it with
	 * interrupts disabled.
	 */
	spin_lock_irqsave(&up->port.lock, flags);

	/*
	 * Update the per-port timeout.
	 */
	uart_update_timeout(port, termios->c_cflag, baud);

	up->port.read_status_mask = UART_LSR_OE | UART_LSR_THRE | UART_LSR_DR;
	if (termios->c_iflag & INPCK)
		up->port.read_status_mask |= UART_LSR_FE | UART_LSR_PE;
	if (termios->c_iflag & (BRKINT | PARMRK))
		up->port.read_status_mask |= UART_LSR_BI;

	/*
	 * Characteres to ignore
	 */
	up->port.ignore_status_mask = 0;
	if (termios->c_iflag & IGNPAR)
		up->port.ignore_status_mask |= UART_LSR_PE | UART_LSR_FE;
	if (termios->c_iflag & IGNBRK) {
		up->port.ignore_status_mask |= UART_LSR_BI;
		/*
		 * If we're ignoring parity and break indicators,
		 * ignore overruns too (for real raw support).
		 */
		if (termios->c_iflag & IGNPAR)
			up->port.ignore_status_mask |= UART_LSR_OE;
	}

	/*
	 * ignore all characters if CREAD is not set
	 */
	if ((termios->c_cflag & CREAD) == 0)
		up->port.ignore_status_mask |= UART_LSR_DR;

	/*
	 * CTS flow control flag and modem status interrupts
	 */
	up->ier &= ~UART_IER_MSI;
	if (!(up->bugs & UART_BUG_NOMSR) &&
			UART_ENABLE_MS(&up->port, termios->c_cflag))
		up->ier |= UART_IER_MSI;
	if (up->capabilities & UART_CAP_UUE)
		up->ier |= UART_IER_UUE;
	if (up->capabilities & UART_CAP_RTOIE)
		up->ier |= UART_IER_RTOIE;

	serial_out(up, UART_IER, up->ier);

	if (up->capabilities & UART_CAP_EFR) {
		unsigned char efr = 0;
		/*
		 * TI16C752/Startech hardware flow control.  FIXME:
		 * - TI16C752 requires control thresholds to be set.
		 * - UART_MCR_RTS is ineffective if auto-RTS mode is enabled.
		 */
		if (termios->c_cflag & CRTSCTS)
			efr |= UART_EFR_CTS;

		serial_outp(up, UART_LCR, UART_LCR_CONF_MODE_B);
		serial_outp(up, UART_EFR, efr);
	}

#ifdef CONFIG_ARCH_OMAP
	/* Workaround to enable 115200 baud on OMAP1510 internal ports */
	if (cpu_is_omap1510() && is_omap_port(up)) {
		if (baud == 115200) {
			quot = 1;
			serial_out(up, UART_OMAP_OSC_12M_SEL, 1);
		} else
			serial_out(up, UART_OMAP_OSC_12M_SEL, 0);
	}
#endif

	if (up->capabilities & UART_NATSEMI) {
		/* Switch to bank 2 not bank 1, to avoid resetting EXCR2 */
		serial_outp(up, UART_LCR, 0xe0);
	} else {
		serial_outp(up, UART_LCR, cval | UART_LCR_DLAB);/* set DLAB */
	}

	serial_dl_write(up, quot);

	/*
	 * LCR DLAB must be set to enable 64-byte FIFO mode. If the FCR
	 * is written without DLAB set, this mode will be disabled.
	 */
	if (up->port.type == PORT_16750)
		serial_outp(up, UART_FCR, fcr);

	serial_outp(up, UART_LCR, cval);		/* reset DLAB */
	up->lcr = cval;					/* Save LCR */
	if (up->port.type != PORT_16750) {
		if (fcr & UART_FCR_ENABLE_FIFO) {
			/* emulated UARTs (Lucent Venus 167x) need two steps */
			serial_outp(up, UART_FCR, UART_FCR_ENABLE_FIFO);
		}
		serial_outp(up, UART_FCR, fcr);		/* set fcr */
	}
	serial8250_set_mctrl(&up->port, up->port.mctrl);
	spin_unlock_irqrestore(&up->port.lock, flags);
	/* Don't rewrite B0 */
	if (tty_termios_baud_rate(termios))
		tty_termios_encode_baud_rate(termios, baud, baud);
}
EXPORT_SYMBOL(serial8250_do_set_termios);

static void
serial8250_set_termios(struct uart_port *port, struct ktermios *termios,
		       struct ktermios *old)
{
	if (port->set_termios)
		port->set_termios(port, termios, old);
	else
		serial8250_do_set_termios(port, termios, old);
}

static void
serial8250_set_ldisc(struct uart_port *port, int new)
{
	if (new == N_PPS) {
		port->flags |= UPF_HARDPPS_CD;
		serial8250_enable_ms(port);
	} else
		port->flags &= ~UPF_HARDPPS_CD;
}


void serial8250_do_pm(struct uart_port *port, unsigned int state,
		      unsigned int oldstate)
{
	struct uart_8250_port *p =
		container_of(port, struct uart_8250_port, port);

	serial8250_set_sleep(p, state != 0);
}
EXPORT_SYMBOL(serial8250_do_pm);

static void
serial8250_pm(struct uart_port *port, unsigned int state,
	      unsigned int oldstate)
{
	if (port->pm)
		port->pm(port, state, oldstate);
	else
		serial8250_do_pm(port, state, oldstate);
}

static unsigned int serial8250_port_size(struct uart_8250_port *pt)
{
	if (pt->port.iotype == UPIO_AU)
		return 0x1000;
#ifdef CONFIG_ARCH_OMAP
	if (is_omap_port(pt))
		return 0x16 << pt->port.regshift;
#endif
	return 8 << pt->port.regshift;
}

/*
 * Resource handling.
 */
static int serial8250_request_std_resource(struct uart_8250_port *up)
{
	unsigned int size = serial8250_port_size(up);
	int ret = 0;

	switch (up->port.iotype) {
	case UPIO_AU:
	case UPIO_TSI:
	case UPIO_MEM32:
	case UPIO_MEM:
	case UPIO_DWAPB:
	case UPIO_DWAPB32:
		if (!up->port.mapbase)
			break;

		if (!request_mem_region(up->port.mapbase, size, "serial")) {
			ret = -EBUSY;
			break;
		}

		if (up->port.flags & UPF_IOREMAP) {
			up->port.membase = ioremap_nocache(up->port.mapbase,
									size);
			if (!up->port.membase) {
				release_mem_region(up->port.mapbase, size);
				ret = -ENOMEM;
			}
		}
		break;

	case UPIO_HUB6:
	case UPIO_PORT:
		if (!request_region(up->port.iobase, size, "serial"))
			ret = -EBUSY;
		break;
	}
	return ret;
}

static void serial8250_release_std_resource(struct uart_8250_port *up)
{
	unsigned int size = serial8250_port_size(up);

	switch (up->port.iotype) {
	case UPIO_AU:
	case UPIO_TSI:
	case UPIO_MEM32:
	case UPIO_MEM:
	case UPIO_DWAPB:
	case UPIO_DWAPB32:
		if (!up->port.mapbase)
			break;

		if (up->port.flags & UPF_IOREMAP) {
			iounmap(up->port.membase);
			up->port.membase = NULL;
		}

		release_mem_region(up->port.mapbase, size);
		break;

	case UPIO_HUB6:
	case UPIO_PORT:
		release_region(up->port.iobase, size);
		break;
	}
}

static int serial8250_request_rsa_resource(struct uart_8250_port *up)
{
	unsigned long start = UART_RSA_BASE << up->port.regshift;
	unsigned int size = 8 << up->port.regshift;
	int ret = -EINVAL;

	switch (up->port.iotype) {
	case UPIO_HUB6:
	case UPIO_PORT:
		start += up->port.iobase;
		if (request_region(start, size, "serial-rsa"))
			ret = 0;
		else
			ret = -EBUSY;
		break;
	}

	return ret;
}

static void serial8250_release_rsa_resource(struct uart_8250_port *up)
{
	unsigned long offset = UART_RSA_BASE << up->port.regshift;
	unsigned int size = 8 << up->port.regshift;

	switch (up->port.iotype) {
	case UPIO_HUB6:
	case UPIO_PORT:
		release_region(up->port.iobase + offset, size);
		break;
	}
}

static void serial8250_release_port(struct uart_port *port)
{
	struct uart_8250_port *up =
		container_of(port, struct uart_8250_port, port);

	serial8250_release_std_resource(up);
	if (up->port.type == PORT_RSA)
		serial8250_release_rsa_resource(up);
}

static int serial8250_request_port(struct uart_port *port)
{
	struct uart_8250_port *up =
		container_of(port, struct uart_8250_port, port);
	int ret = 0;

	ret = serial8250_request_std_resource(up);
	if (ret == 0 && up->port.type == PORT_RSA) {
		ret = serial8250_request_rsa_resource(up);
		if (ret < 0)
			serial8250_release_std_resource(up);
	}

	return ret;
}

static void serial8250_config_port(struct uart_port *port, int flags)
{
	struct uart_8250_port *up =
		container_of(port, struct uart_8250_port, port);
	int probeflags = PROBE_ANY;
	int ret;

	/*
	 * Find the region that we can probe for.  This in turn
	 * tells us whether we can probe for the type of port.
	 */
	ret = serial8250_request_std_resource(up);
	if (ret < 0)
		return;

	ret = serial8250_request_rsa_resource(up);
	if (ret < 0)
		probeflags &= ~PROBE_RSA;

	if (up->port.iotype != up->cur_iotype)
		set_io_from_upio(port);

	if (flags & UART_CONFIG_TYPE)
		autoconfig(up, probeflags);

	/* if access method is AU, it is a 16550 with a quirk */
	if (up->port.type == PORT_16550A && up->port.iotype == UPIO_AU)
		up->bugs |= UART_BUG_NOMSR;

	if (up->port.type != PORT_UNKNOWN && flags & UART_CONFIG_IRQ)
		autoconfig_irq(up);

	if (up->port.type != PORT_RSA && probeflags & PROBE_RSA)
		serial8250_release_rsa_resource(up);
	if (up->port.type == PORT_UNKNOWN)
		serial8250_release_std_resource(up);
}

static int
serial8250_verify_port(struct uart_port *port, struct serial_struct *ser)
{
	if (ser->irq >= nr_irqs || ser->irq < 0 ||
	    ser->baud_base < 9600 || ser->type < PORT_UNKNOWN ||
	    ser->type >= ARRAY_SIZE(uart_config) || ser->type == PORT_CIRRUS ||
	    ser->type == PORT_STARTECH)
		return -EINVAL;
	return 0;
}

static const char *
serial8250_type(struct uart_port *port)
{
	int type = port->type;

	if (type >= ARRAY_SIZE(uart_config))
		type = 0;
	return uart_config[type].name;
}

static struct uart_ops serial8250_pops = {
	.tx_empty	= serial8250_tx_empty,
	.set_mctrl	= serial8250_set_mctrl,
	.get_mctrl	= serial8250_get_mctrl,
	.stop_tx	= serial8250_stop_tx,
	.start_tx	= serial8250_start_tx,
	.stop_rx	= serial8250_stop_rx,
	.enable_ms	= serial8250_enable_ms,
	.break_ctl	= serial8250_break_ctl,
	.startup	= serial8250_startup,
	.shutdown	= serial8250_shutdown,
	.set_termios	= serial8250_set_termios,
	.set_ldisc	= serial8250_set_ldisc,
	.pm		= serial8250_pm,
	.type		= serial8250_type,
	.release_port	= serial8250_release_port,
	.request_port	= serial8250_request_port,
	.config_port	= serial8250_config_port,
	.verify_port	= serial8250_verify_port,
#ifdef CONFIG_CONSOLE_POLL
	.poll_get_char = serial8250_get_poll_char,
	.poll_put_char = serial8250_put_poll_char,
#endif
};

static struct uart_8250_port serial8250_ports[UART_NR];

static void (*serial8250_isa_config)(int port, struct uart_port *up,
	unsigned short *capabilities);

void serial8250_set_isa_configurator(
	void (*v)(int port, struct uart_port *up, unsigned short *capabilities))
{
	serial8250_isa_config = v;
}
EXPORT_SYMBOL(serial8250_set_isa_configurator);

static void __init serial8250_isa_init_ports(void)
{
	struct uart_8250_port *up;
	static int first = 1;
	int i, irqflag = 0;

	if (!first)
		return;
	first = 0;

	for (i = 0; i < nr_uarts; i++) {
		struct uart_8250_port *up = &serial8250_ports[i];

		up->port.line = i;
		spin_lock_init(&up->port.lock);

		init_timer(&up->timer);
		up->timer.function = serial8250_timeout;

		/*
		 * ALPHA_KLUDGE_MCR needs to be killed.
		 */
		up->mcr_mask = ~ALPHA_KLUDGE_MCR;
		up->mcr_force = ALPHA_KLUDGE_MCR;

		up->port.ops = &serial8250_pops;
	}

	if (share_irqs)
		irqflag = IRQF_SHARED;

	for (i = 0, up = serial8250_ports;
	     i < ARRAY_SIZE(old_serial_port) && i < nr_uarts;
	     i++, up++) {
		up->port.iobase   = old_serial_port[i].port;
		up->port.irq      = irq_canonicalize(old_serial_port[i].irq);
		up->port.irqflags = old_serial_port[i].irqflags;
		up->port.uartclk  = old_serial_port[i].baud_base * 16;
		up->port.flags    = old_serial_port[i].flags;
		up->port.hub6     = old_serial_port[i].hub6;
		up->port.membase  = old_serial_port[i].iomem_base;
		up->port.iotype   = old_serial_port[i].io_type;
		up->port.regshift = old_serial_port[i].iomem_reg_shift;
		set_io_from_upio(&up->port);
		up->port.irqflags |= irqflag;
		if (serial8250_isa_config != NULL)
			serial8250_isa_config(i, &up->port, &up->capabilities);

	}
}

static void
serial8250_init_fixed_type_port(struct uart_8250_port *up, unsigned int type)
{
	up->port.type = type;
	up->port.fifosize = uart_config[type].fifo_size;
	up->capabilities = uart_config[type].flags;
	up->tx_loadsz = uart_config[type].tx_loadsz;
}

static void __init
serial8250_register_ports(struct uart_driver *drv, struct device *dev)
{
	int i;

	for (i = 0; i < nr_uarts; i++) {
		struct uart_8250_port *up = &serial8250_ports[i];
		up->cur_iotype = 0xFF;
	}

	serial8250_isa_init_ports();

	for (i = 0; i < nr_uarts; i++) {
		struct uart_8250_port *up = &serial8250_ports[i];

		up->port.dev = dev;

		if (up->port.flags & UPF_FIXED_TYPE)
			serial8250_init_fixed_type_port(up, up->port.type);

		uart_add_one_port(drv, &up->port);
	}
}

#ifdef CONFIG_SERIAL_8250_CONSOLE

static void serial8250_console_putchar(struct uart_port *port, int ch)
{
	struct uart_8250_port *up =
		container_of(port, struct uart_8250_port, port);

	wait_for_xmitr(up, UART_LSR_THRE);
	serial_out(up, UART_TX, ch);
}

/*
 *	Print a string to the serial port trying not to disturb
 *	any possible real use of the port...
 *
 *	The console_lock must be held when we get here.
 */
static void
serial8250_console_write(struct console *co, const char *s, unsigned int count)
{
	struct uart_8250_port *up = &serial8250_ports[co->index];
	unsigned long flags;
	unsigned int ier;
	int locked = 1;

	touch_nmi_watchdog();

<<<<<<< HEAD
	if (up->port.sysrq || oops_in_progress)
		locked = spin_trylock_irqsave(&up->port.lock, flags);
	else
		spin_lock_irqsave(&up->port.lock, flags);
=======
	if (unlikely(in_kdb_printk())) {
		locked = 0;
	} else {
		if (up->port.sysrq || oops_in_progress)
			locked = spin_trylock_irqsave(&up->port.lock, flags);
		else
			spin_lock_irqsave(&up->port.lock, flags);
	}
>>>>>>> a59d1fb6

	/*
	 *	First save the IER then disable the interrupts
	 */
	ier = serial_in(up, UART_IER);

	if (up->capabilities & UART_CAP_UUE)
		serial_out(up, UART_IER, UART_IER_UUE);
	else
		serial_out(up, UART_IER, 0);

	uart_console_write(&up->port, s, count, serial8250_console_putchar);

	/*
	 *	Finally, wait for transmitter to become empty
	 *	and restore the IER
	 */
	wait_for_xmitr(up, BOTH_EMPTY);
	serial_out(up, UART_IER, ier);

	/*
	 *	The receive handling will happen properly because the
	 *	receive ready bit will still be set; it is not cleared
	 *	on read.  However, modem control will not, we must
	 *	call it if we have saved something in the saved flags
	 *	while processing with interrupts off.
	 */
	if (up->msr_saved_flags)
		check_modem_status(up);

	if (locked)
		spin_unlock_irqrestore(&up->port.lock, flags);
}

static int __init serial8250_console_setup(struct console *co, char *options)
{
	struct uart_port *port;
	int baud = 9600;
	int bits = 8;
	int parity = 'n';
	int flow = 'n';

	/*
	 * Check whether an invalid uart number has been specified, and
	 * if so, search for the first available port that does have
	 * console support.
	 */
	if (co->index >= nr_uarts)
		co->index = 0;
	port = &serial8250_ports[co->index].port;
	if (!port->iobase && !port->membase)
		return -ENODEV;

	if (options)
		uart_parse_options(options, &baud, &parity, &bits, &flow);

	return uart_set_options(port, co, baud, parity, bits, flow);
}

static int serial8250_console_early_setup(void)
{
	return serial8250_find_port_for_earlycon();
}

static struct console serial8250_console = {
	.name		= "ttyS",
	.write		= serial8250_console_write,
	.device		= uart_console_device,
	.setup		= serial8250_console_setup,
	.early_setup	= serial8250_console_early_setup,
	.flags		= CON_PRINTBUFFER | CON_ANYTIME,
	.index		= -1,
	.data		= &serial8250_reg,
};

static int __init serial8250_console_init(void)
{
	if (nr_uarts > UART_NR)
		nr_uarts = UART_NR;

	serial8250_isa_init_ports();
	register_console(&serial8250_console);
	return 0;
}
console_initcall(serial8250_console_init);

int serial8250_find_port(struct uart_port *p)
{
	int line;
	struct uart_port *port;

	for (line = 0; line < nr_uarts; line++) {
		port = &serial8250_ports[line].port;
		if (uart_match_port(p, port))
			return line;
	}
	return -ENODEV;
}

#define SERIAL8250_CONSOLE	&serial8250_console
#else
#define SERIAL8250_CONSOLE	NULL
#endif

static struct uart_driver serial8250_reg = {
	.owner			= THIS_MODULE,
	.driver_name		= "serial",
	.dev_name		= "ttyS",
	.major			= TTY_MAJOR,
	.minor			= 64,
	.cons			= SERIAL8250_CONSOLE,
};

/*
 * early_serial_setup - early registration for 8250 ports
 *
 * Setup an 8250 port structure prior to console initialisation.  Use
 * after console initialisation will cause undefined behaviour.
 */
int __init early_serial_setup(struct uart_port *port)
{
	struct uart_port *p;

	if (port->line >= ARRAY_SIZE(serial8250_ports))
		return -ENODEV;

	serial8250_isa_init_ports();
	p = &serial8250_ports[port->line].port;
	p->iobase       = port->iobase;
	p->membase      = port->membase;
	p->irq          = port->irq;
	p->irqflags     = port->irqflags;
	p->uartclk      = port->uartclk;
	p->fifosize     = port->fifosize;
	p->regshift     = port->regshift;
	p->iotype       = port->iotype;
	p->flags        = port->flags;
	p->mapbase      = port->mapbase;
	p->private_data = port->private_data;
	p->type		= port->type;
	p->line		= port->line;

	set_io_from_upio(p);
	if (port->serial_in)
		p->serial_in = port->serial_in;
	if (port->serial_out)
		p->serial_out = port->serial_out;

	return 0;
}

/**
 *	serial8250_suspend_port - suspend one serial port
 *	@line:  serial line number
 *
 *	Suspend one serial port.
 */
void serial8250_suspend_port(int line)
{
	uart_suspend_port(&serial8250_reg, &serial8250_ports[line].port);
}

/**
 *	serial8250_resume_port - resume one serial port
 *	@line:  serial line number
 *
 *	Resume one serial port.
 */
void serial8250_resume_port(int line)
{
	struct uart_8250_port *up = &serial8250_ports[line];

	if (up->capabilities & UART_NATSEMI) {
		/* Ensure it's still in high speed mode */
		serial_outp(up, UART_LCR, 0xE0);

		ns16550a_goto_highspeed(up);

		serial_outp(up, UART_LCR, 0);
		up->port.uartclk = 921600*16;
	}
	uart_resume_port(&serial8250_reg, &up->port);
}

/*
 * Register a set of serial devices attached to a platform device.  The
 * list is terminated with a zero flags entry, which means we expect
 * all entries to have at least UPF_BOOT_AUTOCONF set.
 */
static int __devinit serial8250_probe(struct platform_device *dev)
{
	struct plat_serial8250_port *p = dev->dev.platform_data;
	struct uart_port port;
	int ret, i, irqflag = 0;

	memset(&port, 0, sizeof(struct uart_port));

	if (share_irqs)
		irqflag = IRQF_SHARED;

	for (i = 0; p && p->flags != 0; p++, i++) {
		port.iobase		= p->iobase;
		port.membase		= p->membase;
		port.irq		= p->irq;
		port.irqflags		= p->irqflags;
		port.uartclk		= p->uartclk;
		port.regshift		= p->regshift;
		port.iotype		= p->iotype;
		port.flags		= p->flags;
		port.mapbase		= p->mapbase;
		port.hub6		= p->hub6;
		port.private_data	= p->private_data;
		port.type		= p->type;
		port.serial_in		= p->serial_in;
		port.serial_out		= p->serial_out;
		port.set_termios	= p->set_termios;
		port.pm			= p->pm;
		port.dev		= &dev->dev;
		port.irqflags		|= irqflag;
		ret = serial8250_register_port(&port);
		if (ret < 0) {
			dev_err(&dev->dev, "unable to register port at index %d "
				"(IO%lx MEM%llx IRQ%d): %d\n", i,
				p->iobase, (unsigned long long)p->mapbase,
				p->irq, ret);
		}
	}
	return 0;
}

/*
 * Remove serial ports registered against a platform device.
 */
static int __devexit serial8250_remove(struct platform_device *dev)
{
	int i;

	for (i = 0; i < nr_uarts; i++) {
		struct uart_8250_port *up = &serial8250_ports[i];

		if (up->port.dev == &dev->dev)
			serial8250_unregister_port(i);
	}
	return 0;
}

static int serial8250_suspend(struct platform_device *dev, pm_message_t state)
{
	int i;

	for (i = 0; i < UART_NR; i++) {
		struct uart_8250_port *up = &serial8250_ports[i];

		if (up->port.type != PORT_UNKNOWN && up->port.dev == &dev->dev)
			uart_suspend_port(&serial8250_reg, &up->port);
	}

	return 0;
}

static int serial8250_resume(struct platform_device *dev)
{
	int i;

	for (i = 0; i < UART_NR; i++) {
		struct uart_8250_port *up = &serial8250_ports[i];

		if (up->port.type != PORT_UNKNOWN && up->port.dev == &dev->dev)
			serial8250_resume_port(i);
	}

	return 0;
}

static struct platform_driver serial8250_isa_driver = {
	.probe		= serial8250_probe,
	.remove		= __devexit_p(serial8250_remove),
	.suspend	= serial8250_suspend,
	.resume		= serial8250_resume,
	.driver		= {
		.name	= "serial8250",
		.owner	= THIS_MODULE,
	},
};

/*
 * This "device" covers _all_ ISA 8250-compatible serial devices listed
 * in the table in include/asm/serial.h
 */
static struct platform_device *serial8250_isa_devs;

/*
 * serial8250_register_port and serial8250_unregister_port allows for
 * 16x50 serial ports to be configured at run-time, to support PCMCIA
 * modems and PCI multiport cards.
 */
static DEFINE_MUTEX(serial_mutex);

static struct uart_8250_port *serial8250_find_match_or_unused(struct uart_port *port)
{
	int i;

	/*
	 * First, find a port entry which matches.
	 */
	for (i = 0; i < nr_uarts; i++)
		if (uart_match_port(&serial8250_ports[i].port, port))
			return &serial8250_ports[i];

	/*
	 * We didn't find a matching entry, so look for the first
	 * free entry.  We look for one which hasn't been previously
	 * used (indicated by zero iobase).
	 */
	for (i = 0; i < nr_uarts; i++)
		if (serial8250_ports[i].port.type == PORT_UNKNOWN &&
		    serial8250_ports[i].port.iobase == 0)
			return &serial8250_ports[i];

	/*
	 * That also failed.  Last resort is to find any entry which
	 * doesn't have a real port associated with it.
	 */
	for (i = 0; i < nr_uarts; i++)
		if (serial8250_ports[i].port.type == PORT_UNKNOWN)
			return &serial8250_ports[i];

	return NULL;
}

/**
 *	serial8250_register_port - register a serial port
 *	@port: serial port template
 *
 *	Configure the serial port specified by the request. If the
 *	port exists and is in use, it is hung up and unregistered
 *	first.
 *
 *	The port is then probed and if necessary the IRQ is autodetected
 *	If this fails an error is returned.
 *
 *	On success the port is ready to use and the line number is returned.
 */
int serial8250_register_port(struct uart_port *port)
{
	struct uart_8250_port *uart;
	int ret = -ENOSPC;

	if (port->uartclk == 0)
		return -EINVAL;

	mutex_lock(&serial_mutex);

	uart = serial8250_find_match_or_unused(port);
	if (uart) {
		uart_remove_one_port(&serial8250_reg, &uart->port);

		uart->port.iobase       = port->iobase;
		uart->port.membase      = port->membase;
		uart->port.irq          = port->irq;
		uart->port.irqflags     = port->irqflags;
		uart->port.uartclk      = port->uartclk;
		uart->port.fifosize     = port->fifosize;
		uart->port.regshift     = port->regshift;
		uart->port.iotype       = port->iotype;
		uart->port.flags        = port->flags | UPF_BOOT_AUTOCONF;
		uart->port.mapbase      = port->mapbase;
		uart->port.private_data = port->private_data;
		if (port->dev)
			uart->port.dev = port->dev;

		if (port->flags & UPF_FIXED_TYPE)
			serial8250_init_fixed_type_port(uart, port->type);

		set_io_from_upio(&uart->port);
		/* Possibly override default I/O functions.  */
		if (port->serial_in)
			uart->port.serial_in = port->serial_in;
		if (port->serial_out)
			uart->port.serial_out = port->serial_out;
		/*  Possibly override set_termios call */
		if (port->set_termios)
			uart->port.set_termios = port->set_termios;
		if (port->pm)
			uart->port.pm = port->pm;

		if (serial8250_isa_config != NULL)
			serial8250_isa_config(0, &uart->port,
					&uart->capabilities);

		ret = uart_add_one_port(&serial8250_reg, &uart->port);
		if (ret == 0)
			ret = uart->port.line;
	}
	mutex_unlock(&serial_mutex);

	return ret;
}
EXPORT_SYMBOL(serial8250_register_port);

/**
 *	serial8250_unregister_port - remove a 16x50 serial port at runtime
 *	@line: serial line number
 *
 *	Remove one serial port.  This may not be called from interrupt
 *	context.  We hand the port back to the our control.
 */
void serial8250_unregister_port(int line)
{
	struct uart_8250_port *uart = &serial8250_ports[line];

	mutex_lock(&serial_mutex);
	uart_remove_one_port(&serial8250_reg, &uart->port);
	if (serial8250_isa_devs) {
		uart->port.flags &= ~UPF_BOOT_AUTOCONF;
		uart->port.type = PORT_UNKNOWN;
		uart->port.dev = &serial8250_isa_devs->dev;
		uart->capabilities = uart_config[uart->port.type].flags;
		uart_add_one_port(&serial8250_reg, &uart->port);
	} else {
		uart->port.dev = NULL;
	}
	mutex_unlock(&serial_mutex);
}
EXPORT_SYMBOL(serial8250_unregister_port);

static int __init serial8250_init(void)
{
	int ret;

	if (nr_uarts > UART_NR)
		nr_uarts = UART_NR;

	printk(KERN_INFO "Serial: 8250/16550 driver, "
		"%d ports, IRQ sharing %sabled\n", nr_uarts,
		share_irqs ? "en" : "dis");

#ifdef CONFIG_SPARC
	ret = sunserial_register_minors(&serial8250_reg, UART_NR);
#else
	serial8250_reg.nr = UART_NR;
	ret = uart_register_driver(&serial8250_reg);
#endif
	if (ret)
		goto out;

	serial8250_isa_devs = platform_device_alloc("serial8250",
						    PLAT8250_DEV_LEGACY);
	if (!serial8250_isa_devs) {
		ret = -ENOMEM;
		goto unreg_uart_drv;
	}

	ret = platform_device_add(serial8250_isa_devs);
	if (ret)
		goto put_dev;

	serial8250_register_ports(&serial8250_reg, &serial8250_isa_devs->dev);

	ret = platform_driver_register(&serial8250_isa_driver);
	if (ret == 0)
		goto out;

	platform_device_del(serial8250_isa_devs);
put_dev:
	platform_device_put(serial8250_isa_devs);
unreg_uart_drv:
#ifdef CONFIG_SPARC
	sunserial_unregister_minors(&serial8250_reg, UART_NR);
#else
	uart_unregister_driver(&serial8250_reg);
#endif
out:
	return ret;
}

static void __exit serial8250_exit(void)
{
	struct platform_device *isa_dev = serial8250_isa_devs;

	/*
	 * This tells serial8250_unregister_port() not to re-register
	 * the ports (thereby making serial8250_isa_driver permanently
	 * in use.)
	 */
	serial8250_isa_devs = NULL;

	platform_driver_unregister(&serial8250_isa_driver);
	platform_device_unregister(isa_dev);

#ifdef CONFIG_SPARC
	sunserial_unregister_minors(&serial8250_reg, UART_NR);
#else
	uart_unregister_driver(&serial8250_reg);
#endif
}

module_init(serial8250_init);
module_exit(serial8250_exit);

EXPORT_SYMBOL(serial8250_suspend_port);
EXPORT_SYMBOL(serial8250_resume_port);

MODULE_LICENSE("GPL");
MODULE_DESCRIPTION("Generic 8250/16x50 serial driver");

module_param(share_irqs, uint, 0644);
MODULE_PARM_DESC(share_irqs, "Share IRQs with other non-8250/16x50 devices"
	" (unsafe)");

module_param(nr_uarts, uint, 0644);
MODULE_PARM_DESC(nr_uarts, "Maximum number of UARTs supported. (1-" __MODULE_STRING(CONFIG_SERIAL_8250_NR_UARTS) ")");

module_param(skip_txen_test, uint, 0644);
MODULE_PARM_DESC(skip_txen_test, "Skip checking for the TXEN bug at init time");

#ifdef CONFIG_SERIAL_8250_RSA
module_param_array(probe_rsa, ulong, &probe_rsa_count, 0444);
MODULE_PARM_DESC(probe_rsa, "Probe I/O ports for RSA");
#endif
MODULE_ALIAS_CHARDEV_MAJOR(TTY_MAJOR);<|MERGE_RESOLUTION|>--- conflicted
+++ resolved
@@ -2895,12 +2895,6 @@
 
 	touch_nmi_watchdog();
 
-<<<<<<< HEAD
-	if (up->port.sysrq || oops_in_progress)
-		locked = spin_trylock_irqsave(&up->port.lock, flags);
-	else
-		spin_lock_irqsave(&up->port.lock, flags);
-=======
 	if (unlikely(in_kdb_printk())) {
 		locked = 0;
 	} else {
@@ -2909,7 +2903,6 @@
 		else
 			spin_lock_irqsave(&up->port.lock, flags);
 	}
->>>>>>> a59d1fb6
 
 	/*
 	 *	First save the IER then disable the interrupts
