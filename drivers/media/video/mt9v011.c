/*
 * mt9v011 -Micron 1/4-Inch VGA Digital Image Sensor
 *
 * Copyright (c) 2009 Mauro Carvalho Chehab (mchehab@redhat.com)
 * This code is placed under the terms of the GNU General Public License v2
 */

#include <linux/i2c.h>
#include <linux/videodev2.h>
#include <linux/delay.h>
#include <asm/div64.h>
#include <media/v4l2-device.h>
#include "mt9v011.h"
#include <media/v4l2-i2c-drv.h>
#include <media/v4l2-chip-ident.h>

MODULE_DESCRIPTION("Micron mt9v011 sensor driver");
MODULE_AUTHOR("Mauro Carvalho Chehab <mchehab@redhat.com>");
MODULE_LICENSE("GPL");


static int debug;
module_param(debug, int, 0);
MODULE_PARM_DESC(debug, "Debug level (0-2)");

/* supported controls */
static struct v4l2_queryctrl mt9v011_qctrl[] = {
	{
		.id = V4L2_CID_GAIN,
		.type = V4L2_CTRL_TYPE_INTEGER,
		.name = "Gain",
		.minimum = 0,
		.maximum = (1 << 10) - 1,
		.step = 1,
		.default_value = 0x0020,
		.flags = 0,
	}, {
		.id = V4L2_CID_RED_BALANCE,
		.type = V4L2_CTRL_TYPE_INTEGER,
		.name = "Red Balance",
		.minimum = -1 << 9,
		.maximum = (1 << 9) - 1,
		.step = 1,
		.default_value = 0,
		.flags = 0,
	}, {
		.id = V4L2_CID_BLUE_BALANCE,
		.type = V4L2_CTRL_TYPE_INTEGER,
		.name = "Blue Balance",
		.minimum = -1 << 9,
		.maximum = (1 << 9) - 1,
		.step = 1,
		.default_value = 0,
		.flags = 0,
	}, {
		.id      = V4L2_CID_HFLIP,
		.type    = V4L2_CTRL_TYPE_BOOLEAN,
		.name    = "Mirror",
		.minimum = 0,
		.maximum = 1,
		.step    = 1,
		.default_value = 0,
		.flags = 0,
	}, {
		.id      = V4L2_CID_VFLIP,
		.type    = V4L2_CTRL_TYPE_BOOLEAN,
		.name    = "Vflip",
		.minimum = 0,
		.maximum = 1,
		.step    = 1,
		.default_value = 0,
		.flags = 0,
	}, {
	}
};

struct mt9v011 {
	struct v4l2_subdev sd;
	unsigned width, height;
	unsigned xtal;
<<<<<<< HEAD
=======
	unsigned hflip:1;
	unsigned vflip:1;
>>>>>>> 51c8b407

	u16 global_gain, red_bal, blue_bal;
};

static inline struct mt9v011 *to_mt9v011(struct v4l2_subdev *sd)
{
	return container_of(sd, struct mt9v011, sd);
}

static int mt9v011_read(struct v4l2_subdev *sd, unsigned char addr)
{
	struct i2c_client *c = v4l2_get_subdevdata(sd);
	__be16 buffer;
	int rc, val;

	rc = i2c_master_send(c, &addr, 1);
	if (rc != 1)
		v4l2_dbg(0, debug, sd,
			 "i2c i/o error: rc == %d (should be 1)\n", rc);

	msleep(10);

	rc = i2c_master_recv(c, (char *)&buffer, 2);
	if (rc != 2)
		v4l2_dbg(0, debug, sd,
			 "i2c i/o error: rc == %d (should be 2)\n", rc);

	val = be16_to_cpu(buffer);

	v4l2_dbg(2, debug, sd, "mt9v011: read 0x%02x = 0x%04x\n", addr, val);

	return val;
}

static void mt9v011_write(struct v4l2_subdev *sd, unsigned char addr,
				 u16 value)
{
	struct i2c_client *c = v4l2_get_subdevdata(sd);
	unsigned char buffer[3];
	int rc;

	buffer[0] = addr;
	buffer[1] = value >> 8;
	buffer[2] = value & 0xff;

	v4l2_dbg(2, debug, sd,
		 "mt9v011: writing 0x%02x 0x%04x\n", buffer[0], value);
	rc = i2c_master_send(c, buffer, 3);
	if (rc != 3)
		v4l2_dbg(0, debug, sd,
			 "i2c i/o error: rc == %d (should be 3)\n", rc);
}


struct i2c_reg_value {
	unsigned char reg;
	u16           value;
};

/*
 * Values used at the original driver
 * Some values are marked as Reserved at the datasheet
 */
static const struct i2c_reg_value mt9v011_init_default[] = {
		{ R0D_MT9V011_RESET, 0x0001 },
		{ R0D_MT9V011_RESET, 0x0000 },

		{ R0C_MT9V011_SHUTTER_DELAY, 0x0000 },
		{ R09_MT9V011_SHUTTER_WIDTH, 0x1fc },

		{ R0A_MT9V011_CLK_SPEED, 0x0000 },
		{ R1E_MT9V011_DIGITAL_ZOOM,  0x0000 },

		{ R07_MT9V011_OUT_CTRL, 0x0002 },	/* chip enable */
};

static void set_balance(struct v4l2_subdev *sd)
{
	struct mt9v011 *core = to_mt9v011(sd);
	u16 green1_gain, green2_gain, blue_gain, red_gain;

	green1_gain = core->global_gain;
	green2_gain = core->global_gain;

	blue_gain = core->global_gain +
		    core->global_gain * core->blue_bal / (1 << 9);

	red_gain = core->global_gain +
		   core->global_gain * core->blue_bal / (1 << 9);

	mt9v011_write(sd, R2B_MT9V011_GREEN_1_GAIN, green1_gain);
	mt9v011_write(sd, R2E_MT9V011_GREEN_2_GAIN,  green1_gain);
	mt9v011_write(sd, R2C_MT9V011_BLUE_GAIN, blue_gain);
	mt9v011_write(sd, R2D_MT9V011_RED_GAIN, red_gain);
}

<<<<<<< HEAD
static void calc_fps(struct v4l2_subdev *sd)
=======
static void calc_fps(struct v4l2_subdev *sd, u32 *numerator, u32 *denominator)
>>>>>>> 51c8b407
{
	struct mt9v011 *core = to_mt9v011(sd);
	unsigned height, width, hblank, vblank, speed;
	unsigned row_time, t_time;
	u64 frames_per_ms;
	unsigned tmp;

	height = mt9v011_read(sd, R03_MT9V011_HEIGHT);
	width = mt9v011_read(sd, R04_MT9V011_WIDTH);
	hblank = mt9v011_read(sd, R05_MT9V011_HBLANK);
	vblank = mt9v011_read(sd, R06_MT9V011_VBLANK);
	speed = mt9v011_read(sd, R0A_MT9V011_CLK_SPEED);

	row_time = (width + 113 + hblank) * (speed + 2);
	t_time = row_time * (height + vblank + 1);

	frames_per_ms = core->xtal * 1000l;
	do_div(frames_per_ms, t_time);
	tmp = frames_per_ms;

	v4l2_dbg(1, debug, sd, "Programmed to %u.%03u fps (%d pixel clcks)\n",
		tmp / 1000, tmp % 1000, t_time);
<<<<<<< HEAD
=======

	if (numerator && denominator) {
		*numerator = 1000;
		*denominator = (u32)frames_per_ms;
	}
}

static u16 calc_speed(struct v4l2_subdev *sd, u32 numerator, u32 denominator)
{
	struct mt9v011 *core = to_mt9v011(sd);
	unsigned height, width, hblank, vblank;
	unsigned row_time, line_time;
	u64 t_time, speed;

	/* Avoid bogus calculus */
	if (!numerator || !denominator)
		return 0;

	height = mt9v011_read(sd, R03_MT9V011_HEIGHT);
	width = mt9v011_read(sd, R04_MT9V011_WIDTH);
	hblank = mt9v011_read(sd, R05_MT9V011_HBLANK);
	vblank = mt9v011_read(sd, R06_MT9V011_VBLANK);

	row_time = width + 113 + hblank;
	line_time = height + vblank + 1;

	t_time = core->xtal * ((u64)numerator);
	/* round to the closest value */
	t_time += denominator / 2;
	do_div(t_time, denominator);

	speed = t_time;
	do_div(speed, row_time * line_time);

	/* Avoid having a negative value for speed */
	if (speed < 2)
		speed = 0;
	else
		speed -= 2;

	/* Avoid speed overflow */
	if (speed > 15)
		return 15;

	return (u16)speed;
>>>>>>> 51c8b407
}

static void set_res(struct v4l2_subdev *sd)
{
	struct mt9v011 *core = to_mt9v011(sd);
	unsigned vstart, hstart;

	/*
	 * The mt9v011 doesn't have scaling. So, in order to select the desired
	 * resolution, we're cropping at the middle of the sensor.
	 * hblank and vblank should be adjusted, in order to warrant that
	 * we'll preserve the line timings for 30 fps, no matter what resolution
	 * is selected.
	 * NOTE: datasheet says that width (and height) should be filled with
	 * width-1. However, this doesn't work, since one pixel per line will
	 * be missing.
	 */

	hstart = 14 + (640 - core->width) / 2;
	mt9v011_write(sd, R02_MT9V011_COLSTART, hstart);
	mt9v011_write(sd, R04_MT9V011_WIDTH, core->width);
	mt9v011_write(sd, R05_MT9V011_HBLANK, 771 - core->width);

	vstart = 8 + (480 - core->height) / 2;
	mt9v011_write(sd, R01_MT9V011_ROWSTART, vstart);
	mt9v011_write(sd, R03_MT9V011_HEIGHT, core->height);
	mt9v011_write(sd, R06_MT9V011_VBLANK, 508 - core->height);

<<<<<<< HEAD
	calc_fps(sd);
=======
	calc_fps(sd, NULL, NULL);
>>>>>>> 51c8b407
};

static void set_read_mode(struct v4l2_subdev *sd)
{
	struct mt9v011 *core = to_mt9v011(sd);
	unsigned mode = 0x1000;

	if (core->hflip)
		mode |= 0x4000;

	if (core->vflip)
		mode |= 0x8000;

	mt9v011_write(sd, R20_MT9V011_READ_MODE, mode);
}

static int mt9v011_reset(struct v4l2_subdev *sd, u32 val)
{
	int i;

	for (i = 0; i < ARRAY_SIZE(mt9v011_init_default); i++)
		mt9v011_write(sd, mt9v011_init_default[i].reg,
			       mt9v011_init_default[i].value);

	set_balance(sd);
	set_res(sd);
	set_read_mode(sd);

	return 0;
};

static int mt9v011_g_ctrl(struct v4l2_subdev *sd, struct v4l2_control *ctrl)
{
	struct mt9v011 *core = to_mt9v011(sd);

	v4l2_dbg(1, debug, sd, "g_ctrl called\n");

	switch (ctrl->id) {
	case V4L2_CID_GAIN:
		ctrl->value = core->global_gain;
		return 0;
	case V4L2_CID_RED_BALANCE:
		ctrl->value = core->red_bal;
		return 0;
	case V4L2_CID_BLUE_BALANCE:
		ctrl->value = core->blue_bal;
		return 0;
	case V4L2_CID_HFLIP:
		ctrl->value = core->hflip ? 1 : 0;
		return 0;
	case V4L2_CID_VFLIP:
		ctrl->value = core->vflip ? 1 : 0;
		return 0;
	}
	return -EINVAL;
}

static int mt9v011_queryctrl(struct v4l2_subdev *sd, struct v4l2_queryctrl *qc)
{
	int i;

	v4l2_dbg(1, debug, sd, "queryctrl called\n");

	for (i = 0; i < ARRAY_SIZE(mt9v011_qctrl); i++)
		if (qc->id && qc->id == mt9v011_qctrl[i].id) {
			memcpy(qc, &(mt9v011_qctrl[i]),
			       sizeof(*qc));
			return 0;
		}

	return -EINVAL;
}


static int mt9v011_s_ctrl(struct v4l2_subdev *sd, struct v4l2_control *ctrl)
{
	struct mt9v011 *core = to_mt9v011(sd);
	u8 i, n;
	n = ARRAY_SIZE(mt9v011_qctrl);

	for (i = 0; i < n; i++) {
		if (ctrl->id != mt9v011_qctrl[i].id)
			continue;
		if (ctrl->value < mt9v011_qctrl[i].minimum ||
		    ctrl->value > mt9v011_qctrl[i].maximum)
			return -ERANGE;
		v4l2_dbg(1, debug, sd, "s_ctrl: id=%d, value=%d\n",
					ctrl->id, ctrl->value);
		break;
	}

	switch (ctrl->id) {
	case V4L2_CID_GAIN:
		core->global_gain = ctrl->value;
		break;
	case V4L2_CID_RED_BALANCE:
		core->red_bal = ctrl->value;
		break;
	case V4L2_CID_BLUE_BALANCE:
		core->blue_bal = ctrl->value;
		break;
	case V4L2_CID_HFLIP:
		core->hflip = ctrl->value;
		set_read_mode(sd);
		return 0;
	case V4L2_CID_VFLIP:
		core->vflip = ctrl->value;
		set_read_mode(sd);
		return 0;
	default:
		return -EINVAL;
	}

	set_balance(sd);

	return 0;
}

static int mt9v011_enum_fmt(struct v4l2_subdev *sd, struct v4l2_fmtdesc *fmt)
{
	if (fmt->index > 0)
		return -EINVAL;

	fmt->flags = 0;
	strcpy(fmt->description, "8 bpp Bayer GRGR..BGBG");
	fmt->pixelformat = V4L2_PIX_FMT_SGRBG8;

	return 0;
}

static int mt9v011_try_fmt(struct v4l2_subdev *sd, struct v4l2_format *fmt)
{
	struct v4l2_pix_format *pix = &fmt->fmt.pix;

	if (pix->pixelformat != V4L2_PIX_FMT_SGRBG8)
		return -EINVAL;

	v4l_bound_align_image(&pix->width, 48, 639, 1,
			      &pix->height, 32, 480, 1, 0);

	return 0;
}

static int mt9v011_g_parm(struct v4l2_subdev *sd, struct v4l2_streamparm *parms)
{
	struct v4l2_captureparm *cp = &parms->parm.capture;

	if (parms->type != V4L2_BUF_TYPE_VIDEO_CAPTURE)
		return -EINVAL;

	memset(cp, 0, sizeof(struct v4l2_captureparm));
	cp->capability = V4L2_CAP_TIMEPERFRAME;
	calc_fps(sd,
		 &cp->timeperframe.numerator,
		 &cp->timeperframe.denominator);

	return 0;
}

static int mt9v011_s_parm(struct v4l2_subdev *sd, struct v4l2_streamparm *parms)
{
	struct v4l2_captureparm *cp = &parms->parm.capture;
	struct v4l2_fract *tpf = &cp->timeperframe;
	u16 speed;

	if (parms->type != V4L2_BUF_TYPE_VIDEO_CAPTURE)
		return -EINVAL;
	if (cp->extendedmode != 0)
		return -EINVAL;

	speed = calc_speed(sd, tpf->numerator, tpf->denominator);

	mt9v011_write(sd, R0A_MT9V011_CLK_SPEED, speed);
	v4l2_dbg(1, debug, sd, "Setting speed to %d\n", speed);

	/* Recalculate and update fps info */
	calc_fps(sd, &tpf->numerator, &tpf->denominator);

	return 0;
}

static int mt9v011_s_fmt(struct v4l2_subdev *sd, struct v4l2_format *fmt)
{
	struct v4l2_pix_format *pix = &fmt->fmt.pix;
	struct mt9v011 *core = to_mt9v011(sd);
	int rc;

	rc = mt9v011_try_fmt(sd, fmt);
	if (rc < 0)
		return -EINVAL;

	core->width = pix->width;
	core->height = pix->height;

	set_res(sd);

	return 0;
}

static int mt9v011_s_config(struct v4l2_subdev *sd, int dumb, void *data)
{
	struct mt9v011 *core = to_mt9v011(sd);
	unsigned *xtal = data;

	v4l2_dbg(1, debug, sd, "s_config called\n");

	if (xtal) {
		core->xtal = *xtal;
		v4l2_dbg(1, debug, sd, "xtal set to %d.%03d MHz\n",
			 *xtal / 1000000, (*xtal / 1000) % 1000);
	}

	return 0;
}


#ifdef CONFIG_VIDEO_ADV_DEBUG
static int mt9v011_g_register(struct v4l2_subdev *sd,
			      struct v4l2_dbg_register *reg)
{
	struct i2c_client *client = v4l2_get_subdevdata(sd);

	if (!v4l2_chip_match_i2c_client(client, &reg->match))
		return -EINVAL;
	if (!capable(CAP_SYS_ADMIN))
		return -EPERM;

	reg->val = mt9v011_read(sd, reg->reg & 0xff);
	reg->size = 2;

	return 0;
}

static int mt9v011_s_register(struct v4l2_subdev *sd,
			      struct v4l2_dbg_register *reg)
{
	struct i2c_client *client = v4l2_get_subdevdata(sd);

	if (!v4l2_chip_match_i2c_client(client, &reg->match))
		return -EINVAL;
	if (!capable(CAP_SYS_ADMIN))
		return -EPERM;

	mt9v011_write(sd, reg->reg & 0xff, reg->val & 0xffff);

	return 0;
}
#endif

static int mt9v011_g_chip_ident(struct v4l2_subdev *sd,
				struct v4l2_dbg_chip_ident *chip)
{
	u16 version;
	struct i2c_client *client = v4l2_get_subdevdata(sd);

	version = mt9v011_read(sd, R00_MT9V011_CHIP_VERSION);

	return v4l2_chip_ident_i2c_client(client, chip, V4L2_IDENT_MT9V011,
					  version);
}

static const struct v4l2_subdev_core_ops mt9v011_core_ops = {
	.queryctrl = mt9v011_queryctrl,
	.g_ctrl = mt9v011_g_ctrl,
	.s_ctrl = mt9v011_s_ctrl,
	.reset = mt9v011_reset,
	.s_config = mt9v011_s_config,
	.g_chip_ident = mt9v011_g_chip_ident,
#ifdef CONFIG_VIDEO_ADV_DEBUG
	.g_register = mt9v011_g_register,
	.s_register = mt9v011_s_register,
#endif
};

static const struct v4l2_subdev_video_ops mt9v011_video_ops = {
	.enum_fmt = mt9v011_enum_fmt,
	.try_fmt = mt9v011_try_fmt,
	.s_fmt = mt9v011_s_fmt,
	.g_parm = mt9v011_g_parm,
	.s_parm = mt9v011_s_parm,
};

static const struct v4l2_subdev_ops mt9v011_ops = {
	.core  = &mt9v011_core_ops,
	.video = &mt9v011_video_ops,
};


/****************************************************************************
			I2C Client & Driver
 ****************************************************************************/

static int mt9v011_probe(struct i2c_client *c,
			 const struct i2c_device_id *id)
{
	u16 version;
	struct mt9v011 *core;
	struct v4l2_subdev *sd;

	/* Check if the adapter supports the needed features */
	if (!i2c_check_functionality(c->adapter,
	     I2C_FUNC_SMBUS_READ_BYTE | I2C_FUNC_SMBUS_WRITE_BYTE_DATA))
		return -EIO;

	core = kzalloc(sizeof(struct mt9v011), GFP_KERNEL);
	if (!core)
		return -ENOMEM;

	sd = &core->sd;
	v4l2_i2c_subdev_init(sd, c, &mt9v011_ops);

	/* Check if the sensor is really a MT9V011 */
	version = mt9v011_read(sd, R00_MT9V011_CHIP_VERSION);
	if ((version != MT9V011_VERSION) &&
	    (version != MT9V011_REV_B_VERSION)) {
		v4l2_info(sd, "*** unknown micron chip detected (0x%04x).\n",
			  version);
		kfree(core);
		return -EINVAL;
	}

	core->global_gain = 0x0024;
	core->width  = 640;
	core->height = 480;
	core->xtal = 27000000;	/* Hz */

	v4l_info(c, "chip found @ 0x%02x (%s - chip version 0x%04x)\n",
		 c->addr << 1, c->adapter->name, version);

	return 0;
}

static int mt9v011_remove(struct i2c_client *c)
{
	struct v4l2_subdev *sd = i2c_get_clientdata(c);

	v4l2_dbg(1, debug, sd,
		"mt9v011.c: removing mt9v011 adapter on address 0x%x\n",
		c->addr << 1);

	v4l2_device_unregister_subdev(sd);
	kfree(to_mt9v011(sd));
	return 0;
}

/* ----------------------------------------------------------------------- */

static const struct i2c_device_id mt9v011_id[] = {
	{ "mt9v011", 0 },
	{ }
};
MODULE_DEVICE_TABLE(i2c, mt9v011_id);

static struct v4l2_i2c_driver_data v4l2_i2c_data = {
	.name = "mt9v011",
	.probe = mt9v011_probe,
	.remove = mt9v011_remove,
	.id_table = mt9v011_id,
};<|MERGE_RESOLUTION|>--- conflicted
+++ resolved
@@ -78,11 +78,8 @@
 	struct v4l2_subdev sd;
 	unsigned width, height;
 	unsigned xtal;
-<<<<<<< HEAD
-=======
 	unsigned hflip:1;
 	unsigned vflip:1;
->>>>>>> 51c8b407
 
 	u16 global_gain, red_bal, blue_bal;
 };
@@ -179,11 +176,7 @@
 	mt9v011_write(sd, R2D_MT9V011_RED_GAIN, red_gain);
 }
 
-<<<<<<< HEAD
-static void calc_fps(struct v4l2_subdev *sd)
-=======
 static void calc_fps(struct v4l2_subdev *sd, u32 *numerator, u32 *denominator)
->>>>>>> 51c8b407
 {
 	struct mt9v011 *core = to_mt9v011(sd);
 	unsigned height, width, hblank, vblank, speed;
@@ -206,8 +199,6 @@
 
 	v4l2_dbg(1, debug, sd, "Programmed to %u.%03u fps (%d pixel clcks)\n",
 		tmp / 1000, tmp % 1000, t_time);
-<<<<<<< HEAD
-=======
 
 	if (numerator && denominator) {
 		*numerator = 1000;
@@ -253,7 +244,6 @@
 		return 15;
 
 	return (u16)speed;
->>>>>>> 51c8b407
 }
 
 static void set_res(struct v4l2_subdev *sd)
@@ -282,11 +272,7 @@
 	mt9v011_write(sd, R03_MT9V011_HEIGHT, core->height);
 	mt9v011_write(sd, R06_MT9V011_VBLANK, 508 - core->height);
 
-<<<<<<< HEAD
-	calc_fps(sd);
-=======
 	calc_fps(sd, NULL, NULL);
->>>>>>> 51c8b407
 };
 
 static void set_read_mode(struct v4l2_subdev *sd)
