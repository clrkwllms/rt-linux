/*
 * pnpbios -- PnP BIOS driver
 *
 * This driver provides access to Plug-'n'-Play services provided by
 * the PnP BIOS firmware, described in the following documents:
 *   Plug and Play BIOS Specification, Version 1.0A, 5 May 1994
 *   Plug and Play BIOS Clarification Paper, 6 October 1994
 *     Compaq Computer Corporation, Phoenix Technologies Ltd., Intel Corp.
 * 
 * Originally (C) 1998 Christian Schmidt <schmidt@digadd.de>
 * Modifications (C) 1998 Tom Lees <tom@lpsg.demon.co.uk>
 * Minor reorganizations by David Hinds <dahinds@users.sourceforge.net>
 * Further modifications (C) 2001, 2002 by:
 *   Alan Cox <alan@redhat.com>
 *   Thomas Hood
 *   Brian Gerst <bgerst@didntduck.org>
 *
 * Ported to the PnP Layer and several additional improvements (C) 2002
 * by Adam Belay <ambx1@neo.rr.com>
 *
 * This program is free software; you can redistribute it and/or modify it
 * under the terms of the GNU General Public License as published by the
 * Free Software Foundation; either version 2, or (at your option) any
 * later version.
 *
 * This program is distributed in the hope that it will be useful, but
 * WITHOUT ANY WARRANTY; without even the implied warranty of
 * MERCHANTABILITY or FITNESS FOR A PARTICULAR PURPOSE.  See the GNU
 * General Public License for more details.
 *
 * You should have received a copy of the GNU General Public License
 * along with this program; if not, write to the Free Software
 * Foundation, Inc., 59 Temple Place, Suite 330, Boston, MA  02111-1307  USA
 */

/* Change Log
 *
 * Adam Belay - <ambx1@neo.rr.com> - March 16, 2003
 * rev 1.01	Only call pnp_bios_dev_node_info once
 *		Added pnpbios_print_status
 *		Added several new error messages and info messages
 *		Added pnpbios_interface_attach_device
 *		integrated core and proc init system
 *		Introduced PNPMODE flags
 *		Removed some useless includes
 */

#include <linux/types.h>
#include <linux/module.h>
#include <linux/init.h>
#include <linux/linkage.h>
#include <linux/kernel.h>
#include <linux/device.h>
#include <linux/pnp.h>
#include <linux/mm.h>
#include <linux/smp.h>
#include <linux/slab.h>
#include <linux/completion.h>
#include <linux/spinlock.h>
#include <linux/dmi.h>
#include <linux/delay.h>
#include <linux/acpi.h>
#include <linux/freezer.h>
#include <linux/kthread.h>

#include <asm/page.h>
#include <asm/desc.h>
#include <asm/system.h>
#include <asm/byteorder.h>

#include "../base.h"
#include "pnpbios.h"

/*
 *
 * PnP BIOS INTERFACE
 *
 */

static union pnp_bios_install_struct *pnp_bios_install = NULL;

int pnp_bios_present(void)
{
	return (pnp_bios_install != NULL);
}

struct pnp_dev_node_info node_info;

/*
 *
 * DOCKING FUNCTIONS
 *
 */

#ifdef CONFIG_HOTPLUG

static struct completion unload_sem;

/*
 * (Much of this belongs in a shared routine somewhere)
 */
static int pnp_dock_event(int dock, struct pnp_docking_station_info *info)
{
	char *argv[3], **envp, *buf, *scratch;
	int i = 0, value;

	if (!(envp = kcalloc(20, sizeof(char *), GFP_KERNEL)))
		return -ENOMEM;
	if (!(buf = kzalloc(256, GFP_KERNEL))) {
		kfree(envp);
		return -ENOMEM;
	}

	/* FIXME: if there are actual users of this, it should be
	 * integrated into the driver core and use the usual infrastructure
	 * like sysfs and uevents
	 */
	argv[0] = "/sbin/pnpbios";
	argv[1] = "dock";
	argv[2] = NULL;

	/* minimal command environment */
	envp[i++] = "HOME=/";
	envp[i++] = "PATH=/sbin:/bin:/usr/sbin:/usr/bin";

#ifdef	DEBUG
	/* hint that policy agent should enter no-stdout debug mode */
	envp[i++] = "DEBUG=kernel";
#endif
	/* extensible set of named bus-specific parameters,
	 * supporting multiple driver selection algorithms.
	 */
	scratch = buf;

	/* action:  add, remove */
	envp[i++] = scratch;
	scratch += sprintf(scratch, "ACTION=%s", dock ? "add" : "remove") + 1;

	/* Report the ident for the dock */
	envp[i++] = scratch;
	scratch += sprintf(scratch, "DOCK=%x/%x/%x",
			   info->location_id, info->serial, info->capabilities);
	envp[i] = NULL;

	value = call_usermodehelper(argv [0], argv, envp, UMH_WAIT_EXEC);
	kfree(buf);
	kfree(envp);
	return 0;
}

/*
 * Poll the PnP docking at regular intervals
 */
static int pnp_dock_thread(void *unused)
{
	static struct pnp_docking_station_info now;
	int docked = -1, d = 0;

	set_freezable();
	while (1) {
		int status;

		/*
		 * Poll every 2 seconds
		 */
		msleep_interruptible(2000);

		if (try_to_freeze())
			continue;

		status = pnp_bios_dock_station_info(&now);

		switch (status) {
			/*
			 * No dock to manage
			 */
		case PNP_FUNCTION_NOT_SUPPORTED:
			complete_and_exit(&unload_sem, 0);
		case PNP_SYSTEM_NOT_DOCKED:
			d = 0;
			break;
		case PNP_SUCCESS:
			d = 1;
			break;
		default:
			pnpbios_print_status("pnp_dock_thread", status);
			continue;
		}
		if (d != docked) {
			if (pnp_dock_event(d, &now) == 0) {
				docked = d;
#if 0
				printk(KERN_INFO
				       "PnPBIOS: Docking station %stached\n",
				       docked ? "at" : "de");
#endif
			}
		}
	}
	complete_and_exit(&unload_sem, 0);
}

#endif				/* CONFIG_HOTPLUG */

static int pnpbios_get_resources(struct pnp_dev *dev)
{
	u8 nodenum = dev->number;
	struct pnp_bios_node *node;

	if (!pnpbios_is_dynamic(dev))
		return -EPERM;

	pnp_dbg(&dev->dev, "get resources\n");
	node = kzalloc(node_info.max_node_size, GFP_KERNEL);
	if (!node)
		return -1;
	if (pnp_bios_get_dev_node(&nodenum, (char)PNPMODE_DYNAMIC, node)) {
		kfree(node);
		return -ENODEV;
	}
	pnpbios_read_resources_from_node(dev, node);
	dev->active = pnp_is_active(dev);
	kfree(node);
	return 0;
}

static int pnpbios_set_resources(struct pnp_dev *dev)
{
	u8 nodenum = dev->number;
	struct pnp_bios_node *node;
	int ret;

	if (!pnpbios_is_dynamic(dev))
		return -EPERM;

	pnp_dbg(&dev->dev, "set resources\n");
	node = kzalloc(node_info.max_node_size, GFP_KERNEL);
	if (!node)
		return -1;
	if (pnp_bios_get_dev_node(&nodenum, (char)PNPMODE_DYNAMIC, node)) {
		kfree(node);
		return -ENODEV;
	}
	if (pnpbios_write_resources_to_node(dev, node) < 0) {
		kfree(node);
		return -1;
	}
	ret = pnp_bios_set_dev_node(node->handle, (char)PNPMODE_DYNAMIC, node);
	kfree(node);
	if (ret > 0)
		ret = -1;
	return ret;
}

static void pnpbios_zero_data_stream(struct pnp_bios_node *node)
{
	unsigned char *p = (char *)node->data;
	unsigned char *end = (char *)(node->data + node->size);
	unsigned int len;
	int i;

	while ((char *)p < (char *)end) {
		if (p[0] & 0x80) {	/* large tag */
			len = (p[2] << 8) | p[1];
			p += 3;
		} else {
			if (((p[0] >> 3) & 0x0f) == 0x0f)
				return;
			len = p[0] & 0x07;
			p += 1;
		}
		for (i = 0; i < len; i++)
			p[i] = 0;
		p += len;
	}
	printk(KERN_ERR
	       "PnPBIOS: Resource structure did not contain an end tag.\n");
}

static int pnpbios_disable_resources(struct pnp_dev *dev)
{
	struct pnp_bios_node *node;
	u8 nodenum = dev->number;
	int ret;

	if (dev->flags & PNPBIOS_NO_DISABLE || !pnpbios_is_dynamic(dev))
		return -EPERM;

	node = kzalloc(node_info.max_node_size, GFP_KERNEL);
	if (!node)
		return -ENOMEM;

	if (pnp_bios_get_dev_node(&nodenum, (char)PNPMODE_DYNAMIC, node)) {
		kfree(node);
		return -ENODEV;
	}
	pnpbios_zero_data_stream(node);

	ret = pnp_bios_set_dev_node(dev->number, (char)PNPMODE_DYNAMIC, node);
	kfree(node);
	if (ret > 0)
		ret = -1;
	return ret;
}

/* PnP Layer support */

struct pnp_protocol pnpbios_protocol = {
	.name = "Plug and Play BIOS",
	.get = pnpbios_get_resources,
	.set = pnpbios_set_resources,
	.disable = pnpbios_disable_resources,
};

static int __init insert_device(struct pnp_bios_node *node)
{
	struct list_head *pos;
	struct pnp_dev *dev;
	char id[8];

	/* check if the device is already added */
	list_for_each(pos, &pnpbios_protocol.devices) {
		dev = list_entry(pos, struct pnp_dev, protocol_list);
		if (dev->number == node->handle)
			return -1;
	}

	pnp_eisa_id_to_string(node->eisa_id & PNP_EISA_ID_MASK, id);
	dev = pnp_alloc_dev(&pnpbios_protocol, node->handle, id);
	if (!dev)
		return -1;

	pnpbios_parse_data_stream(dev, node);
	dev->active = pnp_is_active(dev);
	dev->flags = node->flags;
	if (!(dev->flags & PNPBIOS_NO_CONFIG))
		dev->capabilities |= PNP_CONFIGURABLE;
	if (!(dev->flags & PNPBIOS_NO_DISABLE) && pnpbios_is_dynamic(dev))
		dev->capabilities |= PNP_DISABLE;
	dev->capabilities |= PNP_READ;
	if (pnpbios_is_dynamic(dev))
		dev->capabilities |= PNP_WRITE;
	if (dev->flags & PNPBIOS_REMOVABLE)
		dev->capabilities |= PNP_REMOVABLE;

	/* clear out the damaged flags */
	if (!dev->active)
		pnp_init_resources(dev);

	pnp_add_device(dev);
	pnpbios_interface_attach_device(node);

	return 0;
}

static void __init build_devlist(void)
{
	u8 nodenum;
	unsigned int nodes_got = 0;
	unsigned int devs = 0;
	struct pnp_bios_node *node;

	node = kzalloc(node_info.max_node_size, GFP_KERNEL);
	if (!node)
		return;

	for (nodenum = 0; nodenum < 0xff;) {
		u8 thisnodenum = nodenum;
		/* eventually we will want to use PNPMODE_STATIC here but for now
		 * dynamic will help us catch buggy bioses to add to the blacklist.
		 */
		if (!pnpbios_dont_use_current_config) {
			if (pnp_bios_get_dev_node
			    (&nodenum, (char)PNPMODE_DYNAMIC, node))
				break;
		} else {
			if (pnp_bios_get_dev_node
			    (&nodenum, (char)PNPMODE_STATIC, node))
				break;
		}
		nodes_got++;
		if (insert_device(node) == 0)
			devs++;
		if (nodenum <= thisnodenum) {
			printk(KERN_ERR
			       "PnPBIOS: build_devlist: Node number 0x%x is out of sequence following node 0x%x. Aborting.\n",
			       (unsigned int)nodenum,
			       (unsigned int)thisnodenum);
			break;
		}
	}
	kfree(node);

	printk(KERN_INFO
	       "PnPBIOS: %i node%s reported by PnP BIOS; %i recorded by driver\n",
	       nodes_got, nodes_got != 1 ? "s" : "", devs);
}

/*
 *
 * INIT AND EXIT
 *
 */

static int pnpbios_disabled;
int pnpbios_dont_use_current_config;

static int __init pnpbios_setup(char *str)
{
	int invert;

	while ((str != NULL) && (*str != '\0')) {
		if (strncmp(str, "off", 3) == 0)
			pnpbios_disabled = 1;
		if (strncmp(str, "on", 2) == 0)
			pnpbios_disabled = 0;
		invert = (strncmp(str, "no-", 3) == 0);
		if (invert)
			str += 3;
		if (strncmp(str, "curr", 4) == 0)
			pnpbios_dont_use_current_config = invert;
		str = strchr(str, ',');
		if (str != NULL)
			str += strspn(str, ", \t");
	}

	return 1;
}

__setup("pnpbios=", pnpbios_setup);

/* PnP BIOS signature: "$PnP" */
#define PNP_SIGNATURE   (('$' << 0) + ('P' << 8) + ('n' << 16) + ('P' << 24))

static int __init pnpbios_probe_system(void)
{
	union pnp_bios_install_struct *check;
	u8 sum;
	int length, i;

	printk(KERN_INFO "PnPBIOS: Scanning system for PnP BIOS support...\n");

	/*
	 * Search the defined area (0xf0000-0xffff0) for a valid PnP BIOS
	 * structure and, if one is found, sets up the selectors and
	 * entry points
	 */
	for (check = (union pnp_bios_install_struct *)__va(0xf0000);
	     check < (union pnp_bios_install_struct *)__va(0xffff0);
	     check = (void *)check + 16) {
		if (check->fields.signature != PNP_SIGNATURE)
			continue;
		printk(KERN_INFO
		       "PnPBIOS: Found PnP BIOS installation structure at 0x%p\n",
		       check);
		length = check->fields.length;
		if (!length) {
			printk(KERN_ERR
			       "PnPBIOS: installation structure is invalid, skipping\n");
			continue;
		}
		for (sum = 0, i = 0; i < length; i++)
			sum += check->chars[i];
		if (sum) {
			printk(KERN_ERR
			       "PnPBIOS: installation structure is corrupted, skipping\n");
			continue;
		}
		if (check->fields.version < 0x10) {
			printk(KERN_WARNING
			       "PnPBIOS: PnP BIOS version %d.%d is not supported\n",
			       check->fields.version >> 4,
			       check->fields.version & 15);
			continue;
		}
		printk(KERN_INFO
		       "PnPBIOS: PnP BIOS version %d.%d, entry 0x%x:0x%x, dseg 0x%x\n",
		       check->fields.version >> 4, check->fields.version & 15,
		       check->fields.pm16cseg, check->fields.pm16offset,
		       check->fields.pm16dseg);
		pnp_bios_install = check;
		return 1;
	}

	printk(KERN_INFO "PnPBIOS: PnP BIOS support was not detected.\n");
	return 0;
}

static int __init exploding_pnp_bios(const struct dmi_system_id *d)
{
	printk(KERN_WARNING "%s detected. Disabling PnPBIOS\n", d->ident);
	return 0;
}

static struct dmi_system_id pnpbios_dmi_table[] __initdata = {
	{			/* PnPBIOS GPF on boot */
	 .callback = exploding_pnp_bios,
	 .ident = "Higraded P14H",
	 .matches = {
		     DMI_MATCH(DMI_BIOS_VENDOR, "American Megatrends Inc."),
		     DMI_MATCH(DMI_BIOS_VERSION, "07.00T"),
		     DMI_MATCH(DMI_SYS_VENDOR, "Higraded"),
		     DMI_MATCH(DMI_PRODUCT_NAME, "P14H"),
		     },
	 },
	{			/* PnPBIOS GPF on boot */
	 .callback = exploding_pnp_bios,
	 .ident = "ASUS P4P800",
	 .matches = {
		     DMI_MATCH(DMI_BOARD_VENDOR, "ASUSTeK Computer Inc."),
		     DMI_MATCH(DMI_BOARD_NAME, "P4P800"),
		     },
	 },
	{}
};

static int __init pnpbios_init(void)
{
	int ret;

#if defined(CONFIG_PPC)
	if (check_legacy_ioport(PNPBIOS_BASE))
		return -ENODEV;
#endif
	if (pnpbios_disabled || dmi_check_system(pnpbios_dmi_table) ||
	    paravirt_enabled()) {
		printk(KERN_INFO "PnPBIOS: Disabled\n");
		return -ENODEV;
	}
#ifdef CONFIG_PNPACPI
	if (!acpi_disabled && !pnpacpi_disabled) {
		pnpbios_disabled = 1;
		printk(KERN_INFO "PnPBIOS: Disabled by ACPI PNP\n");
		return -ENODEV;
	}
#endif				/* CONFIG_ACPI */

	/* scan the system for pnpbios support */
	if (!pnpbios_probe_system())
		return -ENODEV;

	/* make preparations for bios calls */
	pnpbios_calls_init(pnp_bios_install);

	/* read the node info */
	ret = pnp_bios_dev_node_info(&node_info);
	if (ret) {
		printk(KERN_ERR
		       "PnPBIOS: Unable to get node info.  Aborting.\n");
		return ret;
	}

	/* register with the pnp layer */
	ret = pnp_register_protocol(&pnpbios_protocol);
	if (ret) {
		printk(KERN_ERR
		       "PnPBIOS: Unable to register driver.  Aborting.\n");
		return ret;
	}

	/* start the proc interface */
	ret = pnpbios_proc_init();
	if (ret)
		printk(KERN_ERR "PnPBIOS: Failed to create proc interface.\n");

	/* scan for pnpbios devices */
	build_devlist();

	pnp_platform_devices = 1;
	return 0;
}

fs_initcall(pnpbios_init);

#ifdef CONFIG_HOTPLUG

static int __init pnpbios_thread_init(void)
{
#if defined(CONFIG_PPC)
	if (check_legacy_ioport(PNPBIOS_BASE))
		return 0;
#endif
	if (pnpbios_disabled)
		return 0;
<<<<<<< HEAD

	init_completion(&unload_sem);
	task = kthread_run(pnp_dock_thread, NULL, "kpnpbiosd");
	if (!IS_ERR(task))
		unloading = 0;

=======
#ifdef CONFIG_HOTPLUG
	{
		struct task_struct *task;
		init_completion(&unload_sem);
		task = kthread_run(pnp_dock_thread, NULL, "kpnpbiosd");
		if (IS_ERR(task))
			return PTR_ERR(task);
	}
#endif
>>>>>>> eebb2afb
	return 0;
}

/* Start the kernel thread later: */
module_init(pnpbios_thread_init);

#endif

EXPORT_SYMBOL(pnpbios_protocol);<|MERGE_RESOLUTION|>--- conflicted
+++ resolved
@@ -582,24 +582,15 @@
 #endif
 	if (pnpbios_disabled)
 		return 0;
-<<<<<<< HEAD
-
-	init_completion(&unload_sem);
-	task = kthread_run(pnp_dock_thread, NULL, "kpnpbiosd");
-	if (!IS_ERR(task))
-		unloading = 0;
-
-=======
-#ifdef CONFIG_HOTPLUG
 	{
 		struct task_struct *task;
+
 		init_completion(&unload_sem);
 		task = kthread_run(pnp_dock_thread, NULL, "kpnpbiosd");
 		if (IS_ERR(task))
 			return PTR_ERR(task);
 	}
-#endif
->>>>>>> eebb2afb
+
 	return 0;
 }
 
