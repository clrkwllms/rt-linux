/*
 * Intel & MS High Precision Event Timer Implementation.
 *
 * Copyright (C) 2003 Intel Corporation
 *	Venki Pallipadi
 * (c) Copyright 2004 Hewlett-Packard Development Company, L.P.
 *	Bob Picco <robert.picco@hp.com>
 *
 * This program is free software; you can redistribute it and/or modify
 * it under the terms of the GNU General Public License version 2 as
 * published by the Free Software Foundation.
 */

#include <linux/interrupt.h>
#include <linux/module.h>
#include <linux/kernel.h>
#include <linux/smp_lock.h>
#include <linux/types.h>
#include <linux/miscdevice.h>
#include <linux/major.h>
#include <linux/ioport.h>
#include <linux/fcntl.h>
#include <linux/init.h>
#include <linux/poll.h>
#include <linux/mm.h>
#include <linux/proc_fs.h>
#include <linux/spinlock.h>
#include <linux/sysctl.h>
#include <linux/wait.h>
#include <linux/bcd.h>
#include <linux/seq_file.h>
#include <linux/bitops.h>
#include <linux/clocksource.h>

#include <asm/current.h>
#include <asm/uaccess.h>
#include <asm/system.h>
#include <asm/io.h>
#include <asm/irq.h>
#include <asm/div64.h>

#include <linux/acpi.h>
#include <acpi/acpi_bus.h>
#include <linux/hpet.h>

/*
 * The High Precision Event Timer driver.
 * This driver is closely modelled after the rtc.c driver.
 * http://www.intel.com/hardwaredesign/hpetspec.htm
 */
#define	HPET_USER_FREQ	(64)
#define	HPET_DRIFT	(500)

#define HPET_RANGE_SIZE		1024	/* from HPET spec */


/* WARNING -- don't get confused.  These macros are never used
 * to write the (single) counter, and rarely to read it.
 * They're badly named; to fix, someday.
 */
#if BITS_PER_LONG == 64
#define	write_counter(V, MC)	writeq(V, MC)
#define	read_counter(MC)	readq(MC)
#else
#define	write_counter(V, MC)	writel(V, MC)
#define	read_counter(MC)	readl(MC)
#endif

static u32 hpet_nhpet, hpet_max_freq = HPET_USER_FREQ;

/* This clocksource driver currently only works on ia64 */
#ifdef CONFIG_IA64
static void __iomem *hpet_mctr;

static cycle_t read_hpet(void)
{
	return (cycle_t)read_counter((void __iomem *)hpet_mctr);
}

static struct clocksource clocksource_hpet = {
        .name           = "hpet",
        .rating         = 250,
        .read           = read_hpet,
        .mask           = CLOCKSOURCE_MASK(64),
	.mult		= 0, /* to be calculated */
        .shift          = 10,
        .flags          = CLOCK_SOURCE_IS_CONTINUOUS,
};
static struct clocksource *hpet_clocksource;
#endif

/* A lock for concurrent access by app and isr hpet activity. */
static DEFINE_SPINLOCK(hpet_lock);

#define	HPET_DEV_NAME	(7)

struct hpet_dev {
	struct hpets *hd_hpets;
	struct hpet __iomem *hd_hpet;
	struct hpet_timer __iomem *hd_timer;
	unsigned long hd_ireqfreq;
	unsigned long hd_irqdata;
	wait_queue_head_t hd_waitqueue;
	struct fasync_struct *hd_async_queue;
	unsigned int hd_flags;
	unsigned int hd_irq;
	unsigned int hd_hdwirq;
	char hd_name[HPET_DEV_NAME];
};

struct hpets {
	struct hpets *hp_next;
	struct hpet __iomem *hp_hpet;
	unsigned long hp_hpet_phys;
	struct clocksource *hp_clocksource;
	unsigned long long hp_tick_freq;
	unsigned long hp_delta;
	unsigned int hp_ntimer;
	unsigned int hp_which;
	struct hpet_dev hp_dev[1];
};

static struct hpets *hpets;

#define	HPET_OPEN		0x0001
#define	HPET_IE			0x0002	/* interrupt enabled */
#define	HPET_PERIODIC		0x0004
#define	HPET_SHARED_IRQ		0x0008


#ifndef readq
static inline unsigned long long readq(void __iomem *addr)
{
	return readl(addr) | (((unsigned long long)readl(addr + 4)) << 32LL);
}
#endif

#ifndef writeq
static inline void writeq(unsigned long long v, void __iomem *addr)
{
	writel(v & 0xffffffff, addr);
	writel(v >> 32, addr + 4);
}
#endif

static irqreturn_t hpet_interrupt(int irq, void *data)
{
	struct hpet_dev *devp;
	unsigned long isr;

	devp = data;
	isr = 1 << (devp - devp->hd_hpets->hp_dev);

	if ((devp->hd_flags & HPET_SHARED_IRQ) &&
	    !(isr & readl(&devp->hd_hpet->hpet_isr)))
		return IRQ_NONE;

	spin_lock(&hpet_lock);
	devp->hd_irqdata++;

	/*
	 * For non-periodic timers, increment the accumulator.
	 * This has the effect of treating non-periodic like periodic.
	 */
	if ((devp->hd_flags & (HPET_IE | HPET_PERIODIC)) == HPET_IE) {
		unsigned long m, t;

		t = devp->hd_ireqfreq;
		m = read_counter(&devp->hd_hpet->hpet_mc);
		write_counter(t + m + devp->hd_hpets->hp_delta,
			      &devp->hd_timer->hpet_compare);
	}

	if (devp->hd_flags & HPET_SHARED_IRQ)
		writel(isr, &devp->hd_hpet->hpet_isr);
	spin_unlock(&hpet_lock);

	wake_up_interruptible(&devp->hd_waitqueue);

	kill_fasync(&devp->hd_async_queue, SIGIO, POLL_IN);

	return IRQ_HANDLED;
}

static void hpet_timer_set_irq(struct hpet_dev *devp)
{
	unsigned long v;
	int irq, gsi;
	struct hpet_timer __iomem *timer;

	spin_lock_irq(&hpet_lock);
	if (devp->hd_hdwirq) {
		spin_unlock_irq(&hpet_lock);
		return;
	}

	timer = devp->hd_timer;

	/* we prefer level triggered mode */
	v = readl(&timer->hpet_config);
	if (!(v & Tn_INT_TYPE_CNF_MASK)) {
		v |= Tn_INT_TYPE_CNF_MASK;
		writel(v, &timer->hpet_config);
	}
	spin_unlock_irq(&hpet_lock);

	v = (readq(&timer->hpet_config) & Tn_INT_ROUTE_CAP_MASK) >>
				 Tn_INT_ROUTE_CAP_SHIFT;

	/*
	 * In PIC mode, skip IRQ0-4, IRQ6-9, IRQ12-15 which is always used by
	 * legacy device. In IO APIC mode, we skip all the legacy IRQS.
	 */
	if (acpi_irq_model == ACPI_IRQ_MODEL_PIC)
		v &= ~0xf3df;
	else
		v &= ~0xffff;

	for (irq = find_first_bit(&v, HPET_MAX_IRQ); irq < HPET_MAX_IRQ;
		irq = find_next_bit(&v, HPET_MAX_IRQ, 1 + irq)) {

<<<<<<< HEAD
		if (irq >= NR_IRQS) {
=======
		if (irq >= nr_irqs) {
>>>>>>> 0173a326
			irq = HPET_MAX_IRQ;
			break;
		}

		gsi = acpi_register_gsi(irq, ACPI_LEVEL_SENSITIVE,
					ACPI_ACTIVE_LOW);
		if (gsi > 0)
			break;

		/* FIXME: Setup interrupt source table */
	}

	if (irq < HPET_MAX_IRQ) {
		spin_lock_irq(&hpet_lock);
		v = readl(&timer->hpet_config);
		v |= irq << Tn_INT_ROUTE_CNF_SHIFT;
		writel(v, &timer->hpet_config);
		devp->hd_hdwirq = gsi;
		spin_unlock_irq(&hpet_lock);
	}
	return;
}

static int hpet_open(struct inode *inode, struct file *file)
{
	struct hpet_dev *devp;
	struct hpets *hpetp;
	int i;

	if (file->f_mode & FMODE_WRITE)
		return -EINVAL;

	lock_kernel();
	spin_lock_irq(&hpet_lock);

	for (devp = NULL, hpetp = hpets; hpetp && !devp; hpetp = hpetp->hp_next)
		for (i = 0; i < hpetp->hp_ntimer; i++)
			if (hpetp->hp_dev[i].hd_flags & HPET_OPEN)
				continue;
			else {
				devp = &hpetp->hp_dev[i];
				break;
			}

	if (!devp) {
		spin_unlock_irq(&hpet_lock);
		unlock_kernel();
		return -EBUSY;
	}

	file->private_data = devp;
	devp->hd_irqdata = 0;
	devp->hd_flags |= HPET_OPEN;
	spin_unlock_irq(&hpet_lock);
	unlock_kernel();

	hpet_timer_set_irq(devp);

	return 0;
}

static ssize_t
hpet_read(struct file *file, char __user *buf, size_t count, loff_t * ppos)
{
	DECLARE_WAITQUEUE(wait, current);
	unsigned long data;
	ssize_t retval;
	struct hpet_dev *devp;

	devp = file->private_data;
	if (!devp->hd_ireqfreq)
		return -EIO;

	if (count < sizeof(unsigned long))
		return -EINVAL;

	add_wait_queue(&devp->hd_waitqueue, &wait);

	for ( ; ; ) {
		set_current_state(TASK_INTERRUPTIBLE);

		spin_lock_irq(&hpet_lock);
		data = devp->hd_irqdata;
		devp->hd_irqdata = 0;
		spin_unlock_irq(&hpet_lock);

		if (data)
			break;
		else if (file->f_flags & O_NONBLOCK) {
			retval = -EAGAIN;
			goto out;
		} else if (signal_pending(current)) {
			retval = -ERESTARTSYS;
			goto out;
		}
		schedule();
	}

	retval = put_user(data, (unsigned long __user *)buf);
	if (!retval)
		retval = sizeof(unsigned long);
out:
	__set_current_state(TASK_RUNNING);
	remove_wait_queue(&devp->hd_waitqueue, &wait);

	return retval;
}

static unsigned int hpet_poll(struct file *file, poll_table * wait)
{
	unsigned long v;
	struct hpet_dev *devp;

	devp = file->private_data;

	if (!devp->hd_ireqfreq)
		return 0;

	poll_wait(file, &devp->hd_waitqueue, wait);

	spin_lock_irq(&hpet_lock);
	v = devp->hd_irqdata;
	spin_unlock_irq(&hpet_lock);

	if (v != 0)
		return POLLIN | POLLRDNORM;

	return 0;
}

static int hpet_mmap(struct file *file, struct vm_area_struct *vma)
{
#ifdef	CONFIG_HPET_MMAP
	struct hpet_dev *devp;
	unsigned long addr;

	if (((vma->vm_end - vma->vm_start) != PAGE_SIZE) || vma->vm_pgoff)
		return -EINVAL;

	devp = file->private_data;
	addr = devp->hd_hpets->hp_hpet_phys;

	if (addr & (PAGE_SIZE - 1))
		return -ENOSYS;

	vma->vm_flags |= VM_IO;
	vma->vm_page_prot = pgprot_noncached(vma->vm_page_prot);

	if (io_remap_pfn_range(vma, vma->vm_start, addr >> PAGE_SHIFT,
					PAGE_SIZE, vma->vm_page_prot)) {
		printk(KERN_ERR "%s: io_remap_pfn_range failed\n",
			__func__);
		return -EAGAIN;
	}

	return 0;
#else
	return -ENOSYS;
#endif
}

static int hpet_fasync(int fd, struct file *file, int on)
{
	struct hpet_dev *devp;

	devp = file->private_data;

	if (fasync_helper(fd, file, on, &devp->hd_async_queue) >= 0)
		return 0;
	else
		return -EIO;
}

static int hpet_release(struct inode *inode, struct file *file)
{
	struct hpet_dev *devp;
	struct hpet_timer __iomem *timer;
	int irq = 0;

	devp = file->private_data;
	timer = devp->hd_timer;

	spin_lock_irq(&hpet_lock);

	writeq((readq(&timer->hpet_config) & ~Tn_INT_ENB_CNF_MASK),
	       &timer->hpet_config);

	irq = devp->hd_irq;
	devp->hd_irq = 0;

	devp->hd_ireqfreq = 0;

	if (devp->hd_flags & HPET_PERIODIC
	    && readq(&timer->hpet_config) & Tn_TYPE_CNF_MASK) {
		unsigned long v;

		v = readq(&timer->hpet_config);
		v ^= Tn_TYPE_CNF_MASK;
		writeq(v, &timer->hpet_config);
	}

	devp->hd_flags &= ~(HPET_OPEN | HPET_IE | HPET_PERIODIC);
	spin_unlock_irq(&hpet_lock);

	if (irq)
		free_irq(irq, devp);

	if (file->f_flags & FASYNC)
		hpet_fasync(-1, file, 0);

	file->private_data = NULL;
	return 0;
}

static int hpet_ioctl_common(struct hpet_dev *, int, unsigned long, int);

static int
hpet_ioctl(struct inode *inode, struct file *file, unsigned int cmd,
	   unsigned long arg)
{
	struct hpet_dev *devp;

	devp = file->private_data;
	return hpet_ioctl_common(devp, cmd, arg, 0);
}

static int hpet_ioctl_ieon(struct hpet_dev *devp)
{
	struct hpet_timer __iomem *timer;
	struct hpet __iomem *hpet;
	struct hpets *hpetp;
	int irq;
	unsigned long g, v, t, m;
	unsigned long flags, isr;

	timer = devp->hd_timer;
	hpet = devp->hd_hpet;
	hpetp = devp->hd_hpets;

	if (!devp->hd_ireqfreq)
		return -EIO;

	spin_lock_irq(&hpet_lock);

	if (devp->hd_flags & HPET_IE) {
		spin_unlock_irq(&hpet_lock);
		return -EBUSY;
	}

	devp->hd_flags |= HPET_IE;

	if (readl(&timer->hpet_config) & Tn_INT_TYPE_CNF_MASK)
		devp->hd_flags |= HPET_SHARED_IRQ;
	spin_unlock_irq(&hpet_lock);

	irq = devp->hd_hdwirq;

	if (irq) {
		unsigned long irq_flags;

		sprintf(devp->hd_name, "hpet%d", (int)(devp - hpetp->hp_dev));
		irq_flags = devp->hd_flags & HPET_SHARED_IRQ
						? IRQF_SHARED : IRQF_DISABLED;
		if (request_irq(irq, hpet_interrupt, irq_flags,
				devp->hd_name, (void *)devp)) {
			printk(KERN_ERR "hpet: IRQ %d is not free\n", irq);
			irq = 0;
		}
	}

	if (irq == 0) {
		spin_lock_irq(&hpet_lock);
		devp->hd_flags ^= HPET_IE;
		spin_unlock_irq(&hpet_lock);
		return -EIO;
	}

	devp->hd_irq = irq;
	t = devp->hd_ireqfreq;
	v = readq(&timer->hpet_config);

	/* 64-bit comparators are not yet supported through the ioctls,
	 * so force this into 32-bit mode if it supports both modes
	 */
	g = v | Tn_32MODE_CNF_MASK | Tn_INT_ENB_CNF_MASK;

	if (devp->hd_flags & HPET_PERIODIC) {
		write_counter(t, &timer->hpet_compare);
		g |= Tn_TYPE_CNF_MASK;
		v |= Tn_TYPE_CNF_MASK;
		writeq(v, &timer->hpet_config);
		v |= Tn_VAL_SET_CNF_MASK;
		writeq(v, &timer->hpet_config);
		local_irq_save(flags);

		/* NOTE:  what we modify here is a hidden accumulator
		 * register supported by periodic-capable comparators.
		 * We never want to modify the (single) counter; that
		 * would affect all the comparators.
		 */
		m = read_counter(&hpet->hpet_mc);
		write_counter(t + m + hpetp->hp_delta, &timer->hpet_compare);
	} else {
		local_irq_save(flags);
		m = read_counter(&hpet->hpet_mc);
		write_counter(t + m + hpetp->hp_delta, &timer->hpet_compare);
	}

	if (devp->hd_flags & HPET_SHARED_IRQ) {
		isr = 1 << (devp - devp->hd_hpets->hp_dev);
		writel(isr, &hpet->hpet_isr);
	}
	writeq(g, &timer->hpet_config);
	local_irq_restore(flags);

	return 0;
}

/* converts Hz to number of timer ticks */
static inline unsigned long hpet_time_div(struct hpets *hpets,
					  unsigned long dis)
{
	unsigned long long m;

	m = hpets->hp_tick_freq + (dis >> 1);
	do_div(m, dis);
	return (unsigned long)m;
}

static int
hpet_ioctl_common(struct hpet_dev *devp, int cmd, unsigned long arg, int kernel)
{
	struct hpet_timer __iomem *timer;
	struct hpet __iomem *hpet;
	struct hpets *hpetp;
	int err;
	unsigned long v;

	switch (cmd) {
	case HPET_IE_OFF:
	case HPET_INFO:
	case HPET_EPI:
	case HPET_DPI:
	case HPET_IRQFREQ:
		timer = devp->hd_timer;
		hpet = devp->hd_hpet;
		hpetp = devp->hd_hpets;
		break;
	case HPET_IE_ON:
		return hpet_ioctl_ieon(devp);
	default:
		return -EINVAL;
	}

	err = 0;

	switch (cmd) {
	case HPET_IE_OFF:
		if ((devp->hd_flags & HPET_IE) == 0)
			break;
		v = readq(&timer->hpet_config);
		v &= ~Tn_INT_ENB_CNF_MASK;
		writeq(v, &timer->hpet_config);
		if (devp->hd_irq) {
			free_irq(devp->hd_irq, devp);
			devp->hd_irq = 0;
		}
		devp->hd_flags ^= HPET_IE;
		break;
	case HPET_INFO:
		{
			struct hpet_info info;

			if (devp->hd_ireqfreq)
				info.hi_ireqfreq =
					hpet_time_div(hpetp, devp->hd_ireqfreq);
			else
				info.hi_ireqfreq = 0;
			info.hi_flags =
			    readq(&timer->hpet_config) & Tn_PER_INT_CAP_MASK;
			info.hi_hpet = hpetp->hp_which;
			info.hi_timer = devp - hpetp->hp_dev;
			if (kernel)
				memcpy((void *)arg, &info, sizeof(info));
			else
				if (copy_to_user((void __user *)arg, &info,
						 sizeof(info)))
					err = -EFAULT;
			break;
		}
	case HPET_EPI:
		v = readq(&timer->hpet_config);
		if ((v & Tn_PER_INT_CAP_MASK) == 0) {
			err = -ENXIO;
			break;
		}
		devp->hd_flags |= HPET_PERIODIC;
		break;
	case HPET_DPI:
		v = readq(&timer->hpet_config);
		if ((v & Tn_PER_INT_CAP_MASK) == 0) {
			err = -ENXIO;
			break;
		}
		if (devp->hd_flags & HPET_PERIODIC &&
		    readq(&timer->hpet_config) & Tn_TYPE_CNF_MASK) {
			v = readq(&timer->hpet_config);
			v ^= Tn_TYPE_CNF_MASK;
			writeq(v, &timer->hpet_config);
		}
		devp->hd_flags &= ~HPET_PERIODIC;
		break;
	case HPET_IRQFREQ:
		if (!kernel && (arg > hpet_max_freq) &&
		    !capable(CAP_SYS_RESOURCE)) {
			err = -EACCES;
			break;
		}

		if (!arg) {
			err = -EINVAL;
			break;
		}

		devp->hd_ireqfreq = hpet_time_div(hpetp, arg);
	}

	return err;
}

static const struct file_operations hpet_fops = {
	.owner = THIS_MODULE,
	.llseek = no_llseek,
	.read = hpet_read,
	.poll = hpet_poll,
	.ioctl = hpet_ioctl,
	.open = hpet_open,
	.release = hpet_release,
	.fasync = hpet_fasync,
	.mmap = hpet_mmap,
};

static int hpet_is_known(struct hpet_data *hdp)
{
	struct hpets *hpetp;

	for (hpetp = hpets; hpetp; hpetp = hpetp->hp_next)
		if (hpetp->hp_hpet_phys == hdp->hd_phys_address)
			return 1;

	return 0;
}

static ctl_table hpet_table[] = {
	{
	 .ctl_name = CTL_UNNUMBERED,
	 .procname = "max-user-freq",
	 .data = &hpet_max_freq,
	 .maxlen = sizeof(int),
	 .mode = 0644,
	 .proc_handler = &proc_dointvec,
	 },
	{.ctl_name = 0}
};

static ctl_table hpet_root[] = {
	{
	 .ctl_name = CTL_UNNUMBERED,
	 .procname = "hpet",
	 .maxlen = 0,
	 .mode = 0555,
	 .child = hpet_table,
	 },
	{.ctl_name = 0}
};

static ctl_table dev_root[] = {
	{
	 .ctl_name = CTL_DEV,
	 .procname = "dev",
	 .maxlen = 0,
	 .mode = 0555,
	 .child = hpet_root,
	 },
	{.ctl_name = 0}
};

static struct ctl_table_header *sysctl_header;

/*
 * Adjustment for when arming the timer with
 * initial conditions.  That is, main counter
 * ticks expired before interrupts are enabled.
 */
#define	TICK_CALIBRATE	(1000UL)

static unsigned long hpet_calibrate(struct hpets *hpetp)
{
	struct hpet_timer __iomem *timer = NULL;
	unsigned long t, m, count, i, flags, start;
	struct hpet_dev *devp;
	int j;
	struct hpet __iomem *hpet;

	for (j = 0, devp = hpetp->hp_dev; j < hpetp->hp_ntimer; j++, devp++)
		if ((devp->hd_flags & HPET_OPEN) == 0) {
			timer = devp->hd_timer;
			break;
		}

	if (!timer)
		return 0;

	hpet = hpetp->hp_hpet;
	t = read_counter(&timer->hpet_compare);

	i = 0;
	count = hpet_time_div(hpetp, TICK_CALIBRATE);

	local_irq_save(flags);

	start = read_counter(&hpet->hpet_mc);

	do {
		m = read_counter(&hpet->hpet_mc);
		write_counter(t + m + hpetp->hp_delta, &timer->hpet_compare);
	} while (i++, (m - start) < count);

	local_irq_restore(flags);

	return (m - start) / i;
}

int hpet_alloc(struct hpet_data *hdp)
{
	u64 cap, mcfg;
	struct hpet_dev *devp;
	u32 i, ntimer;
	struct hpets *hpetp;
	size_t siz;
	struct hpet __iomem *hpet;
	static struct hpets *last = NULL;
	unsigned long period;
	unsigned long long temp;
	u32 remainder;

	/*
	 * hpet_alloc can be called by platform dependent code.
	 * If platform dependent code has allocated the hpet that
	 * ACPI has also reported, then we catch it here.
	 */
	if (hpet_is_known(hdp)) {
		printk(KERN_DEBUG "%s: duplicate HPET ignored\n",
			__func__);
		return 0;
	}

	siz = sizeof(struct hpets) + ((hdp->hd_nirqs - 1) *
				      sizeof(struct hpet_dev));

	hpetp = kzalloc(siz, GFP_KERNEL);

	if (!hpetp)
		return -ENOMEM;

	hpetp->hp_which = hpet_nhpet++;
	hpetp->hp_hpet = hdp->hd_address;
	hpetp->hp_hpet_phys = hdp->hd_phys_address;

	hpetp->hp_ntimer = hdp->hd_nirqs;

	for (i = 0; i < hdp->hd_nirqs; i++)
		hpetp->hp_dev[i].hd_hdwirq = hdp->hd_irq[i];

	hpet = hpetp->hp_hpet;

	cap = readq(&hpet->hpet_cap);

	ntimer = ((cap & HPET_NUM_TIM_CAP_MASK) >> HPET_NUM_TIM_CAP_SHIFT) + 1;

	if (hpetp->hp_ntimer != ntimer) {
		printk(KERN_WARNING "hpet: number irqs doesn't agree"
		       " with number of timers\n");
		kfree(hpetp);
		return -ENODEV;
	}

	if (last)
		last->hp_next = hpetp;
	else
		hpets = hpetp;

	last = hpetp;

	period = (cap & HPET_COUNTER_CLK_PERIOD_MASK) >>
		HPET_COUNTER_CLK_PERIOD_SHIFT; /* fs, 10^-15 */
	temp = 1000000000000000uLL; /* 10^15 femtoseconds per second */
	temp += period >> 1; /* round */
	do_div(temp, period);
	hpetp->hp_tick_freq = temp; /* ticks per second */

	printk(KERN_INFO "hpet%d: at MMIO 0x%lx, IRQ%s",
		hpetp->hp_which, hdp->hd_phys_address,
		hpetp->hp_ntimer > 1 ? "s" : "");
	for (i = 0; i < hpetp->hp_ntimer; i++)
		printk("%s %d", i > 0 ? "," : "", hdp->hd_irq[i]);
	printk("\n");

	temp = hpetp->hp_tick_freq;
	remainder = do_div(temp, 1000000);
	printk(KERN_INFO
		"hpet%u: %u comparators, %d-bit %u.%06u MHz counter\n",
		hpetp->hp_which, hpetp->hp_ntimer,
		cap & HPET_COUNTER_SIZE_MASK ? 64 : 32,
		(unsigned) temp, remainder);

	mcfg = readq(&hpet->hpet_config);
	if ((mcfg & HPET_ENABLE_CNF_MASK) == 0) {
		write_counter(0L, &hpet->hpet_mc);
		mcfg |= HPET_ENABLE_CNF_MASK;
		writeq(mcfg, &hpet->hpet_config);
	}

	for (i = 0, devp = hpetp->hp_dev; i < hpetp->hp_ntimer; i++, devp++) {
		struct hpet_timer __iomem *timer;

		timer = &hpet->hpet_timers[devp - hpetp->hp_dev];

		devp->hd_hpets = hpetp;
		devp->hd_hpet = hpet;
		devp->hd_timer = timer;

		/*
		 * If the timer was reserved by platform code,
		 * then make timer unavailable for opens.
		 */
		if (hdp->hd_state & (1 << i)) {
			devp->hd_flags = HPET_OPEN;
			continue;
		}

		init_waitqueue_head(&devp->hd_waitqueue);
	}

	hpetp->hp_delta = hpet_calibrate(hpetp);

/* This clocksource driver currently only works on ia64 */
#ifdef CONFIG_IA64
	if (!hpet_clocksource) {
		hpet_mctr = (void __iomem *)&hpetp->hp_hpet->hpet_mc;
		CLKSRC_FSYS_MMIO_SET(clocksource_hpet.fsys_mmio, hpet_mctr);
		clocksource_hpet.mult = clocksource_hz2mult(hpetp->hp_tick_freq,
						clocksource_hpet.shift);
		clocksource_register(&clocksource_hpet);
		hpetp->hp_clocksource = &clocksource_hpet;
		hpet_clocksource = &clocksource_hpet;
	}
#endif

	return 0;
}

static acpi_status hpet_resources(struct acpi_resource *res, void *data)
{
	struct hpet_data *hdp;
	acpi_status status;
	struct acpi_resource_address64 addr;

	hdp = data;

	status = acpi_resource_to_address64(res, &addr);

	if (ACPI_SUCCESS(status)) {
		hdp->hd_phys_address = addr.minimum;
		hdp->hd_address = ioremap(addr.minimum, addr.address_length);

		if (hpet_is_known(hdp)) {
			iounmap(hdp->hd_address);
			return AE_ALREADY_EXISTS;
		}
	} else if (res->type == ACPI_RESOURCE_TYPE_FIXED_MEMORY32) {
		struct acpi_resource_fixed_memory32 *fixmem32;

		fixmem32 = &res->data.fixed_memory32;
		if (!fixmem32)
			return AE_NO_MEMORY;

		hdp->hd_phys_address = fixmem32->address;
		hdp->hd_address = ioremap(fixmem32->address,
						HPET_RANGE_SIZE);

		if (hpet_is_known(hdp)) {
			iounmap(hdp->hd_address);
			return AE_ALREADY_EXISTS;
		}
	} else if (res->type == ACPI_RESOURCE_TYPE_EXTENDED_IRQ) {
		struct acpi_resource_extended_irq *irqp;
		int i, irq;

		irqp = &res->data.extended_irq;

		for (i = 0; i < irqp->interrupt_count; i++) {
			irq = acpi_register_gsi(irqp->interrupts[i],
				      irqp->triggering, irqp->polarity);
			if (irq < 0)
				return AE_ERROR;

			hdp->hd_irq[hdp->hd_nirqs] = irq;
			hdp->hd_nirqs++;
		}
	}

	return AE_OK;
}

static int hpet_acpi_add(struct acpi_device *device)
{
	acpi_status result;
	struct hpet_data data;

	memset(&data, 0, sizeof(data));

	result =
	    acpi_walk_resources(device->handle, METHOD_NAME__CRS,
				hpet_resources, &data);

	if (ACPI_FAILURE(result))
		return -ENODEV;

	if (!data.hd_address || !data.hd_nirqs) {
		printk("%s: no address or irqs in _CRS\n", __func__);
		return -ENODEV;
	}

	return hpet_alloc(&data);
}

static int hpet_acpi_remove(struct acpi_device *device, int type)
{
	/* XXX need to unregister clocksource, dealloc mem, etc */
	return -EINVAL;
}

static const struct acpi_device_id hpet_device_ids[] = {
	{"PNP0103", 0},
	{"", 0},
};
MODULE_DEVICE_TABLE(acpi, hpet_device_ids);

static struct acpi_driver hpet_acpi_driver = {
	.name = "hpet",
	.ids = hpet_device_ids,
	.ops = {
		.add = hpet_acpi_add,
		.remove = hpet_acpi_remove,
		},
};

static struct miscdevice hpet_misc = { HPET_MINOR, "hpet", &hpet_fops };

static int __init hpet_init(void)
{
	int result;

	result = misc_register(&hpet_misc);
	if (result < 0)
		return -ENODEV;

	sysctl_header = register_sysctl_table(dev_root);

	result = acpi_bus_register_driver(&hpet_acpi_driver);
	if (result < 0) {
		if (sysctl_header)
			unregister_sysctl_table(sysctl_header);
		misc_deregister(&hpet_misc);
		return result;
	}

	return 0;
}

static void __exit hpet_exit(void)
{
	acpi_bus_unregister_driver(&hpet_acpi_driver);

	if (sysctl_header)
		unregister_sysctl_table(sysctl_header);
	misc_deregister(&hpet_misc);

	return;
}

module_init(hpet_init);
module_exit(hpet_exit);
MODULE_AUTHOR("Bob Picco <Robert.Picco@hp.com>");
MODULE_LICENSE("GPL");<|MERGE_RESOLUTION|>--- conflicted
+++ resolved
@@ -219,11 +219,7 @@
 	for (irq = find_first_bit(&v, HPET_MAX_IRQ); irq < HPET_MAX_IRQ;
 		irq = find_next_bit(&v, HPET_MAX_IRQ, 1 + irq)) {
 
-<<<<<<< HEAD
-		if (irq >= NR_IRQS) {
-=======
 		if (irq >= nr_irqs) {
->>>>>>> 0173a326
 			irq = HPET_MAX_IRQ;
 			break;
 		}
