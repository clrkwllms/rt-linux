--- conflicted
+++ resolved
@@ -153,37 +153,6 @@
 			break;
 		}
 	}
-<<<<<<< HEAD
-=======
-
-	return pp;
-}
-
-struct property *of_find_property(const struct device_node *np,
-				  const char *name,
-				  int *lenp)
-{
-	struct property *pp;
-	unsigned long flags;
-
-	raw_spin_lock_irqsave(&devtree_lock, flags);
-	pp = __of_find_property(np, name, lenp);
-	raw_spin_unlock_irqrestore(&devtree_lock, flags);
->>>>>>> 160c3f69
-
-	return pp;
-}
-
-struct property *of_find_property(const struct device_node *np,
-				  const char *name,
-				  int *lenp)
-{
-	struct property *pp;
-	unsigned long flags;
-
-	raw_spin_lock_irqsave(&devtree_lock, flags);
-	pp = __of_find_property(np, name, lenp);
-	raw_spin_unlock_irqrestore(&devtree_lock, flags);
 
 	return pp;
 }
