/*
 * Procedures for creating, accessing and interpreting the device tree.
 *
 * Paul Mackerras	August 1996.
 * Copyright (C) 1996-2005 Paul Mackerras.
 *
 *  Adapted for 64bit PowerPC by Dave Engebretsen and Peter Bergner.
 *    {engebret|bergner}@us.ibm.com
 *
 *  Adapted for sparc and sparc64 by David S. Miller davem@davemloft.net
 *
 *  Reconsolidated from arch/x/kernel/prom.c by Stephen Rothwell and
 *  Grant Likely.
 *
 *      This program is free software; you can redistribute it and/or
 *      modify it under the terms of the GNU General Public License
 *      as published by the Free Software Foundation; either version
 *      2 of the License, or (at your option) any later version.
 */
#include <linux/module.h>
#include <linux/of.h>
#include <linux/spinlock.h>
#include <linux/slab.h>
#include <linux/proc_fs.h>

struct device_node *allnodes;
struct device_node *of_chosen;

/* use when traversing tree through the allnext, child, sibling,
 * or parent members of struct device_node.
 */
DEFINE_RAW_SPINLOCK(devtree_lock);

int of_n_addr_cells(struct device_node *np)
{
	const __be32 *ip;

	do {
		if (np->parent)
			np = np->parent;
		ip = of_get_property(np, "#address-cells", NULL);
		if (ip)
			return be32_to_cpup(ip);
	} while (np->parent);
	/* No #address-cells property for the root node */
	return OF_ROOT_NODE_ADDR_CELLS_DEFAULT;
}
EXPORT_SYMBOL(of_n_addr_cells);

int of_n_size_cells(struct device_node *np)
{
	const __be32 *ip;

	do {
		if (np->parent)
			np = np->parent;
		ip = of_get_property(np, "#size-cells", NULL);
		if (ip)
			return be32_to_cpup(ip);
	} while (np->parent);
	/* No #size-cells property for the root node */
	return OF_ROOT_NODE_SIZE_CELLS_DEFAULT;
}
EXPORT_SYMBOL(of_n_size_cells);

#if !defined(CONFIG_SPARC)   /* SPARC doesn't do ref counting (yet) */
/**
 *	of_node_get - Increment refcount of a node
 *	@node:	Node to inc refcount, NULL is supported to
 *		simplify writing of callers
 *
 *	Returns node.
 */
struct device_node *of_node_get(struct device_node *node)
{
	if (node)
		kref_get(&node->kref);
	return node;
}
EXPORT_SYMBOL(of_node_get);

static inline struct device_node *kref_to_device_node(struct kref *kref)
{
	return container_of(kref, struct device_node, kref);
}

/**
 *	of_node_release - release a dynamically allocated node
 *	@kref:  kref element of the node to be released
 *
 *	In of_node_put() this function is passed to kref_put()
 *	as the destructor.
 */
static void of_node_release(struct kref *kref)
{
	struct device_node *node = kref_to_device_node(kref);
	struct property *prop = node->properties;

	/* We should never be releasing nodes that haven't been detached. */
	if (!of_node_check_flag(node, OF_DETACHED)) {
		pr_err("ERROR: Bad of_node_put() on %s\n", node->full_name);
		dump_stack();
		kref_init(&node->kref);
		return;
	}

	if (!of_node_check_flag(node, OF_DYNAMIC))
		return;

	while (prop) {
		struct property *next = prop->next;
		kfree(prop->name);
		kfree(prop->value);
		kfree(prop);
		prop = next;

		if (!prop) {
			prop = node->deadprops;
			node->deadprops = NULL;
		}
	}
	kfree(node->full_name);
	kfree(node->data);
	kfree(node);
}

/**
 *	of_node_put - Decrement refcount of a node
 *	@node:	Node to dec refcount, NULL is supported to
 *		simplify writing of callers
 *
 */
void of_node_put(struct device_node *node)
{
	if (node)
		kref_put(&node->kref, of_node_release);
}
EXPORT_SYMBOL(of_node_put);
#endif /* !CONFIG_SPARC */

static struct property *__of_find_property(const struct device_node *np,
					   const char *name, int *lenp)
{
	struct property *pp;

	if (!np)
		return NULL;

	for (pp = np->properties; pp != 0; pp = pp->next) {
		if (of_prop_cmp(pp->name, name) == 0) {
			if (lenp != 0)
				*lenp = pp->length;
			break;
		}
	}
<<<<<<< HEAD
=======

	return pp;
}

struct property *of_find_property(const struct device_node *np,
				  const char *name,
				  int *lenp)
{
	struct property *pp;
	unsigned long flags;

	raw_spin_lock_irqsave(&devtree_lock, flags);
	pp = __of_find_property(np, name, lenp);
	raw_spin_unlock_irqrestore(&devtree_lock, flags);
>>>>>>> f0b62f18

	return pp;
}

struct property *of_find_property(const struct device_node *np,
				  const char *name,
				  int *lenp)
{
	struct property *pp;
	unsigned long flags;

	raw_spin_lock_irqsave(&devtree_lock, flags);
	pp = __of_find_property(np, name, lenp);
	raw_spin_unlock_irqrestore(&devtree_lock, flags);

	return pp;
}

/**
 * of_find_all_nodes - Get next node in global list
 * @prev:	Previous node or NULL to start iteration
 *		of_node_put() will be called on it
 *
 * Returns a node pointer with refcount incremented, use
 * of_node_put() on it when done.
 */
struct device_node *of_find_all_nodes(struct device_node *prev)
{
	struct device_node *np;

	raw_spin_lock(&devtree_lock);
	np = prev ? prev->allnext : allnodes;
	for (; np != NULL; np = np->allnext)
		if (of_node_get(np))
			break;
	of_node_put(prev);
	raw_spin_unlock(&devtree_lock);
	return np;
}
EXPORT_SYMBOL(of_find_all_nodes);

/*
 * Find a property with a given name for a given node
 * and return the value.
 */
static const void *__of_get_property(const struct device_node *np,
				     const char *name, int *lenp)
{
	struct property *pp = __of_find_property(np, name, lenp);

	return pp ? pp->value : NULL;
}

/*
 * Find a property with a given name for a given node
 * and return the value.
 */
const void *of_get_property(const struct device_node *np, const char *name,
			    int *lenp)
{
	struct property *pp = of_find_property(np, name, lenp);

	return pp ? pp->value : NULL;
}
EXPORT_SYMBOL(of_get_property);

/** Checks if the given "compat" string matches one of the strings in
 * the device's "compatible" property
 */
static int __of_device_is_compatible(const struct device_node *device,
				     const char *compat)
{
	const char* cp;
	int uninitialized_var(cplen), l;

	cp = __of_get_property(device, "compatible", &cplen);
	if (cp == NULL)
		return 0;
	while (cplen > 0) {
		if (of_compat_cmp(cp, compat, strlen(compat)) == 0)
			return 1;
		l = strlen(cp) + 1;
		cp += l;
		cplen -= l;
	}

	return 0;
}

/** Checks if the given "compat" string matches one of the strings in
 * the device's "compatible" property
 */
int of_device_is_compatible(const struct device_node *device,
		const char *compat)
{
	unsigned long flags;
	int res;

	raw_spin_lock_irqsave(&devtree_lock, flags);
	res = __of_device_is_compatible(device, compat);
	raw_spin_unlock_irqrestore(&devtree_lock, flags);
	return res;
}
EXPORT_SYMBOL(of_device_is_compatible);

/**
 * of_machine_is_compatible - Test root of device tree for a given compatible value
 * @compat: compatible string to look for in root node's compatible property.
 *
 * Returns true if the root node has the given value in its
 * compatible property.
 */
int of_machine_is_compatible(const char *compat)
{
	struct device_node *root;
	int rc = 0;

	root = of_find_node_by_path("/");
	if (root) {
		rc = of_device_is_compatible(root, compat);
		of_node_put(root);
	}
	return rc;
}
EXPORT_SYMBOL(of_machine_is_compatible);

/**
 *  of_device_is_available - check if a device is available for use
 *
 *  @device: Node to check for availability
 *
 *  Returns 1 if the status property is absent or set to "okay" or "ok",
 *  0 otherwise
 */
int of_device_is_available(const struct device_node *device)
{
	const char *status;
	int statlen;

	status = of_get_property(device, "status", &statlen);
	if (status == NULL)
		return 1;

	if (statlen > 0) {
		if (!strcmp(status, "okay") || !strcmp(status, "ok"))
			return 1;
	}

	return 0;
}
EXPORT_SYMBOL(of_device_is_available);

/**
 *	of_get_parent - Get a node's parent if any
 *	@node:	Node to get parent
 *
 *	Returns a node pointer with refcount incremented, use
 *	of_node_put() on it when done.
 */
struct device_node *of_get_parent(const struct device_node *node)
{
	struct device_node *np;
	unsigned long flags;

	if (!node)
		return NULL;

	raw_spin_lock_irqsave(&devtree_lock, flags);
	np = of_node_get(node->parent);
	raw_spin_unlock_irqrestore(&devtree_lock, flags);
	return np;
}
EXPORT_SYMBOL(of_get_parent);

/**
 *	of_get_next_parent - Iterate to a node's parent
 *	@node:	Node to get parent of
 *
 * 	This is like of_get_parent() except that it drops the
 * 	refcount on the passed node, making it suitable for iterating
 * 	through a node's parents.
 *
 *	Returns a node pointer with refcount incremented, use
 *	of_node_put() on it when done.
 */
struct device_node *of_get_next_parent(struct device_node *node)
{
	struct device_node *parent;
	unsigned long flags;

	if (!node)
		return NULL;

	raw_spin_lock_irqsave(&devtree_lock, flags);
	parent = of_node_get(node->parent);
	of_node_put(node);
	raw_spin_unlock_irqrestore(&devtree_lock, flags);
	return parent;
}

/**
 *	of_get_next_child - Iterate a node childs
 *	@node:	parent node
 *	@prev:	previous child of the parent node, or NULL to get first
 *
 *	Returns a node pointer with refcount incremented, use
 *	of_node_put() on it when done.
 */
struct device_node *of_get_next_child(const struct device_node *node,
	struct device_node *prev)
{
	struct device_node *next;
	unsigned long flags;

	raw_spin_lock_irqsave(&devtree_lock, flags);
	next = prev ? prev->sibling : node->child;
	for (; next; next = next->sibling)
		if (of_node_get(next))
			break;
	of_node_put(prev);
	raw_spin_unlock_irqrestore(&devtree_lock, flags);
	return next;
}
EXPORT_SYMBOL(of_get_next_child);

/**
 *	of_find_node_by_path - Find a node matching a full OF path
 *	@path:	The full path to match
 *
 *	Returns a node pointer with refcount incremented, use
 *	of_node_put() on it when done.
 */
struct device_node *of_find_node_by_path(const char *path)
{
	struct device_node *np = allnodes;
	unsigned long flags;

	raw_spin_lock_irqsave(&devtree_lock, flags);
	for (; np; np = np->allnext) {
		if (np->full_name && (of_node_cmp(np->full_name, path) == 0)
		    && of_node_get(np))
			break;
	}
	raw_spin_unlock_irqrestore(&devtree_lock, flags);
	return np;
}
EXPORT_SYMBOL(of_find_node_by_path);

/**
 *	of_find_node_by_name - Find a node by its "name" property
 *	@from:	The node to start searching from or NULL, the node
 *		you pass will not be searched, only the next one
 *		will; typically, you pass what the previous call
 *		returned. of_node_put() will be called on it
 *	@name:	The name string to match against
 *
 *	Returns a node pointer with refcount incremented, use
 *	of_node_put() on it when done.
 */
struct device_node *of_find_node_by_name(struct device_node *from,
	const char *name)
{
	struct device_node *np;
	unsigned long flags;

	raw_spin_lock_irqsave(&devtree_lock, flags);
	np = from ? from->allnext : allnodes;
	for (; np; np = np->allnext)
		if (np->name && (of_node_cmp(np->name, name) == 0)
		    && of_node_get(np))
			break;
	of_node_put(from);
	raw_spin_unlock_irqrestore(&devtree_lock, flags);
	return np;
}
EXPORT_SYMBOL(of_find_node_by_name);

/**
 *	of_find_node_by_type - Find a node by its "device_type" property
 *	@from:	The node to start searching from, or NULL to start searching
 *		the entire device tree. The node you pass will not be
 *		searched, only the next one will; typically, you pass
 *		what the previous call returned. of_node_put() will be
 *		called on from for you.
 *	@type:	The type string to match against
 *
 *	Returns a node pointer with refcount incremented, use
 *	of_node_put() on it when done.
 */
struct device_node *of_find_node_by_type(struct device_node *from,
	const char *type)
{
	struct device_node *np;
	unsigned long flags;

	raw_spin_lock_irqsave(&devtree_lock, flags);
	np = from ? from->allnext : allnodes;
	for (; np; np = np->allnext)
		if (np->type && (of_node_cmp(np->type, type) == 0)
		    && of_node_get(np))
			break;
	of_node_put(from);
	raw_spin_unlock_irqrestore(&devtree_lock, flags);
	return np;
}
EXPORT_SYMBOL(of_find_node_by_type);

/**
 *	of_find_compatible_node - Find a node based on type and one of the
 *                                tokens in its "compatible" property
 *	@from:		The node to start searching from or NULL, the node
 *			you pass will not be searched, only the next one
 *			will; typically, you pass what the previous call
 *			returned. of_node_put() will be called on it
 *	@type:		The type string to match "device_type" or NULL to ignore
 *	@compatible:	The string to match to one of the tokens in the device
 *			"compatible" list.
 *
 *	Returns a node pointer with refcount incremented, use
 *	of_node_put() on it when done.
 */
struct device_node *of_find_compatible_node(struct device_node *from,
	const char *type, const char *compatible)
{
	struct device_node *np;
	unsigned long flags;

	raw_spin_lock_irqsave(&devtree_lock, flags);
	np = from ? from->allnext : allnodes;
	for (; np; np = np->allnext) {
		if (type
		    && !(np->type && (of_node_cmp(np->type, type) == 0)))
			continue;
		if (__of_device_is_compatible(np, compatible) &&
		    of_node_get(np))
			break;
	}
	of_node_put(from);
	raw_spin_unlock_irqrestore(&devtree_lock, flags);
	return np;
}
EXPORT_SYMBOL(of_find_compatible_node);

/**
 *	of_find_node_with_property - Find a node which has a property with
 *                                   the given name.
 *	@from:		The node to start searching from or NULL, the node
 *			you pass will not be searched, only the next one
 *			will; typically, you pass what the previous call
 *			returned. of_node_put() will be called on it
 *	@prop_name:	The name of the property to look for.
 *
 *	Returns a node pointer with refcount incremented, use
 *	of_node_put() on it when done.
 */
struct device_node *of_find_node_with_property(struct device_node *from,
	const char *prop_name)
{
	struct device_node *np;
	struct property *pp;
	unsigned long flags;

	raw_spin_lock_irqsave(&devtree_lock, flags);
	np = from ? from->allnext : allnodes;
	for (; np; np = np->allnext) {
		for (pp = np->properties; pp != 0; pp = pp->next) {
			if (of_prop_cmp(pp->name, prop_name) == 0) {
				of_node_get(np);
				goto out;
			}
		}
	}
out:
	of_node_put(from);
	raw_spin_unlock_irqrestore(&devtree_lock, flags);
	return np;
}
EXPORT_SYMBOL(of_find_node_with_property);

static
const struct of_device_id *__of_match_node(const struct of_device_id *matches,
					   const struct device_node *node)
{
	if (!matches)
		return NULL;

	while (matches->name[0] || matches->type[0] || matches->compatible[0]) {
		int match = 1;
		if (matches->name[0])
			match &= node->name
				&& !strcmp(matches->name, node->name);
		if (matches->type[0])
			match &= node->type
				&& !strcmp(matches->type, node->type);
		if (matches->compatible[0])
			match &= __of_device_is_compatible(node,
							   matches->compatible);
		if (match)
			return matches;
		matches++;
	}
	return NULL;
}

/**
 * of_match_node - Tell if an device_node has a matching of_match structure
 *	@matches:	array of of device match structures to search in
 *	@node:		the of device structure to match against
 *
 *	Low level utility function used by device matching.
 */
const struct of_device_id *of_match_node(const struct of_device_id *matches,
					 const struct device_node *node)
{
	const struct of_device_id *match;
	unsigned long flags;

	raw_spin_lock_irqsave(&devtree_lock, flags);
	match = __of_match_node(matches, node);
	raw_spin_unlock_irqrestore(&devtree_lock, flags);
	return match;
}
EXPORT_SYMBOL(of_match_node);

/**
 *	of_find_matching_node - Find a node based on an of_device_id match
 *				table.
 *	@from:		The node to start searching from or NULL, the node
 *			you pass will not be searched, only the next one
 *			will; typically, you pass what the previous call
 *			returned. of_node_put() will be called on it
 *	@matches:	array of of device match structures to search in
 *
 *	Returns a node pointer with refcount incremented, use
 *	of_node_put() on it when done.
 */
struct device_node *of_find_matching_node(struct device_node *from,
					  const struct of_device_id *matches)
{
	struct device_node *np;
	unsigned long flags;

	raw_spin_lock_irqsave(&devtree_lock, flags);
	np = from ? from->allnext : allnodes;
	for (; np; np = np->allnext) {
		if (__of_match_node(matches, np) && of_node_get(np))
			break;
	}
	of_node_put(from);
	raw_spin_unlock_irqrestore(&devtree_lock, flags);
	return np;
}
EXPORT_SYMBOL(of_find_matching_node);

/**
 * of_modalias_node - Lookup appropriate modalias for a device node
 * @node:	pointer to a device tree node
 * @modalias:	Pointer to buffer that modalias value will be copied into
 * @len:	Length of modalias value
 *
 * Based on the value of the compatible property, this routine will attempt
 * to choose an appropriate modalias value for a particular device tree node.
 * It does this by stripping the manufacturer prefix (as delimited by a ',')
 * from the first entry in the compatible list property.
 *
 * This routine returns 0 on success, <0 on failure.
 */
int of_modalias_node(struct device_node *node, char *modalias, int len)
{
	const char *compatible, *p;
	int cplen;

	compatible = of_get_property(node, "compatible", &cplen);
	if (!compatible || strlen(compatible) > cplen)
		return -ENODEV;
	p = strchr(compatible, ',');
	strlcpy(modalias, p ? p + 1 : compatible, len);
	return 0;
}
EXPORT_SYMBOL_GPL(of_modalias_node);

/**
 * of_find_node_by_phandle - Find a node given a phandle
 * @handle:	phandle of the node to find
 *
 * Returns a node pointer with refcount incremented, use
 * of_node_put() on it when done.
 */
struct device_node *of_find_node_by_phandle(phandle handle)
{
	struct device_node *np;

	raw_spin_lock(&devtree_lock);
	for (np = allnodes; np; np = np->allnext)
		if (np->phandle == handle)
			break;
	of_node_get(np);
	raw_spin_unlock(&devtree_lock);
	return np;
}
EXPORT_SYMBOL(of_find_node_by_phandle);

/**
 * of_parse_phandle - Resolve a phandle property to a device_node pointer
 * @np: Pointer to device node holding phandle property
 * @phandle_name: Name of property holding a phandle value
 * @index: For properties holding a table of phandles, this is the index into
 *         the table
 *
 * Returns the device_node pointer with refcount incremented.  Use
 * of_node_put() on it when done.
 */
struct device_node *
of_parse_phandle(struct device_node *np, const char *phandle_name, int index)
{
	const __be32 *phandle;
	int size;

	phandle = of_get_property(np, phandle_name, &size);
	if ((!phandle) || (size < sizeof(*phandle) * (index + 1)))
		return NULL;

	return of_find_node_by_phandle(be32_to_cpup(phandle + index));
}
EXPORT_SYMBOL(of_parse_phandle);

/**
 * of_parse_phandles_with_args - Find a node pointed by phandle in a list
 * @np:		pointer to a device tree node containing a list
 * @list_name:	property name that contains a list
 * @cells_name:	property name that specifies phandles' arguments count
 * @index:	index of a phandle to parse out
 * @out_node:	optional pointer to device_node struct pointer (will be filled)
 * @out_args:	optional pointer to arguments pointer (will be filled)
 *
 * This function is useful to parse lists of phandles and their arguments.
 * Returns 0 on success and fills out_node and out_args, on error returns
 * appropriate errno value.
 *
 * Example:
 *
 * phandle1: node1 {
 * 	#list-cells = <2>;
 * }
 *
 * phandle2: node2 {
 * 	#list-cells = <1>;
 * }
 *
 * node3 {
 * 	list = <&phandle1 1 2 &phandle2 3>;
 * }
 *
 * To get a device_node of the `node2' node you may call this:
 * of_parse_phandles_with_args(node3, "list", "#list-cells", 2, &node2, &args);
 */
int of_parse_phandles_with_args(struct device_node *np, const char *list_name,
				const char *cells_name, int index,
				struct device_node **out_node,
				const void **out_args)
{
	int ret = -EINVAL;
	const __be32 *list;
	const __be32 *list_end;
	int size;
	int cur_index = 0;
	struct device_node *node = NULL;
	const void *args = NULL;

	list = of_get_property(np, list_name, &size);
	if (!list) {
		ret = -ENOENT;
		goto err0;
	}
	list_end = list + size / sizeof(*list);

	while (list < list_end) {
		const __be32 *cells;
		phandle phandle;

		phandle = be32_to_cpup(list++);
		args = list;

		/* one cell hole in the list = <>; */
		if (!phandle)
			goto next;

		node = of_find_node_by_phandle(phandle);
		if (!node) {
			pr_debug("%s: could not find phandle\n",
				 np->full_name);
			goto err0;
		}

		cells = of_get_property(node, cells_name, &size);
		if (!cells || size != sizeof(*cells)) {
			pr_debug("%s: could not get %s for %s\n",
				 np->full_name, cells_name, node->full_name);
			goto err1;
		}

		list += be32_to_cpup(cells);
		if (list > list_end) {
			pr_debug("%s: insufficient arguments length\n",
				 np->full_name);
			goto err1;
		}
next:
		if (cur_index == index)
			break;

		of_node_put(node);
		node = NULL;
		args = NULL;
		cur_index++;
	}

	if (!node) {
		/*
		 * args w/o node indicates that the loop above has stopped at
		 * the 'hole' cell. Report this differently.
		 */
		if (args)
			ret = -EEXIST;
		else
			ret = -ENOENT;
		goto err0;
	}

	if (out_node)
		*out_node = node;
	if (out_args)
		*out_args = args;

	return 0;
err1:
	of_node_put(node);
err0:
	pr_debug("%s failed with status %d\n", __func__, ret);
	return ret;
}
EXPORT_SYMBOL(of_parse_phandles_with_args);

/**
 * prom_add_property - Add a property to a node
 */
int prom_add_property(struct device_node *np, struct property *prop)
{
	struct property **next;
	unsigned long flags;

	prop->next = NULL;
	raw_spin_lock_irqsave(&devtree_lock, flags);
	next = &np->properties;
	while (*next) {
		if (strcmp(prop->name, (*next)->name) == 0) {
			/* duplicate ! don't insert it */
			raw_spin_unlock_irqrestore(&devtree_lock, flags);
			return -1;
		}
		next = &(*next)->next;
	}
	*next = prop;
	raw_spin_unlock_irqrestore(&devtree_lock, flags);

#ifdef CONFIG_PROC_DEVICETREE
	/* try to add to proc as well if it was initialized */
	if (np->pde)
		proc_device_tree_add_prop(np->pde, prop);
#endif /* CONFIG_PROC_DEVICETREE */

	return 0;
}

/**
 * prom_remove_property - Remove a property from a node.
 *
 * Note that we don't actually remove it, since we have given out
 * who-knows-how-many pointers to the data using get-property.
 * Instead we just move the property to the "dead properties"
 * list, so it won't be found any more.
 */
int prom_remove_property(struct device_node *np, struct property *prop)
{
	struct property **next;
	unsigned long flags;
	int found = 0;

	raw_spin_lock_irqsave(&devtree_lock, flags);
	next = &np->properties;
	while (*next) {
		if (*next == prop) {
			/* found the node */
			*next = prop->next;
			prop->next = np->deadprops;
			np->deadprops = prop;
			found = 1;
			break;
		}
		next = &(*next)->next;
	}
	raw_spin_unlock_irqrestore(&devtree_lock, flags);

	if (!found)
		return -ENODEV;

#ifdef CONFIG_PROC_DEVICETREE
	/* try to remove the proc node as well */
	if (np->pde)
		proc_device_tree_remove_prop(np->pde, prop);
#endif /* CONFIG_PROC_DEVICETREE */

	return 0;
}

/*
 * prom_update_property - Update a property in a node.
 *
 * Note that we don't actually remove it, since we have given out
 * who-knows-how-many pointers to the data using get-property.
 * Instead we just move the property to the "dead properties" list,
 * and add the new property to the property list
 */
int prom_update_property(struct device_node *np,
			 struct property *newprop,
			 struct property *oldprop)
{
	struct property **next;
	unsigned long flags;
	int found = 0;

	raw_spin_lock_irqsave(&devtree_lock, flags);
	next = &np->properties;
	while (*next) {
		if (*next == oldprop) {
			/* found the node */
			newprop->next = oldprop->next;
			*next = newprop;
			oldprop->next = np->deadprops;
			np->deadprops = oldprop;
			found = 1;
			break;
		}
		next = &(*next)->next;
	}
	raw_spin_unlock_irqrestore(&devtree_lock, flags);

	if (!found)
		return -ENODEV;

#ifdef CONFIG_PROC_DEVICETREE
	/* try to add to proc as well if it was initialized */
	if (np->pde)
		proc_device_tree_update_prop(np->pde, newprop, oldprop);
#endif /* CONFIG_PROC_DEVICETREE */

	return 0;
}

#if defined(CONFIG_OF_DYNAMIC)
/*
 * Support for dynamic device trees.
 *
 * On some platforms, the device tree can be manipulated at runtime.
 * The routines in this section support adding, removing and changing
 * device tree nodes.
 */

/**
 * of_attach_node - Plug a device node into the tree and global list.
 */
void of_attach_node(struct device_node *np)
{
	unsigned long flags;

	raw_spin_lock_irqsave(&devtree_lock, flags);
	np->sibling = np->parent->child;
	np->allnext = allnodes;
	np->parent->child = np;
	allnodes = np;
	raw_spin_unlock_irqrestore(&devtree_lock, flags);
}

/**
 * of_detach_node - "Unplug" a node from the device tree.
 *
 * The caller must hold a reference to the node.  The memory associated with
 * the node is not freed until its refcount goes to zero.
 */
void of_detach_node(struct device_node *np)
{
	struct device_node *parent;
	unsigned long flags;

	raw_spin_lock_irqsave(&devtree_lock, flags);

	parent = np->parent;
	if (!parent)
		goto out_unlock;

	if (allnodes == np)
		allnodes = np->allnext;
	else {
		struct device_node *prev;
		for (prev = allnodes;
		     prev->allnext != np;
		     prev = prev->allnext)
			;
		prev->allnext = np->allnext;
	}

	if (parent->child == np)
		parent->child = np->sibling;
	else {
		struct device_node *prevsib;
		for (prevsib = np->parent->child;
		     prevsib->sibling != np;
		     prevsib = prevsib->sibling)
			;
		prevsib->sibling = np->sibling;
	}

	of_node_set_flag(np, OF_DETACHED);

out_unlock:
	raw_spin_unlock_irqrestore(&devtree_lock, flags);
}
#endif /* defined(CONFIG_OF_DYNAMIC) */
<|MERGE_RESOLUTION|>--- conflicted
+++ resolved
@@ -153,8 +153,6 @@
 			break;
 		}
 	}
-<<<<<<< HEAD
-=======
 
 	return pp;
 }
@@ -169,7 +167,6 @@
 	raw_spin_lock_irqsave(&devtree_lock, flags);
 	pp = __of_find_property(np, name, lenp);
 	raw_spin_unlock_irqrestore(&devtree_lock, flags);
->>>>>>> f0b62f18
 
 	return pp;
 }
