/*
 * Copyright (c) 2010 Atheros Communications Inc.
 *
 * Permission to use, copy, modify, and/or distribute this software for any
 * purpose with or without fee is hereby granted, provided that the above
 * copyright notice and this permission notice appear in all copies.
 *
 * THE SOFTWARE IS PROVIDED "AS IS" AND THE AUTHOR DISCLAIMS ALL WARRANTIES
 * WITH REGARD TO THIS SOFTWARE INCLUDING ALL IMPLIED WARRANTIES OF
 * MERCHANTABILITY AND FITNESS. IN NO EVENT SHALL THE AUTHOR BE LIABLE FOR
 * ANY SPECIAL, DIRECT, INDIRECT, OR CONSEQUENTIAL DAMAGES OR ANY DAMAGES
 * WHATSOEVER RESULTING FROM LOSS OF USE, DATA OR PROFITS, WHETHER IN AN
 * ACTION OF CONTRACT, NEGLIGENCE OR OTHER TORTIOUS ACTION, ARISING OUT OF
 * OR IN CONNECTION WITH THE USE OR PERFORMANCE OF THIS SOFTWARE.
 */

#ifndef HTC_H
#define HTC_H

#include <linux/module.h>
#include <linux/usb.h>
#include <linux/firmware.h>
#include <linux/skbuff.h>
#include <linux/netdevice.h>
#include <linux/leds.h>
#include <linux/slab.h>
#include <net/mac80211.h>

#include "common.h"
#include "htc_hst.h"
#include "hif_usb.h"
#include "wmi.h"

#define ATH_STA_SHORT_CALINTERVAL 1000    /* 1 second */
#define ATH_AP_SHORT_CALINTERVAL  100     /* 100 ms */
#define ATH_ANI_POLLINTERVAL      100     /* 100 ms */
#define ATH_LONG_CALINTERVAL      30000   /* 30 seconds */
#define ATH_RESTART_CALINTERVAL   1200000 /* 20 minutes */

#define ATH_DEFAULT_BMISS_LIMIT 10
#define IEEE80211_MS_TO_TU(x)   (((x) * 1000) / 1024)
#define TSF_TO_TU(_h, _l) \
	((((u32)(_h)) << 22) | (((u32)(_l)) >> 10))

extern struct ieee80211_ops ath9k_htc_ops;
extern int htc_modparam_nohwcrypt;

enum htc_phymode {
	HTC_MODE_AUTO		= 0,
	HTC_MODE_11A		= 1,
	HTC_MODE_11B		= 2,
	HTC_MODE_11G		= 3,
	HTC_MODE_FH		= 4,
	HTC_MODE_TURBO_A	= 5,
	HTC_MODE_TURBO_G	= 6,
	HTC_MODE_11NA		= 7,
	HTC_MODE_11NG		= 8
};

enum htc_opmode {
	HTC_M_STA	= 1,
	HTC_M_IBSS	= 0,
	HTC_M_AHDEMO	= 3,
	HTC_M_HOSTAP	= 6,
	HTC_M_MONITOR	= 8,
	HTC_M_WDS	= 2
};

#define ATH9K_HTC_AMPDU  1
#define ATH9K_HTC_NORMAL 2
#define ATH9K_HTC_BEACON 3
#define ATH9K_HTC_MGMT   4

#define ATH9K_HTC_TX_CTSONLY      0x1
#define ATH9K_HTC_TX_RTSCTS       0x2

struct tx_frame_hdr {
	u8 data_type;
	u8 node_idx;
	u8 vif_idx;
	u8 tidno;
	__be32 flags; /* ATH9K_HTC_TX_* */
	u8 key_type;
	u8 keyix;
	u8 cookie;
	u8 pad;
} __packed;

struct tx_mgmt_hdr {
	u8 node_idx;
	u8 vif_idx;
	u8 tidno;
	u8 flags;
	u8 key_type;
	u8 keyix;
	u8 cookie;
	u8 pad;
} __packed;

struct tx_beacon_header {
	u8 vif_index;
	u8 len_changed;
	u16 rev;
} __packed;

#define MAX_TX_AMPDU_SUBFRAMES_9271 17
#define MAX_TX_AMPDU_SUBFRAMES_7010 22

struct ath9k_htc_cap_target {
	__be32 ampdu_limit;
	u8 ampdu_subframes;
	u8 enable_coex;
	u8 tx_chainmask;
	u8 pad;
} __packed;

struct ath9k_htc_target_vif {
	u8 index;
	u8 opmode;
	u8 myaddr[ETH_ALEN];
	u8 ath_cap;
	__be16 rtsthreshold;
	u8 pad;
} __packed;

#define ATH_HTC_STA_AUTH  0x0001
#define ATH_HTC_STA_QOS   0x0002
#define ATH_HTC_STA_ERP   0x0004
#define ATH_HTC_STA_HT    0x0008

struct ath9k_htc_target_sta {
	u8 macaddr[ETH_ALEN];
	u8 bssid[ETH_ALEN];
	u8 sta_index;
	u8 vif_index;
	u8 is_vif_sta;
	__be16 flags; /* ATH_HTC_STA_* */
	__be16 htcap;
	__be16 maxampdu;
	u8 pad;
} __packed;

struct ath9k_htc_target_aggr {
	u8 sta_index;
	u8 tidno;
	u8 aggr_enable;
	u8 padding;
} __packed;

#define ATH_HTC_RATE_MAX 30

#define WLAN_RC_DS_FLAG  0x01
#define WLAN_RC_40_FLAG  0x02
#define WLAN_RC_SGI_FLAG 0x04
#define WLAN_RC_HT_FLAG  0x08

struct ath9k_htc_rateset {
	u8 rs_nrates;
	u8 rs_rates[ATH_HTC_RATE_MAX];
};

struct ath9k_htc_rate {
	struct ath9k_htc_rateset legacy_rates;
	struct ath9k_htc_rateset ht_rates;
} __packed;

struct ath9k_htc_target_rate {
	u8 sta_index;
	u8 isnew;
	__be32 capflags;
	struct ath9k_htc_rate rates;
};

struct ath9k_htc_target_rate_mask {
	u8 vif_index;
	u8 band;
	__be32 mask;
	u16 pad;
} __packed;

<<<<<<< HEAD
=======
struct ath9k_htc_target_int_stats {
	__be32 rx;
	__be32 rxorn;
	__be32 rxeol;
	__be32 txurn;
	__be32 txto;
	__be32 cst;
} __packed;

struct ath9k_htc_target_tx_stats {
	__be32 xretries;
	__be32 fifoerr;
	__be32 filtered;
	__be32 timer_exp;
	__be32 shortretries;
	__be32 longretries;
	__be32 qnull;
	__be32 encap_fail;
	__be32 nobuf;
} __packed;

struct ath9k_htc_target_rx_stats {
	__be32 nobuf;
	__be32 host_send;
	__be32 host_done;
} __packed;

>>>>>>> d762f438
#define ATH9K_HTC_MAX_VIF 2
#define ATH9K_HTC_MAX_BCN_VIF 2

#define INC_VIF(_priv, _type) do {		\
		switch (_type) {		\
		case NL80211_IFTYPE_STATION:	\
			_priv->num_sta_vif++;	\
			break;			\
		case NL80211_IFTYPE_ADHOC:	\
			_priv->num_ibss_vif++;	\
			break;			\
		case NL80211_IFTYPE_AP:		\
			_priv->num_ap_vif++;	\
			break;			\
		default:			\
			break;			\
		}				\
	} while (0)

#define DEC_VIF(_priv, _type) do {		\
		switch (_type) {		\
		case NL80211_IFTYPE_STATION:	\
			_priv->num_sta_vif--;	\
			break;			\
		case NL80211_IFTYPE_ADHOC:	\
			_priv->num_ibss_vif--;	\
			break;			\
		case NL80211_IFTYPE_AP:		\
			_priv->num_ap_vif--;	\
			break;			\
		default:			\
			break;			\
		}				\
	} while (0)

struct ath9k_htc_vif {
	u8 index;
	u16 seq_no;
	bool beacon_configured;
<<<<<<< HEAD
=======
	int bslot;
	__le64 tsfadjust;
>>>>>>> d762f438
};

struct ath9k_vif_iter_data {
	const u8 *hw_macaddr;
	u8 mask[ETH_ALEN];
};

#define ATH9K_HTC_MAX_STA 8
#define ATH9K_HTC_MAX_TID 8

enum tid_aggr_state {
	AGGR_STOP = 0,
	AGGR_PROGRESS,
	AGGR_START,
	AGGR_OPERATIONAL
};

struct ath9k_htc_sta {
	u8 index;
	enum tid_aggr_state tid_state[ATH9K_HTC_MAX_TID];
};

#define ATH9K_HTC_RXBUF 256
#define HTC_RX_FRAME_HEADER_SIZE 40

struct ath9k_htc_rxbuf {
	bool in_process;
	struct sk_buff *skb;
	struct ath_htc_rx_status rxstatus;
	struct list_head list;
};

struct ath9k_htc_rx {
	int last_rssi; /* FIXME: per-STA */
	struct list_head rxbuf;
	spinlock_t rxbuflock;
};

#define ATH9K_HTC_TX_CLEANUP_INTERVAL 50 /* ms */
#define ATH9K_HTC_TX_TIMEOUT_INTERVAL 2500 /* ms */
#define ATH9K_HTC_TX_RESERVE 10
#define ATH9K_HTC_TX_TIMEOUT_COUNT 20
#define ATH9K_HTC_TX_THRESHOLD (MAX_TX_BUF_NUM - ATH9K_HTC_TX_RESERVE)

#define ATH9K_HTC_OP_TX_QUEUES_STOP BIT(0)
#define ATH9K_HTC_OP_TX_DRAIN       BIT(1)

struct ath9k_htc_tx {
	u8 flags;
	int queued_cnt;
	struct sk_buff_head mgmt_ep_queue;
	struct sk_buff_head cab_ep_queue;
	struct sk_buff_head data_be_queue;
	struct sk_buff_head data_bk_queue;
	struct sk_buff_head data_vi_queue;
	struct sk_buff_head data_vo_queue;
	struct sk_buff_head tx_failed;
	DECLARE_BITMAP(tx_slot, MAX_TX_BUF_NUM);
	struct timer_list cleanup_timer;
	spinlock_t tx_lock;
};

struct ath9k_htc_tx_ctl {
	u8 type; /* ATH9K_HTC_* */
	u8 epid;
	u8 txok;
	u8 sta_idx;
	unsigned long timestamp;
};

static inline struct ath9k_htc_tx_ctl *HTC_SKB_CB(struct sk_buff *skb)
{
	struct ieee80211_tx_info *tx_info = IEEE80211_SKB_CB(skb);

	BUILD_BUG_ON(sizeof(struct ath9k_htc_tx_ctl) >
		     IEEE80211_TX_INFO_DRIVER_DATA_SIZE);
	return (struct ath9k_htc_tx_ctl *) &tx_info->driver_data;
}

#ifdef CONFIG_ATH9K_HTC_DEBUGFS

#define TX_STAT_INC(c) (hif_dev->htc_handle->drv_priv->debug.tx_stats.c++)
#define RX_STAT_INC(c) (hif_dev->htc_handle->drv_priv->debug.rx_stats.c++)
#define CAB_STAT_INC   priv->debug.tx_stats.cab_queued++

#define TX_QSTAT_INC(q) (priv->debug.tx_stats.queue_stats[q]++)

void ath9k_htc_err_stat_rx(struct ath9k_htc_priv *priv,
			   struct ath_htc_rx_status *rxs);

struct ath_tx_stats {
	u32 buf_queued;
	u32 buf_completed;
	u32 skb_queued;
	u32 skb_success;
	u32 skb_failed;
	u32 cab_queued;
	u32 queue_stats[WME_NUM_AC];
};

struct ath_rx_stats {
	u32 skb_allocated;
	u32 skb_completed;
	u32 skb_dropped;
	u32 err_crc;
	u32 err_decrypt_crc;
	u32 err_mic;
	u32 err_pre_delim;
	u32 err_post_delim;
	u32 err_decrypt_busy;
	u32 err_phy;
	u32 err_phy_stats[ATH9K_PHYERR_MAX];
};

struct ath9k_debug {
	struct dentry *debugfs_phy;
	struct ath_tx_stats tx_stats;
	struct ath_rx_stats rx_stats;
};

#else

#define TX_STAT_INC(c) do { } while (0)
#define RX_STAT_INC(c) do { } while (0)
#define CAB_STAT_INC   do { } while (0)

#define TX_QSTAT_INC(c) do { } while (0)

static inline void ath9k_htc_err_stat_rx(struct ath9k_htc_priv *priv,
					 struct ath_htc_rx_status *rxs)
{
}

#endif /* CONFIG_ATH9K_HTC_DEBUGFS */

#define ATH_LED_PIN_DEF             1
#define ATH_LED_PIN_9287            10
#define ATH_LED_PIN_9271            15
#define ATH_LED_PIN_7010            12

#define BSTUCK_THRESHOLD 10

/*
 * Adjust these when the max. no of beaconing interfaces is
 * increased.
 */
#define DEFAULT_SWBA_RESPONSE 40 /* in TUs */
#define MIN_SWBA_RESPONSE     10 /* in TUs */

struct htc_beacon_config {
	struct ieee80211_vif *bslot[ATH9K_HTC_MAX_BCN_VIF];
	u16 beacon_interval;
	u16 dtim_period;
	u16 bmiss_timeout;
<<<<<<< HEAD
=======
	u32 bmiss_cnt;
>>>>>>> d762f438
};

struct ath_btcoex {
	u32 bt_priority_cnt;
	unsigned long bt_priority_time;
	int bt_stomp_type; /* Types of BT stomping */
	u32 btcoex_no_stomp;
	u32 btcoex_period;
	u32 btscan_no_stomp;
};

void ath_htc_init_btcoex_work(struct ath9k_htc_priv *priv);
void ath_htc_resume_btcoex_work(struct ath9k_htc_priv *priv);
void ath_htc_cancel_btcoex_work(struct ath9k_htc_priv *priv);

#define OP_INVALID		   BIT(0)
#define OP_SCANNING		   BIT(1)
<<<<<<< HEAD
#define OP_LED_ASSOCIATED	   BIT(2)
#define OP_LED_ON		   BIT(3)
#define OP_ENABLE_BEACON	   BIT(4)
#define OP_LED_DEINIT		   BIT(5)
#define OP_BT_PRIORITY_DETECTED    BIT(6)
#define OP_BT_SCAN                 BIT(7)
#define OP_ANI_RUNNING             BIT(8)
#define OP_TSF_RESET               BIT(9)
=======
#define OP_ENABLE_BEACON           BIT(2)
#define OP_BT_PRIORITY_DETECTED    BIT(3)
#define OP_BT_SCAN                 BIT(4)
#define OP_ANI_RUNNING             BIT(5)
#define OP_TSF_RESET               BIT(6)
>>>>>>> d762f438

struct ath9k_htc_priv {
	struct device *dev;
	struct ieee80211_hw *hw;
	struct ath_hw *ah;
	struct htc_target *htc;
	struct wmi *wmi;

	u16 fw_version_major;
	u16 fw_version_minor;

	enum htc_endpoint_id wmi_cmd_ep;
	enum htc_endpoint_id beacon_ep;
	enum htc_endpoint_id cab_ep;
	enum htc_endpoint_id uapsd_ep;
	enum htc_endpoint_id mgmt_ep;
	enum htc_endpoint_id data_be_ep;
	enum htc_endpoint_id data_bk_ep;
	enum htc_endpoint_id data_vi_ep;
	enum htc_endpoint_id data_vo_ep;

	u8 vif_slot;
	u8 mon_vif_idx;
	u8 sta_slot;
	u8 vif_sta_pos[ATH9K_HTC_MAX_VIF];
	u8 num_ibss_vif;
	u8 num_sta_vif;
	u8 num_ap_vif;

	u16 op_flags;
	u16 curtxpow;
	u16 txpowlimit;
	u16 nvifs;
	u16 nstations;
<<<<<<< HEAD
	u32 bmiss_cnt;
	bool rearm_ani;
	bool reconfig_beacon;

	struct ath9k_hw_cal_data caldata;
=======
	bool rearm_ani;
	bool reconfig_beacon;
	unsigned int rxfilter;

	struct ath9k_hw_cal_data caldata;
	struct ieee80211_supported_band sbands[IEEE80211_NUM_BANDS];
>>>>>>> d762f438

	spinlock_t beacon_lock;
	struct htc_beacon_config cur_beacon_conf;

	struct ath9k_htc_rx rx;
	struct ath9k_htc_tx tx;

	struct tasklet_struct swba_tasklet;
	struct tasklet_struct rx_tasklet;
<<<<<<< HEAD
	struct ieee80211_supported_band sbands[IEEE80211_NUM_BANDS];
	struct ath9k_htc_rx rx;
	struct tasklet_struct tx_tasklet;
	struct sk_buff_head tx_queue;
	struct delayed_work ani_work;
=======
	struct delayed_work ani_work;
	struct tasklet_struct tx_failed_tasklet;
>>>>>>> d762f438
	struct work_struct ps_work;
	struct work_struct fatal_work;

	struct mutex htc_pm_lock;
	unsigned long ps_usecount;
	bool ps_enabled;
	bool ps_idle;

#ifdef CONFIG_MAC80211_LEDS
	enum led_brightness brightness;
	bool led_registered;
	char led_name[32];
	struct led_classdev led_cdev;
	struct work_struct led_work;
#endif

	int beaconq;
	int cabq;
	int hwq_map[WME_NUM_AC];

	struct ath_btcoex btcoex;
	struct delayed_work coex_period_work;
	struct delayed_work duty_cycle_work;
#ifdef CONFIG_ATH9K_HTC_DEBUGFS
	struct ath9k_debug debug;
#endif
	struct mutex mutex;
};

static inline void ath_read_cachesize(struct ath_common *common, int *csz)
{
	common->bus_ops->read_cachesize(common, csz);
}

void ath9k_htc_reset(struct ath9k_htc_priv *priv);

void ath9k_htc_assign_bslot(struct ath9k_htc_priv *priv,
			    struct ieee80211_vif *vif);
void ath9k_htc_remove_bslot(struct ath9k_htc_priv *priv,
			    struct ieee80211_vif *vif);
void ath9k_htc_set_tsfadjust(struct ath9k_htc_priv *priv,
			     struct ieee80211_vif *vif);
void ath9k_htc_beaconq_config(struct ath9k_htc_priv *priv);
void ath9k_htc_beacon_config(struct ath9k_htc_priv *priv,
			     struct ieee80211_vif *vif);
void ath9k_htc_beacon_reconfig(struct ath9k_htc_priv *priv);
<<<<<<< HEAD
void ath9k_htc_swba(struct ath9k_htc_priv *priv, u8 beacon_pending);
=======
void ath9k_htc_swba(struct ath9k_htc_priv *priv,
		    struct wmi_event_swba *swba);
>>>>>>> d762f438

void ath9k_htc_rxep(void *priv, struct sk_buff *skb,
		    enum htc_endpoint_id ep_id);
void ath9k_htc_txep(void *priv, struct sk_buff *skb, enum htc_endpoint_id ep_id,
		    bool txok);
void ath9k_htc_beaconep(void *drv_priv, struct sk_buff *skb,
			enum htc_endpoint_id ep_id, bool txok);

int ath9k_htc_update_cap_target(struct ath9k_htc_priv *priv,
				u8 enable_coex);
void ath9k_htc_station_work(struct work_struct *work);
void ath9k_htc_aggr_work(struct work_struct *work);
void ath9k_htc_ani_work(struct work_struct *work);
void ath9k_htc_start_ani(struct ath9k_htc_priv *priv);
void ath9k_htc_stop_ani(struct ath9k_htc_priv *priv);

int ath9k_tx_init(struct ath9k_htc_priv *priv);
int ath9k_htc_tx_start(struct ath9k_htc_priv *priv,
		       struct sk_buff *skb, u8 slot, bool is_cab);
void ath9k_tx_cleanup(struct ath9k_htc_priv *priv);
bool ath9k_htc_txq_setup(struct ath9k_htc_priv *priv, int subtype);
int ath9k_htc_cabq_setup(struct ath9k_htc_priv *priv);
int get_hw_qnum(u16 queue, int *hwq_map);
int ath_htc_txq_update(struct ath9k_htc_priv *priv, int qnum,
		       struct ath9k_tx_queue_info *qinfo);
void ath9k_htc_check_stop_queues(struct ath9k_htc_priv *priv);
void ath9k_htc_check_wake_queues(struct ath9k_htc_priv *priv);
int ath9k_htc_tx_get_slot(struct ath9k_htc_priv *priv);
void ath9k_htc_tx_clear_slot(struct ath9k_htc_priv *priv, int slot);
void ath9k_htc_tx_drain(struct ath9k_htc_priv *priv);
void ath9k_htc_txstatus(struct ath9k_htc_priv *priv, void *wmi_event);
void ath9k_htc_tx_failed(struct ath9k_htc_priv *priv);
void ath9k_tx_failed_tasklet(unsigned long data);
void ath9k_htc_tx_cleanup_timer(unsigned long data);

int ath9k_rx_init(struct ath9k_htc_priv *priv);
void ath9k_rx_cleanup(struct ath9k_htc_priv *priv);
void ath9k_host_rx_init(struct ath9k_htc_priv *priv);
void ath9k_rx_tasklet(unsigned long data);
u32 ath9k_htc_calcrxfilter(struct ath9k_htc_priv *priv);

void ath9k_htc_ps_wakeup(struct ath9k_htc_priv *priv);
void ath9k_htc_ps_restore(struct ath9k_htc_priv *priv);
void ath9k_ps_work(struct work_struct *work);
bool ath9k_htc_setpower(struct ath9k_htc_priv *priv,
			enum ath9k_power_mode mode);

void ath9k_start_rfkill_poll(struct ath9k_htc_priv *priv);
void ath9k_htc_rfkill_poll_state(struct ieee80211_hw *hw);
void ath9k_htc_radio_enable(struct ieee80211_hw *hw);
void ath9k_htc_radio_disable(struct ieee80211_hw *hw);

#ifdef CONFIG_MAC80211_LEDS
void ath9k_init_leds(struct ath9k_htc_priv *priv);
void ath9k_deinit_leds(struct ath9k_htc_priv *priv);
void ath9k_led_work(struct work_struct *work);
#else
static inline void ath9k_init_leds(struct ath9k_htc_priv *priv)
{
}

static inline void ath9k_deinit_leds(struct ath9k_htc_priv *priv)
{
}

static inline void ath9k_led_work(struct work_struct *work)
{
}
#endif

int ath9k_htc_probe_device(struct htc_target *htc_handle, struct device *dev,
			   u16 devid, char *product, u32 drv_info);
void ath9k_htc_disconnect_device(struct htc_target *htc_handle, bool hotunplug);
#ifdef CONFIG_PM
void ath9k_htc_suspend(struct htc_target *htc_handle);
int ath9k_htc_resume(struct htc_target *htc_handle);
#endif
#ifdef CONFIG_ATH9K_HTC_DEBUGFS
int ath9k_htc_init_debug(struct ath_hw *ah);
#else
static inline int ath9k_htc_init_debug(struct ath_hw *ah) { return 0; };
#endif /* CONFIG_ATH9K_HTC_DEBUGFS */

#endif /* HTC_H */<|MERGE_RESOLUTION|>--- conflicted
+++ resolved
@@ -178,8 +178,6 @@
 	u16 pad;
 } __packed;
 
-<<<<<<< HEAD
-=======
 struct ath9k_htc_target_int_stats {
 	__be32 rx;
 	__be32 rxorn;
@@ -207,7 +205,6 @@
 	__be32 host_done;
 } __packed;
 
->>>>>>> d762f438
 #define ATH9K_HTC_MAX_VIF 2
 #define ATH9K_HTC_MAX_BCN_VIF 2
 
@@ -247,11 +244,8 @@
 	u8 index;
 	u16 seq_no;
 	bool beacon_configured;
-<<<<<<< HEAD
-=======
 	int bslot;
 	__le64 tsfadjust;
->>>>>>> d762f438
 };
 
 struct ath9k_vif_iter_data {
@@ -406,10 +400,7 @@
 	u16 beacon_interval;
 	u16 dtim_period;
 	u16 bmiss_timeout;
-<<<<<<< HEAD
-=======
 	u32 bmiss_cnt;
->>>>>>> d762f438
 };
 
 struct ath_btcoex {
@@ -427,22 +418,11 @@
 
 #define OP_INVALID		   BIT(0)
 #define OP_SCANNING		   BIT(1)
-<<<<<<< HEAD
-#define OP_LED_ASSOCIATED	   BIT(2)
-#define OP_LED_ON		   BIT(3)
-#define OP_ENABLE_BEACON	   BIT(4)
-#define OP_LED_DEINIT		   BIT(5)
-#define OP_BT_PRIORITY_DETECTED    BIT(6)
-#define OP_BT_SCAN                 BIT(7)
-#define OP_ANI_RUNNING             BIT(8)
-#define OP_TSF_RESET               BIT(9)
-=======
 #define OP_ENABLE_BEACON           BIT(2)
 #define OP_BT_PRIORITY_DETECTED    BIT(3)
 #define OP_BT_SCAN                 BIT(4)
 #define OP_ANI_RUNNING             BIT(5)
 #define OP_TSF_RESET               BIT(6)
->>>>>>> d762f438
 
 struct ath9k_htc_priv {
 	struct device *dev;
@@ -477,20 +457,12 @@
 	u16 txpowlimit;
 	u16 nvifs;
 	u16 nstations;
-<<<<<<< HEAD
-	u32 bmiss_cnt;
-	bool rearm_ani;
-	bool reconfig_beacon;
-
-	struct ath9k_hw_cal_data caldata;
-=======
 	bool rearm_ani;
 	bool reconfig_beacon;
 	unsigned int rxfilter;
 
 	struct ath9k_hw_cal_data caldata;
 	struct ieee80211_supported_band sbands[IEEE80211_NUM_BANDS];
->>>>>>> d762f438
 
 	spinlock_t beacon_lock;
 	struct htc_beacon_config cur_beacon_conf;
@@ -500,16 +472,8 @@
 
 	struct tasklet_struct swba_tasklet;
 	struct tasklet_struct rx_tasklet;
-<<<<<<< HEAD
-	struct ieee80211_supported_band sbands[IEEE80211_NUM_BANDS];
-	struct ath9k_htc_rx rx;
-	struct tasklet_struct tx_tasklet;
-	struct sk_buff_head tx_queue;
-	struct delayed_work ani_work;
-=======
 	struct delayed_work ani_work;
 	struct tasklet_struct tx_failed_tasklet;
->>>>>>> d762f438
 	struct work_struct ps_work;
 	struct work_struct fatal_work;
 
@@ -556,12 +520,8 @@
 void ath9k_htc_beacon_config(struct ath9k_htc_priv *priv,
 			     struct ieee80211_vif *vif);
 void ath9k_htc_beacon_reconfig(struct ath9k_htc_priv *priv);
-<<<<<<< HEAD
-void ath9k_htc_swba(struct ath9k_htc_priv *priv, u8 beacon_pending);
-=======
 void ath9k_htc_swba(struct ath9k_htc_priv *priv,
 		    struct wmi_event_swba *swba);
->>>>>>> d762f438
 
 void ath9k_htc_rxep(void *priv, struct sk_buff *skb,
 		    enum htc_endpoint_id ep_id);
