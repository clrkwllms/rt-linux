--- conflicted
+++ resolved
@@ -1108,10 +1108,6 @@
 	if (cp->cnic_uinfo)
 		cnic_send_nlmsg(cp, ISCSI_KEVENT_IF_DOWN, NULL);
 
-<<<<<<< HEAD
-	rcu_read_lock();
-=======
->>>>>>> 51c8b407
 	for (if_type = 0; if_type < MAX_CNIC_ULP_TYPE; if_type++) {
 		struct cnic_ulp_ops *ulp_ops;
 
