/* ne.c: A general non-shared-memory NS8390 ethernet driver for linux. */
/*
    Written 1992-94 by Donald Becker.

    Copyright 1993 United States Government as represented by the
    Director, National Security Agency.

    This software may be used and distributed according to the terms
    of the GNU General Public License, incorporated herein by reference.

    The author may be reached as becker@scyld.com, or C/O
    Scyld Computing Corporation, 410 Severn Ave., Suite 210, Annapolis MD 21403

    This driver should work with many programmed-I/O 8390-based ethernet
    boards.  Currently it supports the NE1000, NE2000, many clones,
    and some Cabletron products.

    Changelog:

    Paul Gortmaker	: use ENISR_RDC to monitor Tx PIO uploads, made
			  sanity checks and bad clone support optional.
    Paul Gortmaker	: new reset code, reset card after probe at boot.
    Paul Gortmaker	: multiple card support for module users.
    Paul Gortmaker	: Support for PCI ne2k clones, similar to lance.c
    Paul Gortmaker	: Allow users with bad cards to avoid full probe.
    Paul Gortmaker	: PCI probe changes, more PCI cards supported.
    rjohnson@analogic.com : Changed init order so an interrupt will only
    occur after memory is allocated for dev->priv. Deallocated memory
    last in cleanup_modue()
    Richard Guenther    : Added support for ISAPnP cards
    Paul Gortmaker	: Discontinued PCI support - use ne2k-pci.c instead.
    Hayato Fujiwara	: Add m32r support.

*/

/* Routines for the NatSemi-based designs (NE[12]000). */

static const char version1[] =
"ne.c:v1.10 9/23/94 Donald Becker (becker@scyld.com)\n";
static const char version2[] =
"Last modified Nov 1, 2000 by Paul Gortmaker\n";


#include <linux/module.h>
#include <linux/kernel.h>
#include <linux/errno.h>
#include <linux/isapnp.h>
#include <linux/init.h>
#include <linux/interrupt.h>
#include <linux/delay.h>
#include <linux/netdevice.h>
#include <linux/etherdevice.h>
#include <linux/jiffies.h>
#include <linux/platform_device.h>

#include <asm/system.h>
#include <asm/io.h>

#include "8390.h"

#define DRV_NAME "ne"

/* Some defines that people can play with if so inclined. */

/* Do we support clones that don't adhere to 14,15 of the SAprom ? */
#define SUPPORT_NE_BAD_CLONES

/* Do we perform extra sanity checks on stuff ? */
/* #define NE_SANITY_CHECK */

/* Do we implement the read before write bugfix ? */
/* #define NE_RW_BUGFIX */

/* Do we have a non std. amount of memory? (in units of 256 byte pages) */
/* #define PACKETBUF_MEMSIZE	0x40 */

#if !defined(MODULE) && (defined(CONFIG_ISA) || defined(CONFIG_M32R))
/* Do we need a portlist for the ISA auto-probe ? */
#define NEEDS_PORTLIST
#endif

/* A zero-terminated list of I/O addresses to be probed at boot. */
#ifdef NEEDS_PORTLIST
static unsigned int netcard_portlist[] __initdata = {
	0x300, 0x280, 0x320, 0x340, 0x360, 0x380, 0
};
#endif

static struct isapnp_device_id isapnp_clone_list[] __initdata = {
	{	ISAPNP_CARD_ID('A','X','E',0x2011),
		ISAPNP_VENDOR('A','X','E'), ISAPNP_FUNCTION(0x2011),
		(long) "NetGear EA201" },
	{	ISAPNP_ANY_ID, ISAPNP_ANY_ID,
		ISAPNP_VENDOR('E','D','I'), ISAPNP_FUNCTION(0x0216),
		(long) "NN NE2000" },
	{	ISAPNP_ANY_ID, ISAPNP_ANY_ID,
		ISAPNP_VENDOR('P','N','P'), ISAPNP_FUNCTION(0x80d6),
		(long) "Generic PNP" },
	{ }	/* terminate list */
};

MODULE_DEVICE_TABLE(isapnp, isapnp_clone_list);

#ifdef SUPPORT_NE_BAD_CLONES
/* A list of bad clones that we none-the-less recognize. */
static struct { const char *name8, *name16; unsigned char SAprefix[4];}
bad_clone_list[] __initdata = {
    {"DE100", "DE200", {0x00, 0xDE, 0x01,}},
    {"DE120", "DE220", {0x00, 0x80, 0xc8,}},
    {"DFI1000", "DFI2000", {'D', 'F', 'I',}}, /* Original, eh?  */
    {"EtherNext UTP8", "EtherNext UTP16", {0x00, 0x00, 0x79}},
    {"NE1000","NE2000-invalid", {0x00, 0x00, 0xd8}}, /* Ancient real NE1000. */
    {"NN1000", "NN2000",  {0x08, 0x03, 0x08}}, /* Outlaw no-name clone. */
    {"4-DIM8","4-DIM16", {0x00,0x00,0x4d,}},  /* Outlaw 4-Dimension cards. */
    {"Con-Intl_8", "Con-Intl_16", {0x00, 0x00, 0x24}}, /* Connect Int'nl */
    {"ET-100","ET-200", {0x00, 0x45, 0x54}}, /* YANG and YA clone */
    {"COMPEX","COMPEX16",{0x00,0x80,0x48}}, /* Broken ISA Compex cards */
    {"E-LAN100", "E-LAN200", {0x00, 0x00, 0x5d}}, /* Broken ne1000 clones */
    {"PCM-4823", "PCM-4823", {0x00, 0xc0, 0x6c}}, /* Broken Advantech MoBo */
    {"REALTEK", "RTL8019", {0x00, 0x00, 0xe8}}, /* no-name with Realtek chip */
#if defined(CONFIG_TOSHIBA_RBTX4927) || defined(CONFIG_TOSHIBA_RBTX4938)
    {"RBHMA4X00-RTL8019", "RBHMA4X00/RTL8019", {0x00, 0x60, 0x0a}},  /* Toshiba built-in */
#endif
    {"LCS-8834", "LCS-8836", {0x04, 0x04, 0x37}}, /* ShinyNet (SET) */
    {NULL,}
};
#endif

/* ---- No user-serviceable parts below ---- */

#define NE_BASE	 (dev->base_addr)
#define NE_CMD	 	0x00
#define NE_DATAPORT	0x10	/* NatSemi-defined port window offset. */
#define NE_RESET	0x1f	/* Issue a read to reset, a write to clear. */
#define NE_IO_EXTENT	0x20

#define NE1SM_START_PG	0x20	/* First page of TX buffer */
#define NE1SM_STOP_PG 	0x40	/* Last page +1 of RX ring */
#define NESM_START_PG	0x40	/* First page of TX buffer */
#define NESM_STOP_PG	0x80	/* Last page +1 of RX ring */

#if defined(CONFIG_PLAT_MAPPI)
#  define DCR_VAL 0x4b
#elif defined(CONFIG_PLAT_OAKS32R)  || \
   defined(CONFIG_TOSHIBA_RBTX4927) || defined(CONFIG_TOSHIBA_RBTX4938)
#  define DCR_VAL 0x48		/* 8-bit mode */
#else
#  define DCR_VAL 0x49
#endif

static int ne_probe1(struct net_device *dev, unsigned long ioaddr);
static int ne_probe_isapnp(struct net_device *dev);

static int ne_open(struct net_device *dev);
static int ne_close(struct net_device *dev);

static void ne_reset_8390(struct net_device *dev);
static void ne_get_8390_hdr(struct net_device *dev, struct e8390_pkt_hdr *hdr,
			  int ring_page);
static void ne_block_input(struct net_device *dev, int count,
			  struct sk_buff *skb, int ring_offset);
static void ne_block_output(struct net_device *dev, const int count,
		const unsigned char *buf, const int start_page);


/*  Probe for various non-shared-memory ethercards.

   NEx000-clone boards have a Station Address PROM (SAPROM) in the packet
   buffer memory space.  NE2000 clones have 0x57,0x57 in bytes 0x0e,0x0f of
   the SAPROM, while other supposed NE2000 clones must be detected by their
   SA prefix.

   Reading the SAPROM from a word-wide card with the 8390 set in byte-wide
   mode results in doubled values, which can be detected and compensated for.

   The probe is also responsible for initializing the card and filling
   in the 'dev' and 'ei_status' structures.

   We use the minimum memory size for some ethercard product lines, iff we can't
   distinguish models.  You can increase the packet buffer size by setting
   PACKETBUF_MEMSIZE.  Reported Cabletron packet buffer locations are:
	E1010   starts at 0x100 and ends at 0x2000.
	E1010-x starts at 0x100 and ends at 0x8000. ("-x" means "more memory")
	E2010	 starts at 0x100 and ends at 0x4000.
	E2010-x starts at 0x100 and ends at 0xffff.  */

static int __init do_ne_probe(struct net_device *dev)
{
	unsigned long base_addr = dev->base_addr;
#ifdef NEEDS_PORTLIST
	int orig_irq = dev->irq;
#endif

	/* First check any supplied i/o locations. User knows best. <cough> */
	if (base_addr > 0x1ff)	/* Check a single specified location. */
		return ne_probe1(dev, base_addr);
	else if (base_addr != 0)	/* Don't probe at all. */
		return -ENXIO;

	/* Then look for any installed ISAPnP clones */
	if (isapnp_present() && (ne_probe_isapnp(dev) == 0))
		return 0;

#ifdef NEEDS_PORTLIST
	/* Last resort. The semi-risky ISA auto-probe. */
	for (base_addr = 0; netcard_portlist[base_addr] != 0; base_addr++) {
		int ioaddr = netcard_portlist[base_addr];
		dev->irq = orig_irq;
		if (ne_probe1(dev, ioaddr) == 0)
			return 0;
	}
#endif

	return -ENODEV;
}

#ifndef MODULE
struct net_device * __init ne_probe(int unit)
{
	struct net_device *dev = alloc_eip_netdev();
	int err;

	if (!dev)
		return ERR_PTR(-ENOMEM);

	sprintf(dev->name, "eth%d", unit);
	netdev_boot_setup_check(dev);

	err = do_ne_probe(dev);
	if (err)
		goto out;
	return dev;
out:
	free_netdev(dev);
	return ERR_PTR(err);
}
#endif

static int __init ne_probe_isapnp(struct net_device *dev)
{
	int i;

	for (i = 0; isapnp_clone_list[i].vendor != 0; i++) {
		struct pnp_dev *idev = NULL;

		while ((idev = pnp_find_dev(NULL,
					    isapnp_clone_list[i].vendor,
					    isapnp_clone_list[i].function,
					    idev))) {
			/* Avoid already found cards from previous calls */
			if (pnp_device_attach(idev) < 0)
				continue;
			if (pnp_activate_dev(idev) < 0) {
			      	pnp_device_detach(idev);
			      	continue;
			}
			/* if no io and irq, search for next */
			if (!pnp_port_valid(idev, 0) || !pnp_irq_valid(idev, 0)) {
				pnp_device_detach(idev);
				continue;
			}
			/* found it */
			dev->base_addr = pnp_port_start(idev, 0);
			dev->irq = pnp_irq(idev, 0);
			printk(KERN_INFO "ne.c: ISAPnP reports %s at i/o %#lx, irq %d.\n",
				(char *) isapnp_clone_list[i].driver_data,
				dev->base_addr, dev->irq);
			if (ne_probe1(dev, dev->base_addr) != 0) {	/* Shouldn't happen. */
				printk(KERN_ERR "ne.c: Probe of ISAPnP card at %#lx failed.\n", dev->base_addr);
				pnp_device_detach(idev);
				return -ENXIO;
			}
			ei_status.priv = (unsigned long)idev;
			break;
		}
		if (!idev)
			continue;
		return 0;
	}

	return -ENODEV;
}

static int __init ne_probe1(struct net_device *dev, unsigned long ioaddr)
{
	int i;
	unsigned char SA_prom[32];
	int wordlength = 2;
	const char *name = NULL;
	int start_page, stop_page;
	int neX000, ctron, copam, bad_card;
	int reg0, ret;
	static unsigned version_printed;
	DECLARE_MAC_BUF(mac);

	if (!request_region(ioaddr, NE_IO_EXTENT, DRV_NAME))
		return -EBUSY;

	reg0 = inb_p(ioaddr);
	if (reg0 == 0xFF) {
		ret = -ENODEV;
		goto err_out;
	}

	/* Do a preliminary verification that we have a 8390. */
	{
		int regd;
		outb_p(E8390_NODMA+E8390_PAGE1+E8390_STOP, ioaddr + E8390_CMD);
		regd = inb_p(ioaddr + 0x0d);
		outb_p(0xff, ioaddr + 0x0d);
		outb_p(E8390_NODMA+E8390_PAGE0, ioaddr + E8390_CMD);
		inb_p(ioaddr + EN0_COUNTER0); /* Clear the counter by reading. */
		if (inb_p(ioaddr + EN0_COUNTER0) != 0) {
			outb_p(reg0, ioaddr);
			outb_p(regd, ioaddr + 0x0d);	/* Restore the old values. */
			ret = -ENODEV;
			goto err_out;
		}
	}

	if (ei_debug  &&  version_printed++ == 0)
		printk(KERN_INFO "%s" KERN_INFO "%s", version1, version2);

	printk(KERN_INFO "NE*000 ethercard probe at %#3lx:", ioaddr);

	/* A user with a poor card that fails to ack the reset, or that
	   does not have a valid 0x57,0x57 signature can still use this
	   without having to recompile. Specifying an i/o address along
	   with an otherwise unused dev->mem_end value of "0xBAD" will
	   cause the driver to skip these parts of the probe. */

	bad_card = ((dev->base_addr != 0) && (dev->mem_end == 0xbad));

	/* Reset card. Who knows what dain-bramaged state it was left in. */

	{
		unsigned long reset_start_time = jiffies;

		/* DON'T change these to inb_p/outb_p or reset will fail on clones. */
		outb(inb(ioaddr + NE_RESET), ioaddr + NE_RESET);

		while ((inb_p(ioaddr + EN0_ISR) & ENISR_RESET) == 0)
		if (time_after(jiffies, reset_start_time + 2*HZ/100)) {
			if (bad_card) {
				printk(" (warning: no reset ack)");
				break;
			} else {
				printk(" not found (no reset ack).\n");
				ret = -ENODEV;
				goto err_out;
			}
		}

		outb_p(0xff, ioaddr + EN0_ISR);		/* Ack all intr. */
	}

	/* Read the 16 bytes of station address PROM.
	   We must first initialize registers, similar to NS8390p_init(eifdev, 0).
	   We can't reliably read the SAPROM address without this.
	   (I learned the hard way!). */
	{
		struct {unsigned char value, offset; } program_seq[] =
		{
			{E8390_NODMA+E8390_PAGE0+E8390_STOP, E8390_CMD}, /* Select page 0*/
			{0x48,	EN0_DCFG},	/* Set byte-wide (0x48) access. */
			{0x00,	EN0_RCNTLO},	/* Clear the count regs. */
			{0x00,	EN0_RCNTHI},
			{0x00,	EN0_IMR},	/* Mask completion irq. */
			{0xFF,	EN0_ISR},
			{E8390_RXOFF, EN0_RXCR},	/* 0x20  Set to monitor */
			{E8390_TXOFF, EN0_TXCR},	/* 0x02  and loopback mode. */
			{32,	EN0_RCNTLO},
			{0x00,	EN0_RCNTHI},
			{0x00,	EN0_RSARLO},	/* DMA starting at 0x0000. */
			{0x00,	EN0_RSARHI},
			{E8390_RREAD+E8390_START, E8390_CMD},
		};

		for (i = 0; i < ARRAY_SIZE(program_seq); i++)
			outb_p(program_seq[i].value, ioaddr + program_seq[i].offset);

	}
	for(i = 0; i < 32 /*sizeof(SA_prom)*/; i+=2) {
		SA_prom[i] = inb(ioaddr + NE_DATAPORT);
		SA_prom[i+1] = inb(ioaddr + NE_DATAPORT);
		if (SA_prom[i] != SA_prom[i+1])
			wordlength = 1;
	}

	if (wordlength == 2)
	{
		for (i = 0; i < 16; i++)
			SA_prom[i] = SA_prom[i+i];
		/* We must set the 8390 for word mode. */
		outb_p(DCR_VAL, ioaddr + EN0_DCFG);
		start_page = NESM_START_PG;

		/*
		 * Realtek RTL8019AS datasheet says that the PSTOP register
		 * shouldn't exceed 0x60 in 8-bit mode.
		 * This chip can be identified by reading the signature from
		 * the  remote byte count registers (otherwise write-only)...
		 */
		if ((DCR_VAL & 0x01) == 0 &&		/* 8-bit mode */
		    inb(ioaddr + EN0_RCNTLO) == 0x50 &&
		    inb(ioaddr + EN0_RCNTHI) == 0x70)
			stop_page = 0x60;
		else
			stop_page = NESM_STOP_PG;
	} else {
		start_page = NE1SM_START_PG;
		stop_page  = NE1SM_STOP_PG;
	}

#if  defined(CONFIG_PLAT_MAPPI) || defined(CONFIG_PLAT_OAKS32R)
	neX000 = ((SA_prom[14] == 0x57  &&  SA_prom[15] == 0x57)
		|| (SA_prom[14] == 0x42 && SA_prom[15] == 0x42));
#else
	neX000 = (SA_prom[14] == 0x57  &&  SA_prom[15] == 0x57);
#endif
	ctron =  (SA_prom[0] == 0x00 && SA_prom[1] == 0x00 && SA_prom[2] == 0x1d);
	copam =  (SA_prom[14] == 0x49 && SA_prom[15] == 0x00);

	/* Set up the rest of the parameters. */
	if (neX000 || bad_card || copam) {
		name = (wordlength == 2) ? "NE2000" : "NE1000";
	}
	else if (ctron)
	{
		name = (wordlength == 2) ? "Ctron-8" : "Ctron-16";
		start_page = 0x01;
		stop_page = (wordlength == 2) ? 0x40 : 0x20;
	}
	else
	{
#ifdef SUPPORT_NE_BAD_CLONES
		/* Ack!  Well, there might be a *bad* NE*000 clone there.
		   Check for total bogus addresses. */
		for (i = 0; bad_clone_list[i].name8; i++)
		{
			if (SA_prom[0] == bad_clone_list[i].SAprefix[0] &&
				SA_prom[1] == bad_clone_list[i].SAprefix[1] &&
				SA_prom[2] == bad_clone_list[i].SAprefix[2])
			{
				if (wordlength == 2)
				{
					name = bad_clone_list[i].name16;
				} else {
					name = bad_clone_list[i].name8;
				}
				break;
			}
		}
		if (bad_clone_list[i].name8 == NULL)
		{
			printk(" not found (invalid signature %2.2x %2.2x).\n",
				SA_prom[14], SA_prom[15]);
			ret = -ENXIO;
			goto err_out;
		}
#else
		printk(" not found.\n");
		ret = -ENXIO;
		goto err_out;
#endif
	}

	if (dev->irq < 2)
	{
		unsigned long cookie = probe_irq_on();
		outb_p(0x50, ioaddr + EN0_IMR);	/* Enable one interrupt. */
		outb_p(0x00, ioaddr + EN0_RCNTLO);
		outb_p(0x00, ioaddr + EN0_RCNTHI);
		outb_p(E8390_RREAD+E8390_START, ioaddr); /* Trigger it... */
		mdelay(10);		/* wait 10ms for interrupt to propagate */
		outb_p(0x00, ioaddr + EN0_IMR); 		/* Mask it again. */
		dev->irq = probe_irq_off(cookie);
		if (ei_debug > 2)
			printk(" autoirq is %d\n", dev->irq);
	} else if (dev->irq == 2)
		/* Fixup for users that don't know that IRQ 2 is really IRQ 9,
		   or don't know which one to set. */
		dev->irq = 9;

	if (! dev->irq) {
		printk(" failed to detect IRQ line.\n");
		ret = -EAGAIN;
		goto err_out;
	}

	/* Snarf the interrupt now.  There's no point in waiting since we cannot
	   share and the board will usually be enabled. */
	ret = request_irq(dev->irq, eip_interrupt, 0, name, dev);
	if (ret) {
		printk (" unable to get IRQ %d (errno=%d).\n", dev->irq, ret);
		goto err_out;
	}

	dev->base_addr = ioaddr;

#ifdef CONFIG_PLAT_MAPPI
	outb_p(E8390_NODMA + E8390_PAGE1 + E8390_STOP,
		ioaddr + E8390_CMD); /* 0x61 */
	for (i = 0 ; i < ETHER_ADDR_LEN ; i++) {
		dev->dev_addr[i] = SA_prom[i]
			= inb_p(ioaddr + EN1_PHYS_SHIFT(i));
	}
#else
	for(i = 0; i < ETHER_ADDR_LEN; i++) {
		dev->dev_addr[i] = SA_prom[i];
	}
#endif

	printk("%s\n", print_mac(mac, dev->dev_addr));

	ei_status.name = name;
	ei_status.tx_start_page = start_page;
	ei_status.stop_page = stop_page;

	/* Use 16-bit mode only if this wasn't overridden by DCR_VAL */
	ei_status.word16 = (wordlength == 2 && (DCR_VAL & 0x01));

	ei_status.rx_start_page = start_page + TX_PAGES;
#ifdef PACKETBUF_MEMSIZE
	 /* Allow the packet buffer size to be overridden by know-it-alls. */
	ei_status.stop_page = ei_status.tx_start_page + PACKETBUF_MEMSIZE;
#endif

	ei_status.reset_8390 = &ne_reset_8390;
	ei_status.block_input = &ne_block_input;
	ei_status.block_output = &ne_block_output;
	ei_status.get_8390_hdr = &ne_get_8390_hdr;
	ei_status.priv = 0;
	dev->open = &ne_open;
	dev->stop = &ne_close;
#ifdef CONFIG_NET_POLL_CONTROLLER
	dev->poll_controller = eip_poll;
#endif
	NS8390p_init(dev, 0);

	ret = register_netdev(dev);
	if (ret)
		goto out_irq;
	printk(KERN_INFO "%s: %s found at %#lx, using IRQ %d.\n",
	       dev->name, name, ioaddr, dev->irq);
	return 0;

out_irq:
	free_irq(dev->irq, dev);
err_out:
	release_region(ioaddr, NE_IO_EXTENT);
	return ret;
}

static int ne_open(struct net_device *dev)
{
	eip_open(dev);
	return 0;
}

static int ne_close(struct net_device *dev)
{
	if (ei_debug > 1)
		printk(KERN_DEBUG "%s: Shutting down ethercard.\n", dev->name);
	eip_close(dev);
	return 0;
}

/* Hard reset the card.  This used to pause for the same period that a
   8390 reset command required, but that shouldn't be necessary. */

static void ne_reset_8390(struct net_device *dev)
{
	unsigned long reset_start_time = jiffies;

	if (ei_debug > 1)
		printk(KERN_DEBUG "resetting the 8390 t=%ld...", jiffies);

	/* DON'T change these to inb_p/outb_p or reset will fail on clones. */
	outb(inb(NE_BASE + NE_RESET), NE_BASE + NE_RESET);

	ei_status.txing = 0;
	ei_status.dmaing = 0;

	/* This check _should_not_ be necessary, omit eventually. */
	while ((inb_p(NE_BASE+EN0_ISR) & ENISR_RESET) == 0)
		if (time_after(jiffies, reset_start_time + 2*HZ/100)) {
			printk(KERN_WARNING "%s: ne_reset_8390() did not complete.\n", dev->name);
			break;
		}
	outb_p(ENISR_RESET, NE_BASE + EN0_ISR);	/* Ack intr. */
}

/* Grab the 8390 specific header. Similar to the block_input routine, but
   we don't need to be concerned with ring wrap as the header will be at
   the start of a page, so we optimize accordingly. */

static void ne_get_8390_hdr(struct net_device *dev, struct e8390_pkt_hdr *hdr, int ring_page)
{
	int nic_base = dev->base_addr;

	/* This *shouldn't* happen. If it does, it's the last thing you'll see */

	if (ei_status.dmaing)
	{
		printk(KERN_EMERG "%s: DMAing conflict in ne_get_8390_hdr "
			"[DMAstat:%d][irqlock:%d].\n",
			dev->name, ei_status.dmaing, ei_status.irqlock);
		return;
	}

	ei_status.dmaing |= 0x01;
	outb_p(E8390_NODMA+E8390_PAGE0+E8390_START, nic_base+ NE_CMD);
	outb_p(sizeof(struct e8390_pkt_hdr), nic_base + EN0_RCNTLO);
	outb_p(0, nic_base + EN0_RCNTHI);
	outb_p(0, nic_base + EN0_RSARLO);		/* On page boundary */
	outb_p(ring_page, nic_base + EN0_RSARHI);
	outb_p(E8390_RREAD+E8390_START, nic_base + NE_CMD);

	if (ei_status.word16)
		insw(NE_BASE + NE_DATAPORT, hdr, sizeof(struct e8390_pkt_hdr)>>1);
	else
		insb(NE_BASE + NE_DATAPORT, hdr, sizeof(struct e8390_pkt_hdr));

	outb_p(ENISR_RDC, nic_base + EN0_ISR);	/* Ack intr. */
	ei_status.dmaing &= ~0x01;

	le16_to_cpus(&hdr->count);
}

/* Block input and output, similar to the Crynwr packet driver.  If you
   are porting to a new ethercard, look at the packet driver source for hints.
   The NEx000 doesn't share the on-board packet memory -- you have to put
   the packet out through the "remote DMA" dataport using outb. */

static void ne_block_input(struct net_device *dev, int count, struct sk_buff *skb, int ring_offset)
{
#ifdef NE_SANITY_CHECK
	int xfer_count = count;
#endif
	int nic_base = dev->base_addr;
	char *buf = skb->data;

	/* This *shouldn't* happen. If it does, it's the last thing you'll see */
	if (ei_status.dmaing)
	{
		printk(KERN_EMERG "%s: DMAing conflict in ne_block_input "
			"[DMAstat:%d][irqlock:%d].\n",
			dev->name, ei_status.dmaing, ei_status.irqlock);
		return;
	}
	ei_status.dmaing |= 0x01;
	outb_p(E8390_NODMA+E8390_PAGE0+E8390_START, nic_base+ NE_CMD);
	outb_p(count & 0xff, nic_base + EN0_RCNTLO);
	outb_p(count >> 8, nic_base + EN0_RCNTHI);
	outb_p(ring_offset & 0xff, nic_base + EN0_RSARLO);
	outb_p(ring_offset >> 8, nic_base + EN0_RSARHI);
	outb_p(E8390_RREAD+E8390_START, nic_base + NE_CMD);
	if (ei_status.word16)
	{
		insw(NE_BASE + NE_DATAPORT,buf,count>>1);
		if (count & 0x01)
		{
			buf[count-1] = inb(NE_BASE + NE_DATAPORT);
#ifdef NE_SANITY_CHECK
			xfer_count++;
#endif
		}
	} else {
		insb(NE_BASE + NE_DATAPORT, buf, count);
	}

#ifdef NE_SANITY_CHECK
	/* This was for the ALPHA version only, but enough people have
	   been encountering problems so it is still here.  If you see
	   this message you either 1) have a slightly incompatible clone
	   or 2) have noise/speed problems with your bus. */

	if (ei_debug > 1)
	{
		/* DMA termination address check... */
		int addr, tries = 20;
		do {
			/* DON'T check for 'inb_p(EN0_ISR) & ENISR_RDC' here
			   -- it's broken for Rx on some cards! */
			int high = inb_p(nic_base + EN0_RSARHI);
			int low = inb_p(nic_base + EN0_RSARLO);
			addr = (high << 8) + low;
			if (((ring_offset + xfer_count) & 0xff) == low)
				break;
		} while (--tries > 0);
	 	if (tries <= 0)
			printk(KERN_WARNING "%s: RX transfer address mismatch,"
				"%#4.4x (expected) vs. %#4.4x (actual).\n",
				dev->name, ring_offset + xfer_count, addr);
	}
#endif
	outb_p(ENISR_RDC, nic_base + EN0_ISR);	/* Ack intr. */
	ei_status.dmaing &= ~0x01;
}

static void ne_block_output(struct net_device *dev, int count,
		const unsigned char *buf, const int start_page)
{
	int nic_base = NE_BASE;
	unsigned long dma_start;
#ifdef NE_SANITY_CHECK
	int retries = 0;
#endif

	/* Round the count up for word writes.  Do we need to do this?
	   What effect will an odd byte count have on the 8390?
	   I should check someday. */

	if (ei_status.word16 && (count & 0x01))
		count++;

	/* This *shouldn't* happen. If it does, it's the last thing you'll see */
	if (ei_status.dmaing)
	{
		printk(KERN_EMERG "%s: DMAing conflict in ne_block_output."
			"[DMAstat:%d][irqlock:%d]\n",
			dev->name, ei_status.dmaing, ei_status.irqlock);
		return;
	}
	ei_status.dmaing |= 0x01;
	/* We should already be in page 0, but to be safe... */
	outb_p(E8390_PAGE0+E8390_START+E8390_NODMA, nic_base + NE_CMD);

#ifdef NE_SANITY_CHECK
retry:
#endif

#ifdef NE8390_RW_BUGFIX
	/* Handle the read-before-write bug the same way as the
	   Crynwr packet driver -- the NatSemi method doesn't work.
	   Actually this doesn't always work either, but if you have
	   problems with your NEx000 this is better than nothing! */

	outb_p(0x42, nic_base + EN0_RCNTLO);
	outb_p(0x00,   nic_base + EN0_RCNTHI);
	outb_p(0x42, nic_base + EN0_RSARLO);
	outb_p(0x00, nic_base + EN0_RSARHI);
	outb_p(E8390_RREAD+E8390_START, nic_base + NE_CMD);
	/* Make certain that the dummy read has occurred. */
	udelay(6);
#endif

	outb_p(ENISR_RDC, nic_base + EN0_ISR);

	/* Now the normal output. */
	outb_p(count & 0xff, nic_base + EN0_RCNTLO);
	outb_p(count >> 8,   nic_base + EN0_RCNTHI);
	outb_p(0x00, nic_base + EN0_RSARLO);
	outb_p(start_page, nic_base + EN0_RSARHI);

	outb_p(E8390_RWRITE+E8390_START, nic_base + NE_CMD);
	if (ei_status.word16) {
		outsw(NE_BASE + NE_DATAPORT, buf, count>>1);
	} else {
		outsb(NE_BASE + NE_DATAPORT, buf, count);
	}

	dma_start = jiffies;

#ifdef NE_SANITY_CHECK
	/* This was for the ALPHA version only, but enough people have
	   been encountering problems so it is still here. */

	if (ei_debug > 1)
	{
		/* DMA termination address check... */
		int addr, tries = 20;
		do {
			int high = inb_p(nic_base + EN0_RSARHI);
			int low = inb_p(nic_base + EN0_RSARLO);
			addr = (high << 8) + low;
			if ((start_page << 8) + count == addr)
				break;
		} while (--tries > 0);

		if (tries <= 0)
		{
			printk(KERN_WARNING "%s: Tx packet transfer address mismatch,"
				"%#4.4x (expected) vs. %#4.4x (actual).\n",
				dev->name, (start_page << 8) + count, addr);
			if (retries++ == 0)
				goto retry;
		}
	}
#endif

	while ((inb_p(nic_base + EN0_ISR) & ENISR_RDC) == 0)
		if (time_after(jiffies, dma_start + 2*HZ/100)) {		/* 20ms */
			printk(KERN_WARNING "%s: timeout waiting for Tx RDC.\n", dev->name);
			ne_reset_8390(dev);
<<<<<<< HEAD
			NS8390p_init(dev,1);
=======
			NS8390p_init(dev, 1);
>>>>>>> 796aadeb
			break;
		}

	outb_p(ENISR_RDC, nic_base + EN0_ISR);	/* Ack intr. */
	ei_status.dmaing &= ~0x01;
	return;
}

static int __init ne_drv_probe(struct platform_device *pdev)
{
	struct net_device *dev;
	struct resource *res;
	int err, irq;

	res = platform_get_resource(pdev, IORESOURCE_IO, 0);
	irq = platform_get_irq(pdev, 0);
	if (!res || irq < 0)
		return -ENODEV;

	dev = alloc_eip_netdev();
	if (!dev)
		return -ENOMEM;
	dev->irq = irq;
	dev->base_addr = res->start;
	err = do_ne_probe(dev);
	if (err) {
		free_netdev(dev);
		return err;
	}
	platform_set_drvdata(pdev, dev);
	return 0;
}

static int __exit ne_drv_remove(struct platform_device *pdev)
{
	struct net_device *dev = platform_get_drvdata(pdev);

	unregister_netdev(dev);
	free_irq(dev->irq, dev);
	release_region(dev->base_addr, NE_IO_EXTENT);
	free_netdev(dev);
	return 0;
}

#ifdef CONFIG_PM
static int ne_drv_suspend(struct platform_device *pdev, pm_message_t state)
{
	struct net_device *dev = platform_get_drvdata(pdev);

	if (netif_running(dev))
		netif_device_detach(dev);
	return 0;
}

static int ne_drv_resume(struct platform_device *pdev)
{
	struct net_device *dev = platform_get_drvdata(pdev);

	if (netif_running(dev)) {
		ne_reset_8390(dev);
		NS8390p_init(dev, 1);
		netif_device_attach(dev);
	}
	return 0;
}
#else
#define ne_drv_suspend NULL
#define ne_drv_resume NULL
#endif

static struct platform_driver ne_driver = {
	.remove		= __exit_p(ne_drv_remove),
	.suspend	= ne_drv_suspend,
	.resume		= ne_drv_resume,
	.driver		= {
		.name	= DRV_NAME,
		.owner	= THIS_MODULE,
	},
};

static int __init ne_init(void)
{
	return platform_driver_probe(&ne_driver, ne_drv_probe);
}

static void __exit ne_exit(void)
{
	platform_driver_unregister(&ne_driver);
}

#ifdef MODULE
#define MAX_NE_CARDS	4	/* Max number of NE cards per module */
static struct net_device *dev_ne[MAX_NE_CARDS];
static int io[MAX_NE_CARDS];
static int irq[MAX_NE_CARDS];
static int bad[MAX_NE_CARDS];	/* 0xbad = bad sig or no reset ack */

module_param_array(io, int, NULL, 0);
module_param_array(irq, int, NULL, 0);
module_param_array(bad, int, NULL, 0);
MODULE_PARM_DESC(io, "I/O base address(es),required");
MODULE_PARM_DESC(irq, "IRQ number(s)");
MODULE_PARM_DESC(bad, "Accept card(s) with bad signatures");
MODULE_DESCRIPTION("NE1000/NE2000 ISA/PnP Ethernet driver");
MODULE_LICENSE("GPL");

/* This is set up so that no ISA autoprobe takes place. We can't guarantee
that the ne2k probe is the last 8390 based probe to take place (as it
is at boot) and so the probe will get confused by any other 8390 cards.
ISA device autoprobes on a running machine are not recommended anyway. */

int __init init_module(void)
{
	int this_dev, found = 0;
	int plat_found = !ne_init();

	for (this_dev = 0; this_dev < MAX_NE_CARDS; this_dev++) {
		struct net_device *dev = alloc_eip_netdev();
		if (!dev)
			break;
		dev->irq = irq[this_dev];
		dev->mem_end = bad[this_dev];
		dev->base_addr = io[this_dev];
		if (do_ne_probe(dev) == 0) {
			dev_ne[found++] = dev;
			continue;
		}
		free_netdev(dev);
		if (found || plat_found)
			break;
		if (io[this_dev] != 0)
			printk(KERN_WARNING "ne.c: No NE*000 card found at i/o = %#x\n", io[this_dev]);
		else
			printk(KERN_NOTICE "ne.c: You must supply \"io=0xNNN\" value(s) for ISA cards.\n");
		return -ENXIO;
	}
	if (found || plat_found)
		return 0;
	return -ENODEV;
}

static void cleanup_card(struct net_device *dev)
{
	struct pnp_dev *idev = (struct pnp_dev *)ei_status.priv;
	if (idev)
		pnp_device_detach(idev);
	free_irq(dev->irq, dev);
	release_region(dev->base_addr, NE_IO_EXTENT);
}

void __exit cleanup_module(void)
{
	int this_dev;

	ne_exit();
	for (this_dev = 0; this_dev < MAX_NE_CARDS; this_dev++) {
		struct net_device *dev = dev_ne[this_dev];
		if (dev) {
			unregister_netdev(dev);
			cleanup_card(dev);
			free_netdev(dev);
		}
	}
}
#else /* MODULE */
module_init(ne_init);
module_exit(ne_exit);
#endif /* MODULE */<|MERGE_RESOLUTION|>--- conflicted
+++ resolved
@@ -794,11 +794,7 @@
 		if (time_after(jiffies, dma_start + 2*HZ/100)) {		/* 20ms */
 			printk(KERN_WARNING "%s: timeout waiting for Tx RDC.\n", dev->name);
 			ne_reset_8390(dev);
-<<<<<<< HEAD
-			NS8390p_init(dev,1);
-=======
 			NS8390p_init(dev, 1);
->>>>>>> 796aadeb
 			break;
 		}
 
