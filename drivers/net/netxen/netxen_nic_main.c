--- conflicted
+++ resolved
@@ -893,7 +893,6 @@
 	spin_unlock(&adapter->tx_clean_lock);
 
 	del_timer_sync(&adapter->watchdog_timer);
-	FLUSH_SCHEDULED_WORK();
 }
 
 
@@ -1567,14 +1566,6 @@
 		       "%s: Device temperature %d degrees C exceeds"
 		       " maximum allowed. Hardware has been shut down.\n",
 		       netdev->name, temp_val);
-<<<<<<< HEAD
-
-		netif_device_detach(netdev);
-		netxen_nic_down(adapter, netdev);
-		netxen_nic_detach(adapter);
-
-=======
->>>>>>> 51c8b407
 		rv = 1;
 	} else if (temp_state == NX_TEMP_WARN) {
 		if (adapter->temp == NX_TEMP_NORMAL) {
@@ -1681,12 +1672,8 @@
 	struct netxen_adapter *adapter =
 		container_of(work, struct netxen_adapter, watchdog_task);
 
-<<<<<<< HEAD
-	if (netxen_nic_check_temp(adapter))
-=======
 	if (adapter->temp == NX_TEMP_PANIC) {
 		netxen_nic_thermal_shutdown(adapter);
->>>>>>> 51c8b407
 		return;
 	}
 
