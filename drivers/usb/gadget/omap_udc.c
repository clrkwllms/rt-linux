/*
 * omap_udc.c -- for OMAP full speed udc; most chips support OTG.
 *
 * Copyright (C) 2004 Texas Instruments, Inc.
 * Copyright (C) 2004-2005 David Brownell
 *
 * OMAP2 & DMA support by Kyungmin Park <kyungmin.park@samsung.com>
 *
 * This program is free software; you can redistribute it and/or modify
 * it under the terms of the GNU General Public License as published by
 * the Free Software Foundation; either version 2 of the License, or
 * (at your option) any later version.
 *
 * This program is distributed in the hope that it will be useful,
 * but WITHOUT ANY WARRANTY; without even the implied warranty of
 * MERCHANTABILITY or FITNESS FOR A PARTICULAR PURPOSE.  See the
 * GNU General Public License for more details.
 *
 * You should have received a copy of the GNU General Public License
 * along with this program; if not, write to the Free Software
 * Foundation, Inc., 59 Temple Place, Suite 330, Boston, MA  02111-1307  USA
 */

#undef	DEBUG
#undef	VERBOSE

#include <linux/module.h>
#include <linux/kernel.h>
#include <linux/ioport.h>
#include <linux/types.h>
#include <linux/errno.h>
#include <linux/delay.h>
#include <linux/slab.h>
#include <linux/init.h>
#include <linux/timer.h>
#include <linux/list.h>
#include <linux/interrupt.h>
#include <linux/proc_fs.h>
#include <linux/mm.h>
#include <linux/moduleparam.h>
#include <linux/platform_device.h>
#include <linux/usb/ch9.h>
#include <linux/usb/gadget.h>
#include <linux/usb/otg.h>
#include <linux/dma-mapping.h>
#include <linux/clk.h>

#include <asm/byteorder.h>
#include <asm/io.h>
#include <asm/irq.h>
#include <asm/system.h>
#include <asm/unaligned.h>
#include <asm/mach-types.h>

#include <asm/arch/dma.h>
#include <asm/arch/usb.h>

#include "omap_udc.h"

#undef	USB_TRACE

/* bulk DMA seems to be behaving for both IN and OUT */
#define	USE_DMA

/* ISO too */
#define	USE_ISO

#define	DRIVER_DESC	"OMAP UDC driver"
#define	DRIVER_VERSION	"4 October 2004"

#define	DMA_ADDR_INVALID	(~(dma_addr_t)0)

#define OMAP2_DMA_CH(ch)	(((ch) - 1) << 1)
#define OMAP24XX_DMA(name, ch)	(OMAP24XX_DMA_##name + OMAP2_DMA_CH(ch))

/*
 * The OMAP UDC needs _very_ early endpoint setup:  before enabling the
 * D+ pullup to allow enumeration.  That's too early for the gadget
 * framework to use from usb_endpoint_enable(), which happens after
 * enumeration as part of activating an interface.  (But if we add an
 * optional new "UDC not yet running" state to the gadget driver model,
 * even just during driver binding, the endpoint autoconfig logic is the
 * natural spot to manufacture new endpoints.)
 *
 * So instead of using endpoint enable calls to control the hardware setup,
 * this driver defines a "fifo mode" parameter.  It's used during driver
 * initialization to choose among a set of pre-defined endpoint configs.
 * See omap_udc_setup() for available modes, or to add others.  That code
 * lives in an init section, so use this driver as a module if you need
 * to change the fifo mode after the kernel boots.
 *
 * Gadget drivers normally ignore endpoints they don't care about, and
 * won't include them in configuration descriptors.  That means only
 * misbehaving hosts would even notice they exist.
 */
#ifdef	USE_ISO
static unsigned fifo_mode = 3;
#else
static unsigned fifo_mode = 0;
#endif

/* "modprobe omap_udc fifo_mode=42", or else as a kernel
 * boot parameter "omap_udc:fifo_mode=42"
 */
module_param (fifo_mode, uint, 0);
MODULE_PARM_DESC (fifo_mode, "endpoint configuration");

#ifdef	USE_DMA
static unsigned use_dma = 1;

/* "modprobe omap_udc use_dma=y", or else as a kernel
 * boot parameter "omap_udc:use_dma=y"
 */
module_param (use_dma, bool, 0);
MODULE_PARM_DESC (use_dma, "enable/disable DMA");
#else	/* !USE_DMA */

/* save a bit of code */
#define	use_dma		0
#endif	/* !USE_DMA */


static const char driver_name [] = "omap_udc";
static const char driver_desc [] = DRIVER_DESC;

/*-------------------------------------------------------------------------*/

/* there's a notion of "current endpoint" for modifying endpoint
 * state, and PIO access to its FIFO.
 */

static void use_ep(struct omap_ep *ep, u16 select)
{
	u16	num = ep->bEndpointAddress & 0x0f;

	if (ep->bEndpointAddress & USB_DIR_IN)
		num |= UDC_EP_DIR;
	omap_writew(num | select, UDC_EP_NUM);
	/* when select, MUST deselect later !! */
}

static inline void deselect_ep(void)
{
	u16 w;

	w = omap_readw(UDC_EP_NUM);
	w &= ~UDC_EP_SEL;
	omap_writew(w, UDC_EP_NUM);
	/* 6 wait states before TX will happen */
}

static void dma_channel_claim(struct omap_ep *ep, unsigned preferred);

/*-------------------------------------------------------------------------*/

static int omap_ep_enable(struct usb_ep *_ep,
		const struct usb_endpoint_descriptor *desc)
{
	struct omap_ep	*ep = container_of(_ep, struct omap_ep, ep);
	struct omap_udc	*udc;
	unsigned long	flags;
	u16		maxp;

	/* catch various bogus parameters */
	if (!_ep || !desc || ep->desc
			|| desc->bDescriptorType != USB_DT_ENDPOINT
			|| ep->bEndpointAddress != desc->bEndpointAddress
			|| ep->maxpacket < le16_to_cpu
						(desc->wMaxPacketSize)) {
		DBG("%s, bad ep or descriptor\n", __func__);
		return -EINVAL;
	}
	maxp = le16_to_cpu (desc->wMaxPacketSize);
	if ((desc->bmAttributes == USB_ENDPOINT_XFER_BULK
				&& maxp != ep->maxpacket)
			|| le16_to_cpu(desc->wMaxPacketSize) > ep->maxpacket
			|| !desc->wMaxPacketSize) {
		DBG("%s, bad %s maxpacket\n", __func__, _ep->name);
		return -ERANGE;
	}

#ifdef	USE_ISO
	if ((desc->bmAttributes == USB_ENDPOINT_XFER_ISOC
				&& desc->bInterval != 1)) {
		/* hardware wants period = 1; USB allows 2^(Interval-1) */
		DBG("%s, unsupported ISO period %dms\n", _ep->name,
				1 << (desc->bInterval - 1));
		return -EDOM;
	}
#else
	if (desc->bmAttributes == USB_ENDPOINT_XFER_ISOC) {
		DBG("%s, ISO nyet\n", _ep->name);
		return -EDOM;
	}
#endif

	/* xfer types must match, except that interrupt ~= bulk */
	if (ep->bmAttributes != desc->bmAttributes
			&& ep->bmAttributes != USB_ENDPOINT_XFER_BULK
			&& desc->bmAttributes != USB_ENDPOINT_XFER_INT) {
		DBG("%s, %s type mismatch\n", __func__, _ep->name);
		return -EINVAL;
	}

	udc = ep->udc;
	if (!udc->driver || udc->gadget.speed == USB_SPEED_UNKNOWN) {
		DBG("%s, bogus device state\n", __func__);
		return -ESHUTDOWN;
	}

	spin_lock_irqsave(&udc->lock, flags);

	ep->desc = desc;
	ep->irqs = 0;
	ep->stopped = 0;
	ep->ep.maxpacket = maxp;

	/* set endpoint to initial state */
	ep->dma_channel = 0;
	ep->has_dma = 0;
	ep->lch = -1;
	use_ep(ep, UDC_EP_SEL);
	omap_writew(udc->clr_halt, UDC_CTRL);
	ep->ackwait = 0;
	deselect_ep();

	if (ep->bmAttributes == USB_ENDPOINT_XFER_ISOC)
		list_add(&ep->iso, &udc->iso);

	/* maybe assign a DMA channel to this endpoint */
	if (use_dma && desc->bmAttributes == USB_ENDPOINT_XFER_BULK)
		/* FIXME ISO can dma, but prefers first channel */
		dma_channel_claim(ep, 0);

	/* PIO OUT may RX packets */
	if (desc->bmAttributes != USB_ENDPOINT_XFER_ISOC
			&& !ep->has_dma
			&& !(ep->bEndpointAddress & USB_DIR_IN)) {
		omap_writew(UDC_SET_FIFO_EN, UDC_CTRL);
		ep->ackwait = 1 + ep->double_buf;
	}

	spin_unlock_irqrestore(&udc->lock, flags);
	VDBG("%s enabled\n", _ep->name);
	return 0;
}

static void nuke(struct omap_ep *, int status);

static int omap_ep_disable(struct usb_ep *_ep)
{
	struct omap_ep	*ep = container_of(_ep, struct omap_ep, ep);
	unsigned long	flags;

	if (!_ep || !ep->desc) {
		DBG("%s, %s not enabled\n", __func__,
			_ep ? ep->ep.name : NULL);
		return -EINVAL;
	}

	spin_lock_irqsave(&ep->udc->lock, flags);
	ep->desc = NULL;
	nuke (ep, -ESHUTDOWN);
	ep->ep.maxpacket = ep->maxpacket;
	ep->has_dma = 0;
	omap_writew(UDC_SET_HALT, UDC_CTRL);
	list_del_init(&ep->iso);
	del_timer(&ep->timer);

	spin_unlock_irqrestore(&ep->udc->lock, flags);

	VDBG("%s disabled\n", _ep->name);
	return 0;
}

/*-------------------------------------------------------------------------*/

static struct usb_request *
omap_alloc_request(struct usb_ep *ep, gfp_t gfp_flags)
{
	struct omap_req	*req;

	req = kzalloc(sizeof(*req), gfp_flags);
	if (req) {
		req->req.dma = DMA_ADDR_INVALID;
		INIT_LIST_HEAD (&req->queue);
	}
	return &req->req;
}

static void
omap_free_request(struct usb_ep *ep, struct usb_request *_req)
{
	struct omap_req	*req = container_of(_req, struct omap_req, req);

	if (_req)
		kfree (req);
}

/*-------------------------------------------------------------------------*/

static void
done(struct omap_ep *ep, struct omap_req *req, int status)
{
	unsigned		stopped = ep->stopped;

	list_del_init(&req->queue);

	if (req->req.status == -EINPROGRESS)
		req->req.status = status;
	else
		status = req->req.status;

	if (use_dma && ep->has_dma) {
		if (req->mapped) {
			dma_unmap_single(ep->udc->gadget.dev.parent,
				req->req.dma, req->req.length,
				(ep->bEndpointAddress & USB_DIR_IN)
					? DMA_TO_DEVICE
					: DMA_FROM_DEVICE);
			req->req.dma = DMA_ADDR_INVALID;
			req->mapped = 0;
		} else
			dma_sync_single_for_cpu(ep->udc->gadget.dev.parent,
				req->req.dma, req->req.length,
				(ep->bEndpointAddress & USB_DIR_IN)
					? DMA_TO_DEVICE
					: DMA_FROM_DEVICE);
	}

#ifndef	USB_TRACE
	if (status && status != -ESHUTDOWN)
#endif
		VDBG("complete %s req %p stat %d len %u/%u\n",
			ep->ep.name, &req->req, status,
			req->req.actual, req->req.length);

	/* don't modify queue heads during completion callback */
	ep->stopped = 1;
	spin_unlock(&ep->udc->lock);
	req->req.complete(&ep->ep, &req->req);
	spin_lock(&ep->udc->lock);
	ep->stopped = stopped;
}

/*-------------------------------------------------------------------------*/

#define UDC_FIFO_FULL		(UDC_NON_ISO_FIFO_FULL | UDC_ISO_FIFO_FULL)
#define UDC_FIFO_UNWRITABLE	(UDC_EP_HALTED | UDC_FIFO_FULL)

#define FIFO_EMPTY	(UDC_NON_ISO_FIFO_EMPTY | UDC_ISO_FIFO_EMPTY)
#define FIFO_UNREADABLE (UDC_EP_HALTED | FIFO_EMPTY)

static inline int
write_packet(u8 *buf, struct omap_req *req, unsigned max)
{
	unsigned	len;
	u16		*wp;

	len = min(req->req.length - req->req.actual, max);
	req->req.actual += len;

	max = len;
	if (likely((((int)buf) & 1) == 0)) {
		wp = (u16 *)buf;
		while (max >= 2) {
			omap_writew(*wp++, UDC_DATA);
			max -= 2;
		}
		buf = (u8 *)wp;
	}
	while (max--)
		omap_writeb(*buf++, UDC_DATA);
	return len;
}

// FIXME change r/w fifo calling convention


// return:  0 = still running, 1 = completed, negative = errno
static int write_fifo(struct omap_ep *ep, struct omap_req *req)
{
	u8		*buf;
	unsigned	count;
	int		is_last;
	u16		ep_stat;

	buf = req->req.buf + req->req.actual;
	prefetch(buf);

	/* PIO-IN isn't double buffered except for iso */
	ep_stat = omap_readw(UDC_STAT_FLG);
	if (ep_stat & UDC_FIFO_UNWRITABLE)
		return 0;

	count = ep->ep.maxpacket;
	count = write_packet(buf, req, count);
	omap_writew(UDC_SET_FIFO_EN, UDC_CTRL);
	ep->ackwait = 1;

	/* last packet is often short (sometimes a zlp) */
	if (count != ep->ep.maxpacket)
		is_last = 1;
	else if (req->req.length == req->req.actual
			&& !req->req.zero)
		is_last = 1;
	else
		is_last = 0;

	/* NOTE:  requests complete when all IN data is in a
	 * FIFO (or sometimes later, if a zlp was needed).
	 * Use usb_ep_fifo_status() where needed.
	 */
	if (is_last)
		done(ep, req, 0);
	return is_last;
}

static inline int
read_packet(u8 *buf, struct omap_req *req, unsigned avail)
{
	unsigned	len;
	u16		*wp;

	len = min(req->req.length - req->req.actual, avail);
	req->req.actual += len;
	avail = len;

	if (likely((((int)buf) & 1) == 0)) {
		wp = (u16 *)buf;
		while (avail >= 2) {
			*wp++ = omap_readw(UDC_DATA);
			avail -= 2;
		}
		buf = (u8 *)wp;
	}
	while (avail--)
		*buf++ = omap_readb(UDC_DATA);
	return len;
}

// return:  0 = still running, 1 = queue empty, negative = errno
static int read_fifo(struct omap_ep *ep, struct omap_req *req)
{
	u8		*buf;
	unsigned	count, avail;
	int		is_last;

	buf = req->req.buf + req->req.actual;
	prefetchw(buf);

	for (;;) {
		u16	ep_stat = omap_readw(UDC_STAT_FLG);

		is_last = 0;
		if (ep_stat & FIFO_EMPTY) {
			if (!ep->double_buf)
				break;
			ep->fnf = 1;
		}
		if (ep_stat & UDC_EP_HALTED)
			break;

		if (ep_stat & UDC_FIFO_FULL)
			avail = ep->ep.maxpacket;
		else  {
			avail = omap_readw(UDC_RXFSTAT);
			ep->fnf = ep->double_buf;
		}
		count = read_packet(buf, req, avail);

		/* partial packet reads may not be errors */
		if (count < ep->ep.maxpacket) {
			is_last = 1;
			/* overflowed this request?  flush extra data */
			if (count != avail) {
				req->req.status = -EOVERFLOW;
				avail -= count;
				while (avail--)
					omap_readw(UDC_DATA);
			}
		} else if (req->req.length == req->req.actual)
			is_last = 1;
		else
			is_last = 0;

		if (!ep->bEndpointAddress)
			break;
		if (is_last)
			done(ep, req, 0);
		break;
	}
	return is_last;
}

/*-------------------------------------------------------------------------*/

static u16 dma_src_len(struct omap_ep *ep, dma_addr_t start)
{
	dma_addr_t	end;

	/* IN-DMA needs this on fault/cancel paths, so 15xx misreports
	 * the last transfer's bytecount by more than a FIFO's worth.
	 */
	if (cpu_is_omap15xx())
		return 0;

	end = omap_get_dma_src_pos(ep->lch);
	if (end == ep->dma_counter)
		return 0;

	end |= start & (0xffff << 16);
	if (end < start)
		end += 0x10000;
	return end - start;
}

static u16 dma_dest_len(struct omap_ep *ep, dma_addr_t start)
{
	dma_addr_t	end;

	end = omap_get_dma_dst_pos(ep->lch);
	if (end == ep->dma_counter)
		return 0;

	end |= start & (0xffff << 16);
	if (cpu_is_omap15xx())
		end++;
	if (end < start)
		end += 0x10000;
	return end - start;
}


/* Each USB transfer request using DMA maps to one or more DMA transfers.
 * When DMA completion isn't request completion, the UDC continues with
 * the next DMA transfer for that USB transfer.
 */

static void next_in_dma(struct omap_ep *ep, struct omap_req *req)
{
	u16		txdma_ctrl, w;
	unsigned	length = req->req.length - req->req.actual;
	const int	sync_mode = cpu_is_omap15xx()
				? OMAP_DMA_SYNC_FRAME
				: OMAP_DMA_SYNC_ELEMENT;
	int		dma_trigger = 0;

	if (cpu_is_omap24xx())
		dma_trigger = OMAP24XX_DMA(USB_W2FC_TX0, ep->dma_channel);

	/* measure length in either bytes or packets */
	if ((cpu_is_omap16xx() && length <= UDC_TXN_TSC)
			|| (cpu_is_omap24xx() && length < ep->maxpacket)
			|| (cpu_is_omap15xx() && length < ep->maxpacket)) {
		txdma_ctrl = UDC_TXN_EOT | length;
		omap_set_dma_transfer_params(ep->lch, OMAP_DMA_DATA_TYPE_S8,
				length, 1, sync_mode, dma_trigger, 0);
	} else {
		length = min(length / ep->maxpacket,
				(unsigned) UDC_TXN_TSC + 1);
		txdma_ctrl = length;
		omap_set_dma_transfer_params(ep->lch, OMAP_DMA_DATA_TYPE_S16,
				ep->ep.maxpacket >> 1, length, sync_mode,
				dma_trigger, 0);
		length *= ep->maxpacket;
	}
	omap_set_dma_src_params(ep->lch, OMAP_DMA_PORT_EMIFF,
		OMAP_DMA_AMODE_POST_INC, req->req.dma + req->req.actual,
		0, 0);

	omap_start_dma(ep->lch);
	ep->dma_counter = omap_get_dma_src_pos(ep->lch);
	w = omap_readw(UDC_DMA_IRQ_EN);
	w |= UDC_TX_DONE_IE(ep->dma_channel);
	omap_writew(w, UDC_DMA_IRQ_EN);
	omap_writew(UDC_TXN_START | txdma_ctrl, UDC_TXDMA(ep->dma_channel));
	req->dma_bytes = length;
}

static void finish_in_dma(struct omap_ep *ep, struct omap_req *req, int status)
{
	u16 w;

	if (status == 0) {
		req->req.actual += req->dma_bytes;

		/* return if this request needs to send data or zlp */
		if (req->req.actual < req->req.length)
			return;
		if (req->req.zero
				&& req->dma_bytes != 0
				&& (req->req.actual % ep->maxpacket) == 0)
			return;
	} else
		req->req.actual += dma_src_len(ep, req->req.dma
							+ req->req.actual);

	/* tx completion */
	omap_stop_dma(ep->lch);
	w = omap_readw(UDC_DMA_IRQ_EN);
	w &= ~UDC_TX_DONE_IE(ep->dma_channel);
	omap_writew(w, UDC_DMA_IRQ_EN);
	done(ep, req, status);
}

static void next_out_dma(struct omap_ep *ep, struct omap_req *req)
{
	unsigned packets = req->req.length - req->req.actual;
	int dma_trigger = 0;
	u16 w;

	if (cpu_is_omap24xx())
		dma_trigger = OMAP24XX_DMA(USB_W2FC_RX0, ep->dma_channel);

	/* NOTE:  we filtered out "short reads" before, so we know
	 * the buffer has only whole numbers of packets.
	 * except MODE SELECT(6) sent the 24 bytes data in OMAP24XX DMA mode
	 */
	if (cpu_is_omap24xx() && packets < ep->maxpacket) {
		omap_set_dma_transfer_params(ep->lch, OMAP_DMA_DATA_TYPE_S8,
				packets, 1, OMAP_DMA_SYNC_ELEMENT,
				dma_trigger, 0);
		req->dma_bytes = packets;
	} else {
		/* set up this DMA transfer, enable the fifo, start */
		packets /= ep->ep.maxpacket;
		packets = min(packets, (unsigned)UDC_RXN_TC + 1);
		req->dma_bytes = packets * ep->ep.maxpacket;
		omap_set_dma_transfer_params(ep->lch, OMAP_DMA_DATA_TYPE_S16,
				ep->ep.maxpacket >> 1, packets,
				OMAP_DMA_SYNC_ELEMENT,
				dma_trigger, 0);
	}
	omap_set_dma_dest_params(ep->lch, OMAP_DMA_PORT_EMIFF,
		OMAP_DMA_AMODE_POST_INC, req->req.dma + req->req.actual,
		0, 0);
	ep->dma_counter = omap_get_dma_dst_pos(ep->lch);

	omap_writew(UDC_RXN_STOP | (packets - 1), UDC_RXDMA(ep->dma_channel));
	w = omap_readw(UDC_DMA_IRQ_EN);
	w |= UDC_RX_EOT_IE(ep->dma_channel);
	omap_writew(w, UDC_DMA_IRQ_EN);
	omap_writew(ep->bEndpointAddress & 0xf, UDC_EP_NUM);
	omap_writew(UDC_SET_FIFO_EN, UDC_CTRL);

	omap_start_dma(ep->lch);
}

static void
finish_out_dma(struct omap_ep *ep, struct omap_req *req, int status, int one)
{
	u16	count, w;

	if (status == 0)
		ep->dma_counter = (u16) (req->req.dma + req->req.actual);
	count = dma_dest_len(ep, req->req.dma + req->req.actual);
	count += req->req.actual;
	if (one)
		count--;
	if (count <= req->req.length)
		req->req.actual = count;

	if (count != req->dma_bytes || status)
		omap_stop_dma(ep->lch);

	/* if this wasn't short, request may need another transfer */
	else if (req->req.actual < req->req.length)
		return;

	/* rx completion */
	w = omap_readw(UDC_DMA_IRQ_EN);
	w &= ~UDC_RX_EOT_IE(ep->dma_channel);
	omap_writew(w, UDC_DMA_IRQ_EN);
	done(ep, req, status);
}

static void dma_irq(struct omap_udc *udc, u16 irq_src)
{
	u16		dman_stat = omap_readw(UDC_DMAN_STAT);
	struct omap_ep	*ep;
	struct omap_req	*req;

	/* IN dma: tx to host */
	if (irq_src & UDC_TXN_DONE) {
		ep = &udc->ep[16 + UDC_DMA_TX_SRC(dman_stat)];
		ep->irqs++;
		/* can see TXN_DONE after dma abort */
		if (!list_empty(&ep->queue)) {
			req = container_of(ep->queue.next,
						struct omap_req, queue);
			finish_in_dma(ep, req, 0);
		}
		omap_writew(UDC_TXN_DONE, UDC_IRQ_SRC);

		if (!list_empty (&ep->queue)) {
			req = container_of(ep->queue.next,
					struct omap_req, queue);
			next_in_dma(ep, req);
		}
	}

	/* OUT dma: rx from host */
	if (irq_src & UDC_RXN_EOT) {
		ep = &udc->ep[UDC_DMA_RX_SRC(dman_stat)];
		ep->irqs++;
		/* can see RXN_EOT after dma abort */
		if (!list_empty(&ep->queue)) {
			req = container_of(ep->queue.next,
					struct omap_req, queue);
			finish_out_dma(ep, req, 0, dman_stat & UDC_DMA_RX_SB);
		}
		omap_writew(UDC_RXN_EOT, UDC_IRQ_SRC);

		if (!list_empty (&ep->queue)) {
			req = container_of(ep->queue.next,
					struct omap_req, queue);
			next_out_dma(ep, req);
		}
	}

	if (irq_src & UDC_RXN_CNT) {
		ep = &udc->ep[UDC_DMA_RX_SRC(dman_stat)];
		ep->irqs++;
		/* omap15xx does this unasked... */
		VDBG("%s, RX_CNT irq?\n", ep->ep.name);
		omap_writew(UDC_RXN_CNT, UDC_IRQ_SRC);
	}
}

static void dma_error(int lch, u16 ch_status, void *data)
{
	struct omap_ep	*ep = data;

	/* if ch_status & OMAP_DMA_DROP_IRQ ... */
	/* if ch_status & OMAP1_DMA_TOUT_IRQ ... */
	ERR("%s dma error, lch %d status %02x\n", ep->ep.name, lch, ch_status);

	/* complete current transfer ... */
}

static void dma_channel_claim(struct omap_ep *ep, unsigned channel)
{
	u16	reg;
	int	status, restart, is_in;
	int	dma_channel;

	is_in = ep->bEndpointAddress & USB_DIR_IN;
	if (is_in)
		reg = omap_readw(UDC_TXDMA_CFG);
	else
		reg = omap_readw(UDC_RXDMA_CFG);
	reg |= UDC_DMA_REQ;		/* "pulse" activated */

	ep->dma_channel = 0;
	ep->lch = -1;
	if (channel == 0 || channel > 3) {
		if ((reg & 0x0f00) == 0)
			channel = 3;
		else if ((reg & 0x00f0) == 0)
			channel = 2;
		else if ((reg & 0x000f) == 0)	/* preferred for ISO */
			channel = 1;
		else {
			status = -EMLINK;
			goto just_restart;
		}
	}
	reg |= (0x0f & ep->bEndpointAddress) << (4 * (channel - 1));
	ep->dma_channel = channel;

	if (is_in) {
		if (cpu_is_omap24xx())
			dma_channel = OMAP24XX_DMA(USB_W2FC_TX0, channel);
		else
			dma_channel = OMAP_DMA_USB_W2FC_TX0 - 1 + channel;
		status = omap_request_dma(dma_channel,
			ep->ep.name, dma_error, ep, &ep->lch);
		if (status == 0) {
			omap_writew(reg, UDC_TXDMA_CFG);
			/* EMIFF or SDRC */
			omap_set_dma_src_burst_mode(ep->lch,
						OMAP_DMA_DATA_BURST_4);
			omap_set_dma_src_data_pack(ep->lch, 1);
			/* TIPB */
			omap_set_dma_dest_params(ep->lch,
				OMAP_DMA_PORT_TIPB,
				OMAP_DMA_AMODE_CONSTANT,
				(unsigned long) io_v2p(UDC_DATA_DMA),
				0, 0);
		}
	} else {
		if (cpu_is_omap24xx())
			dma_channel = OMAP24XX_DMA(USB_W2FC_RX0, channel);
		else
			dma_channel = OMAP_DMA_USB_W2FC_RX0 - 1 + channel;

		status = omap_request_dma(dma_channel,
			ep->ep.name, dma_error, ep, &ep->lch);
		if (status == 0) {
			omap_writew(reg, UDC_RXDMA_CFG);
			/* TIPB */
			omap_set_dma_src_params(ep->lch,
				OMAP_DMA_PORT_TIPB,
				OMAP_DMA_AMODE_CONSTANT,
				(unsigned long) io_v2p(UDC_DATA_DMA),
				0, 0);
			/* EMIFF or SDRC */
			omap_set_dma_dest_burst_mode(ep->lch,
						OMAP_DMA_DATA_BURST_4);
			omap_set_dma_dest_data_pack(ep->lch, 1);
		}
	}
	if (status)
		ep->dma_channel = 0;
	else {
		ep->has_dma = 1;
		omap_disable_dma_irq(ep->lch, OMAP_DMA_BLOCK_IRQ);

		/* channel type P: hw synch (fifo) */
		if (cpu_class_is_omap1() && !cpu_is_omap15xx())
			omap_set_dma_channel_mode(ep->lch, OMAP_DMA_LCH_P);
	}

just_restart:
	/* restart any queue, even if the claim failed  */
	restart = !ep->stopped && !list_empty(&ep->queue);

	if (status)
		DBG("%s no dma channel: %d%s\n", ep->ep.name, status,
			restart ? " (restart)" : "");
	else
		DBG("%s claimed %cxdma%d lch %d%s\n", ep->ep.name,
			is_in ? 't' : 'r',
			ep->dma_channel - 1, ep->lch,
			restart ? " (restart)" : "");

	if (restart) {
		struct omap_req	*req;
		req = container_of(ep->queue.next, struct omap_req, queue);
		if (ep->has_dma)
			(is_in ? next_in_dma : next_out_dma)(ep, req);
		else {
			use_ep(ep, UDC_EP_SEL);
			(is_in ? write_fifo : read_fifo)(ep, req);
			deselect_ep();
			if (!is_in) {
				omap_writew(UDC_SET_FIFO_EN, UDC_CTRL);
				ep->ackwait = 1 + ep->double_buf;
			}
			/* IN: 6 wait states before it'll tx */
		}
	}
}

static void dma_channel_release(struct omap_ep *ep)
{
	int		shift = 4 * (ep->dma_channel - 1);
	u16		mask = 0x0f << shift;
	struct omap_req	*req;
	int		active;

	/* abort any active usb transfer request */
	if (!list_empty(&ep->queue))
		req = container_of(ep->queue.next, struct omap_req, queue);
	else
		req = NULL;

	active = omap_get_dma_active_status(ep->lch);

	DBG("%s release %s %cxdma%d %p\n", ep->ep.name,
			active ? "active" : "idle",
			(ep->bEndpointAddress & USB_DIR_IN) ? 't' : 'r',
			ep->dma_channel - 1, req);

	/* NOTE: re-setting RX_REQ/TX_REQ because of a chip bug (before
	 * OMAP 1710 ES2.0) where reading the DMA_CFG can clear them.
	 */

	/* wait till current packet DMA finishes, and fifo empties */
	if (ep->bEndpointAddress & USB_DIR_IN) {
		omap_writew((omap_readw(UDC_TXDMA_CFG) & ~mask) | UDC_DMA_REQ,
					UDC_TXDMA_CFG);

		if (req) {
			finish_in_dma(ep, req, -ECONNRESET);

			/* clear FIFO; hosts probably won't empty it */
			use_ep(ep, UDC_EP_SEL);
			omap_writew(UDC_CLR_EP, UDC_CTRL);
			deselect_ep();
		}
		while (omap_readw(UDC_TXDMA_CFG) & mask)
			udelay(10);
	} else {
		omap_writew((omap_readw(UDC_RXDMA_CFG) & ~mask) | UDC_DMA_REQ,
					UDC_RXDMA_CFG);

		/* dma empties the fifo */
		while (omap_readw(UDC_RXDMA_CFG) & mask)
			udelay(10);
		if (req)
			finish_out_dma(ep, req, -ECONNRESET, 0);
	}
	omap_free_dma(ep->lch);
	ep->dma_channel = 0;
	ep->lch = -1;
	/* has_dma still set, till endpoint is fully quiesced */
}


/*-------------------------------------------------------------------------*/

static int
omap_ep_queue(struct usb_ep *_ep, struct usb_request *_req, gfp_t gfp_flags)
{
	struct omap_ep	*ep = container_of(_ep, struct omap_ep, ep);
	struct omap_req	*req = container_of(_req, struct omap_req, req);
	struct omap_udc	*udc;
	unsigned long	flags;
	int		is_iso = 0;

	/* catch various bogus parameters */
	if (!_req || !req->req.complete || !req->req.buf
			|| !list_empty(&req->queue)) {
		DBG("%s, bad params\n", __func__);
		return -EINVAL;
	}
	if (!_ep || (!ep->desc && ep->bEndpointAddress)) {
		DBG("%s, bad ep\n", __func__);
		return -EINVAL;
	}
	if (ep->bmAttributes == USB_ENDPOINT_XFER_ISOC) {
		if (req->req.length > ep->ep.maxpacket)
			return -EMSGSIZE;
		is_iso = 1;
	}

	/* this isn't bogus, but OMAP DMA isn't the only hardware to
	 * have a hard time with partial packet reads...  reject it.
	 * Except OMAP2 can handle the small packets.
	 */
	if (use_dma
			&& ep->has_dma
			&& ep->bEndpointAddress != 0
			&& (ep->bEndpointAddress & USB_DIR_IN) == 0
			&& !cpu_class_is_omap2()
			&& (req->req.length % ep->ep.maxpacket) != 0) {
		DBG("%s, no partial packet OUT reads\n", __func__);
		return -EMSGSIZE;
	}

	udc = ep->udc;
	if (!udc->driver || udc->gadget.speed == USB_SPEED_UNKNOWN)
		return -ESHUTDOWN;

	if (use_dma && ep->has_dma) {
		if (req->req.dma == DMA_ADDR_INVALID) {
			req->req.dma = dma_map_single(
				ep->udc->gadget.dev.parent,
				req->req.buf,
				req->req.length,
				(ep->bEndpointAddress & USB_DIR_IN)
					? DMA_TO_DEVICE
					: DMA_FROM_DEVICE);
			req->mapped = 1;
		} else {
			dma_sync_single_for_device(
				ep->udc->gadget.dev.parent,
				req->req.dma, req->req.length,
				(ep->bEndpointAddress & USB_DIR_IN)
					? DMA_TO_DEVICE
					: DMA_FROM_DEVICE);
			req->mapped = 0;
		}
	}

	VDBG("%s queue req %p, len %d buf %p\n",
		ep->ep.name, _req, _req->length, _req->buf);

	spin_lock_irqsave(&udc->lock, flags);

	req->req.status = -EINPROGRESS;
	req->req.actual = 0;

	/* maybe kickstart non-iso i/o queues */
	if (is_iso) {
		u16 w;

		w = omap_readw(UDC_IRQ_EN);
		w |= UDC_SOF_IE;
		omap_writew(w, UDC_IRQ_EN);
	} else if (list_empty(&ep->queue) && !ep->stopped && !ep->ackwait) {
		int	is_in;

		if (ep->bEndpointAddress == 0) {
			if (!udc->ep0_pending || !list_empty (&ep->queue)) {
				spin_unlock_irqrestore(&udc->lock, flags);
				return -EL2HLT;
			}

			/* empty DATA stage? */
			is_in = udc->ep0_in;
			if (!req->req.length) {

				/* chip became CONFIGURED or ADDRESSED
				 * earlier; drivers may already have queued
				 * requests to non-control endpoints
				 */
				if (udc->ep0_set_config) {
					u16	irq_en = omap_readw(UDC_IRQ_EN);

					irq_en |= UDC_DS_CHG_IE | UDC_EP0_IE;
					if (!udc->ep0_reset_config)
						irq_en |= UDC_EPN_RX_IE
							| UDC_EPN_TX_IE;
					omap_writew(irq_en, UDC_IRQ_EN);
				}

				/* STATUS for zero length DATA stages is
				 * always an IN ... even for IN transfers,
				 * a weird case which seem to stall OMAP.
				 */
				omap_writew(UDC_EP_SEL | UDC_EP_DIR, UDC_EP_NUM);
				omap_writew(UDC_CLR_EP, UDC_CTRL);
				omap_writew(UDC_SET_FIFO_EN, UDC_CTRL);
				omap_writew(UDC_EP_DIR, UDC_EP_NUM);

				/* cleanup */
				udc->ep0_pending = 0;
				done(ep, req, 0);
				req = NULL;

			/* non-empty DATA stage */
			} else if (is_in) {
				omap_writew(UDC_EP_SEL | UDC_EP_DIR, UDC_EP_NUM);
			} else {
				if (udc->ep0_setup)
					goto irq_wait;
				omap_writew(UDC_EP_SEL, UDC_EP_NUM);
			}
		} else {
			is_in = ep->bEndpointAddress & USB_DIR_IN;
			if (!ep->has_dma)
				use_ep(ep, UDC_EP_SEL);
			/* if ISO: SOF IRQs must be enabled/disabled! */
		}

		if (ep->has_dma)
			(is_in ? next_in_dma : next_out_dma)(ep, req);
		else if (req) {
			if ((is_in ? write_fifo : read_fifo)(ep, req) == 1)
				req = NULL;
			deselect_ep();
			if (!is_in) {
				omap_writew(UDC_SET_FIFO_EN, UDC_CTRL);
				ep->ackwait = 1 + ep->double_buf;
			}
			/* IN: 6 wait states before it'll tx */
		}
	}

irq_wait:
	/* irq handler advances the queue */
	if (req != NULL)
		list_add_tail(&req->queue, &ep->queue);
	spin_unlock_irqrestore(&udc->lock, flags);

	return 0;
}

static int omap_ep_dequeue(struct usb_ep *_ep, struct usb_request *_req)
{
	struct omap_ep	*ep = container_of(_ep, struct omap_ep, ep);
	struct omap_req	*req;
	unsigned long	flags;

	if (!_ep || !_req)
		return -EINVAL;

	spin_lock_irqsave(&ep->udc->lock, flags);

	/* make sure it's actually queued on this endpoint */
	list_for_each_entry (req, &ep->queue, queue) {
		if (&req->req == _req)
			break;
	}
	if (&req->req != _req) {
		spin_unlock_irqrestore(&ep->udc->lock, flags);
		return -EINVAL;
	}

	if (use_dma && ep->dma_channel && ep->queue.next == &req->queue) {
		int channel = ep->dma_channel;

		/* releasing the channel cancels the request,
		 * reclaiming the channel restarts the queue
		 */
		dma_channel_release(ep);
		dma_channel_claim(ep, channel);
	} else
		done(ep, req, -ECONNRESET);
	spin_unlock_irqrestore(&ep->udc->lock, flags);
	return 0;
}

/*-------------------------------------------------------------------------*/

static int omap_ep_set_halt(struct usb_ep *_ep, int value)
{
	struct omap_ep	*ep = container_of(_ep, struct omap_ep, ep);
	unsigned long	flags;
	int		status = -EOPNOTSUPP;

	spin_lock_irqsave(&ep->udc->lock, flags);

	/* just use protocol stalls for ep0; real halts are annoying */
	if (ep->bEndpointAddress == 0) {
		if (!ep->udc->ep0_pending)
			status = -EINVAL;
		else if (value) {
			if (ep->udc->ep0_set_config) {
<<<<<<< HEAD
				WARN("error changing config?\n");
				omap_writew(UDC_CLR_CFG, UDC_SYSCON2);
=======
				WARNING("error changing config?\n");
				UDC_SYSCON2_REG = UDC_CLR_CFG;
>>>>>>> c2e01950
			}
			omap_writew(UDC_STALL_CMD, UDC_SYSCON2);
			ep->udc->ep0_pending = 0;
			status = 0;
		} else /* NOP */
			status = 0;

	/* otherwise, all active non-ISO endpoints can halt */
	} else if (ep->bmAttributes != USB_ENDPOINT_XFER_ISOC && ep->desc) {

		/* IN endpoints must already be idle */
		if ((ep->bEndpointAddress & USB_DIR_IN)
				&& !list_empty(&ep->queue)) {
			status = -EAGAIN;
			goto done;
		}

		if (value) {
			int	channel;

			if (use_dma && ep->dma_channel
					&& !list_empty(&ep->queue)) {
				channel = ep->dma_channel;
				dma_channel_release(ep);
			} else
				channel = 0;

			use_ep(ep, UDC_EP_SEL);
			if (omap_readw(UDC_STAT_FLG) & UDC_NON_ISO_FIFO_EMPTY) {
				omap_writew(UDC_SET_HALT, UDC_CTRL);
				status = 0;
			} else
				status = -EAGAIN;
			deselect_ep();

			if (channel)
				dma_channel_claim(ep, channel);
		} else {
			use_ep(ep, 0);
			omap_writew(ep->udc->clr_halt, UDC_CTRL);
			ep->ackwait = 0;
			if (!(ep->bEndpointAddress & USB_DIR_IN)) {
				omap_writew(UDC_SET_FIFO_EN, UDC_CTRL);
				ep->ackwait = 1 + ep->double_buf;
			}
		}
	}
done:
	VDBG("%s %s halt stat %d\n", ep->ep.name,
		value ? "set" : "clear", status);

	spin_unlock_irqrestore(&ep->udc->lock, flags);
	return status;
}

static struct usb_ep_ops omap_ep_ops = {
	.enable		= omap_ep_enable,
	.disable	= omap_ep_disable,

	.alloc_request	= omap_alloc_request,
	.free_request	= omap_free_request,

	.queue		= omap_ep_queue,
	.dequeue	= omap_ep_dequeue,

	.set_halt	= omap_ep_set_halt,
	// fifo_status ... report bytes in fifo
	// fifo_flush ... flush fifo
};

/*-------------------------------------------------------------------------*/

static int omap_get_frame(struct usb_gadget *gadget)
{
	u16	sof = omap_readw(UDC_SOF);
	return (sof & UDC_TS_OK) ? (sof & UDC_TS) : -EL2NSYNC;
}

static int omap_wakeup(struct usb_gadget *gadget)
{
	struct omap_udc	*udc;
	unsigned long	flags;
	int		retval = -EHOSTUNREACH;

	udc = container_of(gadget, struct omap_udc, gadget);

	spin_lock_irqsave(&udc->lock, flags);
	if (udc->devstat & UDC_SUS) {
		/* NOTE:  OTG spec erratum says that OTG devices may
		 * issue wakeups without host enable.
		 */
		if (udc->devstat & (UDC_B_HNP_ENABLE|UDC_R_WK_OK)) {
			DBG("remote wakeup...\n");
			omap_writew(UDC_RMT_WKP, UDC_SYSCON2);
			retval = 0;
		}

	/* NOTE:  non-OTG systems may use SRP TOO... */
	} else if (!(udc->devstat & UDC_ATT)) {
		if (udc->transceiver)
			retval = otg_start_srp(udc->transceiver);
	}
	spin_unlock_irqrestore(&udc->lock, flags);

	return retval;
}

static int
omap_set_selfpowered(struct usb_gadget *gadget, int is_selfpowered)
{
	struct omap_udc	*udc;
	unsigned long	flags;
	u16		syscon1;

	udc = container_of(gadget, struct omap_udc, gadget);
	spin_lock_irqsave(&udc->lock, flags);
	syscon1 = omap_readw(UDC_SYSCON1);
	if (is_selfpowered)
		syscon1 |= UDC_SELF_PWR;
	else
		syscon1 &= ~UDC_SELF_PWR;
	omap_writew(syscon1, UDC_SYSCON1);
	spin_unlock_irqrestore(&udc->lock, flags);

	return 0;
}

static int can_pullup(struct omap_udc *udc)
{
	return udc->driver && udc->softconnect && udc->vbus_active;
}

static void pullup_enable(struct omap_udc *udc)
{
	u16 w;

	w = omap_readw(UDC_SYSCON1);
	w |= UDC_PULLUP_EN;
	omap_writew(w, UDC_SYSCON1);
	if (!gadget_is_otg(&udc->gadget) && !cpu_is_omap15xx()) {
		u32 l;

		l = omap_readl(OTG_CTRL);
		l |= OTG_BSESSVLD;
		omap_writel(l, OTG_CTRL);
	}
	omap_writew(UDC_DS_CHG_IE, UDC_IRQ_EN);
}

static void pullup_disable(struct omap_udc *udc)
{
	u16 w;

	if (!gadget_is_otg(&udc->gadget) && !cpu_is_omap15xx()) {
		u32 l;

		l = omap_readl(OTG_CTRL);
		l &= ~OTG_BSESSVLD;
		omap_writel(l, OTG_CTRL);
	}
	omap_writew(UDC_DS_CHG_IE, UDC_IRQ_EN);
	w = omap_readw(UDC_SYSCON1);
	w &= ~UDC_PULLUP_EN;
	omap_writew(w, UDC_SYSCON1);
}

static struct omap_udc *udc;

static void omap_udc_enable_clock(int enable)
{
	if (udc == NULL || udc->dc_clk == NULL || udc->hhc_clk == NULL)
		return;

	if (enable) {
		clk_enable(udc->dc_clk);
		clk_enable(udc->hhc_clk);
		udelay(100);
	} else {
		clk_disable(udc->hhc_clk);
		clk_disable(udc->dc_clk);
	}
}

/*
 * Called by whatever detects VBUS sessions:  external transceiver
 * driver, or maybe GPIO0 VBUS IRQ.  May request 48 MHz clock.
 */
static int omap_vbus_session(struct usb_gadget *gadget, int is_active)
{
	struct omap_udc	*udc;
	unsigned long	flags;
	u32 l;

	udc = container_of(gadget, struct omap_udc, gadget);
	spin_lock_irqsave(&udc->lock, flags);
	VDBG("VBUS %s\n", is_active ? "on" : "off");
	udc->vbus_active = (is_active != 0);
	if (cpu_is_omap15xx()) {
		/* "software" detect, ignored if !VBUS_MODE_1510 */
		l = omap_readl(FUNC_MUX_CTRL_0);
		if (is_active)
			l |= VBUS_CTRL_1510;
		else
			l &= ~VBUS_CTRL_1510;
		omap_writel(l, FUNC_MUX_CTRL_0);
	}
	if (udc->dc_clk != NULL && is_active) {
		if (!udc->clk_requested) {
			omap_udc_enable_clock(1);
			udc->clk_requested = 1;
		}
	}
	if (can_pullup(udc))
		pullup_enable(udc);
	else
		pullup_disable(udc);
	if (udc->dc_clk != NULL && !is_active) {
		if (udc->clk_requested) {
			omap_udc_enable_clock(0);
			udc->clk_requested = 0;
		}
	}
	spin_unlock_irqrestore(&udc->lock, flags);
	return 0;
}

static int omap_vbus_draw(struct usb_gadget *gadget, unsigned mA)
{
	struct omap_udc	*udc;

	udc = container_of(gadget, struct omap_udc, gadget);
	if (udc->transceiver)
		return otg_set_power(udc->transceiver, mA);
	return -EOPNOTSUPP;
}

static int omap_pullup(struct usb_gadget *gadget, int is_on)
{
	struct omap_udc	*udc;
	unsigned long	flags;

	udc = container_of(gadget, struct omap_udc, gadget);
	spin_lock_irqsave(&udc->lock, flags);
	udc->softconnect = (is_on != 0);
	if (can_pullup(udc))
		pullup_enable(udc);
	else
		pullup_disable(udc);
	spin_unlock_irqrestore(&udc->lock, flags);
	return 0;
}

static struct usb_gadget_ops omap_gadget_ops = {
	.get_frame		= omap_get_frame,
	.wakeup			= omap_wakeup,
	.set_selfpowered	= omap_set_selfpowered,
	.vbus_session		= omap_vbus_session,
	.vbus_draw		= omap_vbus_draw,
	.pullup			= omap_pullup,
};

/*-------------------------------------------------------------------------*/

/* dequeue ALL requests; caller holds udc->lock */
static void nuke(struct omap_ep *ep, int status)
{
	struct omap_req	*req;

	ep->stopped = 1;

	if (use_dma && ep->dma_channel)
		dma_channel_release(ep);

	use_ep(ep, 0);
	omap_writew(UDC_CLR_EP, UDC_CTRL);
	if (ep->bEndpointAddress && ep->bmAttributes != USB_ENDPOINT_XFER_ISOC)
		omap_writew(UDC_SET_HALT, UDC_CTRL);

	while (!list_empty(&ep->queue)) {
		req = list_entry(ep->queue.next, struct omap_req, queue);
		done(ep, req, status);
	}
}

/* caller holds udc->lock */
static void udc_quiesce(struct omap_udc *udc)
{
	struct omap_ep	*ep;

	udc->gadget.speed = USB_SPEED_UNKNOWN;
	nuke(&udc->ep[0], -ESHUTDOWN);
	list_for_each_entry (ep, &udc->gadget.ep_list, ep.ep_list)
		nuke(ep, -ESHUTDOWN);
}

/*-------------------------------------------------------------------------*/

static void update_otg(struct omap_udc *udc)
{
	u16	devstat;

	if (!gadget_is_otg(&udc->gadget))
		return;

	if (omap_readl(OTG_CTRL) & OTG_ID)
		devstat = omap_readw(UDC_DEVSTAT);
	else
		devstat = 0;

	udc->gadget.b_hnp_enable = !!(devstat & UDC_B_HNP_ENABLE);
	udc->gadget.a_hnp_support = !!(devstat & UDC_A_HNP_SUPPORT);
	udc->gadget.a_alt_hnp_support = !!(devstat & UDC_A_ALT_HNP_SUPPORT);

	/* Enable HNP early, avoiding races on suspend irq path.
	 * ASSUMES OTG state machine B_BUS_REQ input is true.
	 */
	if (udc->gadget.b_hnp_enable) {
		u32 l;

		l = omap_readl(OTG_CTRL);
		l |= OTG_B_HNPEN | OTG_B_BUSREQ;
		l &= ~OTG_PULLUP;
		omap_writel(l, OTG_CTRL);
	}
}

static void ep0_irq(struct omap_udc *udc, u16 irq_src)
{
	struct omap_ep	*ep0 = &udc->ep[0];
	struct omap_req	*req = NULL;

	ep0->irqs++;

	/* Clear any pending requests and then scrub any rx/tx state
	 * before starting to handle the SETUP request.
	 */
	if (irq_src & UDC_SETUP) {
		u16	ack = irq_src & (UDC_EP0_TX|UDC_EP0_RX);

		nuke(ep0, 0);
		if (ack) {
			omap_writew(ack, UDC_IRQ_SRC);
			irq_src = UDC_SETUP;
		}
	}

	/* IN/OUT packets mean we're in the DATA or STATUS stage.
	 * This driver uses only uses protocol stalls (ep0 never halts),
	 * and if we got this far the gadget driver already had a
	 * chance to stall.  Tries to be forgiving of host oddities.
	 *
	 * NOTE:  the last chance gadget drivers have to stall control
	 * requests is during their request completion callback.
	 */
	if (!list_empty(&ep0->queue))
		req = container_of(ep0->queue.next, struct omap_req, queue);

	/* IN == TX to host */
	if (irq_src & UDC_EP0_TX) {
		int	stat;

		omap_writew(UDC_EP0_TX, UDC_IRQ_SRC);
		omap_writew(UDC_EP_SEL|UDC_EP_DIR, UDC_EP_NUM);
		stat = omap_readw(UDC_STAT_FLG);
		if (stat & UDC_ACK) {
			if (udc->ep0_in) {
				/* write next IN packet from response,
				 * or set up the status stage.
				 */
				if (req)
					stat = write_fifo(ep0, req);
				omap_writew(UDC_EP_DIR, UDC_EP_NUM);
				if (!req && udc->ep0_pending) {
					omap_writew(UDC_EP_SEL, UDC_EP_NUM);
					omap_writew(UDC_CLR_EP, UDC_CTRL);
					omap_writew(UDC_SET_FIFO_EN, UDC_CTRL);
					omap_writew(0, UDC_EP_NUM);
					udc->ep0_pending = 0;
				} /* else:  6 wait states before it'll tx */
			} else {
				/* ack status stage of OUT transfer */
				omap_writew(UDC_EP_DIR, UDC_EP_NUM);
				if (req)
					done(ep0, req, 0);
			}
			req = NULL;
		} else if (stat & UDC_STALL) {
			omap_writew(UDC_CLR_HALT, UDC_CTRL);
			omap_writew(UDC_EP_DIR, UDC_EP_NUM);
		} else {
			omap_writew(UDC_EP_DIR, UDC_EP_NUM);
		}
	}

	/* OUT == RX from host */
	if (irq_src & UDC_EP0_RX) {
		int	stat;

		omap_writew(UDC_EP0_RX, UDC_IRQ_SRC);
		omap_writew(UDC_EP_SEL, UDC_EP_NUM);
		stat = omap_readw(UDC_STAT_FLG);
		if (stat & UDC_ACK) {
			if (!udc->ep0_in) {
				stat = 0;
				/* read next OUT packet of request, maybe
				 * reactiviting the fifo; stall on errors.
				 */
				if (!req || (stat = read_fifo(ep0, req)) < 0) {
					omap_writew(UDC_STALL_CMD, UDC_SYSCON2);
					udc->ep0_pending = 0;
					stat = 0;
				} else if (stat == 0)
					omap_writew(UDC_SET_FIFO_EN, UDC_CTRL);
				omap_writew(0, UDC_EP_NUM);

				/* activate status stage */
				if (stat == 1) {
					done(ep0, req, 0);
					/* that may have STALLed ep0... */
					omap_writew(UDC_EP_SEL | UDC_EP_DIR,
							UDC_EP_NUM);
					omap_writew(UDC_CLR_EP, UDC_CTRL);
					omap_writew(UDC_SET_FIFO_EN, UDC_CTRL);
					omap_writew(UDC_EP_DIR, UDC_EP_NUM);
					udc->ep0_pending = 0;
				}
			} else {
				/* ack status stage of IN transfer */
				omap_writew(0, UDC_EP_NUM);
				if (req)
					done(ep0, req, 0);
			}
		} else if (stat & UDC_STALL) {
			omap_writew(UDC_CLR_HALT, UDC_CTRL);
			omap_writew(0, UDC_EP_NUM);
		} else {
			omap_writew(0, UDC_EP_NUM);
		}
	}

	/* SETUP starts all control transfers */
	if (irq_src & UDC_SETUP) {
		union u {
			u16			word[4];
			struct usb_ctrlrequest	r;
		} u;
		int			status = -EINVAL;
		struct omap_ep		*ep;

		/* read the (latest) SETUP message */
		do {
			omap_writew(UDC_SETUP_SEL, UDC_EP_NUM);
			/* two bytes at a time */
			u.word[0] = omap_readw(UDC_DATA);
			u.word[1] = omap_readw(UDC_DATA);
			u.word[2] = omap_readw(UDC_DATA);
			u.word[3] = omap_readw(UDC_DATA);
			omap_writew(0, UDC_EP_NUM);
		} while (omap_readw(UDC_IRQ_SRC) & UDC_SETUP);

#define	w_value		le16_to_cpu(u.r.wValue)
#define	w_index		le16_to_cpu(u.r.wIndex)
#define	w_length	le16_to_cpu(u.r.wLength)

		/* Delegate almost all control requests to the gadget driver,
		 * except for a handful of ch9 status/feature requests that
		 * hardware doesn't autodecode _and_ the gadget API hides.
		 */
		udc->ep0_in = (u.r.bRequestType & USB_DIR_IN) != 0;
		udc->ep0_set_config = 0;
		udc->ep0_pending = 1;
		ep0->stopped = 0;
		ep0->ackwait = 0;
		switch (u.r.bRequest) {
		case USB_REQ_SET_CONFIGURATION:
			/* udc needs to know when ep != 0 is valid */
			if (u.r.bRequestType != USB_RECIP_DEVICE)
				goto delegate;
			if (w_length != 0)
				goto do_stall;
			udc->ep0_set_config = 1;
			udc->ep0_reset_config = (w_value == 0);
			VDBG("set config %d\n", w_value);

			/* update udc NOW since gadget driver may start
			 * queueing requests immediately; clear config
			 * later if it fails the request.
			 */
			if (udc->ep0_reset_config)
				omap_writew(UDC_CLR_CFG, UDC_SYSCON2);
			else
				omap_writew(UDC_DEV_CFG, UDC_SYSCON2);
			update_otg(udc);
			goto delegate;
		case USB_REQ_CLEAR_FEATURE:
			/* clear endpoint halt */
			if (u.r.bRequestType != USB_RECIP_ENDPOINT)
				goto delegate;
			if (w_value != USB_ENDPOINT_HALT
					|| w_length != 0)
				goto do_stall;
			ep = &udc->ep[w_index & 0xf];
			if (ep != ep0) {
				if (w_index & USB_DIR_IN)
					ep += 16;
				if (ep->bmAttributes == USB_ENDPOINT_XFER_ISOC
						|| !ep->desc)
					goto do_stall;
				use_ep(ep, 0);
				omap_writew(udc->clr_halt, UDC_CTRL);
				ep->ackwait = 0;
				if (!(ep->bEndpointAddress & USB_DIR_IN)) {
					omap_writew(UDC_SET_FIFO_EN, UDC_CTRL);
					ep->ackwait = 1 + ep->double_buf;
				}
				/* NOTE:  assumes the host behaves sanely,
				 * only clearing real halts.  Else we may
				 * need to kill pending transfers and then
				 * restart the queue... very messy for DMA!
				 */
			}
			VDBG("%s halt cleared by host\n", ep->name);
			goto ep0out_status_stage;
		case USB_REQ_SET_FEATURE:
			/* set endpoint halt */
			if (u.r.bRequestType != USB_RECIP_ENDPOINT)
				goto delegate;
			if (w_value != USB_ENDPOINT_HALT
					|| w_length != 0)
				goto do_stall;
			ep = &udc->ep[w_index & 0xf];
			if (w_index & USB_DIR_IN)
				ep += 16;
			if (ep->bmAttributes == USB_ENDPOINT_XFER_ISOC
					|| ep == ep0 || !ep->desc)
				goto do_stall;
			if (use_dma && ep->has_dma) {
				/* this has rude side-effects (aborts) and
				 * can't really work if DMA-IN is active
				 */
				DBG("%s host set_halt, NYET \n", ep->name);
				goto do_stall;
			}
			use_ep(ep, 0);
			/* can't halt if fifo isn't empty... */
			omap_writew(UDC_CLR_EP, UDC_CTRL);
			omap_writew(UDC_SET_HALT, UDC_CTRL);
			VDBG("%s halted by host\n", ep->name);
ep0out_status_stage:
			status = 0;
			omap_writew(UDC_EP_SEL|UDC_EP_DIR, UDC_EP_NUM);
			omap_writew(UDC_CLR_EP, UDC_CTRL);
			omap_writew(UDC_SET_FIFO_EN, UDC_CTRL);
			omap_writew(UDC_EP_DIR, UDC_EP_NUM);
			udc->ep0_pending = 0;
			break;
		case USB_REQ_GET_STATUS:
			/* USB_ENDPOINT_HALT status? */
			if (u.r.bRequestType != (USB_DIR_IN|USB_RECIP_ENDPOINT))
				goto intf_status;

			/* ep0 never stalls */
			if (!(w_index & 0xf))
				goto zero_status;

			/* only active endpoints count */
			ep = &udc->ep[w_index & 0xf];
			if (w_index & USB_DIR_IN)
				ep += 16;
			if (!ep->desc)
				goto do_stall;

			/* iso never stalls */
			if (ep->bmAttributes == USB_ENDPOINT_XFER_ISOC)
				goto zero_status;

			/* FIXME don't assume non-halted endpoints!! */
			ERR("%s status, can't report\n", ep->ep.name);
			goto do_stall;

intf_status:
			/* return interface status.  if we were pedantic,
			 * we'd detect non-existent interfaces, and stall.
			 */
			if (u.r.bRequestType
					!= (USB_DIR_IN|USB_RECIP_INTERFACE))
				goto delegate;

zero_status:
			/* return two zero bytes */
			omap_writew(UDC_EP_SEL|UDC_EP_DIR, UDC_EP_NUM);
			omap_writew(0, UDC_DATA);
			omap_writew(UDC_SET_FIFO_EN, UDC_CTRL);
			omap_writew(UDC_EP_DIR, UDC_EP_NUM);
			status = 0;
			VDBG("GET_STATUS, interface %d\n", w_index);
			/* next, status stage */
			break;
		default:
delegate:
			/* activate the ep0out fifo right away */
			if (!udc->ep0_in && w_length) {
				omap_writew(0, UDC_EP_NUM);
				omap_writew(UDC_SET_FIFO_EN, UDC_CTRL);
			}

			/* gadget drivers see class/vendor specific requests,
			 * {SET,GET}_{INTERFACE,DESCRIPTOR,CONFIGURATION},
			 * and more
			 */
			VDBG("SETUP %02x.%02x v%04x i%04x l%04x\n",
				u.r.bRequestType, u.r.bRequest,
				w_value, w_index, w_length);

#undef	w_value
#undef	w_index
#undef	w_length

			/* The gadget driver may return an error here,
			 * causing an immediate protocol stall.
			 *
			 * Else it must issue a response, either queueing a
			 * response buffer for the DATA stage, or halting ep0
			 * (causing a protocol stall, not a real halt).  A
			 * zero length buffer means no DATA stage.
			 *
			 * It's fine to issue that response after the setup()
			 * call returns, and this IRQ was handled.
			 */
			udc->ep0_setup = 1;
			spin_unlock(&udc->lock);
			status = udc->driver->setup (&udc->gadget, &u.r);
			spin_lock(&udc->lock);
			udc->ep0_setup = 0;
		}

		if (status < 0) {
do_stall:
			VDBG("req %02x.%02x protocol STALL; stat %d\n",
					u.r.bRequestType, u.r.bRequest, status);
			if (udc->ep0_set_config) {
				if (udc->ep0_reset_config)
					WARNING("error resetting config?\n");
				else
					omap_writew(UDC_CLR_CFG, UDC_SYSCON2);
			}
			omap_writew(UDC_STALL_CMD, UDC_SYSCON2);
			udc->ep0_pending = 0;
		}
	}
}

/*-------------------------------------------------------------------------*/

#define OTG_FLAGS (UDC_B_HNP_ENABLE|UDC_A_HNP_SUPPORT|UDC_A_ALT_HNP_SUPPORT)

static void devstate_irq(struct omap_udc *udc, u16 irq_src)
{
	u16	devstat, change;

	devstat = omap_readw(UDC_DEVSTAT);
	change = devstat ^ udc->devstat;
	udc->devstat = devstat;

	if (change & (UDC_USB_RESET|UDC_ATT)) {
		udc_quiesce(udc);

		if (change & UDC_ATT) {
			/* driver for any external transceiver will
			 * have called omap_vbus_session() already
			 */
			if (devstat & UDC_ATT) {
				udc->gadget.speed = USB_SPEED_FULL;
				VDBG("connect\n");
				if (!udc->transceiver)
					pullup_enable(udc);
				// if (driver->connect) call it
			} else if (udc->gadget.speed != USB_SPEED_UNKNOWN) {
				udc->gadget.speed = USB_SPEED_UNKNOWN;
				if (!udc->transceiver)
					pullup_disable(udc);
				DBG("disconnect, gadget %s\n",
					udc->driver->driver.name);
				if (udc->driver->disconnect) {
					spin_unlock(&udc->lock);
					udc->driver->disconnect(&udc->gadget);
					spin_lock(&udc->lock);
				}
			}
			change &= ~UDC_ATT;
		}

		if (change & UDC_USB_RESET) {
			if (devstat & UDC_USB_RESET) {
				VDBG("RESET=1\n");
			} else {
				udc->gadget.speed = USB_SPEED_FULL;
				INFO("USB reset done, gadget %s\n",
					udc->driver->driver.name);
				/* ep0 traffic is legal from now on */
				omap_writew(UDC_DS_CHG_IE | UDC_EP0_IE,
						UDC_IRQ_EN);
			}
			change &= ~UDC_USB_RESET;
		}
	}
	if (change & UDC_SUS) {
		if (udc->gadget.speed != USB_SPEED_UNKNOWN) {
			// FIXME tell isp1301 to suspend/resume (?)
			if (devstat & UDC_SUS) {
				VDBG("suspend\n");
				update_otg(udc);
				/* HNP could be under way already */
				if (udc->gadget.speed == USB_SPEED_FULL
						&& udc->driver->suspend) {
					spin_unlock(&udc->lock);
					udc->driver->suspend(&udc->gadget);
					spin_lock(&udc->lock);
				}
				if (udc->transceiver)
					otg_set_suspend(udc->transceiver, 1);
			} else {
				VDBG("resume\n");
				if (udc->transceiver)
					otg_set_suspend(udc->transceiver, 0);
				if (udc->gadget.speed == USB_SPEED_FULL
						&& udc->driver->resume) {
					spin_unlock(&udc->lock);
					udc->driver->resume(&udc->gadget);
					spin_lock(&udc->lock);
				}
			}
		}
		change &= ~UDC_SUS;
	}
	if (!cpu_is_omap15xx() && (change & OTG_FLAGS)) {
		update_otg(udc);
		change &= ~OTG_FLAGS;
	}

	change &= ~(UDC_CFG|UDC_DEF|UDC_ADD);
	if (change)
		VDBG("devstat %03x, ignore change %03x\n",
			devstat,  change);

	omap_writew(UDC_DS_CHG, UDC_IRQ_SRC);
}

static irqreturn_t omap_udc_irq(int irq, void *_udc)
{
	struct omap_udc	*udc = _udc;
	u16		irq_src;
	irqreturn_t	status = IRQ_NONE;
	unsigned long	flags;

	spin_lock_irqsave(&udc->lock, flags);
	irq_src = omap_readw(UDC_IRQ_SRC);

	/* Device state change (usb ch9 stuff) */
	if (irq_src & UDC_DS_CHG) {
		devstate_irq(_udc, irq_src);
		status = IRQ_HANDLED;
		irq_src &= ~UDC_DS_CHG;
	}

	/* EP0 control transfers */
	if (irq_src & (UDC_EP0_RX|UDC_SETUP|UDC_EP0_TX)) {
		ep0_irq(_udc, irq_src);
		status = IRQ_HANDLED;
		irq_src &= ~(UDC_EP0_RX|UDC_SETUP|UDC_EP0_TX);
	}

	/* DMA transfer completion */
	if (use_dma && (irq_src & (UDC_TXN_DONE|UDC_RXN_CNT|UDC_RXN_EOT))) {
		dma_irq(_udc, irq_src);
		status = IRQ_HANDLED;
		irq_src &= ~(UDC_TXN_DONE|UDC_RXN_CNT|UDC_RXN_EOT);
	}

	irq_src &= ~(UDC_IRQ_SOF | UDC_EPN_TX|UDC_EPN_RX);
	if (irq_src)
		DBG("udc_irq, unhandled %03x\n", irq_src);
	spin_unlock_irqrestore(&udc->lock, flags);

	return status;
}

/* workaround for seemingly-lost IRQs for RX ACKs... */
#define PIO_OUT_TIMEOUT	(jiffies + HZ/3)
#define HALF_FULL(f)	(!((f)&(UDC_NON_ISO_FIFO_FULL|UDC_NON_ISO_FIFO_EMPTY)))

static void pio_out_timer(unsigned long _ep)
{
	struct omap_ep	*ep = (void *) _ep;
	unsigned long	flags;
	u16		stat_flg;

	spin_lock_irqsave(&ep->udc->lock, flags);
	if (!list_empty(&ep->queue) && ep->ackwait) {
		use_ep(ep, UDC_EP_SEL);
		stat_flg = omap_readw(UDC_STAT_FLG);

		if ((stat_flg & UDC_ACK) && (!(stat_flg & UDC_FIFO_EN)
				|| (ep->double_buf && HALF_FULL(stat_flg)))) {
			struct omap_req	*req;

			VDBG("%s: lose, %04x\n", ep->ep.name, stat_flg);
			req = container_of(ep->queue.next,
					struct omap_req, queue);
			(void) read_fifo(ep, req);
			omap_writew(ep->bEndpointAddress, UDC_EP_NUM);
			omap_writew(UDC_SET_FIFO_EN, UDC_CTRL);
			ep->ackwait = 1 + ep->double_buf;
		} else
			deselect_ep();
	}
	mod_timer(&ep->timer, PIO_OUT_TIMEOUT);
	spin_unlock_irqrestore(&ep->udc->lock, flags);
}

static irqreturn_t omap_udc_pio_irq(int irq, void *_dev)
{
	u16		epn_stat, irq_src;
	irqreturn_t	status = IRQ_NONE;
	struct omap_ep	*ep;
	int		epnum;
	struct omap_udc	*udc = _dev;
	struct omap_req	*req;
	unsigned long	flags;

	spin_lock_irqsave(&udc->lock, flags);
	epn_stat = omap_readw(UDC_EPN_STAT);
	irq_src = omap_readw(UDC_IRQ_SRC);

	/* handle OUT first, to avoid some wasteful NAKs */
	if (irq_src & UDC_EPN_RX) {
		epnum = (epn_stat >> 8) & 0x0f;
		omap_writew(UDC_EPN_RX, UDC_IRQ_SRC);
		status = IRQ_HANDLED;
		ep = &udc->ep[epnum];
		ep->irqs++;

		omap_writew(epnum | UDC_EP_SEL, UDC_EP_NUM);
		ep->fnf = 0;
		if (omap_readw(UDC_STAT_FLG) & UDC_ACK) {
			ep->ackwait--;
			if (!list_empty(&ep->queue)) {
				int stat;
				req = container_of(ep->queue.next,
						struct omap_req, queue);
				stat = read_fifo(ep, req);
				if (!ep->double_buf)
					ep->fnf = 1;
			}
		}
		/* min 6 clock delay before clearing EP_SEL ... */
		epn_stat = omap_readw(UDC_EPN_STAT);
		epn_stat = omap_readw(UDC_EPN_STAT);
		omap_writew(epnum, UDC_EP_NUM);

		/* enabling fifo _after_ clearing ACK, contrary to docs,
		 * reduces lossage; timer still needed though (sigh).
		 */
		if (ep->fnf) {
			omap_writew(UDC_SET_FIFO_EN, UDC_CTRL);
			ep->ackwait = 1 + ep->double_buf;
		}
		mod_timer(&ep->timer, PIO_OUT_TIMEOUT);
	}

	/* then IN transfers */
	else if (irq_src & UDC_EPN_TX) {
		epnum = epn_stat & 0x0f;
		omap_writew(UDC_EPN_TX, UDC_IRQ_SRC);
		status = IRQ_HANDLED;
		ep = &udc->ep[16 + epnum];
		ep->irqs++;

		omap_writew(epnum | UDC_EP_DIR | UDC_EP_SEL, UDC_EP_NUM);
		if (omap_readw(UDC_STAT_FLG) & UDC_ACK) {
			ep->ackwait = 0;
			if (!list_empty(&ep->queue)) {
				req = container_of(ep->queue.next,
						struct omap_req, queue);
				(void) write_fifo(ep, req);
			}
		}
		/* min 6 clock delay before clearing EP_SEL ... */
		epn_stat = omap_readw(UDC_EPN_STAT);
		epn_stat = omap_readw(UDC_EPN_STAT);
		omap_writew(epnum | UDC_EP_DIR, UDC_EP_NUM);
		/* then 6 clocks before it'd tx */
	}

	spin_unlock_irqrestore(&udc->lock, flags);
	return status;
}

#ifdef	USE_ISO
static irqreturn_t omap_udc_iso_irq(int irq, void *_dev)
{
	struct omap_udc	*udc = _dev;
	struct omap_ep	*ep;
	int		pending = 0;
	unsigned long	flags;

	spin_lock_irqsave(&udc->lock, flags);

	/* handle all non-DMA ISO transfers */
	list_for_each_entry (ep, &udc->iso, iso) {
		u16		stat;
		struct omap_req	*req;

		if (ep->has_dma || list_empty(&ep->queue))
			continue;
		req = list_entry(ep->queue.next, struct omap_req, queue);

		use_ep(ep, UDC_EP_SEL);
		stat = omap_readw(UDC_STAT_FLG);

		/* NOTE: like the other controller drivers, this isn't
		 * currently reporting lost or damaged frames.
		 */
		if (ep->bEndpointAddress & USB_DIR_IN) {
			if (stat & UDC_MISS_IN)
				/* done(ep, req, -EPROTO) */;
			else
				write_fifo(ep, req);
		} else {
			int	status = 0;

			if (stat & UDC_NO_RXPACKET)
				status = -EREMOTEIO;
			else if (stat & UDC_ISO_ERR)
				status = -EILSEQ;
			else if (stat & UDC_DATA_FLUSH)
				status = -ENOSR;

			if (status)
				/* done(ep, req, status) */;
			else
				read_fifo(ep, req);
		}
		deselect_ep();
		/* 6 wait states before next EP */

		ep->irqs++;
		if (!list_empty(&ep->queue))
			pending = 1;
	}
	if (!pending) {
		u16 w;

		w = omap_readw(UDC_IRQ_EN);
		w &= ~UDC_SOF_IE;
		omap_writew(w, UDC_IRQ_EN);
	}
	omap_writew(UDC_IRQ_SOF, UDC_IRQ_SRC);

	spin_unlock_irqrestore(&udc->lock, flags);
	return IRQ_HANDLED;
}
#endif

/*-------------------------------------------------------------------------*/

static inline int machine_without_vbus_sense(void)
{
	return (machine_is_omap_innovator()
		|| machine_is_omap_osk()
		|| machine_is_omap_apollon()
#ifndef CONFIG_MACH_OMAP_H4_OTG
		|| machine_is_omap_h4()
#endif
		|| machine_is_sx1()
		);
}

int usb_gadget_register_driver (struct usb_gadget_driver *driver)
{
	int		status = -ENODEV;
	struct omap_ep	*ep;
	unsigned long	flags;

	/* basic sanity tests */
	if (!udc)
		return -ENODEV;
	if (!driver
			// FIXME if otg, check:  driver->is_otg
			|| driver->speed < USB_SPEED_FULL
			|| !driver->bind
			|| !driver->setup)
		return -EINVAL;

	spin_lock_irqsave(&udc->lock, flags);
	if (udc->driver) {
		spin_unlock_irqrestore(&udc->lock, flags);
		return -EBUSY;
	}

	/* reset state */
	list_for_each_entry (ep, &udc->gadget.ep_list, ep.ep_list) {
		ep->irqs = 0;
		if (ep->bmAttributes == USB_ENDPOINT_XFER_ISOC)
			continue;
		use_ep(ep, 0);
		omap_writew(UDC_SET_HALT, UDC_CTRL);
	}
	udc->ep0_pending = 0;
	udc->ep[0].irqs = 0;
	udc->softconnect = 1;

	/* hook up the driver */
	driver->driver.bus = NULL;
	udc->driver = driver;
	udc->gadget.dev.driver = &driver->driver;
	spin_unlock_irqrestore(&udc->lock, flags);

	if (udc->dc_clk != NULL)
		omap_udc_enable_clock(1);

	status = driver->bind (&udc->gadget);
	if (status) {
		DBG("bind to %s --> %d\n", driver->driver.name, status);
		udc->gadget.dev.driver = NULL;
		udc->driver = NULL;
		goto done;
	}
	DBG("bound to driver %s\n", driver->driver.name);

	omap_writew(UDC_IRQ_SRC_MASK, UDC_IRQ_SRC);

	/* connect to bus through transceiver */
	if (udc->transceiver) {
		status = otg_set_peripheral(udc->transceiver, &udc->gadget);
		if (status < 0) {
			ERR("can't bind to transceiver\n");
			if (driver->unbind) {
				driver->unbind (&udc->gadget);
				udc->gadget.dev.driver = NULL;
				udc->driver = NULL;
			}
			goto done;
		}
	} else {
		if (can_pullup(udc))
			pullup_enable (udc);
		else
			pullup_disable (udc);
	}

	/* boards that don't have VBUS sensing can't autogate 48MHz;
	 * can't enter deep sleep while a gadget driver is active.
	 */
	if (machine_without_vbus_sense())
		omap_vbus_session(&udc->gadget, 1);

done:
	if (udc->dc_clk != NULL)
		omap_udc_enable_clock(0);
	return status;
}
EXPORT_SYMBOL(usb_gadget_register_driver);

int usb_gadget_unregister_driver (struct usb_gadget_driver *driver)
{
	unsigned long	flags;
	int		status = -ENODEV;

	if (!udc)
		return -ENODEV;
	if (!driver || driver != udc->driver || !driver->unbind)
		return -EINVAL;

	if (udc->dc_clk != NULL)
		omap_udc_enable_clock(1);

	if (machine_without_vbus_sense())
		omap_vbus_session(&udc->gadget, 0);

	if (udc->transceiver)
		(void) otg_set_peripheral(udc->transceiver, NULL);
	else
		pullup_disable(udc);

	spin_lock_irqsave(&udc->lock, flags);
	udc_quiesce(udc);
	spin_unlock_irqrestore(&udc->lock, flags);

	driver->unbind(&udc->gadget);
	udc->gadget.dev.driver = NULL;
	udc->driver = NULL;

	if (udc->dc_clk != NULL)
		omap_udc_enable_clock(0);
	DBG("unregistered driver '%s'\n", driver->driver.name);
	return status;
}
EXPORT_SYMBOL(usb_gadget_unregister_driver);


/*-------------------------------------------------------------------------*/

#ifdef CONFIG_USB_GADGET_DEBUG_FILES

#include <linux/seq_file.h>

static const char proc_filename[] = "driver/udc";

#define FOURBITS "%s%s%s%s"
#define EIGHTBITS FOURBITS FOURBITS

static void proc_ep_show(struct seq_file *s, struct omap_ep *ep)
{
	u16		stat_flg;
	struct omap_req	*req;
	char		buf[20];

	use_ep(ep, 0);

	if (use_dma && ep->has_dma)
		snprintf(buf, sizeof buf, "(%cxdma%d lch%d) ",
			(ep->bEndpointAddress & USB_DIR_IN) ? 't' : 'r',
			ep->dma_channel - 1, ep->lch);
	else
		buf[0] = 0;

	stat_flg = omap_readw(UDC_STAT_FLG);
	seq_printf(s,
		"\n%s %s%s%sirqs %ld stat %04x " EIGHTBITS FOURBITS "%s\n",
		ep->name, buf,
		ep->double_buf ? "dbuf " : "",
		({char *s; switch(ep->ackwait){
		case 0: s = ""; break;
		case 1: s = "(ackw) "; break;
		case 2: s = "(ackw2) "; break;
		default: s = "(?) "; break;
		} s;}),
		ep->irqs, stat_flg,
		(stat_flg & UDC_NO_RXPACKET) ? "no_rxpacket " : "",
		(stat_flg & UDC_MISS_IN) ? "miss_in " : "",
		(stat_flg & UDC_DATA_FLUSH) ? "data_flush " : "",
		(stat_flg & UDC_ISO_ERR) ? "iso_err " : "",
		(stat_flg & UDC_ISO_FIFO_EMPTY) ? "iso_fifo_empty " : "",
		(stat_flg & UDC_ISO_FIFO_FULL) ? "iso_fifo_full " : "",
		(stat_flg & UDC_EP_HALTED) ? "HALT " : "",
		(stat_flg & UDC_STALL) ? "STALL " : "",
		(stat_flg & UDC_NAK) ? "NAK " : "",
		(stat_flg & UDC_ACK) ? "ACK " : "",
		(stat_flg & UDC_FIFO_EN) ? "fifo_en " : "",
		(stat_flg & UDC_NON_ISO_FIFO_EMPTY) ? "fifo_empty " : "",
		(stat_flg & UDC_NON_ISO_FIFO_FULL) ? "fifo_full " : "");

	if (list_empty (&ep->queue))
		seq_printf(s, "\t(queue empty)\n");
	else
		list_for_each_entry (req, &ep->queue, queue) {
			unsigned	length = req->req.actual;

			if (use_dma && buf[0]) {
				length += ((ep->bEndpointAddress & USB_DIR_IN)
						? dma_src_len : dma_dest_len)
					(ep, req->req.dma + length);
				buf[0] = 0;
			}
			seq_printf(s, "\treq %p len %d/%d buf %p\n",
					&req->req, length,
					req->req.length, req->req.buf);
		}
}

static char *trx_mode(unsigned m, int enabled)
{
	switch (m) {
	case 0:		return enabled ? "*6wire" : "unused";
	case 1:		return "4wire";
	case 2:		return "3wire";
	case 3:		return "6wire";
	default:	return "unknown";
	}
}

static int proc_otg_show(struct seq_file *s)
{
	u32		tmp;
	u32		trans;
	char		*ctrl_name;

	tmp = OTG_REV_REG;
	if (cpu_is_omap24xx()) {
		ctrl_name = "control_devconf";
		trans = CONTROL_DEVCONF_REG;
	} else {
		ctrl_name = "tranceiver_ctrl";
		trans = omap_readw(USB_TRANSCEIVER_CTRL);
	}
	seq_printf(s, "\nOTG rev %d.%d, %s %05x\n",
		tmp >> 4, tmp & 0xf, ctrl_name, trans);
	tmp = omap_readw(OTG_SYSCON_1);
	seq_printf(s, "otg_syscon1 %08x usb2 %s, usb1 %s, usb0 %s,"
			FOURBITS "\n", tmp,
		trx_mode(USB2_TRX_MODE(tmp), trans & CONF_USB2_UNI_R),
		trx_mode(USB1_TRX_MODE(tmp), trans & CONF_USB1_UNI_R),
		(USB0_TRX_MODE(tmp) == 0 && !cpu_is_omap1710())
			? "internal"
			: trx_mode(USB0_TRX_MODE(tmp), 1),
		(tmp & OTG_IDLE_EN) ? " !otg" : "",
		(tmp & HST_IDLE_EN) ? " !host" : "",
		(tmp & DEV_IDLE_EN) ? " !dev" : "",
		(tmp & OTG_RESET_DONE) ? " reset_done" : " reset_active");
	tmp = omap_readl(OTG_SYSCON_2);
	seq_printf(s, "otg_syscon2 %08x%s" EIGHTBITS
			" b_ase_brst=%d hmc=%d\n", tmp,
		(tmp & OTG_EN) ? " otg_en" : "",
		(tmp & USBX_SYNCHRO) ? " synchro" : "",
		// much more SRP stuff
		(tmp & SRP_DATA) ? " srp_data" : "",
		(tmp & SRP_VBUS) ? " srp_vbus" : "",
		(tmp & OTG_PADEN) ? " otg_paden" : "",
		(tmp & HMC_PADEN) ? " hmc_paden" : "",
		(tmp & UHOST_EN) ? " uhost_en" : "",
		(tmp & HMC_TLLSPEED) ? " tllspeed" : "",
		(tmp & HMC_TLLATTACH) ? " tllattach" : "",
		B_ASE_BRST(tmp),
		OTG_HMC(tmp));
	tmp = omap_readl(OTG_CTRL);
	seq_printf(s, "otg_ctrl    %06x" EIGHTBITS EIGHTBITS "%s\n", tmp,
		(tmp & OTG_ASESSVLD) ? " asess" : "",
		(tmp & OTG_BSESSEND) ? " bsess_end" : "",
		(tmp & OTG_BSESSVLD) ? " bsess" : "",
		(tmp & OTG_VBUSVLD) ? " vbus" : "",
		(tmp & OTG_ID) ? " id" : "",
		(tmp & OTG_DRIVER_SEL) ? " DEVICE" : " HOST",
		(tmp & OTG_A_SETB_HNPEN) ? " a_setb_hnpen" : "",
		(tmp & OTG_A_BUSREQ) ? " a_bus" : "",
		(tmp & OTG_B_HNPEN) ? " b_hnpen" : "",
		(tmp & OTG_B_BUSREQ) ? " b_bus" : "",
		(tmp & OTG_BUSDROP) ? " busdrop" : "",
		(tmp & OTG_PULLDOWN) ? " down" : "",
		(tmp & OTG_PULLUP) ? " up" : "",
		(tmp & OTG_DRV_VBUS) ? " drv" : "",
		(tmp & OTG_PD_VBUS) ? " pd_vb" : "",
		(tmp & OTG_PU_VBUS) ? " pu_vb" : "",
		(tmp & OTG_PU_ID) ? " pu_id" : ""
		);
	tmp = omap_readw(OTG_IRQ_EN);
	seq_printf(s, "otg_irq_en  %04x" "\n", tmp);
	tmp = omap_readw(OTG_IRQ_SRC);
	seq_printf(s, "otg_irq_src %04x" "\n", tmp);
	tmp = omap_readw(OTG_OUTCTRL);
	seq_printf(s, "otg_outctrl %04x" "\n", tmp);
	tmp = omap_readw(OTG_TEST);
	seq_printf(s, "otg_test    %04x" "\n", tmp);
	return 0;
}

static int proc_udc_show(struct seq_file *s, void *_)
{
	u32		tmp;
	struct omap_ep	*ep;
	unsigned long	flags;

	spin_lock_irqsave(&udc->lock, flags);

	seq_printf(s, "%s, version: " DRIVER_VERSION
#ifdef	USE_ISO
		" (iso)"
#endif
		"%s\n",
		driver_desc,
		use_dma ?  " (dma)" : "");

	tmp = omap_readw(UDC_REV) & 0xff;
	seq_printf(s,
		"UDC rev %d.%d, fifo mode %d, gadget %s\n"
		"hmc %d, transceiver %s\n",
		tmp >> 4, tmp & 0xf,
		fifo_mode,
		udc->driver ? udc->driver->driver.name : "(none)",
		HMC,
		udc->transceiver
			? udc->transceiver->label
			: ((cpu_is_omap1710() || cpu_is_omap24xx())
				? "external" : "(none)"));
	if (cpu_class_is_omap1()) {
		seq_printf(s, "ULPD control %04x req %04x status %04x\n",
			omap_readw(ULPD_CLOCK_CTRL),
			omap_readw(ULPD_SOFT_REQ),
			omap_readw(ULPD_STATUS_REQ));
	}

	/* OTG controller registers */
	if (!cpu_is_omap15xx())
		proc_otg_show(s);

	tmp = omap_readw(UDC_SYSCON1);
	seq_printf(s, "\nsyscon1     %04x" EIGHTBITS "\n", tmp,
		(tmp & UDC_CFG_LOCK) ? " cfg_lock" : "",
		(tmp & UDC_DATA_ENDIAN) ? " data_endian" : "",
		(tmp & UDC_DMA_ENDIAN) ? " dma_endian" : "",
		(tmp & UDC_NAK_EN) ? " nak" : "",
		(tmp & UDC_AUTODECODE_DIS) ? " autodecode_dis" : "",
		(tmp & UDC_SELF_PWR) ? " self_pwr" : "",
		(tmp & UDC_SOFF_DIS) ? " soff_dis" : "",
		(tmp & UDC_PULLUP_EN) ? " PULLUP" : "");
	// syscon2 is write-only

	/* UDC controller registers */
	if (!(tmp & UDC_PULLUP_EN)) {
		seq_printf(s, "(suspended)\n");
		spin_unlock_irqrestore(&udc->lock, flags);
		return 0;
	}

	tmp = omap_readw(UDC_DEVSTAT);
	seq_printf(s, "devstat     %04x" EIGHTBITS "%s%s\n", tmp,
		(tmp & UDC_B_HNP_ENABLE) ? " b_hnp" : "",
		(tmp & UDC_A_HNP_SUPPORT) ? " a_hnp" : "",
		(tmp & UDC_A_ALT_HNP_SUPPORT) ? " a_alt_hnp" : "",
		(tmp & UDC_R_WK_OK) ? " r_wk_ok" : "",
		(tmp & UDC_USB_RESET) ? " usb_reset" : "",
		(tmp & UDC_SUS) ? " SUS" : "",
		(tmp & UDC_CFG) ? " CFG" : "",
		(tmp & UDC_ADD) ? " ADD" : "",
		(tmp & UDC_DEF) ? " DEF" : "",
		(tmp & UDC_ATT) ? " ATT" : "");
	seq_printf(s, "sof         %04x\n", omap_readw(UDC_SOF));
	tmp = omap_readw(UDC_IRQ_EN);
	seq_printf(s, "irq_en      %04x" FOURBITS "%s\n", tmp,
		(tmp & UDC_SOF_IE) ? " sof" : "",
		(tmp & UDC_EPN_RX_IE) ? " epn_rx" : "",
		(tmp & UDC_EPN_TX_IE) ? " epn_tx" : "",
		(tmp & UDC_DS_CHG_IE) ? " ds_chg" : "",
		(tmp & UDC_EP0_IE) ? " ep0" : "");
	tmp = omap_readw(UDC_IRQ_SRC);
	seq_printf(s, "irq_src     %04x" EIGHTBITS "%s%s\n", tmp,
		(tmp & UDC_TXN_DONE) ? " txn_done" : "",
		(tmp & UDC_RXN_CNT) ? " rxn_cnt" : "",
		(tmp & UDC_RXN_EOT) ? " rxn_eot" : "",
		(tmp & UDC_IRQ_SOF) ? " sof" : "",
		(tmp & UDC_EPN_RX) ? " epn_rx" : "",
		(tmp & UDC_EPN_TX) ? " epn_tx" : "",
		(tmp & UDC_DS_CHG) ? " ds_chg" : "",
		(tmp & UDC_SETUP) ? " setup" : "",
		(tmp & UDC_EP0_RX) ? " ep0out" : "",
		(tmp & UDC_EP0_TX) ? " ep0in" : "");
	if (use_dma) {
		unsigned i;

		tmp = omap_readw(UDC_DMA_IRQ_EN);
		seq_printf(s, "dma_irq_en  %04x%s" EIGHTBITS "\n", tmp,
			(tmp & UDC_TX_DONE_IE(3)) ? " tx2_done" : "",
			(tmp & UDC_RX_CNT_IE(3)) ? " rx2_cnt" : "",
			(tmp & UDC_RX_EOT_IE(3)) ? " rx2_eot" : "",

			(tmp & UDC_TX_DONE_IE(2)) ? " tx1_done" : "",
			(tmp & UDC_RX_CNT_IE(2)) ? " rx1_cnt" : "",
			(tmp & UDC_RX_EOT_IE(2)) ? " rx1_eot" : "",

			(tmp & UDC_TX_DONE_IE(1)) ? " tx0_done" : "",
			(tmp & UDC_RX_CNT_IE(1)) ? " rx0_cnt" : "",
			(tmp & UDC_RX_EOT_IE(1)) ? " rx0_eot" : "");

		tmp = omap_readw(UDC_RXDMA_CFG);
		seq_printf(s, "rxdma_cfg   %04x\n", tmp);
		if (tmp) {
			for (i = 0; i < 3; i++) {
				if ((tmp & (0x0f << (i * 4))) == 0)
					continue;
				seq_printf(s, "rxdma[%d]    %04x\n", i,
						omap_readw(UDC_RXDMA(i + 1)));
			}
		}
		tmp = omap_readw(UDC_TXDMA_CFG);
		seq_printf(s, "txdma_cfg   %04x\n", tmp);
		if (tmp) {
			for (i = 0; i < 3; i++) {
				if (!(tmp & (0x0f << (i * 4))))
					continue;
				seq_printf(s, "txdma[%d]    %04x\n", i,
						omap_readw(UDC_TXDMA(i + 1)));
			}
		}
	}

	tmp = omap_readw(UDC_DEVSTAT);
	if (tmp & UDC_ATT) {
		proc_ep_show(s, &udc->ep[0]);
		if (tmp & UDC_ADD) {
			list_for_each_entry (ep, &udc->gadget.ep_list,
					ep.ep_list) {
				if (ep->desc)
					proc_ep_show(s, ep);
			}
		}
	}
	spin_unlock_irqrestore(&udc->lock, flags);
	return 0;
}

static int proc_udc_open(struct inode *inode, struct file *file)
{
	return single_open(file, proc_udc_show, NULL);
}

static const struct file_operations proc_ops = {
	.owner		= THIS_MODULE,
	.open		= proc_udc_open,
	.read		= seq_read,
	.llseek		= seq_lseek,
	.release	= single_release,
};

static void create_proc_file(void)
{
	proc_create(proc_filename, 0, NULL, &proc_ops);
}

static void remove_proc_file(void)
{
	remove_proc_entry(proc_filename, NULL);
}

#else

static inline void create_proc_file(void) {}
static inline void remove_proc_file(void) {}

#endif

/*-------------------------------------------------------------------------*/

/* Before this controller can enumerate, we need to pick an endpoint
 * configuration, or "fifo_mode"  That involves allocating 2KB of packet
 * buffer space among the endpoints we'll be operating.
 *
 * NOTE: as of OMAP 1710 ES2.0, writing a new endpoint config when
 * UDC_SYSCON_1.CFG_LOCK is set can now work.  We won't use that
 * capability yet though.
 */
static unsigned __init
omap_ep_setup(char *name, u8 addr, u8 type,
		unsigned buf, unsigned maxp, int dbuf)
{
	struct omap_ep	*ep;
	u16		epn_rxtx = 0;

	/* OUT endpoints first, then IN */
	ep = &udc->ep[addr & 0xf];
	if (addr & USB_DIR_IN)
		ep += 16;

	/* in case of ep init table bugs */
	BUG_ON(ep->name[0]);

	/* chip setup ... bit values are same for IN, OUT */
	if (type == USB_ENDPOINT_XFER_ISOC) {
		switch (maxp) {
		case 8:		epn_rxtx = 0 << 12; break;
		case 16:	epn_rxtx = 1 << 12; break;
		case 32:	epn_rxtx = 2 << 12; break;
		case 64:	epn_rxtx = 3 << 12; break;
		case 128:	epn_rxtx = 4 << 12; break;
		case 256:	epn_rxtx = 5 << 12; break;
		case 512:	epn_rxtx = 6 << 12; break;
		default:	BUG();
		}
		epn_rxtx |= UDC_EPN_RX_ISO;
		dbuf = 1;
	} else {
		/* double-buffering "not supported" on 15xx,
		 * and ignored for PIO-IN on newer chips
		 * (for more reliable behavior)
		 */
		if (!use_dma || cpu_is_omap15xx() || cpu_is_omap24xx())
			dbuf = 0;

		switch (maxp) {
		case 8:		epn_rxtx = 0 << 12; break;
		case 16:	epn_rxtx = 1 << 12; break;
		case 32:	epn_rxtx = 2 << 12; break;
		case 64:	epn_rxtx = 3 << 12; break;
		default:	BUG();
		}
		if (dbuf && addr)
			epn_rxtx |= UDC_EPN_RX_DB;
		init_timer(&ep->timer);
		ep->timer.function = pio_out_timer;
		ep->timer.data = (unsigned long) ep;
	}
	if (addr)
		epn_rxtx |= UDC_EPN_RX_VALID;
	BUG_ON(buf & 0x07);
	epn_rxtx |= buf >> 3;

	DBG("%s addr %02x rxtx %04x maxp %d%s buf %d\n",
		name, addr, epn_rxtx, maxp, dbuf ? "x2" : "", buf);

	if (addr & USB_DIR_IN)
		omap_writew(epn_rxtx, UDC_EP_TX(addr & 0xf));
	else
		omap_writew(epn_rxtx, UDC_EP_RX(addr));

	/* next endpoint's buffer starts after this one's */
	buf += maxp;
	if (dbuf)
		buf += maxp;
	BUG_ON(buf > 2048);

	/* set up driver data structures */
	BUG_ON(strlen(name) >= sizeof ep->name);
	strlcpy(ep->name, name, sizeof ep->name);
	INIT_LIST_HEAD(&ep->queue);
	INIT_LIST_HEAD(&ep->iso);
	ep->bEndpointAddress = addr;
	ep->bmAttributes = type;
	ep->double_buf = dbuf;
	ep->udc = udc;

	ep->ep.name = ep->name;
	ep->ep.ops = &omap_ep_ops;
	ep->ep.maxpacket = ep->maxpacket = maxp;
	list_add_tail (&ep->ep.ep_list, &udc->gadget.ep_list);

	return buf;
}

static void omap_udc_release(struct device *dev)
{
	complete(udc->done);
	kfree (udc);
	udc = NULL;
}

static int __init
omap_udc_setup(struct platform_device *odev, struct otg_transceiver *xceiv)
{
	unsigned	tmp, buf;

	/* abolish any previous hardware state */
	omap_writew(0, UDC_SYSCON1);
	omap_writew(0, UDC_IRQ_EN);
	omap_writew(UDC_IRQ_SRC_MASK, UDC_IRQ_SRC);
	omap_writew(0, UDC_DMA_IRQ_EN);
	omap_writew(0, UDC_RXDMA_CFG);
	omap_writew(0, UDC_TXDMA_CFG);

	/* UDC_PULLUP_EN gates the chip clock */
	// OTG_SYSCON_1 |= DEV_IDLE_EN;

	udc = kzalloc(sizeof(*udc), GFP_KERNEL);
	if (!udc)
		return -ENOMEM;

	spin_lock_init (&udc->lock);

	udc->gadget.ops = &omap_gadget_ops;
	udc->gadget.ep0 = &udc->ep[0].ep;
	INIT_LIST_HEAD(&udc->gadget.ep_list);
	INIT_LIST_HEAD(&udc->iso);
	udc->gadget.speed = USB_SPEED_UNKNOWN;
	udc->gadget.name = driver_name;

	device_initialize(&udc->gadget.dev);
	strcpy (udc->gadget.dev.bus_id, "gadget");
	udc->gadget.dev.release = omap_udc_release;
	udc->gadget.dev.parent = &odev->dev;
	if (use_dma)
		udc->gadget.dev.dma_mask = odev->dev.dma_mask;

	udc->transceiver = xceiv;

	/* ep0 is special; put it right after the SETUP buffer */
	buf = omap_ep_setup("ep0", 0, USB_ENDPOINT_XFER_CONTROL,
			8 /* after SETUP */, 64 /* maxpacket */, 0);
	list_del_init(&udc->ep[0].ep.ep_list);

	/* initially disable all non-ep0 endpoints */
	for (tmp = 1; tmp < 15; tmp++) {
		omap_writew(0, UDC_EP_RX(tmp));
		omap_writew(0, UDC_EP_TX(tmp));
	}

#define OMAP_BULK_EP(name,addr) \
	buf = omap_ep_setup(name "-bulk", addr, \
			USB_ENDPOINT_XFER_BULK, buf, 64, 1);
#define OMAP_INT_EP(name,addr, maxp) \
	buf = omap_ep_setup(name "-int", addr, \
			USB_ENDPOINT_XFER_INT, buf, maxp, 0);
#define OMAP_ISO_EP(name,addr, maxp) \
	buf = omap_ep_setup(name "-iso", addr, \
			USB_ENDPOINT_XFER_ISOC, buf, maxp, 1);

	switch (fifo_mode) {
	case 0:
		OMAP_BULK_EP("ep1in",  USB_DIR_IN  | 1);
		OMAP_BULK_EP("ep2out", USB_DIR_OUT | 2);
		OMAP_INT_EP("ep3in",   USB_DIR_IN  | 3, 16);
		break;
	case 1:
		OMAP_BULK_EP("ep1in",  USB_DIR_IN  | 1);
		OMAP_BULK_EP("ep2out", USB_DIR_OUT | 2);
		OMAP_INT_EP("ep9in",   USB_DIR_IN  | 9, 16);

		OMAP_BULK_EP("ep3in",  USB_DIR_IN  | 3);
		OMAP_BULK_EP("ep4out", USB_DIR_OUT | 4);
		OMAP_INT_EP("ep10in",  USB_DIR_IN  | 10, 16);

		OMAP_BULK_EP("ep5in",  USB_DIR_IN  | 5);
		OMAP_BULK_EP("ep5out", USB_DIR_OUT | 5);
		OMAP_INT_EP("ep11in",  USB_DIR_IN  | 11, 16);

		OMAP_BULK_EP("ep6in",  USB_DIR_IN  | 6);
		OMAP_BULK_EP("ep6out", USB_DIR_OUT | 6);
		OMAP_INT_EP("ep12in",  USB_DIR_IN  | 12, 16);

		OMAP_BULK_EP("ep7in",  USB_DIR_IN  | 7);
		OMAP_BULK_EP("ep7out", USB_DIR_OUT | 7);
		OMAP_INT_EP("ep13in",  USB_DIR_IN  | 13, 16);
		OMAP_INT_EP("ep13out", USB_DIR_OUT | 13, 16);

		OMAP_BULK_EP("ep8in",  USB_DIR_IN  | 8);
		OMAP_BULK_EP("ep8out", USB_DIR_OUT | 8);
		OMAP_INT_EP("ep14in",  USB_DIR_IN  | 14, 16);
		OMAP_INT_EP("ep14out", USB_DIR_OUT | 14, 16);

		OMAP_BULK_EP("ep15in",  USB_DIR_IN  | 15);
		OMAP_BULK_EP("ep15out", USB_DIR_OUT | 15);

		break;

#ifdef	USE_ISO
	case 2:			/* mixed iso/bulk */
		OMAP_ISO_EP("ep1in",   USB_DIR_IN  | 1, 256);
		OMAP_ISO_EP("ep2out",  USB_DIR_OUT | 2, 256);
		OMAP_ISO_EP("ep3in",   USB_DIR_IN  | 3, 128);
		OMAP_ISO_EP("ep4out",  USB_DIR_OUT | 4, 128);

		OMAP_INT_EP("ep5in",   USB_DIR_IN  | 5, 16);

		OMAP_BULK_EP("ep6in",  USB_DIR_IN  | 6);
		OMAP_BULK_EP("ep7out", USB_DIR_OUT | 7);
		OMAP_INT_EP("ep8in",   USB_DIR_IN  | 8, 16);
		break;
	case 3:			/* mixed bulk/iso */
		OMAP_BULK_EP("ep1in",  USB_DIR_IN  | 1);
		OMAP_BULK_EP("ep2out", USB_DIR_OUT | 2);
		OMAP_INT_EP("ep3in",   USB_DIR_IN  | 3, 16);

		OMAP_BULK_EP("ep4in",  USB_DIR_IN  | 4);
		OMAP_BULK_EP("ep5out", USB_DIR_OUT | 5);
		OMAP_INT_EP("ep6in",   USB_DIR_IN  | 6, 16);

		OMAP_ISO_EP("ep7in",   USB_DIR_IN  | 7, 256);
		OMAP_ISO_EP("ep8out",  USB_DIR_OUT | 8, 256);
		OMAP_INT_EP("ep9in",   USB_DIR_IN  | 9, 16);
		break;
#endif

	/* add more modes as needed */

	default:
		ERR("unsupported fifo_mode #%d\n", fifo_mode);
		return -ENODEV;
	}
	omap_writew(UDC_CFG_LOCK|UDC_SELF_PWR, UDC_SYSCON1);
	INFO("fifo mode %d, %d bytes not used\n", fifo_mode, 2048 - buf);
	return 0;
}

static int __init omap_udc_probe(struct platform_device *pdev)
{
	int			status = -ENODEV;
	int			hmc;
	struct otg_transceiver	*xceiv = NULL;
	const char		*type = NULL;
	struct omap_usb_config	*config = pdev->dev.platform_data;
	struct clk		*dc_clk;
	struct clk		*hhc_clk;

	/* NOTE:  "knows" the order of the resources! */
	if (!request_mem_region(pdev->resource[0].start,
			pdev->resource[0].end - pdev->resource[0].start + 1,
			driver_name)) {
		DBG("request_mem_region failed\n");
		return -EBUSY;
	}

	if (cpu_is_omap16xx()) {
		dc_clk = clk_get(&pdev->dev, "usb_dc_ck");
		hhc_clk = clk_get(&pdev->dev, "usb_hhc_ck");
		BUG_ON(IS_ERR(dc_clk) || IS_ERR(hhc_clk));
		/* can't use omap_udc_enable_clock yet */
		clk_enable(dc_clk);
		clk_enable(hhc_clk);
		udelay(100);
	}

	if (cpu_is_omap24xx()) {
		dc_clk = clk_get(&pdev->dev, "usb_fck");
		hhc_clk = clk_get(&pdev->dev, "usb_l4_ick");
		BUG_ON(IS_ERR(dc_clk) || IS_ERR(hhc_clk));
		/* can't use omap_udc_enable_clock yet */
		clk_enable(dc_clk);
		clk_enable(hhc_clk);
		udelay(100);
	}

	INFO("OMAP UDC rev %d.%d%s\n",
		omap_readw(UDC_REV) >> 4, omap_readw(UDC_REV) & 0xf,
		config->otg ? ", Mini-AB" : "");

	/* use the mode given to us by board init code */
	if (cpu_is_omap15xx()) {
		hmc = HMC_1510;
		type = "(unknown)";

		if (machine_without_vbus_sense()) {
			/* just set up software VBUS detect, and then
			 * later rig it so we always report VBUS.
			 * FIXME without really sensing VBUS, we can't
			 * know when to turn PULLUP_EN on/off; and that
			 * means we always "need" the 48MHz clock.
			 */
			u32 tmp = omap_readl(FUNC_MUX_CTRL_0);
			tmp &= ~VBUS_CTRL_1510;
			omap_writel(tmp, FUNC_MUX_CTRL_0);
			tmp |= VBUS_MODE_1510;
			tmp &= ~VBUS_CTRL_1510;
			omap_writel(tmp, FUNC_MUX_CTRL_0);
		}
	} else {
		/* The transceiver may package some GPIO logic or handle
		 * loopback and/or transceiverless setup; if we find one,
		 * use it.  Except for OTG, we don't _need_ to talk to one;
		 * but not having one probably means no VBUS detection.
		 */
		xceiv = otg_get_transceiver();
		if (xceiv)
			type = xceiv->label;
		else if (config->otg) {
			DBG("OTG requires external transceiver!\n");
			goto cleanup0;
		}

		hmc = HMC_1610;

		if (cpu_is_omap24xx()) {
			/* this could be transceiverless in one of the
			 * "we don't need to know" modes.
			 */
			type = "external";
			goto known;
		}

		switch (hmc) {
		case 0:			/* POWERUP DEFAULT == 0 */
		case 4:
		case 12:
		case 20:
			if (!cpu_is_omap1710()) {
				type = "integrated";
				break;
			}
			/* FALL THROUGH */
		case 3:
		case 11:
		case 16:
		case 19:
		case 25:
			if (!xceiv) {
				DBG("external transceiver not registered!\n");
				type = "unknown";
			}
			break;
		case 21:			/* internal loopback */
			type = "loopback";
			break;
		case 14:			/* transceiverless */
			if (cpu_is_omap1710())
				goto bad_on_1710;
			/* FALL THROUGH */
		case 13:
		case 15:
			type = "no";
			break;

		default:
bad_on_1710:
			ERR("unrecognized UDC HMC mode %d\n", hmc);
			goto cleanup0;
		}
	}
known:
	INFO("hmc mode %d, %s transceiver\n", hmc, type);

	/* a "gadget" abstracts/virtualizes the controller */
	status = omap_udc_setup(pdev, xceiv);
	if (status) {
		goto cleanup0;
	}
	xceiv = NULL;
	// "udc" is now valid
	pullup_disable(udc);
#if	defined(CONFIG_USB_OHCI_HCD) || defined(CONFIG_USB_OHCI_HCD_MODULE)
	udc->gadget.is_otg = (config->otg != 0);
#endif

	/* starting with omap1710 es2.0, clear toggle is a separate bit */
	if (omap_readw(UDC_REV) >= 0x61)
		udc->clr_halt = UDC_RESET_EP | UDC_CLRDATA_TOGGLE;
	else
		udc->clr_halt = UDC_RESET_EP;

	/* USB general purpose IRQ:  ep0, state changes, dma, etc */
	status = request_irq(pdev->resource[1].start, omap_udc_irq,
			IRQF_SAMPLE_RANDOM, driver_name, udc);
	if (status != 0) {
		ERR("can't get irq %d, err %d\n",
			(int) pdev->resource[1].start, status);
		goto cleanup1;
	}

	/* USB "non-iso" IRQ (PIO for all but ep0) */
	status = request_irq(pdev->resource[2].start, omap_udc_pio_irq,
			IRQF_SAMPLE_RANDOM, "omap_udc pio", udc);
	if (status != 0) {
		ERR("can't get irq %d, err %d\n",
			(int) pdev->resource[2].start, status);
		goto cleanup2;
	}
#ifdef	USE_ISO
	status = request_irq(pdev->resource[3].start, omap_udc_iso_irq,
			IRQF_DISABLED, "omap_udc iso", udc);
	if (status != 0) {
		ERR("can't get irq %d, err %d\n",
			(int) pdev->resource[3].start, status);
		goto cleanup3;
	}
#endif
	if (cpu_is_omap16xx()) {
		udc->dc_clk = dc_clk;
		udc->hhc_clk = hhc_clk;
		clk_disable(hhc_clk);
		clk_disable(dc_clk);
	}

	if (cpu_is_omap24xx()) {
		udc->dc_clk = dc_clk;
		udc->hhc_clk = hhc_clk;
		/* FIXME OMAP2 don't release hhc & dc clock */
#if 0
		clk_disable(hhc_clk);
		clk_disable(dc_clk);
#endif
	}

	create_proc_file();
	status = device_add(&udc->gadget.dev);
	if (!status)
		return status;
	/* If fail, fall through */
#ifdef	USE_ISO
cleanup3:
	free_irq(pdev->resource[2].start, udc);
#endif

cleanup2:
	free_irq(pdev->resource[1].start, udc);

cleanup1:
	kfree (udc);
	udc = NULL;

cleanup0:
	if (xceiv)
		put_device(xceiv->dev);

	if (cpu_is_omap16xx() || cpu_is_omap24xx()) {
		clk_disable(hhc_clk);
		clk_disable(dc_clk);
		clk_put(hhc_clk);
		clk_put(dc_clk);
	}

	release_mem_region(pdev->resource[0].start,
			pdev->resource[0].end - pdev->resource[0].start + 1);

	return status;
}

static int __exit omap_udc_remove(struct platform_device *pdev)
{
	DECLARE_COMPLETION_ONSTACK(done);

	if (!udc)
		return -ENODEV;
	if (udc->driver)
		return -EBUSY;

	udc->done = &done;

	pullup_disable(udc);
	if (udc->transceiver) {
		put_device(udc->transceiver->dev);
		udc->transceiver = NULL;
	}
	omap_writew(0, UDC_SYSCON1);

	remove_proc_file();

#ifdef	USE_ISO
	free_irq(pdev->resource[3].start, udc);
#endif
	free_irq(pdev->resource[2].start, udc);
	free_irq(pdev->resource[1].start, udc);

	if (udc->dc_clk) {
		if (udc->clk_requested)
			omap_udc_enable_clock(0);
		clk_put(udc->hhc_clk);
		clk_put(udc->dc_clk);
	}

	release_mem_region(pdev->resource[0].start,
			pdev->resource[0].end - pdev->resource[0].start + 1);

	device_unregister(&udc->gadget.dev);
	wait_for_completion(&done);

	return 0;
}

/* suspend/resume/wakeup from sysfs (echo > power/state) or when the
 * system is forced into deep sleep
 *
 * REVISIT we should probably reject suspend requests when there's a host
 * session active, rather than disconnecting, at least on boards that can
 * report VBUS irqs (UDC_DEVSTAT.UDC_ATT).  And in any case, we need to
 * make host resumes and VBUS detection trigger OMAP wakeup events; that
 * may involve talking to an external transceiver (e.g. isp1301).
 */

static int omap_udc_suspend(struct platform_device *dev, pm_message_t message)
{
	u32	devstat;

	devstat = omap_readw(UDC_DEVSTAT);

	/* we're requesting 48 MHz clock if the pullup is enabled
	 * (== we're attached to the host) and we're not suspended,
	 * which would prevent entry to deep sleep...
	 */
	if ((devstat & UDC_ATT) != 0 && (devstat & UDC_SUS) == 0) {
		WARNING("session active; suspend requires disconnect\n");
		omap_pullup(&udc->gadget, 0);
	}

	return 0;
}

static int omap_udc_resume(struct platform_device *dev)
{
	DBG("resume + wakeup/SRP\n");
	omap_pullup(&udc->gadget, 1);

	/* maybe the host would enumerate us if we nudged it */
	msleep(100);
	return omap_wakeup(&udc->gadget);
}

/*-------------------------------------------------------------------------*/

static struct platform_driver udc_driver = {
	.probe		= omap_udc_probe,
	.remove		= __exit_p(omap_udc_remove),
	.suspend	= omap_udc_suspend,
	.resume		= omap_udc_resume,
	.driver		= {
		.owner	= THIS_MODULE,
		.name	= (char *) driver_name,
	},
};

static int __init udc_init(void)
{
	INFO("%s, version: " DRIVER_VERSION
#ifdef	USE_ISO
		" (iso)"
#endif
		"%s\n", driver_desc,
		use_dma ?  " (dma)" : "");
	return platform_driver_register(&udc_driver);
}
module_init(udc_init);

static void __exit udc_exit(void)
{
	platform_driver_unregister(&udc_driver);
}
module_exit(udc_exit);

MODULE_DESCRIPTION(DRIVER_DESC);
MODULE_LICENSE("GPL");
MODULE_ALIAS("platform:omap_udc");<|MERGE_RESOLUTION|>--- conflicted
+++ resolved
@@ -1120,13 +1120,8 @@
 			status = -EINVAL;
 		else if (value) {
 			if (ep->udc->ep0_set_config) {
-<<<<<<< HEAD
-				WARN("error changing config?\n");
+				WARNING("error changing config?\n");
 				omap_writew(UDC_CLR_CFG, UDC_SYSCON2);
-=======
-				WARNING("error changing config?\n");
-				UDC_SYSCON2_REG = UDC_CLR_CFG;
->>>>>>> c2e01950
 			}
 			omap_writew(UDC_STALL_CMD, UDC_SYSCON2);
 			ep->udc->ep0_pending = 0;
