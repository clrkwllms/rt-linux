/*
 * Copyright (c) 2006, Intel Corporation.
 *
 * This program is free software; you can redistribute it and/or modify it
 * under the terms and conditions of the GNU General Public License,
 * version 2, as published by the Free Software Foundation.
 *
 * This program is distributed in the hope it will be useful, but WITHOUT
 * ANY WARRANTY; without even the implied warranty of MERCHANTABILITY or
 * FITNESS FOR A PARTICULAR PURPOSE.  See the GNU General Public License for
 * more details.
 *
 * You should have received a copy of the GNU General Public License along with
 * this program; if not, write to the Free Software Foundation, Inc., 59 Temple
 * Place - Suite 330, Boston, MA 02111-1307 USA.
 *
 * Copyright (C) 2006-2008 Intel Corporation
 * Author: Ashok Raj <ashok.raj@intel.com>
 * Author: Shaohua Li <shaohua.li@intel.com>
 * Author: Anil S Keshavamurthy <anil.s.keshavamurthy@intel.com>
 *
 * This file implements early detection/parsing of Remapping Devices
 * reported to OS through BIOS via DMA remapping reporting (DMAR) ACPI
 * tables.
 *
 * These routines are used by both DMA-remapping and Interrupt-remapping
 */

#include <linux/pci.h>
#include <linux/dmar.h>
#include <linux/timer.h>
#include "iova.h"
#include "intel-iommu.h"

#undef PREFIX
#define PREFIX "DMAR:"

/* No locks are needed as DMA remapping hardware unit
 * list is constructed at boot time and hotplug of
 * these units are not supported by the architecture.
 */
LIST_HEAD(dmar_drhd_units);

static struct acpi_table_header * __initdata dmar_tbl;
static acpi_size __initdata dmar_tbl_size;

static void __init dmar_register_drhd_unit(struct dmar_drhd_unit *drhd)
{
	/*
	 * add INCLUDE_ALL at the tail, so scan the list will find it at
	 * the very end.
	 */
	if (drhd->include_all)
		list_add_tail(&drhd->list, &dmar_drhd_units);
	else
		list_add(&drhd->list, &dmar_drhd_units);
}

static int __init dmar_parse_one_dev_scope(struct acpi_dmar_device_scope *scope,
					   struct pci_dev **dev, u16 segment)
{
	struct pci_bus *bus;
	struct pci_dev *pdev = NULL;
	struct acpi_dmar_pci_path *path;
	int count;

	bus = pci_find_bus(segment, scope->bus);
	path = (struct acpi_dmar_pci_path *)(scope + 1);
	count = (scope->length - sizeof(struct acpi_dmar_device_scope))
		/ sizeof(struct acpi_dmar_pci_path);

	while (count) {
		if (pdev)
			pci_dev_put(pdev);
		/*
		 * Some BIOSes list non-exist devices in DMAR table, just
		 * ignore it
		 */
		if (!bus) {
			printk(KERN_WARNING
			PREFIX "Device scope bus [%d] not found\n",
			scope->bus);
			break;
		}
		pdev = pci_get_slot(bus, PCI_DEVFN(path->dev, path->fn));
		if (!pdev) {
			printk(KERN_WARNING PREFIX
			"Device scope device [%04x:%02x:%02x.%02x] not found\n",
				segment, bus->number, path->dev, path->fn);
			break;
		}
		path ++;
		count --;
		bus = pdev->subordinate;
	}
	if (!pdev) {
		printk(KERN_WARNING PREFIX
		"Device scope device [%04x:%02x:%02x.%02x] not found\n",
		segment, scope->bus, path->dev, path->fn);
		*dev = NULL;
		return 0;
	}
	if ((scope->entry_type == ACPI_DMAR_SCOPE_TYPE_ENDPOINT && \
			pdev->subordinate) || (scope->entry_type == \
			ACPI_DMAR_SCOPE_TYPE_BRIDGE && !pdev->subordinate)) {
		pci_dev_put(pdev);
		printk(KERN_WARNING PREFIX
			"Device scope type does not match for %s\n",
			 pci_name(pdev));
		return -EINVAL;
	}
	*dev = pdev;
	return 0;
}

static int __init dmar_parse_dev_scope(void *start, void *end, int *cnt,
				       struct pci_dev ***devices, u16 segment)
{
	struct acpi_dmar_device_scope *scope;
	void * tmp = start;
	int index;
	int ret;

	*cnt = 0;
	while (start < end) {
		scope = start;
		if (scope->entry_type == ACPI_DMAR_SCOPE_TYPE_ENDPOINT ||
		    scope->entry_type == ACPI_DMAR_SCOPE_TYPE_BRIDGE)
			(*cnt)++;
		else
			printk(KERN_WARNING PREFIX
				"Unsupported device scope\n");
		start += scope->length;
	}
	if (*cnt == 0)
		return 0;

	*devices = kcalloc(*cnt, sizeof(struct pci_dev *), GFP_KERNEL);
	if (!*devices)
		return -ENOMEM;

	start = tmp;
	index = 0;
	while (start < end) {
		scope = start;
		if (scope->entry_type == ACPI_DMAR_SCOPE_TYPE_ENDPOINT ||
		    scope->entry_type == ACPI_DMAR_SCOPE_TYPE_BRIDGE) {
			ret = dmar_parse_one_dev_scope(scope,
				&(*devices)[index], segment);
			if (ret) {
				kfree(*devices);
				return ret;
			}
			index ++;
		}
		start += scope->length;
	}

	return 0;
}

/**
 * dmar_parse_one_drhd - parses exactly one DMA remapping hardware definition
 * structure which uniquely represent one DMA remapping hardware unit
 * present in the platform
 */
static int __init
dmar_parse_one_drhd(struct acpi_dmar_header *header)
{
	struct acpi_dmar_hardware_unit *drhd;
	struct dmar_drhd_unit *dmaru;
	int ret = 0;

	dmaru = kzalloc(sizeof(*dmaru), GFP_KERNEL);
	if (!dmaru)
		return -ENOMEM;

	dmaru->hdr = header;
	drhd = (struct acpi_dmar_hardware_unit *)header;
	dmaru->reg_base_addr = drhd->address;
	dmaru->include_all = drhd->flags & 0x1; /* BIT0: INCLUDE_ALL */

	ret = alloc_iommu(dmaru);
	if (ret) {
		kfree(dmaru);
		return ret;
	}
	dmar_register_drhd_unit(dmaru);
	return 0;
}

static int __init
dmar_parse_dev(struct dmar_drhd_unit *dmaru)
{
	struct acpi_dmar_hardware_unit *drhd;
	static int include_all;
	int ret = 0;

	drhd = (struct acpi_dmar_hardware_unit *) dmaru->hdr;

	if (!dmaru->include_all)
		ret = dmar_parse_dev_scope((void *)(drhd + 1),
				((void *)drhd) + drhd->header.length,
				&dmaru->devices_cnt, &dmaru->devices,
				drhd->segment);
	else {
		/* Only allow one INCLUDE_ALL */
		if (include_all) {
			printk(KERN_WARNING PREFIX "Only one INCLUDE_ALL "
				"device scope is allowed\n");
			ret = -EINVAL;
		}
		include_all = 1;
	}

	if (ret) {
		list_del(&dmaru->list);
		kfree(dmaru);
	}
	return ret;
}

#ifdef CONFIG_DMAR
LIST_HEAD(dmar_rmrr_units);

static void __init dmar_register_rmrr_unit(struct dmar_rmrr_unit *rmrr)
{
	list_add(&rmrr->list, &dmar_rmrr_units);
}


static int __init
dmar_parse_one_rmrr(struct acpi_dmar_header *header)
{
	struct acpi_dmar_reserved_memory *rmrr;
	struct dmar_rmrr_unit *rmrru;

	rmrru = kzalloc(sizeof(*rmrru), GFP_KERNEL);
	if (!rmrru)
		return -ENOMEM;

	rmrru->hdr = header;
	rmrr = (struct acpi_dmar_reserved_memory *)header;
	rmrru->base_address = rmrr->base_address;
	rmrru->end_address = rmrr->end_address;

	dmar_register_rmrr_unit(rmrru);
	return 0;
}

static int __init
rmrr_parse_dev(struct dmar_rmrr_unit *rmrru)
{
	struct acpi_dmar_reserved_memory *rmrr;
	int ret;

	rmrr = (struct acpi_dmar_reserved_memory *) rmrru->hdr;
	ret = dmar_parse_dev_scope((void *)(rmrr + 1),
		((void *)rmrr) + rmrr->header.length,
		&rmrru->devices_cnt, &rmrru->devices, rmrr->segment);

	if (ret || (rmrru->devices_cnt == 0)) {
		list_del(&rmrru->list);
		kfree(rmrru);
	}
	return ret;
}
#endif

static void __init
dmar_table_print_dmar_entry(struct acpi_dmar_header *header)
{
	struct acpi_dmar_hardware_unit *drhd;
	struct acpi_dmar_reserved_memory *rmrr;

	switch (header->type) {
	case ACPI_DMAR_TYPE_HARDWARE_UNIT:
		drhd = (struct acpi_dmar_hardware_unit *)header;
		printk (KERN_INFO PREFIX
			"DRHD (flags: 0x%08x)base: 0x%016Lx\n",
			drhd->flags, drhd->address);
		break;
	case ACPI_DMAR_TYPE_RESERVED_MEMORY:
		rmrr = (struct acpi_dmar_reserved_memory *)header;

		printk (KERN_INFO PREFIX
			"RMRR base: 0x%016Lx end: 0x%016Lx\n",
			rmrr->base_address, rmrr->end_address);
		break;
	}
}

/**
 * dmar_table_detect - checks to see if the platform supports DMAR devices
 */
static int __init dmar_table_detect(void)
{
	acpi_status status = AE_OK;

	/* if we could find DMAR table, then there are DMAR devices */
<<<<<<< HEAD
	status = acpi_get_table(ACPI_SIG_DMAR, 0,
				(struct acpi_table_header **)&dmar_tbl);
=======
	status = acpi_get_table_with_size(ACPI_SIG_DMAR, 0,
				(struct acpi_table_header **)&dmar_tbl,
				&dmar_tbl_size);
>>>>>>> b3aec6ed

	if (ACPI_SUCCESS(status) && !dmar_tbl) {
		printk (KERN_WARNING PREFIX "Unable to map DMAR\n");
		status = AE_NOT_FOUND;
	}

	return (ACPI_SUCCESS(status) ? 1 : 0);
}

/**
 * parse_dmar_table - parses the DMA reporting table
 */
static int __init
parse_dmar_table(void)
{
	struct acpi_table_dmar *dmar;
	struct acpi_dmar_header *entry_header;
	int ret = 0;

	/*
	 * Do it again, earlier dmar_tbl mapping could be mapped with
	 * fixed map.
	 */
	dmar_table_detect();

	dmar = (struct acpi_table_dmar *)dmar_tbl;
	if (!dmar)
		return -ENODEV;

	if (dmar->width < PAGE_SHIFT_4K - 1) {
		printk(KERN_WARNING PREFIX "Invalid DMAR haw\n");
		return -EINVAL;
	}

	printk (KERN_INFO PREFIX "Host address width %d\n",
		dmar->width + 1);

	entry_header = (struct acpi_dmar_header *)(dmar + 1);
	while (((unsigned long)entry_header) <
			(((unsigned long)dmar) + dmar_tbl->length)) {
		dmar_table_print_dmar_entry(entry_header);

		switch (entry_header->type) {
		case ACPI_DMAR_TYPE_HARDWARE_UNIT:
			ret = dmar_parse_one_drhd(entry_header);
			break;
		case ACPI_DMAR_TYPE_RESERVED_MEMORY:
#ifdef CONFIG_DMAR
			ret = dmar_parse_one_rmrr(entry_header);
#endif
			break;
		default:
			printk(KERN_WARNING PREFIX
				"Unknown DMAR structure type\n");
			ret = 0; /* for forward compatibility */
			break;
		}
		if (ret)
			break;

		entry_header = ((void *)entry_header + entry_header->length);
	}
	return ret;
}

int dmar_pci_device_match(struct pci_dev *devices[], int cnt,
			  struct pci_dev *dev)
{
	int index;

	while (dev) {
		for (index = 0; index < cnt; index++)
			if (dev == devices[index])
				return 1;

		/* Check our parent */
		dev = dev->bus->self;
	}

	return 0;
}

struct dmar_drhd_unit *
dmar_find_matched_drhd_unit(struct pci_dev *dev)
{
	struct dmar_drhd_unit *drhd = NULL;

	list_for_each_entry(drhd, &dmar_drhd_units, list) {
		if (drhd->include_all || dmar_pci_device_match(drhd->devices,
						drhd->devices_cnt, dev))
			return drhd;
	}

	return NULL;
}

int __init dmar_dev_scope_init(void)
{
	struct dmar_drhd_unit *drhd, *drhd_n;
	int ret = -ENODEV;

	list_for_each_entry_safe(drhd, drhd_n, &dmar_drhd_units, list) {
		ret = dmar_parse_dev(drhd);
		if (ret)
			return ret;
	}
<<<<<<< HEAD

#ifdef CONFIG_DMAR
	{
		struct dmar_rmrr_unit *rmrr, *rmrr_n;
		list_for_each_entry_safe(rmrr, rmrr_n, &dmar_rmrr_units, list) {
			ret = rmrr_parse_dev(rmrr);
			if (ret)
				return ret;
		}
	}
#endif

	return ret;
}

=======

#ifdef CONFIG_DMAR
	{
		struct dmar_rmrr_unit *rmrr, *rmrr_n;
		list_for_each_entry_safe(rmrr, rmrr_n, &dmar_rmrr_units, list) {
			ret = rmrr_parse_dev(rmrr);
			if (ret)
				return ret;
		}
	}
#endif

	return ret;
}

>>>>>>> b3aec6ed

int __init dmar_table_init(void)
{
	static int dmar_table_initialized;
	int ret;

	if (dmar_table_initialized)
		return 0;

	dmar_table_initialized = 1;

	ret = parse_dmar_table();
	if (ret) {
		if (ret != -ENODEV)
			printk(KERN_INFO PREFIX "parse DMAR table failure.\n");
		return ret;
	}

	if (list_empty(&dmar_drhd_units)) {
		printk(KERN_INFO PREFIX "No DMAR devices found\n");
		return -ENODEV;
	}

#ifdef CONFIG_DMAR
	if (list_empty(&dmar_rmrr_units))
		printk(KERN_INFO PREFIX "No RMRR found\n");
#endif

#ifdef CONFIG_INTR_REMAP
	parse_ioapics_under_ir();
#endif
	return 0;
}

void __init detect_intel_iommu(void)
{
	int ret;

	ret = dmar_table_detect();

#ifdef CONFIG_DMAR
	{
		struct acpi_table_dmar *dmar;
		/*
		 * for now we will disable dma-remapping when interrupt
		 * remapping is enabled.
		 * When support for queued invalidation for IOTLB invalidation
		 * is added, we will not need this any more.
		 */
		dmar = (struct acpi_table_dmar *) dmar_tbl;
		if (ret && cpu_has_x2apic && dmar->flags & 0x1) {
			printk(KERN_INFO
			       "Queued invalidation will be enabled to support "
			       "x2apic and Intr-remapping.\n");
			printk(KERN_INFO
			       "Disabling IOMMU detection, because of missing "
			       "queued invalidation support for IOTLB "
			       "invalidation\n");
			printk(KERN_INFO
			       "Use \"nox2apic\", if you want to use Intel "
			       " IOMMU for DMA-remapping and don't care about "
			       " x2apic support\n");

			dmar_disabled = 1;
			goto end;
		}

		if (ret && !no_iommu && !iommu_detected && !swiotlb &&
		    !dmar_disabled)
			iommu_detected = 1;
	}
end:
#endif
<<<<<<< HEAD
=======
	if (dmar_tbl)
		early_acpi_os_unmap_memory(dmar_tbl, dmar_tbl_size);

>>>>>>> b3aec6ed
	dmar_tbl = NULL;
}


int alloc_iommu(struct dmar_drhd_unit *drhd)
{
	struct intel_iommu *iommu;
	int map_size;
	u32 ver;
	static int iommu_allocated = 0;

	iommu = kzalloc(sizeof(*iommu), GFP_KERNEL);
	if (!iommu)
		return -ENOMEM;

	iommu->seq_id = iommu_allocated++;

	iommu->reg = ioremap(drhd->reg_base_addr, PAGE_SIZE_4K);
	if (!iommu->reg) {
		printk(KERN_ERR "IOMMU: can't map the region\n");
		goto error;
	}
	iommu->cap = dmar_readq(iommu->reg + DMAR_CAP_REG);
	iommu->ecap = dmar_readq(iommu->reg + DMAR_ECAP_REG);

	/* the registers might be more than one page */
	map_size = max_t(int, ecap_max_iotlb_offset(iommu->ecap),
		cap_max_fault_reg_offset(iommu->cap));
	map_size = PAGE_ALIGN_4K(map_size);
	if (map_size > PAGE_SIZE_4K) {
		iounmap(iommu->reg);
		iommu->reg = ioremap(drhd->reg_base_addr, map_size);
		if (!iommu->reg) {
			printk(KERN_ERR "IOMMU: can't map the region\n");
			goto error;
		}
	}

	ver = readl(iommu->reg + DMAR_VER_REG);
	pr_debug("IOMMU %llx: ver %d:%d cap %llx ecap %llx\n",
		drhd->reg_base_addr, DMAR_VER_MAJOR(ver), DMAR_VER_MINOR(ver),
		iommu->cap, iommu->ecap);

	spin_lock_init(&iommu->register_lock);

	drhd->iommu = iommu;
	return 0;
error:
	kfree(iommu);
	return -1;
}

void free_iommu(struct intel_iommu *iommu)
{
	if (!iommu)
		return;

#ifdef CONFIG_DMAR
	free_dmar_iommu(iommu);
#endif

	if (iommu->reg)
		iounmap(iommu->reg);
	kfree(iommu);
}

/*
 * Reclaim all the submitted descriptors which have completed its work.
 */
static inline void reclaim_free_desc(struct q_inval *qi)
{
	while (qi->desc_status[qi->free_tail] == QI_DONE) {
		qi->desc_status[qi->free_tail] = QI_FREE;
		qi->free_tail = (qi->free_tail + 1) % QI_LENGTH;
		qi->free_cnt++;
	}
}

/*
 * Submit the queued invalidation descriptor to the remapping
 * hardware unit and wait for its completion.
 */
void qi_submit_sync(struct qi_desc *desc, struct intel_iommu *iommu)
{
	struct q_inval *qi = iommu->qi;
	struct qi_desc *hw, wait_desc;
	int wait_index, index;
	unsigned long flags;

	if (!qi)
		return;

	hw = qi->desc;

	spin_lock(&qi->q_lock);
	while (qi->free_cnt < 3) {
		spin_unlock(&qi->q_lock);
		cpu_relax();
		spin_lock(&qi->q_lock);
	}

	index = qi->free_head;
	wait_index = (index + 1) % QI_LENGTH;

	qi->desc_status[index] = qi->desc_status[wait_index] = QI_IN_USE;

	hw[index] = *desc;

	wait_desc.low = QI_IWD_STATUS_DATA(2) | QI_IWD_STATUS_WRITE | QI_IWD_TYPE;
	wait_desc.high = virt_to_phys(&qi->desc_status[wait_index]);

	hw[wait_index] = wait_desc;

	__iommu_flush_cache(iommu, &hw[index], sizeof(struct qi_desc));
	__iommu_flush_cache(iommu, &hw[wait_index], sizeof(struct qi_desc));

	qi->free_head = (qi->free_head + 2) % QI_LENGTH;
	qi->free_cnt -= 2;

	spin_lock_irqsave(&iommu->register_lock, flags);
	/*
	 * update the HW tail register indicating the presence of
	 * new descriptors.
	 */
	writel(qi->free_head << 4, iommu->reg + DMAR_IQT_REG);
	spin_unlock_irqrestore(&iommu->register_lock, flags);

	while (qi->desc_status[wait_index] != QI_DONE) {
		spin_unlock(&qi->q_lock);
		cpu_relax();
		spin_lock(&qi->q_lock);
	}

	qi->desc_status[index] = QI_DONE;

	reclaim_free_desc(qi);
	spin_unlock(&qi->q_lock);
}

/*
 * Flush the global interrupt entry cache.
 */
void qi_global_iec(struct intel_iommu *iommu)
{
	struct qi_desc desc;

	desc.low = QI_IEC_TYPE;
	desc.high = 0;

	qi_submit_sync(&desc, iommu);
}

/*
 * Enable Queued Invalidation interface. This is a must to support
 * interrupt-remapping. Also used by DMA-remapping, which replaces
 * register based IOTLB invalidation.
 */
int dmar_enable_qi(struct intel_iommu *iommu)
{
	u32 cmd, sts;
	unsigned long flags;
	struct q_inval *qi;

	if (!ecap_qis(iommu->ecap))
		return -ENOENT;

	/*
	 * queued invalidation is already setup and enabled.
	 */
	if (iommu->qi)
		return 0;

	iommu->qi = kmalloc(sizeof(*qi), GFP_KERNEL);
	if (!iommu->qi)
		return -ENOMEM;

	qi = iommu->qi;

	qi->desc = (void *)(get_zeroed_page(GFP_KERNEL));
	if (!qi->desc) {
		kfree(qi);
		iommu->qi = 0;
		return -ENOMEM;
	}

	qi->desc_status = kmalloc(QI_LENGTH * sizeof(int), GFP_KERNEL);
	if (!qi->desc_status) {
		free_page((unsigned long) qi->desc);
		kfree(qi);
		iommu->qi = 0;
		return -ENOMEM;
	}

	qi->free_head = qi->free_tail = 0;
	qi->free_cnt = QI_LENGTH;

	spin_lock_init(&qi->q_lock);

	spin_lock_irqsave(&iommu->register_lock, flags);
	/* write zero to the tail reg */
	writel(0, iommu->reg + DMAR_IQT_REG);

	dmar_writeq(iommu->reg + DMAR_IQA_REG, virt_to_phys(qi->desc));

	cmd = iommu->gcmd | DMA_GCMD_QIE;
	iommu->gcmd |= DMA_GCMD_QIE;
	writel(cmd, iommu->reg + DMAR_GCMD_REG);

	/* Make sure hardware complete it */
	IOMMU_WAIT_OP(iommu, DMAR_GSTS_REG, readl, (sts & DMA_GSTS_QIES), sts);
	spin_unlock_irqrestore(&iommu->register_lock, flags);

	return 0;
}<|MERGE_RESOLUTION|>--- conflicted
+++ resolved
@@ -298,14 +298,9 @@
 	acpi_status status = AE_OK;
 
 	/* if we could find DMAR table, then there are DMAR devices */
-<<<<<<< HEAD
-	status = acpi_get_table(ACPI_SIG_DMAR, 0,
-				(struct acpi_table_header **)&dmar_tbl);
-=======
 	status = acpi_get_table_with_size(ACPI_SIG_DMAR, 0,
 				(struct acpi_table_header **)&dmar_tbl,
 				&dmar_tbl_size);
->>>>>>> b3aec6ed
 
 	if (ACPI_SUCCESS(status) && !dmar_tbl) {
 		printk (KERN_WARNING PREFIX "Unable to map DMAR\n");
@@ -412,7 +407,6 @@
 		if (ret)
 			return ret;
 	}
-<<<<<<< HEAD
 
 #ifdef CONFIG_DMAR
 	{
@@ -428,23 +422,6 @@
 	return ret;
 }
 
-=======
-
-#ifdef CONFIG_DMAR
-	{
-		struct dmar_rmrr_unit *rmrr, *rmrr_n;
-		list_for_each_entry_safe(rmrr, rmrr_n, &dmar_rmrr_units, list) {
-			ret = rmrr_parse_dev(rmrr);
-			if (ret)
-				return ret;
-		}
-	}
-#endif
-
-	return ret;
-}
-
->>>>>>> b3aec6ed
 
 int __init dmar_table_init(void)
 {
@@ -518,12 +495,9 @@
 	}
 end:
 #endif
-<<<<<<< HEAD
-=======
 	if (dmar_tbl)
 		early_acpi_os_unmap_memory(dmar_tbl, dmar_tbl_size);
 
->>>>>>> b3aec6ed
 	dmar_tbl = NULL;
 }
 
