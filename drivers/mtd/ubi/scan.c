/*
 * Copyright (c) International Business Machines Corp., 2006
 *
 * This program is free software; you can redistribute it and/or modify
 * it under the terms of the GNU General Public License as published by
 * the Free Software Foundation; either version 2 of the License, or
 * (at your option) any later version.
 *
 * This program is distributed in the hope that it will be useful,
 * but WITHOUT ANY WARRANTY; without even the implied warranty of
 * MERCHANTABILITY or FITNESS FOR A PARTICULAR PURPOSE. See
 * the GNU General Public License for more details.
 *
 * You should have received a copy of the GNU General Public License
 * along with this program; if not, write to the Free Software
 * Foundation, Inc., 59 Temple Place, Suite 330, Boston, MA 02111-1307 USA
 *
 * Author: Artem Bityutskiy (Битюцкий Артём)
 */

/*
 * UBI scanning sub-system.
 *
 * This sub-system is responsible for scanning the flash media, checking UBI
 * headers and providing complete information about the UBI flash image.
 *
 * The scanning information is represented by a &struct ubi_scan_info' object.
 * Information about found volumes is represented by &struct ubi_scan_volume
 * objects which are kept in volume RB-tree with root at the @volumes field.
 * The RB-tree is indexed by the volume ID.
 *
 * Found logical eraseblocks are represented by &struct ubi_scan_leb objects.
 * These objects are kept in per-volume RB-trees with the root at the
 * corresponding &struct ubi_scan_volume object. To put it differently, we keep
 * an RB-tree of per-volume objects and each of these objects is the root of
 * RB-tree of per-eraseblock objects.
 *
 * Corrupted physical eraseblocks are put to the @corr list, free physical
 * eraseblocks are put to the @free list and the physical eraseblock to be
 * erased are put to the @erase list.
 */

#include <linux/err.h>
#include <linux/crc32.h>
#include <linux/math64.h>
#include "ubi.h"

#ifdef CONFIG_MTD_UBI_DEBUG_PARANOID
static int paranoid_check_si(struct ubi_device *ubi, struct ubi_scan_info *si);
#else
#define paranoid_check_si(ubi, si) 0
#endif

/* Temporary variables used during scanning */
static struct ubi_ec_hdr *ech;
static struct ubi_vid_hdr *vidh;

/**
 * add_to_list - add physical eraseblock to a list.
 * @si: scanning information
 * @pnum: physical eraseblock number to add
 * @ec: erase counter of the physical eraseblock
 * @list: the list to add to
 *
 * This function adds physical eraseblock @pnum to free, erase, corrupted or
 * alien lists. Returns zero in case of success and a negative error code in
 * case of failure.
 */
static int add_to_list(struct ubi_scan_info *si, int pnum, int ec,
		       struct list_head *list)
{
	struct ubi_scan_leb *seb;

	if (list == &si->free)
		dbg_bld("add to free: PEB %d, EC %d", pnum, ec);
	else if (list == &si->erase)
		dbg_bld("add to erase: PEB %d, EC %d", pnum, ec);
	else if (list == &si->corr)
		dbg_bld("add to corrupted: PEB %d, EC %d", pnum, ec);
	else if (list == &si->alien)
		dbg_bld("add to alien: PEB %d, EC %d", pnum, ec);
	else
		BUG();

	seb = kmalloc(sizeof(struct ubi_scan_leb), GFP_KERNEL);
	if (!seb)
		return -ENOMEM;

	seb->pnum = pnum;
	seb->ec = ec;
	list_add_tail(&seb->u.list, list);
	return 0;
}

/**
 * validate_vid_hdr - check volume identifier header.
 * @vid_hdr: the volume identifier header to check
 * @sv: information about the volume this logical eraseblock belongs to
 * @pnum: physical eraseblock number the VID header came from
 *
 * This function checks that data stored in @vid_hdr is consistent. Returns
 * non-zero if an inconsistency was found and zero if not.
 *
 * Note, UBI does sanity check of everything it reads from the flash media.
 * Most of the checks are done in the I/O sub-system. Here we check that the
 * information in the VID header is consistent to the information in other VID
 * headers of the same volume.
 */
static int validate_vid_hdr(const struct ubi_vid_hdr *vid_hdr,
			    const struct ubi_scan_volume *sv, int pnum)
{
	int vol_type = vid_hdr->vol_type;
	int vol_id = be32_to_cpu(vid_hdr->vol_id);
	int used_ebs = be32_to_cpu(vid_hdr->used_ebs);
	int data_pad = be32_to_cpu(vid_hdr->data_pad);

	if (sv->leb_count != 0) {
		int sv_vol_type;

		/*
		 * This is not the first logical eraseblock belonging to this
		 * volume. Ensure that the data in its VID header is consistent
		 * to the data in previous logical eraseblock headers.
		 */

		if (vol_id != sv->vol_id) {
			dbg_err("inconsistent vol_id");
			goto bad;
		}

		if (sv->vol_type == UBI_STATIC_VOLUME)
			sv_vol_type = UBI_VID_STATIC;
		else
			sv_vol_type = UBI_VID_DYNAMIC;

		if (vol_type != sv_vol_type) {
			dbg_err("inconsistent vol_type");
			goto bad;
		}

		if (used_ebs != sv->used_ebs) {
			dbg_err("inconsistent used_ebs");
			goto bad;
		}

		if (data_pad != sv->data_pad) {
			dbg_err("inconsistent data_pad");
			goto bad;
		}
	}

	return 0;

bad:
	ubi_err("inconsistent VID header at PEB %d", pnum);
	ubi_dbg_dump_vid_hdr(vid_hdr);
	ubi_dbg_dump_sv(sv);
	return -EINVAL;
}

/**
 * add_volume - add volume to the scanning information.
 * @si: scanning information
 * @vol_id: ID of the volume to add
 * @pnum: physical eraseblock number
 * @vid_hdr: volume identifier header
 *
 * If the volume corresponding to the @vid_hdr logical eraseblock is already
 * present in the scanning information, this function does nothing. Otherwise
 * it adds corresponding volume to the scanning information. Returns a pointer
 * to the scanning volume object in case of success and a negative error code
 * in case of failure.
 */
static struct ubi_scan_volume *add_volume(struct ubi_scan_info *si, int vol_id,
					  int pnum,
					  const struct ubi_vid_hdr *vid_hdr)
{
	struct ubi_scan_volume *sv;
	struct rb_node **p = &si->volumes.rb_node, *parent = NULL;

	ubi_assert(vol_id == be32_to_cpu(vid_hdr->vol_id));

	/* Walk the volume RB-tree to look if this volume is already present */
	while (*p) {
		parent = *p;
		sv = rb_entry(parent, struct ubi_scan_volume, rb);

		if (vol_id == sv->vol_id)
			return sv;

		if (vol_id > sv->vol_id)
			p = &(*p)->rb_left;
		else
			p = &(*p)->rb_right;
	}

	/* The volume is absent - add it */
	sv = kmalloc(sizeof(struct ubi_scan_volume), GFP_KERNEL);
	if (!sv)
		return ERR_PTR(-ENOMEM);

	sv->highest_lnum = sv->leb_count = 0;
	sv->vol_id = vol_id;
	sv->root = RB_ROOT;
	sv->used_ebs = be32_to_cpu(vid_hdr->used_ebs);
	sv->data_pad = be32_to_cpu(vid_hdr->data_pad);
	sv->compat = vid_hdr->compat;
	sv->vol_type = vid_hdr->vol_type == UBI_VID_DYNAMIC ? UBI_DYNAMIC_VOLUME
							    : UBI_STATIC_VOLUME;
	if (vol_id > si->highest_vol_id)
		si->highest_vol_id = vol_id;

	rb_link_node(&sv->rb, parent, p);
	rb_insert_color(&sv->rb, &si->volumes);
	si->vols_found += 1;
	dbg_bld("added volume %d", vol_id);
	return sv;
}

/**
 * compare_lebs - find out which logical eraseblock is newer.
 * @ubi: UBI device description object
 * @seb: first logical eraseblock to compare
 * @pnum: physical eraseblock number of the second logical eraseblock to
 * compare
 * @vid_hdr: volume identifier header of the second logical eraseblock
 *
 * This function compares 2 copies of a LEB and informs which one is newer. In
 * case of success this function returns a positive value, in case of failure, a
 * negative error code is returned. The success return codes use the following
 * bits:
 *     o bit 0 is cleared: the first PEB (described by @seb) is newer then the
 *       second PEB (described by @pnum and @vid_hdr);
 *     o bit 0 is set: the second PEB is newer;
 *     o bit 1 is cleared: no bit-flips were detected in the newer LEB;
 *     o bit 1 is set: bit-flips were detected in the newer LEB;
 *     o bit 2 is cleared: the older LEB is not corrupted;
 *     o bit 2 is set: the older LEB is corrupted.
 */
static int compare_lebs(struct ubi_device *ubi, const struct ubi_scan_leb *seb,
			int pnum, const struct ubi_vid_hdr *vid_hdr)
{
	void *buf;
	int len, err, second_is_newer, bitflips = 0, corrupted = 0;
	uint32_t data_crc, crc;
	struct ubi_vid_hdr *vh = NULL;
	unsigned long long sqnum2 = be64_to_cpu(vid_hdr->sqnum);

	if (sqnum2 == seb->sqnum) {
		/*
		 * This must be a really ancient UBI image which has been
		 * created before sequence numbers support has been added. At
		 * that times we used 32-bit LEB versions stored in logical
		 * eraseblocks. That was before UBI got into mainline. We do not
		 * support these images anymore. Well, those images will work
		 * still work, but only if no unclean reboots happened.
		 */
		ubi_err("unsupported on-flash UBI format\n");
		return -EINVAL;
	}

	/* Obviously the LEB with lower sequence counter is older */
	second_is_newer = !!(sqnum2 > seb->sqnum);

	/*
	 * Now we know which copy is newer. If the copy flag of the PEB with
	 * newer version is not set, then we just return, otherwise we have to
	 * check data CRC. For the second PEB we already have the VID header,
	 * for the first one - we'll need to re-read it from flash.
	 *
	 * Note: this may be optimized so that we wouldn't read twice.
	 */

	if (second_is_newer) {
		if (!vid_hdr->copy_flag) {
			/* It is not a copy, so it is newer */
			dbg_bld("second PEB %d is newer, copy_flag is unset",
				pnum);
			return 1;
		}
	} else {
		pnum = seb->pnum;

		vh = ubi_zalloc_vid_hdr(ubi, GFP_KERNEL);
		if (!vh)
			return -ENOMEM;

		err = ubi_io_read_vid_hdr(ubi, pnum, vh, 0);
		if (err) {
			if (err == UBI_IO_BITFLIPS)
				bitflips = 1;
			else {
				dbg_err("VID of PEB %d header is bad, but it "
					"was OK earlier", pnum);
				if (err > 0)
					err = -EIO;

				goto out_free_vidh;
			}
		}

		if (!vh->copy_flag) {
			/* It is not a copy, so it is newer */
			dbg_bld("first PEB %d is newer, copy_flag is unset",
				pnum);
			err = bitflips << 1;
			goto out_free_vidh;
		}

		vid_hdr = vh;
	}

	/* Read the data of the copy and check the CRC */

	len = be32_to_cpu(vid_hdr->data_size);
	buf = vmalloc(len);
	if (!buf) {
		err = -ENOMEM;
		goto out_free_vidh;
	}

	err = ubi_io_read_data(ubi, buf, pnum, 0, len);
	if (err && err != UBI_IO_BITFLIPS && err != -EBADMSG)
		goto out_free_buf;

	data_crc = be32_to_cpu(vid_hdr->data_crc);
	crc = crc32(UBI_CRC32_INIT, buf, len);
	if (crc != data_crc) {
		dbg_bld("PEB %d CRC error: calculated %#08x, must be %#08x",
			pnum, crc, data_crc);
		corrupted = 1;
		bitflips = 0;
		second_is_newer = !second_is_newer;
	} else {
		dbg_bld("PEB %d CRC is OK", pnum);
		bitflips = !!err;
	}

	vfree(buf);
	ubi_free_vid_hdr(ubi, vh);

	if (second_is_newer)
		dbg_bld("second PEB %d is newer, copy_flag is set", pnum);
	else
		dbg_bld("first PEB %d is newer, copy_flag is set", pnum);

	return second_is_newer | (bitflips << 1) | (corrupted << 2);

out_free_buf:
	vfree(buf);
out_free_vidh:
	ubi_free_vid_hdr(ubi, vh);
	return err;
}

/**
 * ubi_scan_add_used - add physical eraseblock to the scanning information.
 * @ubi: UBI device description object
 * @si: scanning information
 * @pnum: the physical eraseblock number
 * @ec: erase counter
 * @vid_hdr: the volume identifier header
 * @bitflips: if bit-flips were detected when this physical eraseblock was read
 *
 * This function adds information about a used physical eraseblock to the
 * 'used' tree of the corresponding volume. The function is rather complex
 * because it has to handle cases when this is not the first physical
 * eraseblock belonging to the same logical eraseblock, and the newer one has
 * to be picked, while the older one has to be dropped. This function returns
 * zero in case of success and a negative error code in case of failure.
 */
int ubi_scan_add_used(struct ubi_device *ubi, struct ubi_scan_info *si,
		      int pnum, int ec, const struct ubi_vid_hdr *vid_hdr,
		      int bitflips)
{
	int err, vol_id, lnum;
	unsigned long long sqnum;
	struct ubi_scan_volume *sv;
	struct ubi_scan_leb *seb;
	struct rb_node **p, *parent = NULL;

	vol_id = be32_to_cpu(vid_hdr->vol_id);
	lnum = be32_to_cpu(vid_hdr->lnum);
	sqnum = be64_to_cpu(vid_hdr->sqnum);

	dbg_bld("PEB %d, LEB %d:%d, EC %d, sqnum %llu, bitflips %d",
		pnum, vol_id, lnum, ec, sqnum, bitflips);

	sv = add_volume(si, vol_id, pnum, vid_hdr);
	if (IS_ERR(sv))
		return PTR_ERR(sv);

	if (si->max_sqnum < sqnum)
		si->max_sqnum = sqnum;

	/*
	 * Walk the RB-tree of logical eraseblocks of volume @vol_id to look
	 * if this is the first instance of this logical eraseblock or not.
	 */
	p = &sv->root.rb_node;
	while (*p) {
		int cmp_res;

		parent = *p;
		seb = rb_entry(parent, struct ubi_scan_leb, u.rb);
		if (lnum != seb->lnum) {
			if (lnum < seb->lnum)
				p = &(*p)->rb_left;
			else
				p = &(*p)->rb_right;
			continue;
		}

		/*
		 * There is already a physical eraseblock describing the same
		 * logical eraseblock present.
		 */

		dbg_bld("this LEB already exists: PEB %d, sqnum %llu, "
			"EC %d", seb->pnum, seb->sqnum, seb->ec);

		/*
		 * Make sure that the logical eraseblocks have different
		 * sequence numbers. Otherwise the image is bad.
		 *
		 * However, if the sequence number is zero, we assume it must
		 * be an ancient UBI image from the era when UBI did not have
		 * sequence numbers. We still can attach these images, unless
		 * there is a need to distinguish between old and new
		 * eraseblocks, in which case we'll refuse the image in
		 * 'compare_lebs()'. In other words, we attach old clean
		 * images, but refuse attaching old images with duplicated
		 * logical eraseblocks because there was an unclean reboot.
		 */
		if (seb->sqnum == sqnum && sqnum != 0) {
			ubi_err("two LEBs with same sequence number %llu",
				sqnum);
			ubi_dbg_dump_seb(seb, 0);
			ubi_dbg_dump_vid_hdr(vid_hdr);
			return -EINVAL;
		}

		/*
		 * Now we have to drop the older one and preserve the newer
		 * one.
		 */
		cmp_res = compare_lebs(ubi, seb, pnum, vid_hdr);
		if (cmp_res < 0)
			return cmp_res;

		if (cmp_res & 1) {
			/*
			 * This logical eraseblock is newer then the one
			 * found earlier.
			 */
			err = validate_vid_hdr(vid_hdr, sv, pnum);
			if (err)
				return err;

			if (cmp_res & 4)
				err = add_to_list(si, seb->pnum, seb->ec,
						  &si->corr);
			else
				err = add_to_list(si, seb->pnum, seb->ec,
						  &si->erase);
			if (err)
				return err;

			seb->ec = ec;
			seb->pnum = pnum;
			seb->scrub = ((cmp_res & 2) || bitflips);
			seb->sqnum = sqnum;

			if (sv->highest_lnum == lnum)
				sv->last_data_size =
					be32_to_cpu(vid_hdr->data_size);

			return 0;
		} else {
			/*
			 * This logical eraseblock is older than the one found
			 * previously.
			 */
			if (cmp_res & 4)
				return add_to_list(si, pnum, ec, &si->corr);
			else
				return add_to_list(si, pnum, ec, &si->erase);
		}
	}

	/*
	 * We've met this logical eraseblock for the first time, add it to the
	 * scanning information.
	 */

	err = validate_vid_hdr(vid_hdr, sv, pnum);
	if (err)
		return err;

	seb = kmalloc(sizeof(struct ubi_scan_leb), GFP_KERNEL);
	if (!seb)
		return -ENOMEM;

	seb->ec = ec;
	seb->pnum = pnum;
	seb->lnum = lnum;
	seb->sqnum = sqnum;
	seb->scrub = bitflips;

	if (sv->highest_lnum <= lnum) {
		sv->highest_lnum = lnum;
		sv->last_data_size = be32_to_cpu(vid_hdr->data_size);
	}

	sv->leb_count += 1;
	rb_link_node(&seb->u.rb, parent, p);
	rb_insert_color(&seb->u.rb, &sv->root);
	return 0;
}

/**
 * ubi_scan_find_sv - find volume in the scanning information.
 * @si: scanning information
 * @vol_id: the requested volume ID
 *
 * This function returns a pointer to the volume description or %NULL if there
 * are no data about this volume in the scanning information.
 */
struct ubi_scan_volume *ubi_scan_find_sv(const struct ubi_scan_info *si,
					 int vol_id)
{
	struct ubi_scan_volume *sv;
	struct rb_node *p = si->volumes.rb_node;

	while (p) {
		sv = rb_entry(p, struct ubi_scan_volume, rb);

		if (vol_id == sv->vol_id)
			return sv;

		if (vol_id > sv->vol_id)
			p = p->rb_left;
		else
			p = p->rb_right;
	}

	return NULL;
}

/**
 * ubi_scan_find_seb - find LEB in the volume scanning information.
 * @sv: a pointer to the volume scanning information
 * @lnum: the requested logical eraseblock
 *
 * This function returns a pointer to the scanning logical eraseblock or %NULL
 * if there are no data about it in the scanning volume information.
 */
struct ubi_scan_leb *ubi_scan_find_seb(const struct ubi_scan_volume *sv,
				       int lnum)
{
	struct ubi_scan_leb *seb;
	struct rb_node *p = sv->root.rb_node;

	while (p) {
		seb = rb_entry(p, struct ubi_scan_leb, u.rb);

		if (lnum == seb->lnum)
			return seb;

		if (lnum > seb->lnum)
			p = p->rb_left;
		else
			p = p->rb_right;
	}

	return NULL;
}

/**
 * ubi_scan_rm_volume - delete scanning information about a volume.
 * @si: scanning information
 * @sv: the volume scanning information to delete
 */
void ubi_scan_rm_volume(struct ubi_scan_info *si, struct ubi_scan_volume *sv)
{
	struct rb_node *rb;
	struct ubi_scan_leb *seb;

	dbg_bld("remove scanning information about volume %d", sv->vol_id);

	while ((rb = rb_first(&sv->root))) {
		seb = rb_entry(rb, struct ubi_scan_leb, u.rb);
		rb_erase(&seb->u.rb, &sv->root);
		list_add_tail(&seb->u.list, &si->erase);
	}

	rb_erase(&sv->rb, &si->volumes);
	kfree(sv);
	si->vols_found -= 1;
}

/**
 * ubi_scan_erase_peb - erase a physical eraseblock.
 * @ubi: UBI device description object
 * @si: scanning information
 * @pnum: physical eraseblock number to erase;
 * @ec: erase counter value to write (%UBI_SCAN_UNKNOWN_EC if it is unknown)
 *
 * This function erases physical eraseblock 'pnum', and writes the erase
 * counter header to it. This function should only be used on UBI device
 * initialization stages, when the EBA sub-system had not been yet initialized.
 * This function returns zero in case of success and a negative error code in
 * case of failure.
 */
int ubi_scan_erase_peb(struct ubi_device *ubi, const struct ubi_scan_info *si,
		       int pnum, int ec)
{
	int err;
	struct ubi_ec_hdr *ec_hdr;

	if ((long long)ec >= UBI_MAX_ERASECOUNTER) {
		/*
		 * Erase counter overflow. Upgrade UBI and use 64-bit
		 * erase counters internally.
		 */
		ubi_err("erase counter overflow at PEB %d, EC %d", pnum, ec);
		return -EINVAL;
	}

	ec_hdr = kzalloc(ubi->ec_hdr_alsize, GFP_KERNEL);
	if (!ec_hdr)
		return -ENOMEM;

	ec_hdr->ec = cpu_to_be64(ec);

	err = ubi_io_sync_erase(ubi, pnum, 0);
	if (err < 0)
		goto out_free;

	err = ubi_io_write_ec_hdr(ubi, pnum, ec_hdr);

out_free:
	kfree(ec_hdr);
	return err;
}

/**
 * ubi_scan_get_free_peb - get a free physical eraseblock.
 * @ubi: UBI device description object
 * @si: scanning information
 *
 * This function returns a free physical eraseblock. It is supposed to be
 * called on the UBI initialization stages when the wear-leveling sub-system is
 * not initialized yet. This function picks a physical eraseblocks from one of
 * the lists, writes the EC header if it is needed, and removes it from the
 * list.
 *
 * This function returns scanning physical eraseblock information in case of
 * success and an error code in case of failure.
 */
struct ubi_scan_leb *ubi_scan_get_free_peb(struct ubi_device *ubi,
					   struct ubi_scan_info *si)
{
	int err = 0, i;
	struct ubi_scan_leb *seb;

	if (!list_empty(&si->free)) {
		seb = list_entry(si->free.next, struct ubi_scan_leb, u.list);
		list_del(&seb->u.list);
		dbg_bld("return free PEB %d, EC %d", seb->pnum, seb->ec);
		return seb;
	}

	for (i = 0; i < 2; i++) {
		struct list_head *head;
		struct ubi_scan_leb *tmp_seb;

		if (i == 0)
			head = &si->erase;
		else
			head = &si->corr;

		/*
		 * We try to erase the first physical eraseblock from the @head
		 * list and pick it if we succeed, or try to erase the
		 * next one if not. And so forth. We don't want to take care
		 * about bad eraseblocks here - they'll be handled later.
		 */
		list_for_each_entry_safe(seb, tmp_seb, head, u.list) {
			if (seb->ec == UBI_SCAN_UNKNOWN_EC)
				seb->ec = si->mean_ec;

			err = ubi_scan_erase_peb(ubi, si, seb->pnum, seb->ec+1);
			if (err)
				continue;

			seb->ec += 1;
			list_del(&seb->u.list);
			dbg_bld("return PEB %d, EC %d", seb->pnum, seb->ec);
			return seb;
		}
	}

	ubi_err("no eraseblocks found");
	return ERR_PTR(-ENOSPC);
}

/**
 * process_eb - read, check UBI headers, and add them to scanning information.
 * @ubi: UBI device description object
 * @si: scanning information
 * @pnum: the physical eraseblock number
 *
 * This function returns a zero if the physical eraseblock was successfully
 * handled and a negative error code in case of failure.
 */
static int process_eb(struct ubi_device *ubi, struct ubi_scan_info *si,
		      int pnum)
{
	long long uninitialized_var(ec);
	int err, bitflips = 0, vol_id, ec_corr = 0;

	dbg_bld("scan PEB %d", pnum);

	/* Skip bad physical eraseblocks */
	err = ubi_io_is_bad(ubi, pnum);
	if (err < 0)
		return err;
	else if (err) {
		/*
		 * FIXME: this is actually duty of the I/O sub-system to
		 * initialize this, but MTD does not provide enough
		 * information.
		 */
		si->bad_peb_count += 1;
		return 0;
	}

	err = ubi_io_read_ec_hdr(ubi, pnum, ech, 0);
	if (err < 0)
		return err;
	else if (err == UBI_IO_BITFLIPS)
		bitflips = 1;
	else if (err == UBI_IO_PEB_EMPTY)
		return add_to_list(si, pnum, UBI_SCAN_UNKNOWN_EC, &si->erase);
	else if (err == UBI_IO_BAD_EC_HDR) {
		/*
		 * We have to also look at the VID header, possibly it is not
		 * corrupted. Set %bitflips flag in order to make this PEB be
		 * moved and EC be re-created.
		 */
		ec_corr = 1;
		ec = UBI_SCAN_UNKNOWN_EC;
		bitflips = 1;
	}

	si->is_empty = 0;

	if (!ec_corr) {
		int image_seq;

		/* Make sure UBI version is OK */
		if (ech->version != UBI_VERSION) {
			ubi_err("this UBI version is %d, image version is %d",
				UBI_VERSION, (int)ech->version);
			return -EINVAL;
		}

		ec = be64_to_cpu(ech->ec);
		if (ec > UBI_MAX_ERASECOUNTER) {
			/*
			 * Erase counter overflow. The EC headers have 64 bits
			 * reserved, but we anyway make use of only 31 bit
			 * values, as this seems to be enough for any existing
			 * flash. Upgrade UBI and use 64-bit erase counters
			 * internally.
			 */
			ubi_err("erase counter overflow, max is %d",
				UBI_MAX_ERASECOUNTER);
			ubi_dbg_dump_ec_hdr(ech);
			return -EINVAL;
		}

<<<<<<< HEAD
=======
		/*
		 * Make sure that all PEBs have the same image sequence number.
		 * This allows us to detect situations when users flash UBI
		 * images incorrectly, so that the flash has the new UBI image
		 * and leftovers from the old one. This feature was added
		 * relatively recently, and the sequence number was always
		 * zero, because old UBI implementations always set it to zero.
		 * For this reasons, we do not panic if some PEBs have zero
		 * sequence number, while other PEBs have non-zero sequence
		 * number.
		 */
>>>>>>> 51c8b407
		image_seq = be32_to_cpu(ech->image_seq);
		if (!si->image_seq_set) {
			ubi->image_seq = image_seq;
			si->image_seq_set = 1;
		} else if (ubi->image_seq && ubi->image_seq != image_seq) {
			ubi_err("bad image sequence number %d in PEB %d, "
				"expected %d", image_seq, pnum, ubi->image_seq);
			ubi_dbg_dump_ec_hdr(ech);
			return -EINVAL;
		}

	}

	/* OK, we've done with the EC header, let's look at the VID header */

	err = ubi_io_read_vid_hdr(ubi, pnum, vidh, 0);
	if (err < 0)
		return err;
	else if (err == UBI_IO_BITFLIPS)
		bitflips = 1;
	else if (err == UBI_IO_BAD_VID_HDR ||
		 (err == UBI_IO_PEB_FREE && ec_corr)) {
		/* VID header is corrupted */
		err = add_to_list(si, pnum, ec, &si->corr);
		if (err)
			return err;
		goto adjust_mean_ec;
	} else if (err == UBI_IO_PEB_FREE) {
		/* No VID header - the physical eraseblock is free */
		err = add_to_list(si, pnum, ec, &si->free);
		if (err)
			return err;
		goto adjust_mean_ec;
	}

	vol_id = be32_to_cpu(vidh->vol_id);
	if (vol_id > UBI_MAX_VOLUMES && vol_id != UBI_LAYOUT_VOLUME_ID) {
		int lnum = be32_to_cpu(vidh->lnum);

		/* Unsupported internal volume */
		switch (vidh->compat) {
		case UBI_COMPAT_DELETE:
			ubi_msg("\"delete\" compatible internal volume %d:%d"
				" found, remove it", vol_id, lnum);
			err = add_to_list(si, pnum, ec, &si->corr);
			if (err)
				return err;
			break;

		case UBI_COMPAT_RO:
			ubi_msg("read-only compatible internal volume %d:%d"
				" found, switch to read-only mode",
				vol_id, lnum);
			ubi->ro_mode = 1;
			break;

		case UBI_COMPAT_PRESERVE:
			ubi_msg("\"preserve\" compatible internal volume %d:%d"
				" found", vol_id, lnum);
			err = add_to_list(si, pnum, ec, &si->alien);
			if (err)
				return err;
			si->alien_peb_count += 1;
			return 0;

		case UBI_COMPAT_REJECT:
			ubi_err("incompatible internal volume %d:%d found",
				vol_id, lnum);
			return -EINVAL;
		}
	}

	/* Both UBI headers seem to be fine */
	err = ubi_scan_add_used(ubi, si, pnum, ec, vidh, bitflips);
	if (err)
		return err;

adjust_mean_ec:
	if (!ec_corr) {
		si->ec_sum += ec;
		si->ec_count += 1;
		if (ec > si->max_ec)
			si->max_ec = ec;
		if (ec < si->min_ec)
			si->min_ec = ec;
	}

	return 0;
}

/**
 * ubi_scan - scan an MTD device.
 * @ubi: UBI device description object
 *
 * This function does full scanning of an MTD device and returns complete
 * information about it. In case of failure, an error code is returned.
 */
struct ubi_scan_info *ubi_scan(struct ubi_device *ubi)
{
	int err, pnum;
	struct rb_node *rb1, *rb2;
	struct ubi_scan_volume *sv;
	struct ubi_scan_leb *seb;
	struct ubi_scan_info *si;

	si = kzalloc(sizeof(struct ubi_scan_info), GFP_KERNEL);
	if (!si)
		return ERR_PTR(-ENOMEM);

	INIT_LIST_HEAD(&si->corr);
	INIT_LIST_HEAD(&si->free);
	INIT_LIST_HEAD(&si->erase);
	INIT_LIST_HEAD(&si->alien);
	si->volumes = RB_ROOT;
	si->is_empty = 1;

	err = -ENOMEM;
	ech = kzalloc(ubi->ec_hdr_alsize, GFP_KERNEL);
	if (!ech)
		goto out_si;

	vidh = ubi_zalloc_vid_hdr(ubi, GFP_KERNEL);
	if (!vidh)
		goto out_ech;

	for (pnum = 0; pnum < ubi->peb_count; pnum++) {
		cond_resched();

		dbg_gen("process PEB %d", pnum);
		err = process_eb(ubi, si, pnum);
		if (err < 0)
			goto out_vidh;
	}

	dbg_msg("scanning is finished");

	/* Calculate mean erase counter */
	if (si->ec_count)
		si->mean_ec = div_u64(si->ec_sum, si->ec_count);

	if (si->is_empty)
		ubi_msg("empty MTD device detected");

	/*
	 * In case of unknown erase counter we use the mean erase counter
	 * value.
	 */
	ubi_rb_for_each_entry(rb1, sv, &si->volumes, rb) {
		ubi_rb_for_each_entry(rb2, seb, &sv->root, u.rb)
			if (seb->ec == UBI_SCAN_UNKNOWN_EC)
				seb->ec = si->mean_ec;
	}

	list_for_each_entry(seb, &si->free, u.list) {
		if (seb->ec == UBI_SCAN_UNKNOWN_EC)
			seb->ec = si->mean_ec;
	}

	list_for_each_entry(seb, &si->corr, u.list)
		if (seb->ec == UBI_SCAN_UNKNOWN_EC)
			seb->ec = si->mean_ec;

	list_for_each_entry(seb, &si->erase, u.list)
		if (seb->ec == UBI_SCAN_UNKNOWN_EC)
			seb->ec = si->mean_ec;

	err = paranoid_check_si(ubi, si);
	if (err) {
		if (err > 0)
			err = -EINVAL;
		goto out_vidh;
	}

	ubi_free_vid_hdr(ubi, vidh);
	kfree(ech);

	return si;

out_vidh:
	ubi_free_vid_hdr(ubi, vidh);
out_ech:
	kfree(ech);
out_si:
	ubi_scan_destroy_si(si);
	return ERR_PTR(err);
}

/**
 * destroy_sv - free the scanning volume information
 * @sv: scanning volume information
 *
 * This function destroys the volume RB-tree (@sv->root) and the scanning
 * volume information.
 */
static void destroy_sv(struct ubi_scan_volume *sv)
{
	struct ubi_scan_leb *seb;
	struct rb_node *this = sv->root.rb_node;

	while (this) {
		if (this->rb_left)
			this = this->rb_left;
		else if (this->rb_right)
			this = this->rb_right;
		else {
			seb = rb_entry(this, struct ubi_scan_leb, u.rb);
			this = rb_parent(this);
			if (this) {
				if (this->rb_left == &seb->u.rb)
					this->rb_left = NULL;
				else
					this->rb_right = NULL;
			}

			kfree(seb);
		}
	}
	kfree(sv);
}

/**
 * ubi_scan_destroy_si - destroy scanning information.
 * @si: scanning information
 */
void ubi_scan_destroy_si(struct ubi_scan_info *si)
{
	struct ubi_scan_leb *seb, *seb_tmp;
	struct ubi_scan_volume *sv;
	struct rb_node *rb;

	list_for_each_entry_safe(seb, seb_tmp, &si->alien, u.list) {
		list_del(&seb->u.list);
		kfree(seb);
	}
	list_for_each_entry_safe(seb, seb_tmp, &si->erase, u.list) {
		list_del(&seb->u.list);
		kfree(seb);
	}
	list_for_each_entry_safe(seb, seb_tmp, &si->corr, u.list) {
		list_del(&seb->u.list);
		kfree(seb);
	}
	list_for_each_entry_safe(seb, seb_tmp, &si->free, u.list) {
		list_del(&seb->u.list);
		kfree(seb);
	}

	/* Destroy the volume RB-tree */
	rb = si->volumes.rb_node;
	while (rb) {
		if (rb->rb_left)
			rb = rb->rb_left;
		else if (rb->rb_right)
			rb = rb->rb_right;
		else {
			sv = rb_entry(rb, struct ubi_scan_volume, rb);

			rb = rb_parent(rb);
			if (rb) {
				if (rb->rb_left == &sv->rb)
					rb->rb_left = NULL;
				else
					rb->rb_right = NULL;
			}

			destroy_sv(sv);
		}
	}

	kfree(si);
}

#ifdef CONFIG_MTD_UBI_DEBUG_PARANOID

/**
 * paranoid_check_si - check the scanning information.
 * @ubi: UBI device description object
 * @si: scanning information
 *
 * This function returns zero if the scanning information is all right, %1 if
 * not and a negative error code if an error occurred.
 */
static int paranoid_check_si(struct ubi_device *ubi, struct ubi_scan_info *si)
{
	int pnum, err, vols_found = 0;
	struct rb_node *rb1, *rb2;
	struct ubi_scan_volume *sv;
	struct ubi_scan_leb *seb, *last_seb;
	uint8_t *buf;

	/*
	 * At first, check that scanning information is OK.
	 */
	ubi_rb_for_each_entry(rb1, sv, &si->volumes, rb) {
		int leb_count = 0;

		cond_resched();

		vols_found += 1;

		if (si->is_empty) {
			ubi_err("bad is_empty flag");
			goto bad_sv;
		}

		if (sv->vol_id < 0 || sv->highest_lnum < 0 ||
		    sv->leb_count < 0 || sv->vol_type < 0 || sv->used_ebs < 0 ||
		    sv->data_pad < 0 || sv->last_data_size < 0) {
			ubi_err("negative values");
			goto bad_sv;
		}

		if (sv->vol_id >= UBI_MAX_VOLUMES &&
		    sv->vol_id < UBI_INTERNAL_VOL_START) {
			ubi_err("bad vol_id");
			goto bad_sv;
		}

		if (sv->vol_id > si->highest_vol_id) {
			ubi_err("highest_vol_id is %d, but vol_id %d is there",
				si->highest_vol_id, sv->vol_id);
			goto out;
		}

		if (sv->vol_type != UBI_DYNAMIC_VOLUME &&
		    sv->vol_type != UBI_STATIC_VOLUME) {
			ubi_err("bad vol_type");
			goto bad_sv;
		}

		if (sv->data_pad > ubi->leb_size / 2) {
			ubi_err("bad data_pad");
			goto bad_sv;
		}

		last_seb = NULL;
		ubi_rb_for_each_entry(rb2, seb, &sv->root, u.rb) {
			cond_resched();

			last_seb = seb;
			leb_count += 1;

			if (seb->pnum < 0 || seb->ec < 0) {
				ubi_err("negative values");
				goto bad_seb;
			}

			if (seb->ec < si->min_ec) {
				ubi_err("bad si->min_ec (%d), %d found",
					si->min_ec, seb->ec);
				goto bad_seb;
			}

			if (seb->ec > si->max_ec) {
				ubi_err("bad si->max_ec (%d), %d found",
					si->max_ec, seb->ec);
				goto bad_seb;
			}

			if (seb->pnum >= ubi->peb_count) {
				ubi_err("too high PEB number %d, total PEBs %d",
					seb->pnum, ubi->peb_count);
				goto bad_seb;
			}

			if (sv->vol_type == UBI_STATIC_VOLUME) {
				if (seb->lnum >= sv->used_ebs) {
					ubi_err("bad lnum or used_ebs");
					goto bad_seb;
				}
			} else {
				if (sv->used_ebs != 0) {
					ubi_err("non-zero used_ebs");
					goto bad_seb;
				}
			}

			if (seb->lnum > sv->highest_lnum) {
				ubi_err("incorrect highest_lnum or lnum");
				goto bad_seb;
			}
		}

		if (sv->leb_count != leb_count) {
			ubi_err("bad leb_count, %d objects in the tree",
				leb_count);
			goto bad_sv;
		}

		if (!last_seb)
			continue;

		seb = last_seb;

		if (seb->lnum != sv->highest_lnum) {
			ubi_err("bad highest_lnum");
			goto bad_seb;
		}
	}

	if (vols_found != si->vols_found) {
		ubi_err("bad si->vols_found %d, should be %d",
			si->vols_found, vols_found);
		goto out;
	}

	/* Check that scanning information is correct */
	ubi_rb_for_each_entry(rb1, sv, &si->volumes, rb) {
		last_seb = NULL;
		ubi_rb_for_each_entry(rb2, seb, &sv->root, u.rb) {
			int vol_type;

			cond_resched();

			last_seb = seb;

			err = ubi_io_read_vid_hdr(ubi, seb->pnum, vidh, 1);
			if (err && err != UBI_IO_BITFLIPS) {
				ubi_err("VID header is not OK (%d)", err);
				if (err > 0)
					err = -EIO;
				return err;
			}

			vol_type = vidh->vol_type == UBI_VID_DYNAMIC ?
				   UBI_DYNAMIC_VOLUME : UBI_STATIC_VOLUME;
			if (sv->vol_type != vol_type) {
				ubi_err("bad vol_type");
				goto bad_vid_hdr;
			}

			if (seb->sqnum != be64_to_cpu(vidh->sqnum)) {
				ubi_err("bad sqnum %llu", seb->sqnum);
				goto bad_vid_hdr;
			}

			if (sv->vol_id != be32_to_cpu(vidh->vol_id)) {
				ubi_err("bad vol_id %d", sv->vol_id);
				goto bad_vid_hdr;
			}

			if (sv->compat != vidh->compat) {
				ubi_err("bad compat %d", vidh->compat);
				goto bad_vid_hdr;
			}

			if (seb->lnum != be32_to_cpu(vidh->lnum)) {
				ubi_err("bad lnum %d", seb->lnum);
				goto bad_vid_hdr;
			}

			if (sv->used_ebs != be32_to_cpu(vidh->used_ebs)) {
				ubi_err("bad used_ebs %d", sv->used_ebs);
				goto bad_vid_hdr;
			}

			if (sv->data_pad != be32_to_cpu(vidh->data_pad)) {
				ubi_err("bad data_pad %d", sv->data_pad);
				goto bad_vid_hdr;
			}
		}

		if (!last_seb)
			continue;

		if (sv->highest_lnum != be32_to_cpu(vidh->lnum)) {
			ubi_err("bad highest_lnum %d", sv->highest_lnum);
			goto bad_vid_hdr;
		}

		if (sv->last_data_size != be32_to_cpu(vidh->data_size)) {
			ubi_err("bad last_data_size %d", sv->last_data_size);
			goto bad_vid_hdr;
		}
	}

	/*
	 * Make sure that all the physical eraseblocks are in one of the lists
	 * or trees.
	 */
	buf = kzalloc(ubi->peb_count, GFP_KERNEL);
	if (!buf)
		return -ENOMEM;

	for (pnum = 0; pnum < ubi->peb_count; pnum++) {
		err = ubi_io_is_bad(ubi, pnum);
		if (err < 0) {
			kfree(buf);
			return err;
		} else if (err)
			buf[pnum] = 1;
	}

	ubi_rb_for_each_entry(rb1, sv, &si->volumes, rb)
		ubi_rb_for_each_entry(rb2, seb, &sv->root, u.rb)
			buf[seb->pnum] = 1;

	list_for_each_entry(seb, &si->free, u.list)
		buf[seb->pnum] = 1;

	list_for_each_entry(seb, &si->corr, u.list)
		buf[seb->pnum] = 1;

	list_for_each_entry(seb, &si->erase, u.list)
		buf[seb->pnum] = 1;

	list_for_each_entry(seb, &si->alien, u.list)
		buf[seb->pnum] = 1;

	err = 0;
	for (pnum = 0; pnum < ubi->peb_count; pnum++)
		if (!buf[pnum]) {
			ubi_err("PEB %d is not referred", pnum);
			err = 1;
		}

	kfree(buf);
	if (err)
		goto out;
	return 0;

bad_seb:
	ubi_err("bad scanning information about LEB %d", seb->lnum);
	ubi_dbg_dump_seb(seb, 0);
	ubi_dbg_dump_sv(sv);
	goto out;

bad_sv:
	ubi_err("bad scanning information about volume %d", sv->vol_id);
	ubi_dbg_dump_sv(sv);
	goto out;

bad_vid_hdr:
	ubi_err("bad scanning information about volume %d", sv->vol_id);
	ubi_dbg_dump_sv(sv);
	ubi_dbg_dump_vid_hdr(vidh);

out:
	ubi_dbg_dump_stack();
	return 1;
}

#endif /* CONFIG_MTD_UBI_DEBUG_PARANOID */<|MERGE_RESOLUTION|>--- conflicted
+++ resolved
@@ -781,8 +781,6 @@
 			return -EINVAL;
 		}
 
-<<<<<<< HEAD
-=======
 		/*
 		 * Make sure that all PEBs have the same image sequence number.
 		 * This allows us to detect situations when users flash UBI
@@ -794,7 +792,6 @@
 		 * sequence number, while other PEBs have non-zero sequence
 		 * number.
 		 */
->>>>>>> 51c8b407
 		image_seq = be32_to_cpu(ech->image_seq);
 		if (!si->image_seq_set) {
 			ubi->image_seq = image_seq;
