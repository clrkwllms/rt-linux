/*
 * SN Platform GRU Driver
 *
 *              FAULT HANDLER FOR GRU DETECTED TLB MISSES
 *
 * This file contains code that handles TLB misses within the GRU.
 * These misses are reported either via interrupts or user polling of
 * the user CB.
 *
 *  Copyright (c) 2008 Silicon Graphics, Inc.  All Rights Reserved.
 *
 *  This program is free software; you can redistribute it and/or modify
 *  it under the terms of the GNU General Public License as published by
 *  the Free Software Foundation; either version 2 of the License, or
 *  (at your option) any later version.
 *
 *  This program is distributed in the hope that it will be useful,
 *  but WITHOUT ANY WARRANTY; without even the implied warranty of
 *  MERCHANTABILITY or FITNESS FOR A PARTICULAR PURPOSE.  See the
 *  GNU General Public License for more details.
 *
 *  You should have received a copy of the GNU General Public License
 *  along with this program; if not, write to the Free Software
 *  Foundation, Inc., 59 Temple Place, Suite 330, Boston, MA  02111-1307 USA
 */

#include <linux/kernel.h>
#include <linux/errno.h>
#include <linux/spinlock.h>
#include <linux/mm.h>
#include <linux/hugetlb.h>
#include <linux/device.h>
#include <linux/io.h>
#include <linux/uaccess.h>
#include <linux/security.h>
#include <asm/pgtable.h>
#include "gru.h"
#include "grutables.h"
#include "grulib.h"
#include "gru_instructions.h"
#include <asm/uv/uv_hub.h>

/*
 * Test if a physical address is a valid GRU GSEG address
 */
static inline int is_gru_paddr(unsigned long paddr)
{
	return paddr >= gru_start_paddr && paddr < gru_end_paddr;
}

/*
 * Find the vma of a GRU segment. Caller must hold mmap_sem.
 */
struct vm_area_struct *gru_find_vma(unsigned long vaddr)
{
	struct vm_area_struct *vma;

	vma = find_vma(current->mm, vaddr);
	if (vma && vma->vm_start <= vaddr && vma->vm_ops == &gru_vm_ops)
		return vma;
	return NULL;
}

/*
 * Find and lock the gts that contains the specified user vaddr.
 *
 * Returns:
 * 	- *gts with the mmap_sem locked for read and the GTS locked.
 *	- NULL if vaddr invalid OR is not a valid GSEG vaddr.
 */

static struct gru_thread_state *gru_find_lock_gts(unsigned long vaddr)
{
	struct mm_struct *mm = current->mm;
	struct vm_area_struct *vma;
	struct gru_thread_state *gts = NULL;

	down_read(&mm->mmap_sem);
	vma = gru_find_vma(vaddr);
	if (vma)
		gts = gru_find_thread_state(vma, TSID(vaddr, vma));
	if (gts)
		mutex_lock(&gts->ts_ctxlock);
	else
		up_read(&mm->mmap_sem);
	return gts;
}

static struct gru_thread_state *gru_alloc_locked_gts(unsigned long vaddr)
{
	struct mm_struct *mm = current->mm;
	struct vm_area_struct *vma;
	struct gru_thread_state *gts = NULL;

	down_write(&mm->mmap_sem);
	vma = gru_find_vma(vaddr);
	if (vma)
		gts = gru_alloc_thread_state(vma, TSID(vaddr, vma));
	if (gts) {
		mutex_lock(&gts->ts_ctxlock);
		downgrade_write(&mm->mmap_sem);
	} else {
		up_write(&mm->mmap_sem);
	}

	return gts;
}

/*
 * Unlock a GTS that was previously locked with gru_find_lock_gts().
 */
static void gru_unlock_gts(struct gru_thread_state *gts)
{
	mutex_unlock(&gts->ts_ctxlock);
	up_read(&current->mm->mmap_sem);
}

/*
 * Set a CB.istatus to active using a user virtual address. This must be done
 * just prior to a TFH RESTART. The new cb.istatus is an in-cache status ONLY.
 * If the line is evicted, the status may be lost. The in-cache update
 * is necessary to prevent the user from seeing a stale cb.istatus that will
 * change as soon as the TFH restart is complete. Races may cause an
 * occasional failure to clear the cb.istatus, but that is ok.
 *
 * If the cb address is not valid (should not happen, but...), nothing
 * bad will happen.. The get_user()/put_user() will fail but there
 * are no bad side-effects.
 */
static void gru_cb_set_istatus_active(unsigned long __user *cb)
{
	union {
		struct gru_instruction_bits bits;
		unsigned long dw;
	} u;

	if (cb) {
		get_user(u.dw, cb);
		u.bits.istatus = CBS_ACTIVE;
		put_user(u.dw, cb);
	}
}

/*
 * Convert a interrupt IRQ to a pointer to the GRU GTS that caused the
 * interrupt. Interrupts are always sent to a cpu on the blade that contains the
 * GRU (except for headless blades which are not currently supported). A blade
 * has N grus; a block of N consecutive IRQs is assigned to the GRUs. The IRQ
 * number uniquely identifies the GRU chiplet on the local blade that caused the
 * interrupt. Always called in interrupt context.
 */
static inline struct gru_state *irq_to_gru(int irq)
{
	return &gru_base[uv_numa_blade_id()]->bs_grus[irq - IRQ_GRU];
}

/*
 * Read & clear a TFM
 *
 * The GRU has an array of fault maps. A map is private to a cpu
 * Only one cpu will be accessing a cpu's fault map.
 *
 * This function scans the cpu-private fault map & clears all bits that
 * are set. The function returns a bitmap that indicates the bits that
 * were cleared. Note that sense the maps may be updated asynchronously by
 * the GRU, atomic operations must be used to clear bits.
 */
static void get_clear_fault_map(struct gru_state *gru,
				struct gru_tlb_fault_map *map)
{
	unsigned long i, k;
	struct gru_tlb_fault_map *tfm;

	tfm = get_tfm_for_cpu(gru, gru_cpu_fault_map_id());
	prefetchw(tfm);		/* Helps on hardware, required for emulator */
	for (i = 0; i < BITS_TO_LONGS(GRU_NUM_CBE); i++) {
		k = tfm->fault_bits[i];
		if (k)
			k = xchg(&tfm->fault_bits[i], 0UL);
		map->fault_bits[i] = k;
	}

	/*
	 * Not functionally required but helps performance. (Required
	 * on emulator)
	 */
	gru_flush_cache(tfm);
}

/*
 * Atomic (interrupt context) & non-atomic (user context) functions to
 * convert a vaddr into a physical address. The size of the page
 * is returned in pageshift.
 * 	returns:
 * 		  0 - successful
 * 		< 0 - error code
 * 		  1 - (atomic only) try again in non-atomic context
 */
static int non_atomic_pte_lookup(struct vm_area_struct *vma,
				 unsigned long vaddr, int write,
				 unsigned long *paddr, int *pageshift)
{
	struct page *page;

	/* ZZZ Need to handle HUGE pages */
	if (is_vm_hugetlb_page(vma))
		return -EFAULT;
	*pageshift = PAGE_SHIFT;
	if (get_user_pages
	    (current, current->mm, vaddr, 1, write, 0, &page, NULL) <= 0)
		return -EFAULT;
	*paddr = page_to_phys(page);
	put_page(page);
	return 0;
}

/*
 * atomic_pte_lookup
 *
 * Convert a user virtual address to a physical address
 * Only supports Intel large pages (2MB only) on x86_64.
 *	ZZZ - hugepage support is incomplete
 *
 * NOTE: mmap_sem is already held on entry to this function. This
 * guarantees existence of the page tables.
 */
static int atomic_pte_lookup(struct vm_area_struct *vma, unsigned long vaddr,
	int write, unsigned long *paddr, int *pageshift)
{
	pgd_t *pgdp;
	pmd_t *pmdp;
	pud_t *pudp;
	pte_t pte;

	pgdp = pgd_offset(vma->vm_mm, vaddr);
	if (unlikely(pgd_none(*pgdp)))
		goto err;

	pudp = pud_offset(pgdp, vaddr);
	if (unlikely(pud_none(*pudp)))
		goto err;

	pmdp = pmd_offset(pudp, vaddr);
	if (unlikely(pmd_none(*pmdp)))
		goto err;
#ifdef CONFIG_X86_64
	if (unlikely(pmd_large(*pmdp)))
		pte = *(pte_t *) pmdp;
	else
#endif
		pte = *pte_offset_kernel(pmdp, vaddr);

	if (unlikely(!pte_present(pte) ||
		     (write && (!pte_write(pte) || !pte_dirty(pte)))))
		return 1;

	*paddr = pte_pfn(pte) << PAGE_SHIFT;
#ifdef CONFIG_HUGETLB_PAGE
	*pageshift = is_vm_hugetlb_page(vma) ? HPAGE_SHIFT : PAGE_SHIFT;
#else
	*pageshift = PAGE_SHIFT;
#endif
	return 0;

err:
	local_irq_enable();
	return 1;
}

static int gru_vtop(struct gru_thread_state *gts, unsigned long vaddr,
		    int write, int atomic, unsigned long *gpa, int *pageshift)
{
	struct mm_struct *mm = gts->ts_mm;
	struct vm_area_struct *vma;
	unsigned long paddr;
	int ret, ps;

	vma = find_vma(mm, vaddr);
	if (!vma)
		goto inval;

	/*
	 * Atomic lookup is faster & usually works even if called in non-atomic
	 * context.
	 */
	rmb();	/* Must/check ms_range_active before loading PTEs */
	ret = atomic_pte_lookup(vma, vaddr, write, &paddr, &ps);
	if (ret) {
		if (atomic)
			goto upm;
		if (non_atomic_pte_lookup(vma, vaddr, write, &paddr, &ps))
			goto inval;
	}
	if (is_gru_paddr(paddr))
		goto inval;
	paddr = paddr & ~((1UL << ps) - 1);
	*gpa = uv_soc_phys_ram_to_gpa(paddr);
	*pageshift = ps;
	return 0;

inval:
	return -1;
upm:
	return -2;
}


/*
 * Drop a TLB entry into the GRU. The fault is described by info in an TFH.
 *	Input:
 *		cb    Address of user CBR. Null if not running in user context
 * 	Return:
 * 		  0 = dropin, exception, or switch to UPM successful
 * 		  1 = range invalidate active
 * 		< 0 = error code
 *
 */
static int gru_try_dropin(struct gru_thread_state *gts,
			  struct gru_tlb_fault_handle *tfh,
			  unsigned long __user *cb)
{
<<<<<<< HEAD
	struct mm_struct *mm = gts->ts_mm;
	struct vm_area_struct *vma;
	int uninitialized_var(pageshift), asid, write, ret;
	unsigned long uninitialized_var(paddr), gpa, vaddr;
=======
	int pageshift = 0, asid, write, ret, atomic = !cb;
	unsigned long gpa = 0, vaddr = 0;
>>>>>>> eebb2afb

	/*
	 * NOTE: The GRU contains magic hardware that eliminates races between
	 * TLB invalidates and TLB dropins. If an invalidate occurs
	 * in the window between reading the TFH and the subsequent TLB dropin,
	 * the dropin is ignored. This eliminates the need for additional locks.
	 */

	/*
	 * Error if TFH state is IDLE or FMM mode & the user issuing a UPM call.
	 * Might be a hardware race OR a stupid user. Ignore FMM because FMM
	 * is a transient state.
	 */
	if (tfh->state == TFHSTATE_IDLE)
		goto failidle;
	if (tfh->state == TFHSTATE_MISS_FMM && cb)
		goto failfmm;

	write = (tfh->cause & TFHCAUSE_TLB_MOD) != 0;
	vaddr = tfh->missvaddr;
	asid = tfh->missasid;
	if (asid == 0)
		goto failnoasid;

	rmb();	/* TFH must be cache resident before reading ms_range_active */

	/*
	 * TFH is cache resident - at least briefly. Fail the dropin
	 * if a range invalidate is active.
	 */
	if (atomic_read(&gts->ts_gms->ms_range_active))
		goto failactive;

	ret = gru_vtop(gts, vaddr, write, atomic, &gpa, &pageshift);
	if (ret == -1)
		goto failinval;
	if (ret == -2)
		goto failupm;

	if (!(gts->ts_sizeavail & GRU_SIZEAVAIL(pageshift))) {
		gts->ts_sizeavail |= GRU_SIZEAVAIL(pageshift);
		if (atomic || !gru_update_cch(gts, 0)) {
			gts->ts_force_cch_reload = 1;
			goto failupm;
		}
	}
	gru_cb_set_istatus_active(cb);
	tfh_write_restart(tfh, gpa, GAA_RAM, vaddr, asid, write,
			  GRU_PAGESIZE(pageshift));
	STAT(tlb_dropin);
	gru_dbg(grudev,
		"%s: tfh 0x%p, vaddr 0x%lx, asid 0x%x, ps %d, gpa 0x%lx\n",
		ret ? "non-atomic" : "atomic", tfh, vaddr, asid,
		pageshift, gpa);
	return 0;

failnoasid:
	/* No asid (delayed unload). */
	STAT(tlb_dropin_fail_no_asid);
	gru_dbg(grudev, "FAILED no_asid tfh: 0x%p, vaddr 0x%lx\n", tfh, vaddr);
	if (!cb)
		tfh_user_polling_mode(tfh);
	else
		gru_flush_cache(tfh);
	return -EAGAIN;

failupm:
	/* Atomic failure switch CBR to UPM */
	tfh_user_polling_mode(tfh);
	STAT(tlb_dropin_fail_upm);
	gru_dbg(grudev, "FAILED upm tfh: 0x%p, vaddr 0x%lx\n", tfh, vaddr);
	return 1;

failfmm:
	/* FMM state on UPM call */
	gru_flush_cache(tfh);
	STAT(tlb_dropin_fail_fmm);
	gru_dbg(grudev, "FAILED fmm tfh: 0x%p, state %d\n", tfh, tfh->state);
	return 0;

failidle:
	/* TFH was idle  - no miss pending */
	gru_flush_cache(tfh);
	if (cb)
		gru_flush_cache(cb);
	STAT(tlb_dropin_fail_idle);
	gru_dbg(grudev, "FAILED idle tfh: 0x%p, state %d\n", tfh, tfh->state);
	return 0;

failinval:
	/* All errors (atomic & non-atomic) switch CBR to EXCEPTION state */
	tfh_exception(tfh);
	STAT(tlb_dropin_fail_invalid);
	gru_dbg(grudev, "FAILED inval tfh: 0x%p, vaddr 0x%lx\n", tfh, vaddr);
	return -EFAULT;

failactive:
	/* Range invalidate active. Switch to UPM iff atomic */
	if (!cb)
		tfh_user_polling_mode(tfh);
	else
		gru_flush_cache(tfh);
	STAT(tlb_dropin_fail_range_active);
	gru_dbg(grudev, "FAILED range active: tfh 0x%p, vaddr 0x%lx\n",
		tfh, vaddr);
	return 1;
}

/*
 * Process an external interrupt from the GRU. This interrupt is
 * caused by a TLB miss.
 * Note that this is the interrupt handler that is registered with linux
 * interrupt handlers.
 */
irqreturn_t gru_intr(int irq, void *dev_id)
{
	struct gru_state *gru;
	struct gru_tlb_fault_map map;
	struct gru_thread_state *gts;
	struct gru_tlb_fault_handle *tfh = NULL;
	int cbrnum, ctxnum;

	STAT(intr);

	gru = irq_to_gru(irq);
	if (!gru) {
		dev_err(grudev, "GRU: invalid interrupt: cpu %d, irq %d\n",
			raw_smp_processor_id(), irq);
		return IRQ_NONE;
	}
	get_clear_fault_map(gru, &map);
	gru_dbg(grudev, "irq %d, gru %x, map 0x%lx\n", irq, gru->gs_gid,
		map.fault_bits[0]);

	for_each_cbr_in_tfm(cbrnum, map.fault_bits) {
		tfh = get_tfh_by_index(gru, cbrnum);
		prefetchw(tfh);	/* Helps on hdw, required for emulator */

		/*
		 * When hardware sets a bit in the faultmap, it implicitly
		 * locks the GRU context so that it cannot be unloaded.
		 * The gts cannot change until a TFH start/writestart command
		 * is issued.
		 */
		ctxnum = tfh->ctxnum;
		gts = gru->gs_gts[ctxnum];

		/*
		 * This is running in interrupt context. Trylock the mmap_sem.
		 * If it fails, retry the fault in user context.
		 */
		if (down_read_trylock(&gts->ts_mm->mmap_sem)) {
			gru_try_dropin(gts, tfh, NULL);
			up_read(&gts->ts_mm->mmap_sem);
		} else {
			tfh_user_polling_mode(tfh);
			STAT(intr_mm_lock_failed);
		}
	}
	return IRQ_HANDLED;
}


static int gru_user_dropin(struct gru_thread_state *gts,
			   struct gru_tlb_fault_handle *tfh,
			   unsigned long __user *cb)
{
	struct gru_mm_struct *gms = gts->ts_gms;
	int ret;

	while (1) {
		wait_event(gms->ms_wait_queue,
			   atomic_read(&gms->ms_range_active) == 0);
		prefetchw(tfh);	/* Helps on hdw, required for emulator */
		ret = gru_try_dropin(gts, tfh, cb);
		if (ret <= 0)
			return ret;
		STAT(call_os_wait_queue);
	}
}

/*
 * This interface is called as a result of a user detecting a "call OS" bit
 * in a user CB. Normally means that a TLB fault has occurred.
 * 	cb - user virtual address of the CB
 */
int gru_handle_user_call_os(unsigned long cb)
{
	struct gru_tlb_fault_handle *tfh;
	struct gru_thread_state *gts;
	unsigned long __user *cbp;
	int ucbnum, cbrnum, ret = -EINVAL;

	STAT(call_os);
	gru_dbg(grudev, "address 0x%lx\n", cb);

	/* sanity check the cb pointer */
	ucbnum = get_cb_number((void *)cb);
	if ((cb & (GRU_HANDLE_STRIDE - 1)) || ucbnum >= GRU_NUM_CB)
		return -EINVAL;
	cbp = (unsigned long *)cb;

	gts = gru_find_lock_gts(cb);
	if (!gts)
		return -EINVAL;

	if (ucbnum >= gts->ts_cbr_au_count * GRU_CBR_AU_SIZE)
		goto exit;

	/*
	 * If force_unload is set, the UPM TLB fault is phony. The task
	 * has migrated to another node and the GSEG must be moved. Just
	 * unload the context. The task will page fault and assign a new
	 * context.
	 */
	if (gts->ts_tgid_owner == current->tgid && gts->ts_blade >= 0 &&
				gts->ts_blade != uv_numa_blade_id()) {
		STAT(call_os_offnode_reference);
		gts->ts_force_unload = 1;
	}

	/*
	 * CCH may contain stale data if ts_force_cch_reload is set.
	 */
	if (gts->ts_gru && gts->ts_force_cch_reload) {
		gru_update_cch(gts, 0);
		gts->ts_force_cch_reload = 0;
	}

	ret = -EAGAIN;
	cbrnum = thread_cbr_number(gts, ucbnum);
	if (gts->ts_force_unload) {
		gru_unload_context(gts, 1);
	} else if (gts->ts_gru) {
		tfh = get_tfh_by_index(gts->ts_gru, cbrnum);
		ret = gru_user_dropin(gts, tfh, cbp);
	}
exit:
	gru_unlock_gts(gts);
	return ret;
}

/*
 * Fetch the exception detail information for a CB that terminated with
 * an exception.
 */
int gru_get_exception_detail(unsigned long arg)
{
	struct control_block_extended_exc_detail excdet;
	struct gru_control_block_extended *cbe;
	struct gru_thread_state *gts;
	int ucbnum, cbrnum, ret;

	STAT(user_exception);
	if (copy_from_user(&excdet, (void __user *)arg, sizeof(excdet)))
		return -EFAULT;

	gru_dbg(grudev, "address 0x%lx\n", excdet.cb);
	gts = gru_find_lock_gts(excdet.cb);
	if (!gts)
		return -EINVAL;

	ucbnum = get_cb_number((void *)excdet.cb);
	if (ucbnum >= gts->ts_cbr_au_count * GRU_CBR_AU_SIZE) {
		ret = -EINVAL;
	} else if (gts->ts_gru) {
		cbrnum = thread_cbr_number(gts, ucbnum);
		cbe = get_cbe_by_index(gts->ts_gru, cbrnum);
		prefetchw(cbe);/* Harmless on hardware, required for emulator */
		excdet.opc = cbe->opccpy;
		excdet.exopc = cbe->exopccpy;
		excdet.ecause = cbe->ecause;
		excdet.exceptdet0 = cbe->idef1upd;
		excdet.exceptdet1 = cbe->idef3upd;
		ret = 0;
	} else {
		ret = -EAGAIN;
	}
	gru_unlock_gts(gts);

	gru_dbg(grudev, "address 0x%lx, ecause 0x%x\n", excdet.cb,
		excdet.ecause);
	if (!ret && copy_to_user((void __user *)arg, &excdet, sizeof(excdet)))
		ret = -EFAULT;
	return ret;
}

/*
 * User request to unload a context. Content is saved for possible reload.
 */
static int gru_unload_all_contexts(void)
{
	struct gru_thread_state *gts;
	struct gru_state *gru;
	int gid, ctxnum;

	if (!capable(CAP_SYS_ADMIN))
		return -EPERM;
	foreach_gid(gid) {
		gru = GID_TO_GRU(gid);
		spin_lock(&gru->gs_lock);
		for (ctxnum = 0; ctxnum < GRU_NUM_CCH; ctxnum++) {
			gts = gru->gs_gts[ctxnum];
			if (gts && mutex_trylock(&gts->ts_ctxlock)) {
				spin_unlock(&gru->gs_lock);
				gru_unload_context(gts, 1);
				gru_unlock_gts(gts);
				spin_lock(&gru->gs_lock);
			}
		}
		spin_unlock(&gru->gs_lock);
	}
	return 0;
}

int gru_user_unload_context(unsigned long arg)
{
	struct gru_thread_state *gts;
	struct gru_unload_context_req req;

	STAT(user_unload_context);
	if (copy_from_user(&req, (void __user *)arg, sizeof(req)))
		return -EFAULT;

	gru_dbg(grudev, "gseg 0x%lx\n", req.gseg);

	if (!req.gseg)
		return gru_unload_all_contexts();

	gts = gru_find_lock_gts(req.gseg);
	if (!gts)
		return -EINVAL;

	if (gts->ts_gru)
		gru_unload_context(gts, 1);
	gru_unlock_gts(gts);

	return 0;
}

/*
 * User request to flush a range of virtual addresses from the GRU TLB
 * (Mainly for testing).
 */
int gru_user_flush_tlb(unsigned long arg)
{
	struct gru_thread_state *gts;
	struct gru_flush_tlb_req req;

	STAT(user_flush_tlb);
	if (copy_from_user(&req, (void __user *)arg, sizeof(req)))
		return -EFAULT;

	gru_dbg(grudev, "gseg 0x%lx, vaddr 0x%lx, len 0x%lx\n", req.gseg,
		req.vaddr, req.len);

	gts = gru_find_lock_gts(req.gseg);
	if (!gts)
		return -EINVAL;

	gru_flush_tlb_range(gts->ts_gms, req.vaddr, req.len);
	gru_unlock_gts(gts);

	return 0;
}

/*
 * Register the current task as the user of the GSEG slice.
 * Needed for TLB fault interrupt targeting.
 */
int gru_set_task_slice(long address)
{
	struct gru_thread_state *gts;

	STAT(set_task_slice);
	gru_dbg(grudev, "address 0x%lx\n", address);
	gts = gru_alloc_locked_gts(address);
	if (!gts)
		return -EINVAL;

	gts->ts_tgid_owner = current->tgid;
	gru_unlock_gts(gts);

	return 0;
}<|MERGE_RESOLUTION|>--- conflicted
+++ resolved
@@ -319,15 +319,8 @@
 			  struct gru_tlb_fault_handle *tfh,
 			  unsigned long __user *cb)
 {
-<<<<<<< HEAD
-	struct mm_struct *mm = gts->ts_mm;
-	struct vm_area_struct *vma;
-	int uninitialized_var(pageshift), asid, write, ret;
-	unsigned long uninitialized_var(paddr), gpa, vaddr;
-=======
 	int pageshift = 0, asid, write, ret, atomic = !cb;
 	unsigned long gpa = 0, vaddr = 0;
->>>>>>> eebb2afb
 
 	/*
 	 * NOTE: The GRU contains magic hardware that eliminates races between
