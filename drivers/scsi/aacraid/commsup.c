--- conflicted
+++ resolved
@@ -124,7 +124,7 @@
 		fibptr->hw_fib_va = hw_fib;
 		fibptr->data = (void *) fibptr->hw_fib_va->data;
 		fibptr->next = fibptr+1;	/* Forward chain the fibs */
-		anon_semaphore_init_locked(&fibptr->event_wait);
+		sema_init(&fibptr->event_wait, 0);
 		spin_lock_init(&fibptr->event_lock);
 		hw_fib->header.XferState = cpu_to_le32(0xffffffff);
 		hw_fib->header.SenderSize = cpu_to_le16(dev->max_fib_size);
@@ -521,7 +521,7 @@
 			 * hardware failure has occurred.
 			 */
 			unsigned long count = 36000000L; /* 3 minutes */
-			while (anon_down_trylock(&fibptr->event_wait)) {
+			while (down_trylock(&fibptr->event_wait)) {
 				int blink;
 				if (--count == 0) {
 					struct aac_queue * q = &dev->queues->queue[AdapNormCmdQueue];
@@ -546,15 +546,9 @@
 				}
 				udelay(5);
 			}
-<<<<<<< HEAD
-		} else if (anon_down_interruptible(&fibptr->event_wait)) {
-			fibptr->done = 2;
-			anon_up(&fibptr->event_wait);
-=======
 		} else if (down_interruptible(&fibptr->event_wait)) {
 			/* Do nothing ... satisfy
 			 * down_interruptible must_check */
->>>>>>> 4ec62b2b
 		}
 
 		spin_lock_irqsave(&fibptr->event_lock, flags);
@@ -1223,7 +1217,7 @@
 		  (fib->hw_fib_va->header.XferState & cpu_to_le32(ResponseExpected))) {
 			unsigned long flagv;
 			spin_lock_irqsave(&fib->event_lock, flagv);
-			anon_up(&fib->event_wait);
+			up(&fib->event_wait);
 			spin_unlock_irqrestore(&fib->event_lock, flagv);
 			schedule();
 			retval = 0;
@@ -1509,7 +1503,7 @@
 			 * Set the event to wake up the
 			 * thread that will waiting.
 			 */
-			anon_up(&fibctx->wait_sem);
+			up(&fibctx->wait_sem);
 		} else {
 			printk(KERN_WARNING "aifd: didn't allocate NewFib.\n");
 			kfree(fib);
@@ -1740,7 +1734,7 @@
 						 * Set the event to wake up the
 						 * thread that is waiting.
 						 */
-						anon_up(&fibctx->wait_sem);
+						up(&fibctx->wait_sem);
 					} else {
 						printk(KERN_WARNING "aifd: didn't allocate NewFib.\n");
 					}
