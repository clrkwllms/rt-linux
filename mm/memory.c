--- conflicted
+++ resolved
@@ -3384,10 +3384,7 @@
 
 void pagefault_disable(void)
 {
-<<<<<<< HEAD
-=======
 	migrate_disable();
->>>>>>> faacc43e
 	current->pagefault_disabled++;
 	/*
 	 * make sure to have issued the store before a pagefault
@@ -3405,10 +3402,7 @@
 	 */
 	barrier();
 	current->pagefault_disabled--;
-<<<<<<< HEAD
-=======
 	migrate_enable();
->>>>>>> faacc43e
 }
 EXPORT_SYMBOL_GPL(pagefault_enable);
 
