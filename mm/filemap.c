/*
 *	linux/mm/filemap.c
 *
 * Copyright (C) 1994-1999  Linus Torvalds
 */

/*
 * This file handles the generic file mmap semantics used by
 * most "normal" filesystems (but you don't /have/ to use this:
 * the NFS filesystem used to do this differently, for example)
 */
#include <linux/module.h>
#include <linux/compiler.h>
#include <linux/fs.h>
#include <linux/uaccess.h>
#include <linux/aio.h>
#include <linux/capability.h>
#include <linux/kernel_stat.h>
#include <linux/gfp.h>
#include <linux/mm.h>
#include <linux/swap.h>
#include <linux/mman.h>
#include <linux/pagemap.h>
#include <linux/file.h>
#include <linux/uio.h>
#include <linux/hash.h>
#include <linux/writeback.h>
#include <linux/backing-dev.h>
#include <linux/pagevec.h>
#include <linux/blkdev.h>
#include <linux/security.h>
#include <linux/syscalls.h>
#include <linux/cpuset.h>
#include <linux/hardirq.h> /* for BUG_ON(!in_atomic()) only */
#include <linux/memcontrol.h>
#include <linux/mm_inline.h> /* for page_is_file_cache() */
#include <linux/cleancache.h>
#include "internal.h"

/*
 * FIXME: remove all knowledge of the buffer layer from the core VM
 */
#include <linux/buffer_head.h> /* for try_to_free_buffers */

#include <asm/mman.h>

/*
 * Shared mappings implemented 30.11.1994. It's not fully working yet,
 * though.
 *
 * Shared mappings now work. 15.8.1995  Bruno.
 *
 * finished 'unifying' the page and buffer cache and SMP-threaded the
 * page-cache, 21.05.1999, Ingo Molnar <mingo@redhat.com>
 *
 * SMP-threaded pagemap-LRU 1999, Andrea Arcangeli <andrea@suse.de>
 */

/*
 * Lock ordering:
 *
 *  ->i_mmap_mutex		(truncate_pagecache)
 *    ->private_lock		(__free_pte->__set_page_dirty_buffers)
 *      ->swap_lock		(exclusive_swap_page, others)
 *        ->mapping->tree_lock
 *
 *  ->i_mutex
 *    ->i_mmap_mutex		(truncate->unmap_mapping_range)
 *
 *  ->mmap_sem
 *    ->i_mmap_mutex
 *      ->page_table_lock or pte_lock	(various, mainly in memory.c)
 *        ->mapping->tree_lock	(arch-dependent flush_dcache_mmap_lock)
 *
 *  ->mmap_sem
 *    ->lock_page		(access_process_vm)
 *
 *  ->i_mutex			(generic_file_buffered_write)
 *    ->mmap_sem		(fault_in_pages_readable->do_page_fault)
 *
 *  ->i_mutex
 *    ->i_alloc_sem             (various)
 *
 *  inode_wb_list_lock
 *    sb_lock			(fs/fs-writeback.c)
 *    ->mapping->tree_lock	(__sync_single_inode)
 *
 *  ->i_mmap_mutex
 *    ->anon_vma.lock		(vma_adjust)
 *
 *  ->anon_vma.lock
 *    ->page_table_lock or pte_lock	(anon_vma_prepare and various)
 *
 *  ->page_table_lock or pte_lock
 *    ->swap_lock		(try_to_unmap_one)
 *    ->private_lock		(try_to_unmap_one)
 *    ->tree_lock		(try_to_unmap_one)
 *    ->zone.lru_lock		(follow_page->mark_page_accessed)
 *    ->zone.lru_lock		(check_pte_range->isolate_lru_page)
 *    ->private_lock		(page_remove_rmap->set_page_dirty)
 *    ->tree_lock		(page_remove_rmap->set_page_dirty)
 *    inode_wb_list_lock	(page_remove_rmap->set_page_dirty)
 *    ->inode->i_lock		(page_remove_rmap->set_page_dirty)
 *    inode_wb_list_lock	(zap_pte_range->set_page_dirty)
 *    ->inode->i_lock		(zap_pte_range->set_page_dirty)
 *    ->private_lock		(zap_pte_range->__set_page_dirty_buffers)
 *
 *  (code doesn't rely on that order, so you could switch it around)
 *  ->tasklist_lock             (memory_failure, collect_procs_ao)
 *    ->i_mmap_mutex
 */

/*
 * Delete a page from the page cache and free it. Caller has to make
 * sure the page is locked and that nobody else uses it - or that usage
 * is safe.  The caller must hold the mapping's tree_lock.
 */
void __delete_from_page_cache(struct page *page)
{
	struct address_space *mapping = page->mapping;

	/*
	 * if we're uptodate, flush out into the cleancache, otherwise
	 * invalidate any existing cleancache entries.  We can't leave
	 * stale data around in the cleancache once our page is gone
	 */
	if (PageUptodate(page) && PageMappedToDisk(page))
		cleancache_put_page(page);
	else
		cleancache_flush_page(mapping, page);

	radix_tree_delete(&mapping->page_tree, page->index);
	page->mapping = NULL;
	mapping->nrpages--;
	__dec_zone_page_state(page, NR_FILE_PAGES);
	if (PageSwapBacked(page))
		__dec_zone_page_state(page, NR_SHMEM);
	BUG_ON(page_mapped(page));

	/*
	 * Some filesystems seem to re-dirty the page even after
	 * the VM has canceled the dirty bit (eg ext3 journaling).
	 *
	 * Fix it up by doing a final dirty accounting check after
	 * having removed the page entirely.
	 */
	if (PageDirty(page) && mapping_cap_account_dirty(mapping)) {
		dec_zone_page_state(page, NR_FILE_DIRTY);
		dec_bdi_stat(mapping->backing_dev_info, BDI_RECLAIMABLE);
	}
}

/**
 * delete_from_page_cache - delete page from page cache
 * @page: the page which the kernel is trying to remove from page cache
 *
 * This must be called only on pages that have been verified to be in the page
 * cache and locked.  It will never put the page into the free list, the caller
 * has a reference on the page.
 */
void delete_from_page_cache(struct page *page)
{
	struct address_space *mapping = page->mapping;
	void (*freepage)(struct page *);

	BUG_ON(!PageLocked(page));

	freepage = mapping->a_ops->freepage;
	spin_lock_irq(&mapping->tree_lock);
	__delete_from_page_cache(page);
	spin_unlock_irq(&mapping->tree_lock);
	mem_cgroup_uncharge_cache_page(page);

	if (freepage)
		freepage(page);
	page_cache_release(page);
}
EXPORT_SYMBOL(delete_from_page_cache);

static int sleep_on_page(void *word)
{
	io_schedule();
	return 0;
}

static int sleep_on_page_killable(void *word)
{
	sleep_on_page(word);
	return fatal_signal_pending(current) ? -EINTR : 0;
}

/**
 * __filemap_fdatawrite_range - start writeback on mapping dirty pages in range
 * @mapping:	address space structure to write
 * @start:	offset in bytes where the range starts
 * @end:	offset in bytes where the range ends (inclusive)
 * @sync_mode:	enable synchronous operation
 *
 * Start writeback against all of a mapping's dirty pages that lie
 * within the byte offsets <start, end> inclusive.
 *
 * If sync_mode is WB_SYNC_ALL then this is a "data integrity" operation, as
 * opposed to a regular memory cleansing writeback.  The difference between
 * these two operations is that if a dirty page/buffer is encountered, it must
 * be waited upon, and not just skipped over.
 */
int __filemap_fdatawrite_range(struct address_space *mapping, loff_t start,
				loff_t end, int sync_mode)
{
	int ret;
	struct writeback_control wbc = {
		.sync_mode = sync_mode,
		.nr_to_write = LONG_MAX,
		.range_start = start,
		.range_end = end,
	};

	if (!mapping_cap_writeback_dirty(mapping))
		return 0;

	ret = do_writepages(mapping, &wbc);
	return ret;
}

static inline int __filemap_fdatawrite(struct address_space *mapping,
	int sync_mode)
{
	return __filemap_fdatawrite_range(mapping, 0, LLONG_MAX, sync_mode);
}

int filemap_fdatawrite(struct address_space *mapping)
{
	return __filemap_fdatawrite(mapping, WB_SYNC_ALL);
}
EXPORT_SYMBOL(filemap_fdatawrite);

int filemap_fdatawrite_range(struct address_space *mapping, loff_t start,
				loff_t end)
{
	return __filemap_fdatawrite_range(mapping, start, end, WB_SYNC_ALL);
}
EXPORT_SYMBOL(filemap_fdatawrite_range);

/**
 * filemap_flush - mostly a non-blocking flush
 * @mapping:	target address_space
 *
 * This is a mostly non-blocking flush.  Not suitable for data-integrity
 * purposes - I/O may not be started against all dirty pages.
 */
int filemap_flush(struct address_space *mapping)
{
	return __filemap_fdatawrite(mapping, WB_SYNC_NONE);
}
EXPORT_SYMBOL(filemap_flush);

/**
 * filemap_fdatawait_range - wait for writeback to complete
 * @mapping:		address space structure to wait for
 * @start_byte:		offset in bytes where the range starts
 * @end_byte:		offset in bytes where the range ends (inclusive)
 *
 * Walk the list of under-writeback pages of the given address space
 * in the given range and wait for all of them.
 */
int filemap_fdatawait_range(struct address_space *mapping, loff_t start_byte,
			    loff_t end_byte)
{
	pgoff_t index = start_byte >> PAGE_CACHE_SHIFT;
	pgoff_t end = end_byte >> PAGE_CACHE_SHIFT;
	struct pagevec pvec;
	int nr_pages;
	int ret = 0;

	if (end_byte < start_byte)
		return 0;

	pagevec_init(&pvec, 0);
	while ((index <= end) &&
			(nr_pages = pagevec_lookup_tag(&pvec, mapping, &index,
			PAGECACHE_TAG_WRITEBACK,
			min(end - index, (pgoff_t)PAGEVEC_SIZE-1) + 1)) != 0) {
		unsigned i;

		for (i = 0; i < nr_pages; i++) {
			struct page *page = pvec.pages[i];

			/* until radix tree lookup accepts end_index */
			if (page->index > end)
				continue;

			wait_on_page_writeback(page);
			if (TestClearPageError(page))
				ret = -EIO;
		}
		pagevec_release(&pvec);
		cond_resched();
	}

	/* Check for outstanding write errors */
	if (test_and_clear_bit(AS_ENOSPC, &mapping->flags))
		ret = -ENOSPC;
	if (test_and_clear_bit(AS_EIO, &mapping->flags))
		ret = -EIO;

	return ret;
}
EXPORT_SYMBOL(filemap_fdatawait_range);

/**
 * filemap_fdatawait - wait for all under-writeback pages to complete
 * @mapping: address space structure to wait for
 *
 * Walk the list of under-writeback pages of the given address space
 * and wait for all of them.
 */
int filemap_fdatawait(struct address_space *mapping)
{
	loff_t i_size = i_size_read(mapping->host);

	if (i_size == 0)
		return 0;

	return filemap_fdatawait_range(mapping, 0, i_size - 1);
}
EXPORT_SYMBOL(filemap_fdatawait);

int filemap_write_and_wait(struct address_space *mapping)
{
	int err = 0;

	if (mapping->nrpages) {
		err = filemap_fdatawrite(mapping);
		/*
		 * Even if the above returned error, the pages may be
		 * written partially (e.g. -ENOSPC), so we wait for it.
		 * But the -EIO is special case, it may indicate the worst
		 * thing (e.g. bug) happened, so we avoid waiting for it.
		 */
		if (err != -EIO) {
			int err2 = filemap_fdatawait(mapping);
			if (!err)
				err = err2;
		}
	}
	return err;
}
EXPORT_SYMBOL(filemap_write_and_wait);

/**
 * filemap_write_and_wait_range - write out & wait on a file range
 * @mapping:	the address_space for the pages
 * @lstart:	offset in bytes where the range starts
 * @lend:	offset in bytes where the range ends (inclusive)
 *
 * Write out and wait upon file offsets lstart->lend, inclusive.
 *
 * Note that `lend' is inclusive (describes the last byte to be written) so
 * that this function can be used to write to the very end-of-file (end = -1).
 */
int filemap_write_and_wait_range(struct address_space *mapping,
				 loff_t lstart, loff_t lend)
{
	int err = 0;

	if (mapping->nrpages) {
		err = __filemap_fdatawrite_range(mapping, lstart, lend,
						 WB_SYNC_ALL);
		/* See comment of filemap_write_and_wait() */
		if (err != -EIO) {
			int err2 = filemap_fdatawait_range(mapping,
						lstart, lend);
			if (!err)
				err = err2;
		}
	}
	return err;
}
EXPORT_SYMBOL(filemap_write_and_wait_range);

/**
 * replace_page_cache_page - replace a pagecache page with a new one
 * @old:	page to be replaced
 * @new:	page to replace with
 * @gfp_mask:	allocation mode
 *
 * This function replaces a page in the pagecache with a new one.  On
 * success it acquires the pagecache reference for the new page and
 * drops it for the old page.  Both the old and new pages must be
 * locked.  This function does not add the new page to the LRU, the
 * caller must do that.
 *
 * The remove + add is atomic.  The only way this function can fail is
 * memory allocation failure.
 */
int replace_page_cache_page(struct page *old, struct page *new, gfp_t gfp_mask)
{
	int error;
	struct mem_cgroup *memcg = NULL;

	VM_BUG_ON(!PageLocked(old));
	VM_BUG_ON(!PageLocked(new));
	VM_BUG_ON(new->mapping);

	/*
	 * This is not page migration, but prepare_migration and
	 * end_migration does enough work for charge replacement.
	 *
	 * In the longer term we probably want a specialized function
	 * for moving the charge from old to new in a more efficient
	 * manner.
	 */
	error = mem_cgroup_prepare_migration(old, new, &memcg, gfp_mask);
	if (error)
		return error;

	error = radix_tree_preload(gfp_mask & ~__GFP_HIGHMEM);
	if (!error) {
		struct address_space *mapping = old->mapping;
		void (*freepage)(struct page *);

		pgoff_t offset = old->index;
		freepage = mapping->a_ops->freepage;

		page_cache_get(new);
		new->mapping = mapping;
		new->index = offset;

		spin_lock_irq(&mapping->tree_lock);
		__delete_from_page_cache(old);
		error = radix_tree_insert(&mapping->page_tree, offset, new);
		BUG_ON(error);
		mapping->nrpages++;
		__inc_zone_page_state(new, NR_FILE_PAGES);
		if (PageSwapBacked(new))
			__inc_zone_page_state(new, NR_SHMEM);
		spin_unlock_irq(&mapping->tree_lock);
		radix_tree_preload_end();
		if (freepage)
			freepage(old);
		page_cache_release(old);
		mem_cgroup_end_migration(memcg, old, new, true);
	} else {
		mem_cgroup_end_migration(memcg, old, new, false);
	}

	return error;
}
EXPORT_SYMBOL_GPL(replace_page_cache_page);

/**
 * add_to_page_cache_locked - add a locked page to the pagecache
 * @page:	page to add
 * @mapping:	the page's address_space
 * @offset:	page index
 * @gfp_mask:	page allocation mode
 *
 * This function is used to add a page to the pagecache. It must be locked.
 * This function does not add the page to the LRU.  The caller must do that.
 */
int add_to_page_cache_locked(struct page *page, struct address_space *mapping,
		pgoff_t offset, gfp_t gfp_mask)
{
	int error;

	VM_BUG_ON(!PageLocked(page));

	error = mem_cgroup_cache_charge(page, current->mm,
					gfp_mask & GFP_RECLAIM_MASK);
	if (error)
		goto out;

	error = radix_tree_preload(gfp_mask & ~__GFP_HIGHMEM);
	if (error == 0) {
		page_cache_get(page);
		page->mapping = mapping;
		page->index = offset;

		spin_lock_irq(&mapping->tree_lock);
		error = radix_tree_insert(&mapping->page_tree, offset, page);
		if (likely(!error)) {
			mapping->nrpages++;
			__inc_zone_page_state(page, NR_FILE_PAGES);
			if (PageSwapBacked(page))
				__inc_zone_page_state(page, NR_SHMEM);
			spin_unlock_irq(&mapping->tree_lock);
		} else {
			page->mapping = NULL;
			spin_unlock_irq(&mapping->tree_lock);
			mem_cgroup_uncharge_cache_page(page);
			page_cache_release(page);
		}
		radix_tree_preload_end();
	} else
		mem_cgroup_uncharge_cache_page(page);
out:
	return error;
}
EXPORT_SYMBOL(add_to_page_cache_locked);

int add_to_page_cache_lru(struct page *page, struct address_space *mapping,
				pgoff_t offset, gfp_t gfp_mask)
{
	int ret;

	/*
	 * Splice_read and readahead add shmem/tmpfs pages into the page cache
	 * before shmem_readpage has a chance to mark them as SwapBacked: they
	 * need to go on the anon lru below, and mem_cgroup_cache_charge
	 * (called in add_to_page_cache) needs to know where they're going too.
	 */
	if (mapping_cap_swap_backed(mapping))
		SetPageSwapBacked(page);

	ret = add_to_page_cache(page, mapping, offset, gfp_mask);
	if (ret == 0) {
		if (page_is_file_cache(page))
			lru_cache_add_file(page);
		else
			lru_cache_add_anon(page);
	}
	return ret;
}
EXPORT_SYMBOL_GPL(add_to_page_cache_lru);

#ifdef CONFIG_NUMA
struct page *__page_cache_alloc(gfp_t gfp)
{
	int n;
	struct page *page;

	if (cpuset_do_page_mem_spread()) {
		get_mems_allowed();
		n = cpuset_mem_spread_node();
		page = alloc_pages_exact_node(n, gfp, 0);
		put_mems_allowed();
		return page;
	}
	return alloc_pages(gfp, 0);
}
EXPORT_SYMBOL(__page_cache_alloc);
#endif

/*
 * In order to wait for pages to become available there must be
 * waitqueues associated with pages. By using a hash table of
 * waitqueues where the bucket discipline is to maintain all
 * waiters on the same queue and wake all when any of the pages
 * become available, and for the woken contexts to check to be
 * sure the appropriate page became available, this saves space
 * at a cost of "thundering herd" phenomena during rare hash
 * collisions.
 */
static wait_queue_head_t *page_waitqueue(struct page *page)
{
	const struct zone *zone = page_zone(page);

	return &zone->wait_table[hash_ptr(page, zone->wait_table_bits)];
}

static inline void wake_up_page(struct page *page, int bit)
{
	__wake_up_bit(page_waitqueue(page), &page->flags, bit);
}

void wait_on_page_bit(struct page *page, int bit_nr)
{
	DEFINE_WAIT_BIT(wait, &page->flags, bit_nr);

	if (test_bit(bit_nr, &page->flags))
		__wait_on_bit(page_waitqueue(page), &wait, sleep_on_page,
							TASK_UNINTERRUPTIBLE);
}
EXPORT_SYMBOL(wait_on_page_bit);

int wait_on_page_bit_killable(struct page *page, int bit_nr)
{
	DEFINE_WAIT_BIT(wait, &page->flags, bit_nr);

	if (!test_bit(bit_nr, &page->flags))
		return 0;

	return __wait_on_bit(page_waitqueue(page), &wait,
			     sleep_on_page_killable, TASK_KILLABLE);
}

/**
 * add_page_wait_queue - Add an arbitrary waiter to a page's wait queue
 * @page: Page defining the wait queue of interest
 * @waiter: Waiter to add to the queue
 *
 * Add an arbitrary @waiter to the wait queue for the nominated @page.
 */
void add_page_wait_queue(struct page *page, wait_queue_t *waiter)
{
	wait_queue_head_t *q = page_waitqueue(page);
	unsigned long flags;

	spin_lock_irqsave(&q->lock, flags);
	__add_wait_queue(q, waiter);
	spin_unlock_irqrestore(&q->lock, flags);
}
EXPORT_SYMBOL_GPL(add_page_wait_queue);

/**
 * unlock_page - unlock a locked page
 * @page: the page
 *
 * Unlocks the page and wakes up sleepers in ___wait_on_page_locked().
 * Also wakes sleepers in wait_on_page_writeback() because the wakeup
 * mechananism between PageLocked pages and PageWriteback pages is shared.
 * But that's OK - sleepers in wait_on_page_writeback() just go back to sleep.
 *
 * The mb is necessary to enforce ordering between the clear_bit and the read
 * of the waitqueue (to avoid SMP races with a parallel wait_on_page_locked()).
 */
void unlock_page(struct page *page)
{
	VM_BUG_ON(!PageLocked(page));
	clear_bit_unlock(PG_locked, &page->flags);
	smp_mb__after_clear_bit();
	wake_up_page(page, PG_locked);
}
EXPORT_SYMBOL(unlock_page);

/**
 * end_page_writeback - end writeback against a page
 * @page: the page
 */
void end_page_writeback(struct page *page)
{
	if (TestClearPageReclaim(page))
		rotate_reclaimable_page(page);

	if (!test_clear_page_writeback(page))
		BUG();

	smp_mb__after_clear_bit();
	wake_up_page(page, PG_writeback);
}
EXPORT_SYMBOL(end_page_writeback);

/**
 * __lock_page - get a lock on the page, assuming we need to sleep to get it
 * @page: the page to lock
 */
void __lock_page(struct page *page)
{
	DEFINE_WAIT_BIT(wait, &page->flags, PG_locked);

	__wait_on_bit_lock(page_waitqueue(page), &wait, sleep_on_page,
							TASK_UNINTERRUPTIBLE);
}
EXPORT_SYMBOL(__lock_page);

int __lock_page_killable(struct page *page)
{
	DEFINE_WAIT_BIT(wait, &page->flags, PG_locked);

	return __wait_on_bit_lock(page_waitqueue(page), &wait,
					sleep_on_page_killable, TASK_KILLABLE);
}
EXPORT_SYMBOL_GPL(__lock_page_killable);

int __lock_page_or_retry(struct page *page, struct mm_struct *mm,
			 unsigned int flags)
{
	if (flags & FAULT_FLAG_ALLOW_RETRY) {
		/*
		 * CAUTION! In this case, mmap_sem is not released
		 * even though return 0.
		 */
		if (flags & FAULT_FLAG_RETRY_NOWAIT)
			return 0;

		up_read(&mm->mmap_sem);
		if (flags & FAULT_FLAG_KILLABLE)
			wait_on_page_locked_killable(page);
		else
			wait_on_page_locked(page);
		return 0;
	} else {
		if (flags & FAULT_FLAG_KILLABLE) {
			int ret;

			ret = __lock_page_killable(page);
			if (ret) {
				up_read(&mm->mmap_sem);
				return 0;
			}
		} else
			__lock_page(page);
		return 1;
	}
}

/**
 * find_get_page - find and get a page reference
 * @mapping: the address_space to search
 * @offset: the page index
 *
 * Is there a pagecache struct page at the given (mapping, offset) tuple?
 * If yes, increment its refcount and return it; if no, return NULL.
 */
struct page *find_get_page(struct address_space *mapping, pgoff_t offset)
{
	void **pagep;
	struct page *page;

	rcu_read_lock();
repeat:
	page = NULL;
	pagep = radix_tree_lookup_slot(&mapping->page_tree, offset);
	if (pagep) {
		page = radix_tree_deref_slot(pagep);
		if (unlikely(!page))
			goto out;
		if (radix_tree_deref_retry(page))
			goto repeat;

		if (!page_cache_get_speculative(page))
			goto repeat;

		/*
		 * Has the page moved?
		 * This is part of the lockless pagecache protocol. See
		 * include/linux/pagemap.h for details.
		 */
		if (unlikely(page != *pagep)) {
			page_cache_release(page);
			goto repeat;
		}
	}
out:
	rcu_read_unlock();

	return page;
}
EXPORT_SYMBOL(find_get_page);

/**
 * find_lock_page - locate, pin and lock a pagecache page
 * @mapping: the address_space to search
 * @offset: the page index
 *
 * Locates the desired pagecache page, locks it, increments its reference
 * count and returns its address.
 *
 * Returns zero if the page was not present. find_lock_page() may sleep.
 */
struct page *find_lock_page(struct address_space *mapping, pgoff_t offset)
{
	struct page *page;

repeat:
	page = find_get_page(mapping, offset);
	if (page) {
		lock_page(page);
		/* Has the page been truncated? */
		if (unlikely(page->mapping != mapping)) {
			unlock_page(page);
			page_cache_release(page);
			goto repeat;
		}
		VM_BUG_ON(page->index != offset);
	}
	return page;
}
EXPORT_SYMBOL(find_lock_page);

/**
 * find_or_create_page - locate or add a pagecache page
 * @mapping: the page's address_space
 * @index: the page's index into the mapping
 * @gfp_mask: page allocation mode
 *
 * Locates a page in the pagecache.  If the page is not present, a new page
 * is allocated using @gfp_mask and is added to the pagecache and to the VM's
 * LRU list.  The returned page is locked and has its reference count
 * incremented.
 *
 * find_or_create_page() may sleep, even if @gfp_flags specifies an atomic
 * allocation!
 *
 * find_or_create_page() returns the desired page's address, or zero on
 * memory exhaustion.
 */
struct page *find_or_create_page(struct address_space *mapping,
		pgoff_t index, gfp_t gfp_mask)
{
	struct page *page;
	int err;
repeat:
	page = find_lock_page(mapping, index);
	if (!page) {
		page = __page_cache_alloc(gfp_mask);
		if (!page)
			return NULL;
		/*
		 * We want a regular kernel memory (not highmem or DMA etc)
		 * allocation for the radix tree nodes, but we need to honour
		 * the context-specific requirements the caller has asked for.
		 * GFP_RECLAIM_MASK collects those requirements.
		 */
		err = add_to_page_cache_lru(page, mapping, index,
			(gfp_mask & GFP_RECLAIM_MASK));
		if (unlikely(err)) {
			page_cache_release(page);
			page = NULL;
			if (err == -EEXIST)
				goto repeat;
		}
	}
	return page;
}
EXPORT_SYMBOL(find_or_create_page);

/**
 * find_get_pages - gang pagecache lookup
 * @mapping:	The address_space to search
 * @start:	The starting page index
 * @nr_pages:	The maximum number of pages
 * @pages:	Where the resulting pages are placed
 *
 * find_get_pages() will search for and return a group of up to
 * @nr_pages pages in the mapping.  The pages are placed at @pages.
 * find_get_pages() takes a reference against the returned pages.
 *
 * The search returns a group of mapping-contiguous pages with ascending
 * indexes.  There may be holes in the indices due to not-present pages.
 *
 * find_get_pages() returns the number of pages which were found.
 */
unsigned find_get_pages(struct address_space *mapping, pgoff_t start,
			    unsigned int nr_pages, struct page **pages)
{
	unsigned int i;
	unsigned int ret;
	unsigned int nr_found;

	rcu_read_lock();
restart:
	nr_found = radix_tree_gang_lookup_slot(&mapping->page_tree,
				(void ***)pages, start, nr_pages);
	ret = 0;
	for (i = 0; i < nr_found; i++) {
		struct page *page;
repeat:
		page = radix_tree_deref_slot((void **)pages[i]);
		if (unlikely(!page))
			continue;

		/*
		 * This can only trigger when the entry at index 0 moves out
		 * of or back to the root: none yet gotten, safe to restart.
		 */
		if (radix_tree_deref_retry(page)) {
			WARN_ON(start | i);
			goto restart;
		}

		if (!page_cache_get_speculative(page))
			goto repeat;

		/* Has the page moved? */
		if (unlikely(page != *((void **)pages[i]))) {
			page_cache_release(page);
			goto repeat;
		}

		pages[ret] = page;
		ret++;
	}

	/*
	 * If all entries were removed before we could secure them,
	 * try again, because callers stop trying once 0 is returned.
	 */
	if (unlikely(!ret && nr_found))
		goto restart;
	rcu_read_unlock();
	return ret;
}

/**
 * find_get_pages_contig - gang contiguous pagecache lookup
 * @mapping:	The address_space to search
 * @index:	The starting page index
 * @nr_pages:	The maximum number of pages
 * @pages:	Where the resulting pages are placed
 *
 * find_get_pages_contig() works exactly like find_get_pages(), except
 * that the returned number of pages are guaranteed to be contiguous.
 *
 * find_get_pages_contig() returns the number of pages which were found.
 */
unsigned find_get_pages_contig(struct address_space *mapping, pgoff_t index,
			       unsigned int nr_pages, struct page **pages)
{
	unsigned int i;
	unsigned int ret;
	unsigned int nr_found;

	rcu_read_lock();
restart:
	nr_found = radix_tree_gang_lookup_slot(&mapping->page_tree,
				(void ***)pages, index, nr_pages);
	ret = 0;
	for (i = 0; i < nr_found; i++) {
		struct page *page;
repeat:
		page = radix_tree_deref_slot((void **)pages[i]);
		if (unlikely(!page))
			continue;

		/*
		 * This can only trigger when the entry at index 0 moves out
		 * of or back to the root: none yet gotten, safe to restart.
		 */
		if (radix_tree_deref_retry(page))
			goto restart;

		if (!page_cache_get_speculative(page))
			goto repeat;

		/* Has the page moved? */
		if (unlikely(page != *((void **)pages[i]))) {
			page_cache_release(page);
			goto repeat;
		}

		/*
		 * must check mapping and index after taking the ref.
		 * otherwise we can get both false positives and false
		 * negatives, which is just confusing to the caller.
		 */
		if (page->mapping == NULL || page->index != index) {
			page_cache_release(page);
			break;
		}

		pages[ret] = page;
		ret++;
		index++;
	}
	rcu_read_unlock();
	return ret;
}
EXPORT_SYMBOL(find_get_pages_contig);

/**
 * find_get_pages_tag - find and return pages that match @tag
 * @mapping:	the address_space to search
 * @index:	the starting page index
 * @tag:	the tag index
 * @nr_pages:	the maximum number of pages
 * @pages:	where the resulting pages are placed
 *
 * Like find_get_pages, except we only return pages which are tagged with
 * @tag.   We update @index to index the next page for the traversal.
 */
unsigned find_get_pages_tag(struct address_space *mapping, pgoff_t *index,
			int tag, unsigned int nr_pages, struct page **pages)
{
	unsigned int i;
	unsigned int ret;
	unsigned int nr_found;

	rcu_read_lock();
restart:
	nr_found = radix_tree_gang_lookup_tag_slot(&mapping->page_tree,
				(void ***)pages, *index, nr_pages, tag);
	ret = 0;
	for (i = 0; i < nr_found; i++) {
		struct page *page;
repeat:
		page = radix_tree_deref_slot((void **)pages[i]);
		if (unlikely(!page))
			continue;

		/*
		 * This can only trigger when the entry at index 0 moves out
		 * of or back to the root: none yet gotten, safe to restart.
		 */
		if (radix_tree_deref_retry(page))
			goto restart;

		if (!page_cache_get_speculative(page))
			goto repeat;

		/* Has the page moved? */
		if (unlikely(page != *((void **)pages[i]))) {
			page_cache_release(page);
			goto repeat;
		}

		pages[ret] = page;
		ret++;
	}

	/*
	 * If all entries were removed before we could secure them,
	 * try again, because callers stop trying once 0 is returned.
	 */
	if (unlikely(!ret && nr_found))
		goto restart;
	rcu_read_unlock();

	if (ret)
		*index = pages[ret - 1]->index + 1;

	return ret;
}
EXPORT_SYMBOL(find_get_pages_tag);

/**
 * grab_cache_page_nowait - returns locked page at given index in given cache
 * @mapping: target address_space
 * @index: the page index
 *
 * Same as grab_cache_page(), but do not wait if the page is unavailable.
 * This is intended for speculative data generators, where the data can
 * be regenerated if the page couldn't be grabbed.  This routine should
 * be safe to call while holding the lock for another page.
 *
 * Clear __GFP_FS when allocating the page to avoid recursion into the fs
 * and deadlock against the caller's locked page.
 */
struct page *
grab_cache_page_nowait(struct address_space *mapping, pgoff_t index)
{
	struct page *page = find_get_page(mapping, index);

	if (page) {
		if (trylock_page(page))
			return page;
		page_cache_release(page);
		return NULL;
	}
	page = __page_cache_alloc(mapping_gfp_mask(mapping) & ~__GFP_FS);
	if (page && add_to_page_cache_lru(page, mapping, index, GFP_NOFS)) {
		page_cache_release(page);
		page = NULL;
	}
	return page;
}
EXPORT_SYMBOL(grab_cache_page_nowait);

/*
 * CD/DVDs are error prone. When a medium error occurs, the driver may fail
 * a _large_ part of the i/o request. Imagine the worst scenario:
 *
 *      ---R__________________________________________B__________
 *         ^ reading here                             ^ bad block(assume 4k)
 *
 * read(R) => miss => readahead(R...B) => media error => frustrating retries
 * => failing the whole request => read(R) => read(R+1) =>
 * readahead(R+1...B+1) => bang => read(R+2) => read(R+3) =>
 * readahead(R+3...B+2) => bang => read(R+3) => read(R+4) =>
 * readahead(R+4...B+3) => bang => read(R+4) => read(R+5) => ......
 *
 * It is going insane. Fix it by quickly scaling down the readahead size.
 */
static void shrink_readahead_size_eio(struct file *filp,
					struct file_ra_state *ra)
{
	ra->ra_pages /= 4;
}

/**
 * do_generic_file_read - generic file read routine
 * @filp:	the file to read
 * @ppos:	current file position
 * @desc:	read_descriptor
 * @actor:	read method
 *
 * This is a generic file read routine, and uses the
 * mapping->a_ops->readpage() function for the actual low-level stuff.
 *
 * This is really ugly. But the goto's actually try to clarify some
 * of the logic when it comes to error handling etc.
 */
static void do_generic_file_read(struct file *filp, loff_t *ppos,
		read_descriptor_t *desc, read_actor_t actor)
{
	struct address_space *mapping = filp->f_mapping;
	struct inode *inode = mapping->host;
	struct file_ra_state *ra = &filp->f_ra;
	pgoff_t index;
	pgoff_t last_index;
	pgoff_t prev_index;
	unsigned long offset;      /* offset into pagecache page */
	unsigned int prev_offset;
	int error;

	index = *ppos >> PAGE_CACHE_SHIFT;
	prev_index = ra->prev_pos >> PAGE_CACHE_SHIFT;
	prev_offset = ra->prev_pos & (PAGE_CACHE_SIZE-1);
	last_index = (*ppos + desc->count + PAGE_CACHE_SIZE-1) >> PAGE_CACHE_SHIFT;
	offset = *ppos & ~PAGE_CACHE_MASK;

	for (;;) {
		struct page *page;
		pgoff_t end_index;
		loff_t isize;
		unsigned long nr, ret;

		cond_resched();
find_page:
		page = find_get_page(mapping, index);
		if (!page) {
			page_cache_sync_readahead(mapping,
					ra, filp,
					index, last_index - index);
			page = find_get_page(mapping, index);
			if (unlikely(page == NULL))
				goto no_cached_page;
		}
		if (PageReadahead(page)) {
			page_cache_async_readahead(mapping,
					ra, filp, page,
					index, last_index - index);
		}
		if (!PageUptodate(page)) {
			if (inode->i_blkbits == PAGE_CACHE_SHIFT ||
					!mapping->a_ops->is_partially_uptodate)
				goto page_not_up_to_date;
			if (!trylock_page(page))
				goto page_not_up_to_date;
			/* Did it get truncated before we got the lock? */
			if (!page->mapping)
				goto page_not_up_to_date_locked;
			if (!mapping->a_ops->is_partially_uptodate(page,
								desc, offset))
				goto page_not_up_to_date_locked;
			unlock_page(page);
		}
page_ok:
		/*
		 * i_size must be checked after we know the page is Uptodate.
		 *
		 * Checking i_size after the check allows us to calculate
		 * the correct value for "nr", which means the zero-filled
		 * part of the page is not copied back to userspace (unless
		 * another truncate extends the file - this is desired though).
		 */

		isize = i_size_read(inode);
		end_index = (isize - 1) >> PAGE_CACHE_SHIFT;
		if (unlikely(!isize || index > end_index)) {
			page_cache_release(page);
			goto out;
		}

		/* nr is the maximum number of bytes to copy from this page */
		nr = PAGE_CACHE_SIZE;
		if (index == end_index) {
			nr = ((isize - 1) & ~PAGE_CACHE_MASK) + 1;
			if (nr <= offset) {
				page_cache_release(page);
				goto out;
			}
		}
		nr = nr - offset;

		/* If users can be writing to this page using arbitrary
		 * virtual addresses, take care about potential aliasing
		 * before reading the page on the kernel side.
		 */
		if (mapping_writably_mapped(mapping))
			flush_dcache_page(page);

		/*
		 * When a sequential read accesses a page several times,
		 * only mark it as accessed the first time.
		 */
		if (prev_index != index || offset != prev_offset)
			mark_page_accessed(page);
		prev_index = index;

		/*
		 * Ok, we have the page, and it's up-to-date, so
		 * now we can copy it to user space...
		 *
		 * The actor routine returns how many bytes were actually used..
		 * NOTE! This may not be the same as how much of a user buffer
		 * we filled up (we may be padding etc), so we can only update
		 * "pos" here (the actor routine has to update the user buffer
		 * pointers and the remaining count).
		 */
		ret = actor(desc, page, offset, nr);
		offset += ret;
		index += offset >> PAGE_CACHE_SHIFT;
		offset &= ~PAGE_CACHE_MASK;
		prev_offset = offset;

		page_cache_release(page);
		if (ret == nr && desc->count)
			continue;
		goto out;

page_not_up_to_date:
		/* Get exclusive access to the page ... */
		error = lock_page_killable(page);
		if (unlikely(error))
			goto readpage_error;

page_not_up_to_date_locked:
		/* Did it get truncated before we got the lock? */
		if (!page->mapping) {
			unlock_page(page);
			page_cache_release(page);
			continue;
		}

		/* Did somebody else fill it already? */
		if (PageUptodate(page)) {
			unlock_page(page);
			goto page_ok;
		}

readpage:
		/*
		 * A previous I/O error may have been due to temporary
		 * failures, eg. multipath errors.
		 * PG_error will be set again if readpage fails.
		 */
		ClearPageError(page);
		/* Start the actual read. The read will unlock the page. */
		error = mapping->a_ops->readpage(filp, page);

		if (unlikely(error)) {
			if (error == AOP_TRUNCATED_PAGE) {
				page_cache_release(page);
				goto find_page;
			}
			goto readpage_error;
		}

		if (!PageUptodate(page)) {
			error = lock_page_killable(page);
			if (unlikely(error))
				goto readpage_error;
			if (!PageUptodate(page)) {
				if (page->mapping == NULL) {
					/*
					 * invalidate_mapping_pages got it
					 */
					unlock_page(page);
					page_cache_release(page);
					goto find_page;
				}
				unlock_page(page);
				shrink_readahead_size_eio(filp, ra);
				error = -EIO;
				goto readpage_error;
			}
			unlock_page(page);
		}

		goto page_ok;

readpage_error:
		/* UHHUH! A synchronous read error occurred. Report it */
		desc->error = error;
		page_cache_release(page);
		goto out;

no_cached_page:
		/*
		 * Ok, it wasn't cached, so we need to create a new
		 * page..
		 */
		page = page_cache_alloc_cold(mapping);
		if (!page) {
			desc->error = -ENOMEM;
			goto out;
		}
		error = add_to_page_cache_lru(page, mapping,
						index, GFP_KERNEL);
		if (error) {
			page_cache_release(page);
			if (error == -EEXIST)
				goto find_page;
			desc->error = error;
			goto out;
		}
		goto readpage;
	}

out:
	ra->prev_pos = prev_index;
	ra->prev_pos <<= PAGE_CACHE_SHIFT;
	ra->prev_pos |= prev_offset;

	*ppos = ((loff_t)index << PAGE_CACHE_SHIFT) + offset;
	file_accessed(filp);
}

int file_read_actor(read_descriptor_t *desc, struct page *page,
			unsigned long offset, unsigned long size)
{
	char *kaddr;
	unsigned long left, count = desc->count;

	if (size > count)
		size = count;

	/*
	 * Faults on the destination of a read are common, so do it before
	 * taking the kmap.
	 */
	if (!fault_in_pages_writeable(desc->arg.buf, size)) {
		kaddr = kmap_atomic(page, KM_USER0);
		left = __copy_to_user_inatomic(desc->arg.buf,
						kaddr + offset, size);
		kunmap_atomic(kaddr, KM_USER0);
		if (left == 0)
			goto success;
	}

	/* Do it the slow way */
	kaddr = kmap(page);
	left = __copy_to_user(desc->arg.buf, kaddr + offset, size);
	kunmap(page);

	if (left) {
		size -= left;
		desc->error = -EFAULT;
	}
success:
	desc->count = count - size;
	desc->written += size;
	desc->arg.buf += size;
	return size;
}

/*
 * Performs necessary checks before doing a write
 * @iov:	io vector request
 * @nr_segs:	number of segments in the iovec
 * @count:	number of bytes to write
 * @access_flags: type of access: %VERIFY_READ or %VERIFY_WRITE
 *
 * Adjust number of segments and amount of bytes to write (nr_segs should be
 * properly initialized first). Returns appropriate error code that caller
 * should return or zero in case that write should be allowed.
 */
int generic_segment_checks(const struct iovec *iov,
			unsigned long *nr_segs, size_t *count, int access_flags)
{
	unsigned long   seg;
	size_t cnt = 0;
	for (seg = 0; seg < *nr_segs; seg++) {
		const struct iovec *iv = &iov[seg];

		/*
		 * If any segment has a negative length, or the cumulative
		 * length ever wraps negative then return -EINVAL.
		 */
		cnt += iv->iov_len;
		if (unlikely((ssize_t)(cnt|iv->iov_len) < 0))
			return -EINVAL;
		if (access_ok(access_flags, iv->iov_base, iv->iov_len))
			continue;
		if (seg == 0)
			return -EFAULT;
		*nr_segs = seg;
		cnt -= iv->iov_len;	/* This segment is no good */
		break;
	}
	*count = cnt;
	return 0;
}
EXPORT_SYMBOL(generic_segment_checks);

/**
 * generic_file_aio_read - generic filesystem read routine
 * @iocb:	kernel I/O control block
 * @iov:	io vector request
 * @nr_segs:	number of segments in the iovec
 * @pos:	current file position
 *
 * This is the "read()" routine for all filesystems
 * that can use the page cache directly.
 */
ssize_t
generic_file_aio_read(struct kiocb *iocb, const struct iovec *iov,
		unsigned long nr_segs, loff_t pos)
{
	struct file *filp = iocb->ki_filp;
	ssize_t retval;
	unsigned long seg = 0;
	size_t count;
	loff_t *ppos = &iocb->ki_pos;
	struct blk_plug plug;

	count = 0;
	retval = generic_segment_checks(iov, &nr_segs, &count, VERIFY_WRITE);
	if (retval)
		return retval;

	blk_start_plug(&plug);

	/* coalesce the iovecs and go direct-to-BIO for O_DIRECT */
	if (filp->f_flags & O_DIRECT) {
		loff_t size;
		struct address_space *mapping;
		struct inode *inode;

		mapping = filp->f_mapping;
		inode = mapping->host;
		if (!count)
			goto out; /* skip atime */
		size = i_size_read(inode);
		if (pos < size) {
			retval = filemap_write_and_wait_range(mapping, pos,
					pos + iov_length(iov, nr_segs) - 1);
			if (!retval) {
				retval = mapping->a_ops->direct_IO(READ, iocb,
							iov, pos, nr_segs);
			}
			if (retval > 0) {
				*ppos = pos + retval;
				count -= retval;
			}

			/*
			 * Btrfs can have a short DIO read if we encounter
			 * compressed extents, so if there was an error, or if
			 * we've already read everything we wanted to, or if
			 * there was a short read because we hit EOF, go ahead
			 * and return.  Otherwise fallthrough to buffered io for
			 * the rest of the read.
			 */
			if (retval < 0 || !count || *ppos >= size) {
				file_accessed(filp);
				goto out;
			}
		}
	}

	count = retval;
	for (seg = 0; seg < nr_segs; seg++) {
		read_descriptor_t desc;
		loff_t offset = 0;

		/*
		 * If we did a short DIO read we need to skip the section of the
		 * iov that we've already read data into.
		 */
		if (count) {
			if (count > iov[seg].iov_len) {
				count -= iov[seg].iov_len;
				continue;
			}
			offset = count;
			count = 0;
		}

		desc.written = 0;
		desc.arg.buf = iov[seg].iov_base + offset;
		desc.count = iov[seg].iov_len - offset;
		if (desc.count == 0)
			continue;
		desc.error = 0;
		do_generic_file_read(filp, ppos, &desc, file_read_actor);
		retval += desc.written;
		if (desc.error) {
			retval = retval ?: desc.error;
			break;
		}
		if (desc.count > 0)
			break;
	}
out:
	blk_finish_plug(&plug);
	return retval;
}
EXPORT_SYMBOL(generic_file_aio_read);

static ssize_t
do_readahead(struct address_space *mapping, struct file *filp,
	     pgoff_t index, unsigned long nr)
{
	if (!mapping || !mapping->a_ops || !mapping->a_ops->readpage)
		return -EINVAL;

	force_page_cache_readahead(mapping, filp, index, nr);
	return 0;
}

SYSCALL_DEFINE(readahead)(int fd, loff_t offset, size_t count)
{
	ssize_t ret;
	struct file *file;

	ret = -EBADF;
	file = fget(fd);
	if (file) {
		if (file->f_mode & FMODE_READ) {
			struct address_space *mapping = file->f_mapping;
			pgoff_t start = offset >> PAGE_CACHE_SHIFT;
			pgoff_t end = (offset + count - 1) >> PAGE_CACHE_SHIFT;
			unsigned long len = end - start + 1;
			ret = do_readahead(mapping, file, start, len);
		}
		fput(file);
	}
	return ret;
}
#ifdef CONFIG_HAVE_SYSCALL_WRAPPERS
asmlinkage long SyS_readahead(long fd, loff_t offset, long count)
{
	return SYSC_readahead((int) fd, offset, (size_t) count);
}
SYSCALL_ALIAS(sys_readahead, SyS_readahead);
#endif

#ifdef CONFIG_MMU
/**
 * page_cache_read - adds requested page to the page cache if not already there
 * @file:	file to read
 * @offset:	page index
 *
 * This adds the requested page to the page cache if it isn't already there,
 * and schedules an I/O to read in its contents from disk.
 */
static int page_cache_read(struct file *file, pgoff_t offset)
{
	struct address_space *mapping = file->f_mapping;
	struct page *page; 
	int ret;

	do {
		page = page_cache_alloc_cold(mapping);
		if (!page)
			return -ENOMEM;

		ret = add_to_page_cache_lru(page, mapping, offset, GFP_KERNEL);
		if (ret == 0)
			ret = mapping->a_ops->readpage(file, page);
		else if (ret == -EEXIST)
			ret = 0; /* losing race to add is OK */

		page_cache_release(page);

	} while (ret == AOP_TRUNCATED_PAGE);
		
	return ret;
}

#define MMAP_LOTSAMISS  (100)

/*
 * Synchronous readahead happens when we don't even find
 * a page in the page cache at all.
 */
static void do_sync_mmap_readahead(struct vm_area_struct *vma,
				   struct file_ra_state *ra,
				   struct file *file,
				   pgoff_t offset)
{
	unsigned long ra_pages;
	struct address_space *mapping = file->f_mapping;

	/* If we don't want any read-ahead, don't bother */
	if (VM_RandomReadHint(vma))
		return;
	if (!ra->ra_pages)
		return;

	if (VM_SequentialReadHint(vma)) {
		page_cache_sync_readahead(mapping, ra, file, offset,
					  ra->ra_pages);
		return;
	}

	/* Avoid banging the cache line if not needed */
	if (ra->mmap_miss < MMAP_LOTSAMISS * 10)
		ra->mmap_miss++;

	/*
	 * Do we miss much more than hit in this file? If so,
	 * stop bothering with read-ahead. It will only hurt.
	 */
	if (ra->mmap_miss > MMAP_LOTSAMISS)
		return;

	/*
	 * mmap read-around
	 */
	ra_pages = max_sane_readahead(ra->ra_pages);
	ra->start = max_t(long, 0, offset - ra_pages / 2);
	ra->size = ra_pages;
	ra->async_size = ra_pages / 4;
	ra_submit(ra, mapping, file);
}

/*
 * Asynchronous readahead happens when we find the page and PG_readahead,
 * so we want to possibly extend the readahead further..
 */
static void do_async_mmap_readahead(struct vm_area_struct *vma,
				    struct file_ra_state *ra,
				    struct file *file,
				    struct page *page,
				    pgoff_t offset)
{
	struct address_space *mapping = file->f_mapping;

	/* If we don't want any read-ahead, don't bother */
	if (VM_RandomReadHint(vma))
		return;
	if (ra->mmap_miss > 0)
		ra->mmap_miss--;
	if (PageReadahead(page))
		page_cache_async_readahead(mapping, ra, file,
					   page, offset, ra->ra_pages);
}

/**
 * filemap_fault - read in file data for page fault handling
 * @vma:	vma in which the fault was taken
 * @vmf:	struct vm_fault containing details of the fault
 *
 * filemap_fault() is invoked via the vma operations vector for a
 * mapped memory region to read in file data during a page fault.
 *
 * The goto's are kind of ugly, but this streamlines the normal case of having
 * it in the page cache, and handles the special cases reasonably without
 * having a lot of duplicated code.
 */
int filemap_fault(struct vm_area_struct *vma, struct vm_fault *vmf)
{
	int error;
	struct file *file = vma->vm_file;
	struct address_space *mapping = file->f_mapping;
	struct file_ra_state *ra = &file->f_ra;
	struct inode *inode = mapping->host;
	pgoff_t offset = vmf->pgoff;
	struct page *page;
	pgoff_t size;
	int ret = 0;

	size = (i_size_read(inode) + PAGE_CACHE_SIZE - 1) >> PAGE_CACHE_SHIFT;
	if (offset >= size)
		return VM_FAULT_SIGBUS;

	/*
	 * Do we have something in the page cache already?
	 */
	page = find_get_page(mapping, offset);
	if (likely(page)) {
		/*
		 * We found the page, so try async readahead before
		 * waiting for the lock.
		 */
		do_async_mmap_readahead(vma, ra, file, page, offset);
	} else {
		/* No page in the page cache at all */
		do_sync_mmap_readahead(vma, ra, file, offset);
		count_vm_event(PGMAJFAULT);
		mem_cgroup_count_vm_event(vma->vm_mm, PGMAJFAULT);
		ret = VM_FAULT_MAJOR;
retry_find:
		page = find_get_page(mapping, offset);
		if (!page)
			goto no_cached_page;
	}

	if (!lock_page_or_retry(page, vma->vm_mm, vmf->flags)) {
		page_cache_release(page);
		return ret | VM_FAULT_RETRY;
	}

	/* Did it get truncated? */
	if (unlikely(page->mapping != mapping)) {
		unlock_page(page);
		put_page(page);
		goto retry_find;
	}
	VM_BUG_ON(page->index != offset);

	/*
	 * We have a locked page in the page cache, now we need to check
	 * that it's up-to-date. If not, it is going to be due to an error.
	 */
	if (unlikely(!PageUptodate(page)))
		goto page_not_uptodate;

	/*
	 * Found the page and have a reference on it.
	 * We must recheck i_size under page lock.
	 */
	size = (i_size_read(inode) + PAGE_CACHE_SIZE - 1) >> PAGE_CACHE_SHIFT;
	if (unlikely(offset >= size)) {
		unlock_page(page);
		page_cache_release(page);
		return VM_FAULT_SIGBUS;
	}

	vmf->page = page;
	return ret | VM_FAULT_LOCKED;

no_cached_page:
	/*
	 * We're only likely to ever get here if MADV_RANDOM is in
	 * effect.
	 */
	error = page_cache_read(file, offset);

	/*
	 * The page we want has now been added to the page cache.
	 * In the unlikely event that someone removed it in the
	 * meantime, we'll just come back here and read it again.
	 */
	if (error >= 0)
		goto retry_find;

	/*
	 * An error return from page_cache_read can result if the
	 * system is low on memory, or a problem occurs while trying
	 * to schedule I/O.
	 */
	if (error == -ENOMEM)
		return VM_FAULT_OOM;
	return VM_FAULT_SIGBUS;

page_not_uptodate:
	/*
	 * Umm, take care of errors if the page isn't up-to-date.
	 * Try to re-read it _once_. We do this synchronously,
	 * because there really aren't any performance issues here
	 * and we need to check for errors.
	 */
	ClearPageError(page);
	error = mapping->a_ops->readpage(file, page);
	if (!error) {
		wait_on_page_locked(page);
		if (!PageUptodate(page))
			error = -EIO;
	}
	page_cache_release(page);

	if (!error || error == AOP_TRUNCATED_PAGE)
		goto retry_find;

	/* Things didn't work out. Return zero to tell the mm layer so. */
	shrink_readahead_size_eio(file, ra);
	return VM_FAULT_SIGBUS;
}
EXPORT_SYMBOL(filemap_fault);

const struct vm_operations_struct generic_file_vm_ops = {
	.fault		= filemap_fault,
};

/* This is used for a general mmap of a disk file */

int generic_file_mmap(struct file * file, struct vm_area_struct * vma)
{
	struct address_space *mapping = file->f_mapping;

	if (!mapping->a_ops->readpage)
		return -ENOEXEC;
	file_accessed(file);
	vma->vm_ops = &generic_file_vm_ops;
	vma->vm_flags |= VM_CAN_NONLINEAR;
	return 0;
}

/*
 * This is for filesystems which do not implement ->writepage.
 */
int generic_file_readonly_mmap(struct file *file, struct vm_area_struct *vma)
{
	if ((vma->vm_flags & VM_SHARED) && (vma->vm_flags & VM_MAYWRITE))
		return -EINVAL;
	return generic_file_mmap(file, vma);
}
#else
int generic_file_mmap(struct file * file, struct vm_area_struct * vma)
{
	return -ENOSYS;
}
int generic_file_readonly_mmap(struct file * file, struct vm_area_struct * vma)
{
	return -ENOSYS;
}
#endif /* CONFIG_MMU */

EXPORT_SYMBOL(generic_file_mmap);
EXPORT_SYMBOL(generic_file_readonly_mmap);

static struct page *__read_cache_page(struct address_space *mapping,
				pgoff_t index,
				int (*filler)(void *,struct page*),
				void *data,
				gfp_t gfp)
{
	struct page *page;
	int err;
repeat:
	page = find_get_page(mapping, index);
	if (!page) {
		page = __page_cache_alloc(gfp | __GFP_COLD);
		if (!page)
			return ERR_PTR(-ENOMEM);
		err = add_to_page_cache_lru(page, mapping, index, GFP_KERNEL);
		if (unlikely(err)) {
			page_cache_release(page);
			if (err == -EEXIST)
				goto repeat;
			/* Presumably ENOMEM for radix tree node */
			return ERR_PTR(err);
		}
		err = filler(data, page);
		if (err < 0) {
			page_cache_release(page);
			page = ERR_PTR(err);
		}
	}
	return page;
}

static struct page *do_read_cache_page(struct address_space *mapping,
				pgoff_t index,
				int (*filler)(void *,struct page*),
				void *data,
				gfp_t gfp)

{
	struct page *page;
	int err;

retry:
	page = __read_cache_page(mapping, index, filler, data, gfp);
	if (IS_ERR(page))
		return page;
	if (PageUptodate(page))
		goto out;

	lock_page(page);
	if (!page->mapping) {
		unlock_page(page);
		page_cache_release(page);
		goto retry;
	}
	if (PageUptodate(page)) {
		unlock_page(page);
		goto out;
	}
	err = filler(data, page);
	if (err < 0) {
		page_cache_release(page);
		return ERR_PTR(err);
	}
out:
	mark_page_accessed(page);
	return page;
}

/**
 * read_cache_page_async - read into page cache, fill it if needed
 * @mapping:	the page's address_space
 * @index:	the page index
 * @filler:	function to perform the read
 * @data:	destination for read data
 *
 * Same as read_cache_page, but don't wait for page to become unlocked
 * after submitting it to the filler.
 *
 * Read into the page cache. If a page already exists, and PageUptodate() is
 * not set, try to fill the page but don't wait for it to become unlocked.
 *
 * If the page does not get brought uptodate, return -EIO.
 */
struct page *read_cache_page_async(struct address_space *mapping,
				pgoff_t index,
				int (*filler)(void *,struct page*),
				void *data)
{
	return do_read_cache_page(mapping, index, filler, data, mapping_gfp_mask(mapping));
}
EXPORT_SYMBOL(read_cache_page_async);

static struct page *wait_on_page_read(struct page *page)
{
	if (!IS_ERR(page)) {
		wait_on_page_locked(page);
		if (!PageUptodate(page)) {
			page_cache_release(page);
			page = ERR_PTR(-EIO);
		}
	}
	return page;
}

/**
 * read_cache_page_gfp - read into page cache, using specified page allocation flags.
 * @mapping:	the page's address_space
 * @index:	the page index
 * @gfp:	the page allocator flags to use if allocating
 *
 * This is the same as "read_mapping_page(mapping, index, NULL)", but with
 * any new page allocations done using the specified allocation flags. Note
 * that the Radix tree operations will still use GFP_KERNEL, so you can't
 * expect to do this atomically or anything like that - but you can pass in
 * other page requirements.
 *
 * If the page does not get brought uptodate, return -EIO.
 */
struct page *read_cache_page_gfp(struct address_space *mapping,
				pgoff_t index,
				gfp_t gfp)
{
	filler_t *filler = (filler_t *)mapping->a_ops->readpage;

	return wait_on_page_read(do_read_cache_page(mapping, index, filler, NULL, gfp));
}
EXPORT_SYMBOL(read_cache_page_gfp);

/**
 * read_cache_page - read into page cache, fill it if needed
 * @mapping:	the page's address_space
 * @index:	the page index
 * @filler:	function to perform the read
 * @data:	destination for read data
 *
 * Read into the page cache. If a page already exists, and PageUptodate() is
 * not set, try to fill the page then wait for it to become unlocked.
 *
 * If the page does not get brought uptodate, return -EIO.
 */
struct page *read_cache_page(struct address_space *mapping,
				pgoff_t index,
				int (*filler)(void *,struct page*),
				void *data)
{
	return wait_on_page_read(read_cache_page_async(mapping, index, filler, data));
}
EXPORT_SYMBOL(read_cache_page);

/*
 * The logic we want is
 *
 *	if suid or (sgid and xgrp)
 *		remove privs
 */
int should_remove_suid(struct dentry *dentry)
{
	mode_t mode = dentry->d_inode->i_mode;
	int kill = 0;

	/* suid always must be killed */
	if (unlikely(mode & S_ISUID))
		kill = ATTR_KILL_SUID;

	/*
	 * sgid without any exec bits is just a mandatory locking mark; leave
	 * it alone.  If some exec bits are set, it's a real sgid; kill it.
	 */
	if (unlikely((mode & S_ISGID) && (mode & S_IXGRP)))
		kill |= ATTR_KILL_SGID;

	if (unlikely(kill && !capable(CAP_FSETID) && S_ISREG(mode)))
		return kill;

	return 0;
}
EXPORT_SYMBOL(should_remove_suid);

static int __remove_suid(struct dentry *dentry, int kill)
{
	struct iattr newattrs;

	newattrs.ia_valid = ATTR_FORCE | kill;
	return notify_change(dentry, &newattrs);
}

int file_remove_suid(struct file *file)
{
	struct dentry *dentry = file->f_path.dentry;
	struct inode *inode = dentry->d_inode;
	int killsuid;
	int killpriv;
	int error = 0;

	/* Fast path for nothing security related */
	if (IS_NOSEC(inode))
		return 0;

	killsuid = should_remove_suid(dentry);
	killpriv = security_inode_need_killpriv(dentry);

	if (killpriv < 0)
		return killpriv;
	if (killpriv)
		error = security_inode_killpriv(dentry);
	if (!error && killsuid)
		error = __remove_suid(dentry, killsuid);
	if (!error && (inode->i_sb->s_flags & MS_NOSEC))
		inode->i_flags |= S_NOSEC;

	return error;
}
EXPORT_SYMBOL(file_remove_suid);

static size_t __iovec_copy_from_user_inatomic(char *vaddr,
			const struct iovec *iov, size_t base, size_t bytes)
{
	size_t copied = 0, left = 0;

	while (bytes) {
		char __user *buf = iov->iov_base + base;
		int copy = min(bytes, iov->iov_len - base);

		base = 0;
		left = __copy_from_user_inatomic(vaddr, buf, copy);
		copied += copy;
		bytes -= copy;
		vaddr += copy;
		iov++;

		if (unlikely(left))
			break;
	}
	return copied - left;
}

/*
 * Copy as much as we can into the page and return the number of bytes which
 * were successfully copied.  If a fault is encountered then return the number of
 * bytes which were copied.
 */
size_t iov_iter_copy_from_user_atomic(struct page *page,
		struct iov_iter *i, unsigned long offset, size_t bytes)
{
	char *kaddr;
	size_t copied;

<<<<<<< HEAD
	BUG_ON(!current->pagefault_disabled);
=======
	BUG_ON(!pagefault_disabled());
>>>>>>> f0b62f18
	kaddr = kmap_atomic(page, KM_USER0);
	if (likely(i->nr_segs == 1)) {
		int left;
		char __user *buf = i->iov->iov_base + i->iov_offset;
		left = __copy_from_user_inatomic(kaddr + offset, buf, bytes);
		copied = bytes - left;
	} else {
		copied = __iovec_copy_from_user_inatomic(kaddr + offset,
						i->iov, i->iov_offset, bytes);
	}
	kunmap_atomic(kaddr, KM_USER0);

	return copied;
}
EXPORT_SYMBOL(iov_iter_copy_from_user_atomic);

/*
 * This has the same sideeffects and return value as
 * iov_iter_copy_from_user_atomic().
 * The difference is that it attempts to resolve faults.
 * Page must not be locked.
 */
size_t iov_iter_copy_from_user(struct page *page,
		struct iov_iter *i, unsigned long offset, size_t bytes)
{
	char *kaddr;
	size_t copied;

	kaddr = kmap(page);
	if (likely(i->nr_segs == 1)) {
		int left;
		char __user *buf = i->iov->iov_base + i->iov_offset;
		left = __copy_from_user(kaddr + offset, buf, bytes);
		copied = bytes - left;
	} else {
		copied = __iovec_copy_from_user_inatomic(kaddr + offset,
						i->iov, i->iov_offset, bytes);
	}
	kunmap(page);
	return copied;
}
EXPORT_SYMBOL(iov_iter_copy_from_user);

void iov_iter_advance(struct iov_iter *i, size_t bytes)
{
	BUG_ON(i->count < bytes);

	if (likely(i->nr_segs == 1)) {
		i->iov_offset += bytes;
		i->count -= bytes;
	} else {
		const struct iovec *iov = i->iov;
		size_t base = i->iov_offset;

		/*
		 * The !iov->iov_len check ensures we skip over unlikely
		 * zero-length segments (without overruning the iovec).
		 */
		while (bytes || unlikely(i->count && !iov->iov_len)) {
			int copy;

			copy = min(bytes, iov->iov_len - base);
			BUG_ON(!i->count || i->count < copy);
			i->count -= copy;
			bytes -= copy;
			base += copy;
			if (iov->iov_len == base) {
				iov++;
				base = 0;
			}
		}
		i->iov = iov;
		i->iov_offset = base;
	}
}
EXPORT_SYMBOL(iov_iter_advance);

/*
 * Fault in the first iovec of the given iov_iter, to a maximum length
 * of bytes. Returns 0 on success, or non-zero if the memory could not be
 * accessed (ie. because it is an invalid address).
 *
 * writev-intensive code may want this to prefault several iovecs -- that
 * would be possible (callers must not rely on the fact that _only_ the
 * first iovec will be faulted with the current implementation).
 */
int iov_iter_fault_in_readable(struct iov_iter *i, size_t bytes)
{
	char __user *buf = i->iov->iov_base + i->iov_offset;
	bytes = min(bytes, i->iov->iov_len - i->iov_offset);
	return fault_in_pages_readable(buf, bytes);
}
EXPORT_SYMBOL(iov_iter_fault_in_readable);

/*
 * Return the count of just the current iov_iter segment.
 */
size_t iov_iter_single_seg_count(struct iov_iter *i)
{
	const struct iovec *iov = i->iov;
	if (i->nr_segs == 1)
		return i->count;
	else
		return min(i->count, iov->iov_len - i->iov_offset);
}
EXPORT_SYMBOL(iov_iter_single_seg_count);

/*
 * Performs necessary checks before doing a write
 *
 * Can adjust writing position or amount of bytes to write.
 * Returns appropriate error code that caller should return or
 * zero in case that write should be allowed.
 */
inline int generic_write_checks(struct file *file, loff_t *pos, size_t *count, int isblk)
{
	struct inode *inode = file->f_mapping->host;
	unsigned long limit = rlimit(RLIMIT_FSIZE);

        if (unlikely(*pos < 0))
                return -EINVAL;

	if (!isblk) {
		/* FIXME: this is for backwards compatibility with 2.4 */
		if (file->f_flags & O_APPEND)
                        *pos = i_size_read(inode);

		if (limit != RLIM_INFINITY) {
			if (*pos >= limit) {
				send_sig(SIGXFSZ, current, 0);
				return -EFBIG;
			}
			if (*count > limit - (typeof(limit))*pos) {
				*count = limit - (typeof(limit))*pos;
			}
		}
	}

	/*
	 * LFS rule
	 */
	if (unlikely(*pos + *count > MAX_NON_LFS &&
				!(file->f_flags & O_LARGEFILE))) {
		if (*pos >= MAX_NON_LFS) {
			return -EFBIG;
		}
		if (*count > MAX_NON_LFS - (unsigned long)*pos) {
			*count = MAX_NON_LFS - (unsigned long)*pos;
		}
	}

	/*
	 * Are we about to exceed the fs block limit ?
	 *
	 * If we have written data it becomes a short write.  If we have
	 * exceeded without writing data we send a signal and return EFBIG.
	 * Linus frestrict idea will clean these up nicely..
	 */
	if (likely(!isblk)) {
		if (unlikely(*pos >= inode->i_sb->s_maxbytes)) {
			if (*count || *pos > inode->i_sb->s_maxbytes) {
				return -EFBIG;
			}
			/* zero-length writes at ->s_maxbytes are OK */
		}

		if (unlikely(*pos + *count > inode->i_sb->s_maxbytes))
			*count = inode->i_sb->s_maxbytes - *pos;
	} else {
#ifdef CONFIG_BLOCK
		loff_t isize;
		if (bdev_read_only(I_BDEV(inode)))
			return -EPERM;
		isize = i_size_read(inode);
		if (*pos >= isize) {
			if (*count || *pos > isize)
				return -ENOSPC;
		}

		if (*pos + *count > isize)
			*count = isize - *pos;
#else
		return -EPERM;
#endif
	}
	return 0;
}
EXPORT_SYMBOL(generic_write_checks);

int pagecache_write_begin(struct file *file, struct address_space *mapping,
				loff_t pos, unsigned len, unsigned flags,
				struct page **pagep, void **fsdata)
{
	const struct address_space_operations *aops = mapping->a_ops;

	return aops->write_begin(file, mapping, pos, len, flags,
							pagep, fsdata);
}
EXPORT_SYMBOL(pagecache_write_begin);

int pagecache_write_end(struct file *file, struct address_space *mapping,
				loff_t pos, unsigned len, unsigned copied,
				struct page *page, void *fsdata)
{
	const struct address_space_operations *aops = mapping->a_ops;

	mark_page_accessed(page);
	return aops->write_end(file, mapping, pos, len, copied, page, fsdata);
}
EXPORT_SYMBOL(pagecache_write_end);

ssize_t
generic_file_direct_write(struct kiocb *iocb, const struct iovec *iov,
		unsigned long *nr_segs, loff_t pos, loff_t *ppos,
		size_t count, size_t ocount)
{
	struct file	*file = iocb->ki_filp;
	struct address_space *mapping = file->f_mapping;
	struct inode	*inode = mapping->host;
	ssize_t		written;
	size_t		write_len;
	pgoff_t		end;

	if (count != ocount)
		*nr_segs = iov_shorten((struct iovec *)iov, *nr_segs, count);

	write_len = iov_length(iov, *nr_segs);
	end = (pos + write_len - 1) >> PAGE_CACHE_SHIFT;

	written = filemap_write_and_wait_range(mapping, pos, pos + write_len - 1);
	if (written)
		goto out;

	/*
	 * After a write we want buffered reads to be sure to go to disk to get
	 * the new data.  We invalidate clean cached page from the region we're
	 * about to write.  We do this *before* the write so that we can return
	 * without clobbering -EIOCBQUEUED from ->direct_IO().
	 */
	if (mapping->nrpages) {
		written = invalidate_inode_pages2_range(mapping,
					pos >> PAGE_CACHE_SHIFT, end);
		/*
		 * If a page can not be invalidated, return 0 to fall back
		 * to buffered write.
		 */
		if (written) {
			if (written == -EBUSY)
				return 0;
			goto out;
		}
	}

	written = mapping->a_ops->direct_IO(WRITE, iocb, iov, pos, *nr_segs);

	/*
	 * Finally, try again to invalidate clean pages which might have been
	 * cached by non-direct readahead, or faulted in by get_user_pages()
	 * if the source of the write was an mmap'ed region of the file
	 * we're writing.  Either one is a pretty crazy thing to do,
	 * so we don't support it 100%.  If this invalidation
	 * fails, tough, the write still worked...
	 */
	if (mapping->nrpages) {
		invalidate_inode_pages2_range(mapping,
					      pos >> PAGE_CACHE_SHIFT, end);
	}

	if (written > 0) {
		pos += written;
		if (pos > i_size_read(inode) && !S_ISBLK(inode->i_mode)) {
			i_size_write(inode, pos);
			mark_inode_dirty(inode);
		}
		*ppos = pos;
	}
out:
	return written;
}
EXPORT_SYMBOL(generic_file_direct_write);

/*
 * Find or create a page at the given pagecache position. Return the locked
 * page. This function is specifically for buffered writes.
 */
struct page *grab_cache_page_write_begin(struct address_space *mapping,
					pgoff_t index, unsigned flags)
{
	int status;
	struct page *page;
	gfp_t gfp_notmask = 0;
	if (flags & AOP_FLAG_NOFS)
		gfp_notmask = __GFP_FS;
repeat:
	page = find_lock_page(mapping, index);
	if (page)
		goto found;

	page = __page_cache_alloc(mapping_gfp_mask(mapping) & ~gfp_notmask);
	if (!page)
		return NULL;
	status = add_to_page_cache_lru(page, mapping, index,
						GFP_KERNEL & ~gfp_notmask);
	if (unlikely(status)) {
		page_cache_release(page);
		if (status == -EEXIST)
			goto repeat;
		return NULL;
	}
found:
	wait_on_page_writeback(page);
	return page;
}
EXPORT_SYMBOL(grab_cache_page_write_begin);

static ssize_t generic_perform_write(struct file *file,
				struct iov_iter *i, loff_t pos)
{
	struct address_space *mapping = file->f_mapping;
	const struct address_space_operations *a_ops = mapping->a_ops;
	long status = 0;
	ssize_t written = 0;
	unsigned int flags = 0;

	/*
	 * Copies from kernel address space cannot fail (NFSD is a big user).
	 */
	if (segment_eq(get_fs(), KERNEL_DS))
		flags |= AOP_FLAG_UNINTERRUPTIBLE;

	do {
		struct page *page;
		unsigned long offset;	/* Offset into pagecache page */
		unsigned long bytes;	/* Bytes to write to page */
		size_t copied;		/* Bytes copied from user */
		void *fsdata;

		offset = (pos & (PAGE_CACHE_SIZE - 1));
		bytes = min_t(unsigned long, PAGE_CACHE_SIZE - offset,
						iov_iter_count(i));

again:

		/*
		 * Bring in the user page that we will copy from _first_.
		 * Otherwise there's a nasty deadlock on copying from the
		 * same page as we're writing to, without it being marked
		 * up-to-date.
		 *
		 * Not only is this an optimisation, but it is also required
		 * to check that the address is actually valid, when atomic
		 * usercopies are used, below.
		 */
		if (unlikely(iov_iter_fault_in_readable(i, bytes))) {
			status = -EFAULT;
			break;
		}

		status = a_ops->write_begin(file, mapping, pos, bytes, flags,
						&page, &fsdata);
		if (unlikely(status))
			break;

		if (mapping_writably_mapped(mapping))
			flush_dcache_page(page);

		pagefault_disable();
		copied = iov_iter_copy_from_user_atomic(page, i, offset, bytes);
		pagefault_enable();
		flush_dcache_page(page);

		mark_page_accessed(page);
		status = a_ops->write_end(file, mapping, pos, bytes, copied,
						page, fsdata);
		if (unlikely(status < 0))
			break;
		copied = status;

		cond_resched();

		iov_iter_advance(i, copied);
		if (unlikely(copied == 0)) {
			/*
			 * If we were unable to copy any data at all, we must
			 * fall back to a single segment length write.
			 *
			 * If we didn't fallback here, we could livelock
			 * because not all segments in the iov can be copied at
			 * once without a pagefault.
			 */
			bytes = min_t(unsigned long, PAGE_CACHE_SIZE - offset,
						iov_iter_single_seg_count(i));
			goto again;
		}
		pos += copied;
		written += copied;

		balance_dirty_pages_ratelimited(mapping);

	} while (iov_iter_count(i));

	return written ? written : status;
}

ssize_t
generic_file_buffered_write(struct kiocb *iocb, const struct iovec *iov,
		unsigned long nr_segs, loff_t pos, loff_t *ppos,
		size_t count, ssize_t written)
{
	struct file *file = iocb->ki_filp;
	ssize_t status;
	struct iov_iter i;

	iov_iter_init(&i, iov, nr_segs, count, written);
	status = generic_perform_write(file, &i, pos);

	if (likely(status >= 0)) {
		written += status;
		*ppos = pos + status;
  	}
	
	return written ? written : status;
}
EXPORT_SYMBOL(generic_file_buffered_write);

/**
 * __generic_file_aio_write - write data to a file
 * @iocb:	IO state structure (file, offset, etc.)
 * @iov:	vector with data to write
 * @nr_segs:	number of segments in the vector
 * @ppos:	position where to write
 *
 * This function does all the work needed for actually writing data to a
 * file. It does all basic checks, removes SUID from the file, updates
 * modification times and calls proper subroutines depending on whether we
 * do direct IO or a standard buffered write.
 *
 * It expects i_mutex to be grabbed unless we work on a block device or similar
 * object which does not need locking at all.
 *
 * This function does *not* take care of syncing data in case of O_SYNC write.
 * A caller has to handle it. This is mainly due to the fact that we want to
 * avoid syncing under i_mutex.
 */
ssize_t __generic_file_aio_write(struct kiocb *iocb, const struct iovec *iov,
				 unsigned long nr_segs, loff_t *ppos)
{
	struct file *file = iocb->ki_filp;
	struct address_space * mapping = file->f_mapping;
	size_t ocount;		/* original count */
	size_t count;		/* after file limit checks */
	struct inode 	*inode = mapping->host;
	loff_t		pos;
	ssize_t		written;
	ssize_t		err;

	ocount = 0;
	err = generic_segment_checks(iov, &nr_segs, &ocount, VERIFY_READ);
	if (err)
		return err;

	count = ocount;
	pos = *ppos;

	vfs_check_frozen(inode->i_sb, SB_FREEZE_WRITE);

	/* We can write back this queue in page reclaim */
	current->backing_dev_info = mapping->backing_dev_info;
	written = 0;

	err = generic_write_checks(file, &pos, &count, S_ISBLK(inode->i_mode));
	if (err)
		goto out;

	if (count == 0)
		goto out;

	err = file_remove_suid(file);
	if (err)
		goto out;

	file_update_time(file);

	/* coalesce the iovecs and go direct-to-BIO for O_DIRECT */
	if (unlikely(file->f_flags & O_DIRECT)) {
		loff_t endbyte;
		ssize_t written_buffered;

		written = generic_file_direct_write(iocb, iov, &nr_segs, pos,
							ppos, count, ocount);
		if (written < 0 || written == count)
			goto out;
		/*
		 * direct-io write to a hole: fall through to buffered I/O
		 * for completing the rest of the request.
		 */
		pos += written;
		count -= written;
		written_buffered = generic_file_buffered_write(iocb, iov,
						nr_segs, pos, ppos, count,
						written);
		/*
		 * If generic_file_buffered_write() retuned a synchronous error
		 * then we want to return the number of bytes which were
		 * direct-written, or the error code if that was zero.  Note
		 * that this differs from normal direct-io semantics, which
		 * will return -EFOO even if some bytes were written.
		 */
		if (written_buffered < 0) {
			err = written_buffered;
			goto out;
		}

		/*
		 * We need to ensure that the page cache pages are written to
		 * disk and invalidated to preserve the expected O_DIRECT
		 * semantics.
		 */
		endbyte = pos + written_buffered - written - 1;
		err = filemap_write_and_wait_range(file->f_mapping, pos, endbyte);
		if (err == 0) {
			written = written_buffered;
			invalidate_mapping_pages(mapping,
						 pos >> PAGE_CACHE_SHIFT,
						 endbyte >> PAGE_CACHE_SHIFT);
		} else {
			/*
			 * We don't know how much we wrote, so just return
			 * the number of bytes which were direct-written
			 */
		}
	} else {
		written = generic_file_buffered_write(iocb, iov, nr_segs,
				pos, ppos, count, written);
	}
out:
	current->backing_dev_info = NULL;
	return written ? written : err;
}
EXPORT_SYMBOL(__generic_file_aio_write);

/**
 * generic_file_aio_write - write data to a file
 * @iocb:	IO state structure
 * @iov:	vector with data to write
 * @nr_segs:	number of segments in the vector
 * @pos:	position in file where to write
 *
 * This is a wrapper around __generic_file_aio_write() to be used by most
 * filesystems. It takes care of syncing the file in case of O_SYNC file
 * and acquires i_mutex as needed.
 */
ssize_t generic_file_aio_write(struct kiocb *iocb, const struct iovec *iov,
		unsigned long nr_segs, loff_t pos)
{
	struct file *file = iocb->ki_filp;
	struct inode *inode = file->f_mapping->host;
	struct blk_plug plug;
	ssize_t ret;

	BUG_ON(iocb->ki_pos != pos);

	mutex_lock(&inode->i_mutex);
	blk_start_plug(&plug);
	ret = __generic_file_aio_write(iocb, iov, nr_segs, &iocb->ki_pos);
	mutex_unlock(&inode->i_mutex);

	if (ret > 0 || ret == -EIOCBQUEUED) {
		ssize_t err;

		err = generic_write_sync(file, pos, ret);
		if (err < 0 && ret > 0)
			ret = err;
	}
	blk_finish_plug(&plug);
	return ret;
}
EXPORT_SYMBOL(generic_file_aio_write);

/**
 * try_to_release_page() - release old fs-specific metadata on a page
 *
 * @page: the page which the kernel is trying to free
 * @gfp_mask: memory allocation flags (and I/O mode)
 *
 * The address_space is to try to release any data against the page
 * (presumably at page->private).  If the release was successful, return `1'.
 * Otherwise return zero.
 *
 * This may also be called if PG_fscache is set on a page, indicating that the
 * page is known to the local caching routines.
 *
 * The @gfp_mask argument specifies whether I/O may be performed to release
 * this page (__GFP_IO), and whether the call may block (__GFP_WAIT & __GFP_FS).
 *
 */
int try_to_release_page(struct page *page, gfp_t gfp_mask)
{
	struct address_space * const mapping = page->mapping;

	BUG_ON(!PageLocked(page));
	if (PageWriteback(page))
		return 0;

	if (mapping && mapping->a_ops->releasepage)
		return mapping->a_ops->releasepage(page, gfp_mask);
	return try_to_free_buffers(page);
}

EXPORT_SYMBOL(try_to_release_page);<|MERGE_RESOLUTION|>--- conflicted
+++ resolved
@@ -2040,11 +2040,7 @@
 	char *kaddr;
 	size_t copied;
 
-<<<<<<< HEAD
-	BUG_ON(!current->pagefault_disabled);
-=======
 	BUG_ON(!pagefault_disabled());
->>>>>>> f0b62f18
 	kaddr = kmap_atomic(page, KM_USER0);
 	if (likely(i->nr_segs == 1)) {
 		int left;
