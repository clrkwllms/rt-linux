--- conflicted
+++ resolved
@@ -3521,11 +3521,7 @@
 {
 	int i;
 
-<<<<<<< HEAD
-	printk(KERN_DEBUG "Entering add_active_range(%d, 0x%lx, 0x%lx) "
-=======
 	printk(KERN_DEBUG "Entering add_active_range(%d, %#lx, %#lx) "
->>>>>>> ee045d27
 			  "%d entries of %d used\n",
 			  nid, start_pfn, end_pfn,
 			  nr_nodemap_entries, MAX_ACTIVE_REGIONS);
@@ -3941,11 +3937,7 @@
 	for (i = 0; i < MAX_NR_ZONES; i++) {
 		if (i == ZONE_MOVABLE)
 			continue;
-<<<<<<< HEAD
-		printk("  %-8s 0x%8lx -> 0x%8lx\n",
-=======
 		printk("  %-8s %0#10lx -> %0#10lx\n",
->>>>>>> ee045d27
 				zone_names[i],
 				arch_zone_lowest_possible_pfn[i],
 				arch_zone_highest_possible_pfn[i]);
@@ -3961,11 +3953,7 @@
 	/* Print out the early_node_map[] */
 	printk("early_node_map[%d] active PFN ranges\n", nr_nodemap_entries);
 	for (i = 0; i < nr_nodemap_entries; i++)
-<<<<<<< HEAD
-		printk("  %3d: 0x%8lx -> 0x%8lx\n", early_node_map[i].nid,
-=======
 		printk("  %3d: %0#10lx -> %0#10lx\n", early_node_map[i].nid,
->>>>>>> ee045d27
 						early_node_map[i].start_pfn,
 						early_node_map[i].end_pfn);
 
