/*
 *  linux/mm/page_alloc.c
 *
 *  Manages the free list, the system allocates free pages here.
 *  Note that kmalloc() lives in slab.c
 *
 *  Copyright (C) 1991, 1992, 1993, 1994  Linus Torvalds
 *  Swap reorganised 29.12.95, Stephen Tweedie
 *  Support of BIGMEM added by Gerhard Wichert, Siemens AG, July 1999
 *  Reshaped it to be a zoned allocator, Ingo Molnar, Red Hat, 1999
 *  Discontiguous memory support, Kanoj Sarcar, SGI, Nov 1999
 *  Zone balancing, Kanoj Sarcar, SGI, Jan 2000
 *  Per cpu hot/cold page lists, bulk allocation, Martin J. Bligh, Sept 2002
 *          (lots of bits borrowed from Ingo Molnar & Andrew Morton)
 */

#include <linux/stddef.h>
#include <linux/mm.h>
#include <linux/swap.h>
#include <linux/interrupt.h>
#include <linux/pagemap.h>
#include <linux/jiffies.h>
#include <linux/bootmem.h>
#include <linux/compiler.h>
#include <linux/kernel.h>
#include <linux/module.h>
#include <linux/suspend.h>
#include <linux/pagevec.h>
#include <linux/blkdev.h>
#include <linux/slab.h>
#include <linux/oom.h>
#include <linux/notifier.h>
#include <linux/topology.h>
#include <linux/sysctl.h>
#include <linux/cpu.h>
#include <linux/cpuset.h>
#include <linux/memory_hotplug.h>
#include <linux/nodemask.h>
#include <linux/vmalloc.h>
#include <linux/mempolicy.h>
#include <linux/stop_machine.h>
#include <linux/sort.h>
#include <linux/pfn.h>
#include <linux/backing-dev.h>
#include <linux/fault-inject.h>
#include <linux/page-isolation.h>
#include <linux/memcontrol.h>
#include <linux/debugobjects.h>

#include <asm/tlbflush.h>
#include <asm/div64.h>
#include "internal.h"

/*
 * Array of node states.
 */
nodemask_t node_states[NR_NODE_STATES] __read_mostly = {
	[N_POSSIBLE] = NODE_MASK_ALL,
	[N_ONLINE] = { { [0] = 1UL } },
#ifndef CONFIG_NUMA
	[N_NORMAL_MEMORY] = { { [0] = 1UL } },
#ifdef CONFIG_HIGHMEM
	[N_HIGH_MEMORY] = { { [0] = 1UL } },
#endif
	[N_CPU] = { { [0] = 1UL } },
#endif	/* NUMA */
};
EXPORT_SYMBOL(node_states);

unsigned long totalram_pages __read_mostly;
unsigned long totalreserve_pages __read_mostly;
long nr_swap_pages;
int percpu_pagelist_fraction;

#ifdef CONFIG_HUGETLB_PAGE_SIZE_VARIABLE
int pageblock_order __read_mostly;
#endif

static void __free_pages_ok(struct page *page, unsigned int order);

/*
 * results with 256, 32 in the lowmem_reserve sysctl:
 *	1G machine -> (16M dma, 800M-16M normal, 1G-800M high)
 *	1G machine -> (16M dma, 784M normal, 224M high)
 *	NORMAL allocation will leave 784M/256 of ram reserved in the ZONE_DMA
 *	HIGHMEM allocation will leave 224M/32 of ram reserved in ZONE_NORMAL
 *	HIGHMEM allocation will (224M+784M)/256 of ram reserved in ZONE_DMA
 *
 * TBD: should special case ZONE_DMA32 machines here - in those we normally
 * don't need any ZONE_NORMAL reservation
 */
int sysctl_lowmem_reserve_ratio[MAX_NR_ZONES-1] = {
#ifdef CONFIG_ZONE_DMA
	 256,
#endif
#ifdef CONFIG_ZONE_DMA32
	 256,
#endif
#ifdef CONFIG_HIGHMEM
	 32,
#endif
	 32,
};

EXPORT_SYMBOL(totalram_pages);

static char * const zone_names[MAX_NR_ZONES] = {
#ifdef CONFIG_ZONE_DMA
	 "DMA",
#endif
#ifdef CONFIG_ZONE_DMA32
	 "DMA32",
#endif
	 "Normal",
#ifdef CONFIG_HIGHMEM
	 "HighMem",
#endif
	 "Movable",
};

int min_free_kbytes = 1024;

unsigned long __meminitdata nr_kernel_pages;
unsigned long __meminitdata nr_all_pages;
static unsigned long __meminitdata dma_reserve;

#ifdef CONFIG_ARCH_POPULATES_NODE_MAP
  /*
   * MAX_ACTIVE_REGIONS determines the maximum number of distinct
   * ranges of memory (RAM) that may be registered with add_active_range().
   * Ranges passed to add_active_range() will be merged if possible
   * so the number of times add_active_range() can be called is
   * related to the number of nodes and the number of holes
   */
  #ifdef CONFIG_MAX_ACTIVE_REGIONS
    /* Allow an architecture to set MAX_ACTIVE_REGIONS to save memory */
    #define MAX_ACTIVE_REGIONS CONFIG_MAX_ACTIVE_REGIONS
  #else
    #if MAX_NUMNODES >= 32
      /* If there can be many nodes, allow up to 50 holes per node */
      #define MAX_ACTIVE_REGIONS (MAX_NUMNODES*50)
    #else
      /* By default, allow up to 256 distinct regions */
      #define MAX_ACTIVE_REGIONS 256
    #endif
  #endif

  static struct node_active_region __meminitdata early_node_map[MAX_ACTIVE_REGIONS];
  static int __meminitdata nr_nodemap_entries;
  static unsigned long __meminitdata arch_zone_lowest_possible_pfn[MAX_NR_ZONES];
  static unsigned long __meminitdata arch_zone_highest_possible_pfn[MAX_NR_ZONES];
#ifdef CONFIG_MEMORY_HOTPLUG_RESERVE
  static unsigned long __meminitdata node_boundary_start_pfn[MAX_NUMNODES];
  static unsigned long __meminitdata node_boundary_end_pfn[MAX_NUMNODES];
#endif /* CONFIG_MEMORY_HOTPLUG_RESERVE */
  unsigned long __initdata required_kernelcore;
  static unsigned long __initdata required_movablecore;
  unsigned long __meminitdata zone_movable_pfn[MAX_NUMNODES];

  /* movable_zone is the "real" zone pages in ZONE_MOVABLE are taken from */
  int movable_zone;
  EXPORT_SYMBOL(movable_zone);
#endif /* CONFIG_ARCH_POPULATES_NODE_MAP */

#if MAX_NUMNODES > 1
int nr_node_ids __read_mostly = MAX_NUMNODES;
EXPORT_SYMBOL(nr_node_ids);
#endif

int page_group_by_mobility_disabled __read_mostly;

static void set_pageblock_migratetype(struct page *page, int migratetype)
{
	set_pageblock_flags_group(page, (unsigned long)migratetype,
					PB_migrate, PB_migrate_end);
}

#ifdef CONFIG_DEBUG_VM
static int page_outside_zone_boundaries(struct zone *zone, struct page *page)
{
	int ret = 0;
	unsigned seq;
	unsigned long pfn = page_to_pfn(page);

	do {
		seq = zone_span_seqbegin(zone);
		if (pfn >= zone->zone_start_pfn + zone->spanned_pages)
			ret = 1;
		else if (pfn < zone->zone_start_pfn)
			ret = 1;
	} while (zone_span_seqretry(zone, seq));

	return ret;
}

static int page_is_consistent(struct zone *zone, struct page *page)
{
	if (!pfn_valid_within(page_to_pfn(page)))
		return 0;
	if (zone != page_zone(page))
		return 0;

	return 1;
}
/*
 * Temporary debugging check for pages not lying within a given zone.
 */
static int bad_range(struct zone *zone, struct page *page)
{
	if (page_outside_zone_boundaries(zone, page))
		return 1;
	if (!page_is_consistent(zone, page))
		return 1;

	return 0;
}
#else
static inline int bad_range(struct zone *zone, struct page *page)
{
	return 0;
}
#endif

static void bad_page(struct page *page)
{
	void *pc = page_get_page_cgroup(page);

	printk(KERN_EMERG "Bad page state in process '%s'\n" KERN_EMERG
		"page:%p flags:0x%0*lx mapping:%p mapcount:%d count:%d\n",
		current->comm, page, (int)(2*sizeof(unsigned long)),
		(unsigned long)page->flags, page->mapping,
		page_mapcount(page), page_count(page));
	if (pc) {
		printk(KERN_EMERG "cgroup:%p\n", pc);
		page_reset_bad_cgroup(page);
	}
	printk(KERN_EMERG "Trying to fix it up, but a reboot is needed\n"
		KERN_EMERG "Backtrace:\n");
	dump_stack();
	page->flags &= ~PAGE_FLAGS_CLEAR_WHEN_BAD;
	set_page_count(page, 0);
	reset_page_mapcount(page);
	page->mapping = NULL;
	add_taint(TAINT_BAD_PAGE);
}

/*
 * Higher-order pages are called "compound pages".  They are structured thusly:
 *
 * The first PAGE_SIZE page is called the "head page".
 *
 * The remaining PAGE_SIZE pages are called "tail pages".
 *
 * All pages have PG_compound set.  All pages have their ->private pointing at
 * the head page (even the head page has this).
 *
 * The first tail page's ->lru.next holds the address of the compound page's
 * put_page() function.  Its ->lru.prev holds the order of allocation.
 * This usage means that zero-order pages may not be compound.
 */

static void free_compound_page(struct page *page)
{
	__free_pages_ok(page, compound_order(page));
}

static void prep_compound_page(struct page *page, unsigned long order)
{
	int i;
	int nr_pages = 1 << order;

	set_compound_page_dtor(page, free_compound_page);
	set_compound_order(page, order);
	__SetPageHead(page);
	for (i = 1; i < nr_pages; i++) {
		struct page *p = page + i;

		__SetPageTail(p);
		p->first_page = page;
	}
}

static void destroy_compound_page(struct page *page, unsigned long order)
{
	int i;
	int nr_pages = 1 << order;

	if (unlikely(compound_order(page) != order))
		bad_page(page);

	if (unlikely(!PageHead(page)))
			bad_page(page);
	__ClearPageHead(page);
	for (i = 1; i < nr_pages; i++) {
		struct page *p = page + i;

		if (unlikely(!PageTail(p) |
				(p->first_page != page)))
			bad_page(page);
		__ClearPageTail(p);
	}
}

static inline void prep_zero_page(struct page *page, int order, gfp_t gfp_flags)
{
	int i;

	/*
	 * clear_highpage() will use KM_USER0, so it's a bug to use __GFP_ZERO
	 * and __GFP_HIGHMEM from hard or soft interrupt context.
	 */
	VM_BUG_ON((gfp_flags & __GFP_HIGHMEM) && in_interrupt());
	for (i = 0; i < (1 << order); i++)
		clear_highpage(page + i);
}

static inline void set_page_order(struct page *page, int order)
{
	set_page_private(page, order);
	__SetPageBuddy(page);
}

static inline void rmv_page_order(struct page *page)
{
	__ClearPageBuddy(page);
	set_page_private(page, 0);
}

/*
 * Locate the struct page for both the matching buddy in our
 * pair (buddy1) and the combined O(n+1) page they form (page).
 *
 * 1) Any buddy B1 will have an order O twin B2 which satisfies
 * the following equation:
 *     B2 = B1 ^ (1 << O)
 * For example, if the starting buddy (buddy2) is #8 its order
 * 1 buddy is #10:
 *     B2 = 8 ^ (1 << 1) = 8 ^ 2 = 10
 *
 * 2) Any buddy B will have an order O+1 parent P which
 * satisfies the following equation:
 *     P = B & ~(1 << O)
 *
 * Assumption: *_mem_map is contiguous at least up to MAX_ORDER
 */
static inline struct page *
__page_find_buddy(struct page *page, unsigned long page_idx, unsigned int order)
{
	unsigned long buddy_idx = page_idx ^ (1 << order);

	return page + (buddy_idx - page_idx);
}

static inline unsigned long
__find_combined_index(unsigned long page_idx, unsigned int order)
{
	return (page_idx & ~(1 << order));
}

/*
 * This function checks whether a page is free && is the buddy
 * we can do coalesce a page and its buddy if
 * (a) the buddy is not in a hole &&
 * (b) the buddy is in the buddy system &&
 * (c) a page and its buddy have the same order &&
 * (d) a page and its buddy are in the same zone.
 *
 * For recording whether a page is in the buddy system, we use PG_buddy.
 * Setting, clearing, and testing PG_buddy is serialized by zone->lock.
 *
 * For recording page's order, we use page_private(page).
 */
static inline int page_is_buddy(struct page *page, struct page *buddy,
								int order)
{
	if (!pfn_valid_within(page_to_pfn(buddy)))
		return 0;

	if (page_zone_id(page) != page_zone_id(buddy))
		return 0;

	if (PageBuddy(buddy) && page_order(buddy) == order) {
		BUG_ON(page_count(buddy) != 0);
		return 1;
	}
	return 0;
}

/*
 * Freeing function for a buddy system allocator.
 *
 * The concept of a buddy system is to maintain direct-mapped table
 * (containing bit values) for memory blocks of various "orders".
 * The bottom level table contains the map for the smallest allocatable
 * units of memory (here, pages), and each level above it describes
 * pairs of units from the levels below, hence, "buddies".
 * At a high level, all that happens here is marking the table entry
 * at the bottom level available, and propagating the changes upward
 * as necessary, plus some accounting needed to play nicely with other
 * parts of the VM system.
 * At each level, we keep a list of pages, which are heads of continuous
 * free pages of length of (1 << order) and marked with PG_buddy. Page's
 * order is recorded in page_private(page) field.
 * So when we are allocating or freeing one, we can derive the state of the
 * other.  That is, if we allocate a small block, and both were   
 * free, the remainder of the region must be split into blocks.   
 * If a block is freed, and its buddy is also free, then this
 * triggers coalescing into a block of larger size.            
 *
 * -- wli
 */

static inline void __free_one_page(struct page *page,
		struct zone *zone, unsigned int order)
{
	unsigned long page_idx;
	int order_size = 1 << order;
	int migratetype = get_pageblock_migratetype(page);

	if (unlikely(PageCompound(page)))
		destroy_compound_page(page, order);

	page_idx = page_to_pfn(page) & ((1 << MAX_ORDER) - 1);

	VM_BUG_ON(page_idx & (order_size - 1));
	VM_BUG_ON(bad_range(zone, page));

	__mod_zone_page_state(zone, NR_FREE_PAGES, order_size);
	while (order < MAX_ORDER-1) {
		unsigned long combined_idx;
		struct page *buddy;

		buddy = __page_find_buddy(page, page_idx, order);
		if (!page_is_buddy(page, buddy, order))
			break;		/* Move the buddy up one level. */

		list_del(&buddy->lru);
		zone->free_area[order].nr_free--;
		rmv_page_order(buddy);
		combined_idx = __find_combined_index(page_idx, order);
		page = page + (combined_idx - page_idx);
		page_idx = combined_idx;
		order++;
	}
	set_page_order(page, order);
	list_add(&page->lru,
		&zone->free_area[order].free_list[migratetype]);
	zone->free_area[order].nr_free++;
}

static inline int free_pages_check(struct page *page)
{
	if (unlikely(page_mapcount(page) |
		(page->mapping != NULL)  |
		(page_get_page_cgroup(page) != NULL) |
		(page_count(page) != 0)  |
		(page->flags & PAGE_FLAGS_CHECK_AT_FREE)))
		bad_page(page);
	if (PageDirty(page))
		__ClearPageDirty(page);
	/*
	 * For now, we report if PG_reserved was found set, but do not
	 * clear it, and do not free the page.  But we shall soon need
	 * to do more, for when the ZERO_PAGE count wraps negative.
	 */
	return PageReserved(page);
}

/*
 * Frees a list of pages. 
 * Assumes all pages on list are in same zone, and of same order.
 * count is the number of pages to free.
 *
 * If the zone was previously in an "all pages pinned" state then look to
 * see if this freeing clears that state.
 *
 * And clear the zone's pages_scanned counter, to hold off the "all pages are
 * pinned" detection logic.
 */
static void free_pages_bulk(struct zone *zone, int count,
					struct list_head *list, int order)
{
	spin_lock(&zone->lock);
	zone_clear_flag(zone, ZONE_ALL_UNRECLAIMABLE);
	zone->pages_scanned = 0;
	while (count--) {
		struct page *page;

		VM_BUG_ON(list_empty(list));
		page = list_entry(list->prev, struct page, lru);
		/* have to delete it as __free_one_page list manipulates */
		list_del(&page->lru);
		__free_one_page(page, zone, order);
	}
	spin_unlock(&zone->lock);
}

static void free_one_page(struct zone *zone, struct page *page, int order)
{
	spin_lock(&zone->lock);
	zone_clear_flag(zone, ZONE_ALL_UNRECLAIMABLE);
	zone->pages_scanned = 0;
	__free_one_page(page, zone, order);
	spin_unlock(&zone->lock);
}

static void __free_pages_ok(struct page *page, unsigned int order)
{
	unsigned long flags;
	int i;
	int reserved = 0;

	for (i = 0 ; i < (1 << order) ; ++i)
		reserved += free_pages_check(page + i);
	if (reserved)
		return;

	if (!PageHighMem(page)) {
		debug_check_no_locks_freed(page_address(page),PAGE_SIZE<<order);
		debug_check_no_obj_freed(page_address(page),
					   PAGE_SIZE << order);
	}
	arch_free_page(page, order);
	kernel_map_pages(page, 1 << order, 0);

	local_irq_save(flags);
	__count_vm_events(PGFREE, 1 << order);
	free_one_page(page_zone(page), page, order);
	local_irq_restore(flags);
}

/*
 * permit the bootmem allocator to evade page validation on high-order frees
 */
void __free_pages_bootmem(struct page *page, unsigned int order)
{
	if (order == 0) {
		__ClearPageReserved(page);
		set_page_count(page, 0);
		set_page_refcounted(page);
		__free_page(page);
	} else {
		int loop;

		prefetchw(page);
		for (loop = 0; loop < BITS_PER_LONG; loop++) {
			struct page *p = &page[loop];

			if (loop + 1 < BITS_PER_LONG)
				prefetchw(p + 1);
			__ClearPageReserved(p);
			set_page_count(p, 0);
		}

		set_page_refcounted(page);
		__free_pages(page, order);
	}
}


/*
 * The order of subdivision here is critical for the IO subsystem.
 * Please do not alter this order without good reasons and regression
 * testing. Specifically, as large blocks of memory are subdivided,
 * the order in which smaller blocks are delivered depends on the order
 * they're subdivided in this function. This is the primary factor
 * influencing the order in which pages are delivered to the IO
 * subsystem according to empirical testing, and this is also justified
 * by considering the behavior of a buddy system containing a single
 * large block of memory acted on by a series of small allocations.
 * This behavior is a critical factor in sglist merging's success.
 *
 * -- wli
 */
static inline void expand(struct zone *zone, struct page *page,
	int low, int high, struct free_area *area,
	int migratetype)
{
	unsigned long size = 1 << high;

	while (high > low) {
		area--;
		high--;
		size >>= 1;
		VM_BUG_ON(bad_range(zone, &page[size]));
		list_add(&page[size].lru, &area->free_list[migratetype]);
		area->nr_free++;
		set_page_order(&page[size], high);
	}
}

/*
 * This page is about to be returned from the page allocator
 */
static int prep_new_page(struct page *page, int order, gfp_t gfp_flags)
{
	if (unlikely(page_mapcount(page) |
		(page->mapping != NULL)  |
		(page_get_page_cgroup(page) != NULL) |
		(page_count(page) != 0)  |
		(page->flags & PAGE_FLAGS_CHECK_AT_PREP)))
		bad_page(page);

	/*
	 * For now, we report if PG_reserved was found set, but do not
	 * clear it, and do not allocate the page: as a safety net.
	 */
	if (PageReserved(page))
		return 1;

	page->flags &= ~(1 << PG_uptodate | 1 << PG_error | 1 << PG_reclaim |
			1 << PG_referenced | 1 << PG_arch_1 |
			1 << PG_owner_priv_1 | 1 << PG_mappedtodisk);
	set_page_private(page, 0);
	set_page_refcounted(page);

	arch_alloc_page(page, order);
	kernel_map_pages(page, 1 << order, 1);

	if (gfp_flags & __GFP_ZERO)
		prep_zero_page(page, order, gfp_flags);

	if (order && (gfp_flags & __GFP_COMP))
		prep_compound_page(page, order);

	return 0;
}

/*
 * Go through the free lists for the given migratetype and remove
 * the smallest available page from the freelists
 */
static struct page *__rmqueue_smallest(struct zone *zone, unsigned int order,
						int migratetype)
{
	unsigned int current_order;
	struct free_area * area;
	struct page *page;

	/* Find a page of the appropriate size in the preferred list */
	for (current_order = order; current_order < MAX_ORDER; ++current_order) {
		area = &(zone->free_area[current_order]);
		if (list_empty(&area->free_list[migratetype]))
			continue;

		page = list_entry(area->free_list[migratetype].next,
							struct page, lru);
		list_del(&page->lru);
		rmv_page_order(page);
		area->nr_free--;
		__mod_zone_page_state(zone, NR_FREE_PAGES, - (1UL << order));
		expand(zone, page, order, current_order, area, migratetype);
		return page;
	}

	return NULL;
}


/*
 * This array describes the order lists are fallen back to when
 * the free lists for the desirable migrate type are depleted
 */
static int fallbacks[MIGRATE_TYPES][MIGRATE_TYPES-1] = {
	[MIGRATE_UNMOVABLE]   = { MIGRATE_RECLAIMABLE, MIGRATE_MOVABLE,   MIGRATE_RESERVE },
	[MIGRATE_RECLAIMABLE] = { MIGRATE_UNMOVABLE,   MIGRATE_MOVABLE,   MIGRATE_RESERVE },
	[MIGRATE_MOVABLE]     = { MIGRATE_RECLAIMABLE, MIGRATE_UNMOVABLE, MIGRATE_RESERVE },
	[MIGRATE_RESERVE]     = { MIGRATE_RESERVE,     MIGRATE_RESERVE,   MIGRATE_RESERVE }, /* Never used */
};

/*
 * Move the free pages in a range to the free lists of the requested type.
 * Note that start_page and end_pages are not aligned on a pageblock
 * boundary. If alignment is required, use move_freepages_block()
 */
int move_freepages(struct zone *zone,
			struct page *start_page, struct page *end_page,
			int migratetype)
{
	struct page *page;
	unsigned long order;
	int pages_moved = 0;

#ifndef CONFIG_HOLES_IN_ZONE
	/*
	 * page_zone is not safe to call in this context when
	 * CONFIG_HOLES_IN_ZONE is set. This bug check is probably redundant
	 * anyway as we check zone boundaries in move_freepages_block().
	 * Remove at a later date when no bug reports exist related to
	 * grouping pages by mobility
	 */
	BUG_ON(page_zone(start_page) != page_zone(end_page));
#endif

	for (page = start_page; page <= end_page;) {
		if (!pfn_valid_within(page_to_pfn(page))) {
			page++;
			continue;
		}

		if (!PageBuddy(page)) {
			page++;
			continue;
		}

		order = page_order(page);
		list_del(&page->lru);
		list_add(&page->lru,
			&zone->free_area[order].free_list[migratetype]);
		page += 1 << order;
		pages_moved += 1 << order;
	}

	return pages_moved;
}

int move_freepages_block(struct zone *zone, struct page *page, int migratetype)
{
	unsigned long start_pfn, end_pfn;
	struct page *start_page, *end_page;

	start_pfn = page_to_pfn(page);
	start_pfn = start_pfn & ~(pageblock_nr_pages-1);
	start_page = pfn_to_page(start_pfn);
	end_page = start_page + pageblock_nr_pages - 1;
	end_pfn = start_pfn + pageblock_nr_pages - 1;

	/* Do not cross zone boundaries */
	if (start_pfn < zone->zone_start_pfn)
		start_page = page;
	if (end_pfn >= zone->zone_start_pfn + zone->spanned_pages)
		return 0;

	return move_freepages(zone, start_page, end_page, migratetype);
}

/* Remove an element from the buddy allocator from the fallback list */
static struct page *__rmqueue_fallback(struct zone *zone, int order,
						int start_migratetype)
{
	struct free_area * area;
	int current_order;
	struct page *page;
	int migratetype, i;

	/* Find the largest possible block of pages in the other list */
	for (current_order = MAX_ORDER-1; current_order >= order;
						--current_order) {
		for (i = 0; i < MIGRATE_TYPES - 1; i++) {
			migratetype = fallbacks[start_migratetype][i];

			/* MIGRATE_RESERVE handled later if necessary */
			if (migratetype == MIGRATE_RESERVE)
				continue;

			area = &(zone->free_area[current_order]);
			if (list_empty(&area->free_list[migratetype]))
				continue;

			page = list_entry(area->free_list[migratetype].next,
					struct page, lru);
			area->nr_free--;

			/*
			 * If breaking a large block of pages, move all free
			 * pages to the preferred allocation list. If falling
			 * back for a reclaimable kernel allocation, be more
			 * agressive about taking ownership of free pages
			 */
			if (unlikely(current_order >= (pageblock_order >> 1)) ||
					start_migratetype == MIGRATE_RECLAIMABLE) {
				unsigned long pages;
				pages = move_freepages_block(zone, page,
								start_migratetype);

				/* Claim the whole block if over half of it is free */
				if (pages >= (1 << (pageblock_order-1)))
					set_pageblock_migratetype(page,
								start_migratetype);

				migratetype = start_migratetype;
			}

			/* Remove the page from the freelists */
			list_del(&page->lru);
			rmv_page_order(page);
			__mod_zone_page_state(zone, NR_FREE_PAGES,
							-(1UL << order));

			if (current_order == pageblock_order)
				set_pageblock_migratetype(page,
							start_migratetype);

			expand(zone, page, order, current_order, area, migratetype);
			return page;
		}
	}

	/* Use MIGRATE_RESERVE rather than fail an allocation */
	return __rmqueue_smallest(zone, order, MIGRATE_RESERVE);
}

/*
 * Do the hard work of removing an element from the buddy allocator.
 * Call me with the zone->lock already held.
 */
static struct page *__rmqueue(struct zone *zone, unsigned int order,
						int migratetype)
{
	struct page *page;

	page = __rmqueue_smallest(zone, order, migratetype);

	if (unlikely(!page))
		page = __rmqueue_fallback(zone, order, migratetype);

	return page;
}

/* 
 * Obtain a specified number of elements from the buddy allocator, all under
 * a single hold of the lock, for efficiency.  Add them to the supplied list.
 * Returns the number of new pages which were placed at *list.
 */
static int rmqueue_bulk(struct zone *zone, unsigned int order, 
			unsigned long count, struct list_head *list,
			int migratetype)
{
	int i;
	
	spin_lock(&zone->lock);
	for (i = 0; i < count; ++i) {
		struct page *page = __rmqueue(zone, order, migratetype);
		if (unlikely(page == NULL))
			break;

		/*
		 * Split buddy pages returned by expand() are received here
		 * in physical page order. The page is added to the callers and
		 * list and the list head then moves forward. From the callers
		 * perspective, the linked list is ordered by page number in
		 * some conditions. This is useful for IO devices that can
		 * merge IO requests if the physical pages are ordered
		 * properly.
		 */
		list_add(&page->lru, list);
		set_page_private(page, migratetype);
		list = &page->lru;
	}
	spin_unlock(&zone->lock);
	return i;
}

#ifdef CONFIG_NUMA
/*
 * Called from the vmstat counter updater to drain pagesets of this
 * currently executing processor on remote nodes after they have
 * expired.
 *
 * Note that this function must be called with the thread pinned to
 * a single processor.
 */
void drain_zone_pages(struct zone *zone, struct per_cpu_pages *pcp)
{
	unsigned long flags;
	int to_drain;

	local_irq_save(flags);
	if (pcp->count >= pcp->batch)
		to_drain = pcp->batch;
	else
		to_drain = pcp->count;
	free_pages_bulk(zone, to_drain, &pcp->list, 0);
	pcp->count -= to_drain;
	local_irq_restore(flags);
}
#endif

/*
 * Drain pages of the indicated processor.
 *
 * The processor must either be the current processor and the
 * thread pinned to the current processor or a processor that
 * is not online.
 */
static void drain_pages(unsigned int cpu)
{
	unsigned long flags;
	struct zone *zone;

	for_each_zone(zone) {
		struct per_cpu_pageset *pset;
		struct per_cpu_pages *pcp;

		if (!populated_zone(zone))
			continue;

		pset = zone_pcp(zone, cpu);

		pcp = &pset->pcp;
		local_irq_save(flags);
		free_pages_bulk(zone, pcp->count, &pcp->list, 0);
		pcp->count = 0;
		local_irq_restore(flags);
	}
}

/*
 * Spill all of this CPU's per-cpu pages back into the buddy allocator.
 */
void drain_local_pages(void *arg)
{
	drain_pages(smp_processor_id());
}

/*
 * Spill all the per-cpu pages from all CPUs back into the buddy allocator
 */
void drain_all_pages(void)
{
	on_each_cpu(drain_local_pages, NULL, 0, 1);
}

#ifdef CONFIG_HIBERNATION

void mark_free_pages(struct zone *zone)
{
	unsigned long pfn, max_zone_pfn;
	unsigned long flags;
	int order, t;
	struct list_head *curr;

	if (!zone->spanned_pages)
		return;

	spin_lock_irqsave(&zone->lock, flags);

	max_zone_pfn = zone->zone_start_pfn + zone->spanned_pages;
	for (pfn = zone->zone_start_pfn; pfn < max_zone_pfn; pfn++)
		if (pfn_valid(pfn)) {
			struct page *page = pfn_to_page(pfn);

			if (!swsusp_page_is_forbidden(page))
				swsusp_unset_page_free(page);
		}

	for_each_migratetype_order(order, t) {
		list_for_each(curr, &zone->free_area[order].free_list[t]) {
			unsigned long i;

			pfn = page_to_pfn(list_entry(curr, struct page, lru));
			for (i = 0; i < (1UL << order); i++)
				swsusp_set_page_free(pfn_to_page(pfn + i));
		}
	}
	spin_unlock_irqrestore(&zone->lock, flags);
}
#endif /* CONFIG_PM */

/*
 * Free a 0-order page
 */
static void free_hot_cold_page(struct page *page, int cold)
{
	struct zone *zone = page_zone(page);
	struct per_cpu_pages *pcp;
	unsigned long flags;

	if (PageAnon(page))
		page->mapping = NULL;
	if (free_pages_check(page))
		return;

	if (!PageHighMem(page)) {
		debug_check_no_locks_freed(page_address(page), PAGE_SIZE);
		debug_check_no_obj_freed(page_address(page), PAGE_SIZE);
	}
	arch_free_page(page, 0);
	kernel_map_pages(page, 1, 0);

	pcp = &zone_pcp(zone, get_cpu())->pcp;
	local_irq_save(flags);
	__count_vm_event(PGFREE);
	if (cold)
		list_add_tail(&page->lru, &pcp->list);
	else
		list_add(&page->lru, &pcp->list);
	set_page_private(page, get_pageblock_migratetype(page));
	pcp->count++;
	if (pcp->count >= pcp->high) {
		free_pages_bulk(zone, pcp->batch, &pcp->list, 0);
		pcp->count -= pcp->batch;
	}
	local_irq_restore(flags);
	put_cpu();
}

void free_hot_page(struct page *page)
{
	free_hot_cold_page(page, 0);
}
	
void free_cold_page(struct page *page)
{
	free_hot_cold_page(page, 1);
}

/*
 * split_page takes a non-compound higher-order page, and splits it into
 * n (1<<order) sub-pages: page[0..n]
 * Each sub-page must be freed individually.
 *
 * Note: this is probably too low level an operation for use in drivers.
 * Please consult with lkml before using this in your driver.
 */
void split_page(struct page *page, unsigned int order)
{
	int i;

	VM_BUG_ON(PageCompound(page));
	VM_BUG_ON(!page_count(page));
	for (i = 1; i < (1 << order); i++)
		set_page_refcounted(page + i);
}

/*
 * Really, prep_compound_page() should be called from __rmqueue_bulk().  But
 * we cheat by calling it from here, in the order > 0 path.  Saves a branch
 * or two.
 */
static struct page *buffered_rmqueue(struct zone *preferred_zone,
			struct zone *zone, int order, gfp_t gfp_flags)
{
	unsigned long flags;
	struct page *page;
	int cold = !!(gfp_flags & __GFP_COLD);
	int cpu;
	int migratetype = allocflags_to_migratetype(gfp_flags);

again:
	cpu  = get_cpu();
	if (likely(order == 0)) {
		struct per_cpu_pages *pcp;

		pcp = &zone_pcp(zone, cpu)->pcp;
		local_irq_save(flags);
		if (!pcp->count) {
			pcp->count = rmqueue_bulk(zone, 0,
					pcp->batch, &pcp->list, migratetype);
			if (unlikely(!pcp->count))
				goto failed;
		}

		/* Find a page of the appropriate migrate type */
		if (cold) {
			list_for_each_entry_reverse(page, &pcp->list, lru)
				if (page_private(page) == migratetype)
					break;
		} else {
			list_for_each_entry(page, &pcp->list, lru)
				if (page_private(page) == migratetype)
					break;
		}

		/* Allocate more to the pcp list if necessary */
		if (unlikely(&page->lru == &pcp->list)) {
			pcp->count += rmqueue_bulk(zone, 0,
					pcp->batch, &pcp->list, migratetype);
			page = list_entry(pcp->list.next, struct page, lru);
		}

		list_del(&page->lru);
		pcp->count--;
	} else {
		spin_lock_irqsave(&zone->lock, flags);
		page = __rmqueue(zone, order, migratetype);
		spin_unlock(&zone->lock);
		if (!page)
			goto failed;
	}

	__count_zone_vm_events(PGALLOC, zone, 1 << order);
	zone_statistics(preferred_zone, zone);
	local_irq_restore(flags);
	put_cpu();

	VM_BUG_ON(bad_range(zone, page));
	if (prep_new_page(page, order, gfp_flags))
		goto again;
	return page;

failed:
	local_irq_restore(flags);
	put_cpu();
	return NULL;
}

#define ALLOC_NO_WATERMARKS	0x01 /* don't check watermarks at all */
#define ALLOC_WMARK_MIN		0x02 /* use pages_min watermark */
#define ALLOC_WMARK_LOW		0x04 /* use pages_low watermark */
#define ALLOC_WMARK_HIGH	0x08 /* use pages_high watermark */
#define ALLOC_HARDER		0x10 /* try to alloc harder */
#define ALLOC_HIGH		0x20 /* __GFP_HIGH set */
#define ALLOC_CPUSET		0x40 /* check for correct cpuset */

#ifdef CONFIG_FAIL_PAGE_ALLOC

static struct fail_page_alloc_attr {
	struct fault_attr attr;

	u32 ignore_gfp_highmem;
	u32 ignore_gfp_wait;
	u32 min_order;

#ifdef CONFIG_FAULT_INJECTION_DEBUG_FS

	struct dentry *ignore_gfp_highmem_file;
	struct dentry *ignore_gfp_wait_file;
	struct dentry *min_order_file;

#endif /* CONFIG_FAULT_INJECTION_DEBUG_FS */

} fail_page_alloc = {
	.attr = FAULT_ATTR_INITIALIZER,
	.ignore_gfp_wait = 1,
	.ignore_gfp_highmem = 1,
	.min_order = 1,
};

static int __init setup_fail_page_alloc(char *str)
{
	return setup_fault_attr(&fail_page_alloc.attr, str);
}
__setup("fail_page_alloc=", setup_fail_page_alloc);

static int should_fail_alloc_page(gfp_t gfp_mask, unsigned int order)
{
	if (order < fail_page_alloc.min_order)
		return 0;
	if (gfp_mask & __GFP_NOFAIL)
		return 0;
	if (fail_page_alloc.ignore_gfp_highmem && (gfp_mask & __GFP_HIGHMEM))
		return 0;
	if (fail_page_alloc.ignore_gfp_wait && (gfp_mask & __GFP_WAIT))
		return 0;

	return should_fail(&fail_page_alloc.attr, 1 << order);
}

#ifdef CONFIG_FAULT_INJECTION_DEBUG_FS

static int __init fail_page_alloc_debugfs(void)
{
	mode_t mode = S_IFREG | S_IRUSR | S_IWUSR;
	struct dentry *dir;
	int err;

	err = init_fault_attr_dentries(&fail_page_alloc.attr,
				       "fail_page_alloc");
	if (err)
		return err;
	dir = fail_page_alloc.attr.dentries.dir;

	fail_page_alloc.ignore_gfp_wait_file =
		debugfs_create_bool("ignore-gfp-wait", mode, dir,
				      &fail_page_alloc.ignore_gfp_wait);

	fail_page_alloc.ignore_gfp_highmem_file =
		debugfs_create_bool("ignore-gfp-highmem", mode, dir,
				      &fail_page_alloc.ignore_gfp_highmem);
	fail_page_alloc.min_order_file =
		debugfs_create_u32("min-order", mode, dir,
				   &fail_page_alloc.min_order);

	if (!fail_page_alloc.ignore_gfp_wait_file ||
            !fail_page_alloc.ignore_gfp_highmem_file ||
            !fail_page_alloc.min_order_file) {
		err = -ENOMEM;
		debugfs_remove(fail_page_alloc.ignore_gfp_wait_file);
		debugfs_remove(fail_page_alloc.ignore_gfp_highmem_file);
		debugfs_remove(fail_page_alloc.min_order_file);
		cleanup_fault_attr_dentries(&fail_page_alloc.attr);
	}

	return err;
}

late_initcall(fail_page_alloc_debugfs);

#endif /* CONFIG_FAULT_INJECTION_DEBUG_FS */

#else /* CONFIG_FAIL_PAGE_ALLOC */

static inline int should_fail_alloc_page(gfp_t gfp_mask, unsigned int order)
{
	return 0;
}

#endif /* CONFIG_FAIL_PAGE_ALLOC */

/*
 * Return 1 if free pages are above 'mark'. This takes into account the order
 * of the allocation.
 */
int zone_watermark_ok(struct zone *z, int order, unsigned long mark,
		      int classzone_idx, int alloc_flags)
{
	/* free_pages my go negative - that's OK */
	long min = mark;
	long free_pages = zone_page_state(z, NR_FREE_PAGES) - (1 << order) + 1;
	int o;

	if (alloc_flags & ALLOC_HIGH)
		min -= min / 2;
	if (alloc_flags & ALLOC_HARDER)
		min -= min / 4;

	if (free_pages <= min + z->lowmem_reserve[classzone_idx])
		return 0;
	for (o = 0; o < order; o++) {
		/* At the next order, this order's pages become unavailable */
		free_pages -= z->free_area[o].nr_free << o;

		/* Require fewer higher order pages to be free */
		min >>= 1;

		if (free_pages <= min)
			return 0;
	}
	return 1;
}

#ifdef CONFIG_NUMA
/*
 * zlc_setup - Setup for "zonelist cache".  Uses cached zone data to
 * skip over zones that are not allowed by the cpuset, or that have
 * been recently (in last second) found to be nearly full.  See further
 * comments in mmzone.h.  Reduces cache footprint of zonelist scans
 * that have to skip over a lot of full or unallowed zones.
 *
 * If the zonelist cache is present in the passed in zonelist, then
 * returns a pointer to the allowed node mask (either the current
 * tasks mems_allowed, or node_states[N_HIGH_MEMORY].)
 *
 * If the zonelist cache is not available for this zonelist, does
 * nothing and returns NULL.
 *
 * If the fullzones BITMAP in the zonelist cache is stale (more than
 * a second since last zap'd) then we zap it out (clear its bits.)
 *
 * We hold off even calling zlc_setup, until after we've checked the
 * first zone in the zonelist, on the theory that most allocations will
 * be satisfied from that first zone, so best to examine that zone as
 * quickly as we can.
 */
static nodemask_t *zlc_setup(struct zonelist *zonelist, int alloc_flags)
{
	struct zonelist_cache *zlc;	/* cached zonelist speedup info */
	nodemask_t *allowednodes;	/* zonelist_cache approximation */

	zlc = zonelist->zlcache_ptr;
	if (!zlc)
		return NULL;

	if (time_after(jiffies, zlc->last_full_zap + HZ)) {
		bitmap_zero(zlc->fullzones, MAX_ZONES_PER_ZONELIST);
		zlc->last_full_zap = jiffies;
	}

	allowednodes = !in_interrupt() && (alloc_flags & ALLOC_CPUSET) ?
					&cpuset_current_mems_allowed :
					&node_states[N_HIGH_MEMORY];
	return allowednodes;
}

/*
 * Given 'z' scanning a zonelist, run a couple of quick checks to see
 * if it is worth looking at further for free memory:
 *  1) Check that the zone isn't thought to be full (doesn't have its
 *     bit set in the zonelist_cache fullzones BITMAP).
 *  2) Check that the zones node (obtained from the zonelist_cache
 *     z_to_n[] mapping) is allowed in the passed in allowednodes mask.
 * Return true (non-zero) if zone is worth looking at further, or
 * else return false (zero) if it is not.
 *
 * This check -ignores- the distinction between various watermarks,
 * such as GFP_HIGH, GFP_ATOMIC, PF_MEMALLOC, ...  If a zone is
 * found to be full for any variation of these watermarks, it will
 * be considered full for up to one second by all requests, unless
 * we are so low on memory on all allowed nodes that we are forced
 * into the second scan of the zonelist.
 *
 * In the second scan we ignore this zonelist cache and exactly
 * apply the watermarks to all zones, even it is slower to do so.
 * We are low on memory in the second scan, and should leave no stone
 * unturned looking for a free page.
 */
static int zlc_zone_worth_trying(struct zonelist *zonelist, struct zoneref *z,
						nodemask_t *allowednodes)
{
	struct zonelist_cache *zlc;	/* cached zonelist speedup info */
	int i;				/* index of *z in zonelist zones */
	int n;				/* node that zone *z is on */

	zlc = zonelist->zlcache_ptr;
	if (!zlc)
		return 1;

	i = z - zonelist->_zonerefs;
	n = zlc->z_to_n[i];

	/* This zone is worth trying if it is allowed but not full */
	return node_isset(n, *allowednodes) && !test_bit(i, zlc->fullzones);
}

/*
 * Given 'z' scanning a zonelist, set the corresponding bit in
 * zlc->fullzones, so that subsequent attempts to allocate a page
 * from that zone don't waste time re-examining it.
 */
static void zlc_mark_zone_full(struct zonelist *zonelist, struct zoneref *z)
{
	struct zonelist_cache *zlc;	/* cached zonelist speedup info */
	int i;				/* index of *z in zonelist zones */

	zlc = zonelist->zlcache_ptr;
	if (!zlc)
		return;

	i = z - zonelist->_zonerefs;

	set_bit(i, zlc->fullzones);
}

#else	/* CONFIG_NUMA */

static nodemask_t *zlc_setup(struct zonelist *zonelist, int alloc_flags)
{
	return NULL;
}

static int zlc_zone_worth_trying(struct zonelist *zonelist, struct zoneref *z,
				nodemask_t *allowednodes)
{
	return 1;
}

static void zlc_mark_zone_full(struct zonelist *zonelist, struct zoneref *z)
{
}
#endif	/* CONFIG_NUMA */

/*
 * get_page_from_freelist goes through the zonelist trying to allocate
 * a page.
 */
static struct page *
get_page_from_freelist(gfp_t gfp_mask, nodemask_t *nodemask, unsigned int order,
		struct zonelist *zonelist, int high_zoneidx, int alloc_flags)
{
	struct zoneref *z;
	struct page *page = NULL;
	int classzone_idx;
	struct zone *zone, *preferred_zone;
	nodemask_t *allowednodes = NULL;/* zonelist_cache approximation */
	int zlc_active = 0;		/* set if using zonelist_cache */
	int did_zlc_setup = 0;		/* just call zlc_setup() one time */

	(void)first_zones_zonelist(zonelist, high_zoneidx, nodemask,
							&preferred_zone);
	if (!preferred_zone)
		return NULL;

	classzone_idx = zone_idx(preferred_zone);

zonelist_scan:
	/*
	 * Scan zonelist, looking for a zone with enough free.
	 * See also cpuset_zone_allowed() comment in kernel/cpuset.c.
	 */
	for_each_zone_zonelist_nodemask(zone, z, zonelist,
						high_zoneidx, nodemask) {
		if (NUMA_BUILD && zlc_active &&
			!zlc_zone_worth_trying(zonelist, z, allowednodes))
				continue;
		if ((alloc_flags & ALLOC_CPUSET) &&
			!cpuset_zone_allowed_softwall(zone, gfp_mask))
				goto try_next_zone;

		if (!(alloc_flags & ALLOC_NO_WATERMARKS)) {
			unsigned long mark;
			if (alloc_flags & ALLOC_WMARK_MIN)
				mark = zone->pages_min;
			else if (alloc_flags & ALLOC_WMARK_LOW)
				mark = zone->pages_low;
			else
				mark = zone->pages_high;
			if (!zone_watermark_ok(zone, order, mark,
				    classzone_idx, alloc_flags)) {
				if (!zone_reclaim_mode ||
				    !zone_reclaim(zone, gfp_mask, order))
					goto this_zone_full;
			}
		}

		page = buffered_rmqueue(preferred_zone, zone, order, gfp_mask);
		if (page)
			break;
this_zone_full:
		if (NUMA_BUILD)
			zlc_mark_zone_full(zonelist, z);
try_next_zone:
		if (NUMA_BUILD && !did_zlc_setup) {
			/* we do zlc_setup after the first zone is tried */
			allowednodes = zlc_setup(zonelist, alloc_flags);
			zlc_active = 1;
			did_zlc_setup = 1;
		}
	}

	if (unlikely(NUMA_BUILD && page == NULL && zlc_active)) {
		/* Disable zlc cache for second zonelist scan */
		zlc_active = 0;
		goto zonelist_scan;
	}
	return page;
}

/*
 * This is the 'heart' of the zoned buddy allocator.
 */
static struct page *
__alloc_pages_internal(gfp_t gfp_mask, unsigned int order,
			struct zonelist *zonelist, nodemask_t *nodemask)
{
	const gfp_t wait = gfp_mask & __GFP_WAIT;
	enum zone_type high_zoneidx = gfp_zone(gfp_mask);
	struct zoneref *z;
	struct zone *zone;
	struct page *page;
	struct reclaim_state reclaim_state;
	struct task_struct *p = current;
	int do_retry;
	int alloc_flags;
	unsigned long did_some_progress;
	unsigned long pages_reclaimed = 0;

	might_sleep_if(wait);

	if (should_fail_alloc_page(gfp_mask, order))
		return NULL;

restart:
	z = zonelist->_zonerefs;  /* the list of zones suitable for gfp_mask */

	if (unlikely(!z->zone)) {
		/*
		 * Happens if we have an empty zonelist as a result of
		 * GFP_THISNODE being used on a memoryless node
		 */
		return NULL;
	}

	page = get_page_from_freelist(gfp_mask|__GFP_HARDWALL, nodemask, order,
			zonelist, high_zoneidx, ALLOC_WMARK_LOW|ALLOC_CPUSET);
	if (page)
		goto got_pg;

	/*
	 * GFP_THISNODE (meaning __GFP_THISNODE, __GFP_NORETRY and
	 * __GFP_NOWARN set) should not cause reclaim since the subsystem
	 * (f.e. slab) using GFP_THISNODE may choose to trigger reclaim
	 * using a larger set of nodes after it has established that the
	 * allowed per node queues are empty and that nodes are
	 * over allocated.
	 */
	if (NUMA_BUILD && (gfp_mask & GFP_THISNODE) == GFP_THISNODE)
		goto nopage;

	for_each_zone_zonelist(zone, z, zonelist, high_zoneidx)
		wakeup_kswapd(zone, order);

	/*
	 * OK, we're below the kswapd watermark and have kicked background
	 * reclaim. Now things get more complex, so set up alloc_flags according
	 * to how we want to proceed.
	 *
	 * The caller may dip into page reserves a bit more if the caller
	 * cannot run direct reclaim, or if the caller has realtime scheduling
	 * policy or is asking for __GFP_HIGH memory.  GFP_ATOMIC requests will
	 * set both ALLOC_HARDER (!wait) and ALLOC_HIGH (__GFP_HIGH).
	 */
	alloc_flags = ALLOC_WMARK_MIN;
	if ((unlikely(rt_task(p)) && !in_interrupt()) || !wait)
		alloc_flags |= ALLOC_HARDER;
	if (gfp_mask & __GFP_HIGH)
		alloc_flags |= ALLOC_HIGH;
	if (wait)
		alloc_flags |= ALLOC_CPUSET;

	/*
	 * Go through the zonelist again. Let __GFP_HIGH and allocations
	 * coming from realtime tasks go deeper into reserves.
	 *
	 * This is the last chance, in general, before the goto nopage.
	 * Ignore cpuset if GFP_ATOMIC (!wait) rather than fail alloc.
	 * See also cpuset_zone_allowed() comment in kernel/cpuset.c.
	 */
	page = get_page_from_freelist(gfp_mask, nodemask, order, zonelist,
						high_zoneidx, alloc_flags);
	if (page)
		goto got_pg;

	/* This allocation should allow future memory freeing. */

rebalance:
	if (((p->flags & PF_MEMALLOC) || unlikely(test_thread_flag(TIF_MEMDIE)))
			&& !in_interrupt()) {
		if (!(gfp_mask & __GFP_NOMEMALLOC)) {
nofail_alloc:
			/* go through the zonelist yet again, ignoring mins */
			page = get_page_from_freelist(gfp_mask, nodemask, order,
				zonelist, high_zoneidx, ALLOC_NO_WATERMARKS);
			if (page)
				goto got_pg;
			if (gfp_mask & __GFP_NOFAIL) {
				congestion_wait(WRITE, HZ/50);
				goto nofail_alloc;
			}
		}
		goto nopage;
	}

	/* Atomic allocations - we can't balance anything */
	if (!wait)
		goto nopage;

	cond_resched();

	/* We now go into synchronous reclaim */
	cpuset_memory_pressure_bump();
	p->flags |= PF_MEMALLOC;
	reclaim_state.reclaimed_slab = 0;
	p->reclaim_state = &reclaim_state;

	did_some_progress = try_to_free_pages(zonelist, order, gfp_mask);

	p->reclaim_state = NULL;
	p->flags &= ~PF_MEMALLOC;

	cond_resched();

	if (order != 0)
		drain_all_pages();

	if (likely(did_some_progress)) {
		page = get_page_from_freelist(gfp_mask, nodemask, order,
					zonelist, high_zoneidx, alloc_flags);
		if (page)
			goto got_pg;
	} else if ((gfp_mask & __GFP_FS) && !(gfp_mask & __GFP_NORETRY)) {
		if (!try_set_zone_oom(zonelist, gfp_mask)) {
			schedule_timeout_uninterruptible(1);
			goto restart;
		}

		/*
		 * Go through the zonelist yet one more time, keep
		 * very high watermark here, this is only to catch
		 * a parallel oom killing, we must fail if we're still
		 * under heavy pressure.
		 */
		page = get_page_from_freelist(gfp_mask|__GFP_HARDWALL, nodemask,
			order, zonelist, high_zoneidx,
			ALLOC_WMARK_HIGH|ALLOC_CPUSET);
		if (page) {
			clear_zonelist_oom(zonelist, gfp_mask);
			goto got_pg;
		}

		/* The OOM killer will not help higher order allocs so fail */
		if (order > PAGE_ALLOC_COSTLY_ORDER) {
			clear_zonelist_oom(zonelist, gfp_mask);
			goto nopage;
		}

		out_of_memory(zonelist, gfp_mask, order);
		clear_zonelist_oom(zonelist, gfp_mask);
		goto restart;
	}

	/*
	 * Don't let big-order allocations loop unless the caller explicitly
	 * requests that.  Wait for some write requests to complete then retry.
	 *
	 * In this implementation, order <= PAGE_ALLOC_COSTLY_ORDER
	 * means __GFP_NOFAIL, but that may not be true in other
	 * implementations.
	 *
	 * For order > PAGE_ALLOC_COSTLY_ORDER, if __GFP_REPEAT is
	 * specified, then we retry until we no longer reclaim any pages
	 * (above), or we've reclaimed an order of pages at least as
	 * large as the allocation's order. In both cases, if the
	 * allocation still fails, we stop retrying.
	 */
	pages_reclaimed += did_some_progress;
	do_retry = 0;
	if (!(gfp_mask & __GFP_NORETRY)) {
		if (order <= PAGE_ALLOC_COSTLY_ORDER) {
			do_retry = 1;
		} else {
			if (gfp_mask & __GFP_REPEAT &&
				pages_reclaimed < (1 << order))
					do_retry = 1;
		}
		if (gfp_mask & __GFP_NOFAIL)
			do_retry = 1;
	}
	if (do_retry) {
		congestion_wait(WRITE, HZ/50);
		goto rebalance;
	}

nopage:
	if (!(gfp_mask & __GFP_NOWARN) && printk_ratelimit()) {
		printk(KERN_WARNING "%s: page allocation failure."
			" order:%d, mode:0x%x\n",
			p->comm, order, gfp_mask);
		dump_stack();
		show_mem();
	}
got_pg:
	return page;
}

struct page *
__alloc_pages(gfp_t gfp_mask, unsigned int order,
		struct zonelist *zonelist)
{
	return __alloc_pages_internal(gfp_mask, order, zonelist, NULL);
}

struct page *
__alloc_pages_nodemask(gfp_t gfp_mask, unsigned int order,
		struct zonelist *zonelist, nodemask_t *nodemask)
{
	return __alloc_pages_internal(gfp_mask, order, zonelist, nodemask);
}

EXPORT_SYMBOL(__alloc_pages);

/*
 * Common helper functions.
 */
unsigned long __get_free_pages(gfp_t gfp_mask, unsigned int order)
{
	struct page * page;
	page = alloc_pages(gfp_mask, order);
	if (!page)
		return 0;
	return (unsigned long) page_address(page);
}

EXPORT_SYMBOL(__get_free_pages);

unsigned long get_zeroed_page(gfp_t gfp_mask)
{
	struct page * page;

	/*
	 * get_zeroed_page() returns a 32-bit address, which cannot represent
	 * a highmem page
	 */
	VM_BUG_ON((gfp_mask & __GFP_HIGHMEM) != 0);

	page = alloc_pages(gfp_mask | __GFP_ZERO, 0);
	if (page)
		return (unsigned long) page_address(page);
	return 0;
}

EXPORT_SYMBOL(get_zeroed_page);

void __pagevec_free(struct pagevec *pvec)
{
	int i = pagevec_count(pvec);

	while (--i >= 0)
		free_hot_cold_page(pvec->pages[i], pvec->cold);
}

void __free_pages(struct page *page, unsigned int order)
{
	if (put_page_testzero(page)) {
		if (order == 0)
			free_hot_page(page);
		else
			__free_pages_ok(page, order);
	}
}

EXPORT_SYMBOL(__free_pages);

void free_pages(unsigned long addr, unsigned int order)
{
	if (addr != 0) {
		VM_BUG_ON(!virt_addr_valid((void *)addr));
		__free_pages(virt_to_page((void *)addr), order);
	}
}

EXPORT_SYMBOL(free_pages);

static unsigned int nr_free_zone_pages(int offset)
{
	struct zoneref *z;
	struct zone *zone;

	/* Just pick one node, since fallback list is circular */
	unsigned int sum = 0;

	struct zonelist *zonelist = node_zonelist(numa_node_id(), GFP_KERNEL);

	for_each_zone_zonelist(zone, z, zonelist, offset) {
		unsigned long size = zone->present_pages;
		unsigned long high = zone->pages_high;
		if (size > high)
			sum += size - high;
	}

	return sum;
}

/*
 * Amount of free RAM allocatable within ZONE_DMA and ZONE_NORMAL
 */
unsigned int nr_free_buffer_pages(void)
{
	return nr_free_zone_pages(gfp_zone(GFP_USER));
}
EXPORT_SYMBOL_GPL(nr_free_buffer_pages);

/*
 * Amount of free RAM allocatable within all zones
 */
unsigned int nr_free_pagecache_pages(void)
{
	return nr_free_zone_pages(gfp_zone(GFP_HIGHUSER_MOVABLE));
}

static inline void show_node(struct zone *zone)
{
	if (NUMA_BUILD)
		printk("Node %d ", zone_to_nid(zone));
}

void si_meminfo(struct sysinfo *val)
{
	val->totalram = totalram_pages;
	val->sharedram = 0;
	val->freeram = global_page_state(NR_FREE_PAGES);
	val->bufferram = nr_blockdev_pages();
	val->totalhigh = totalhigh_pages;
	val->freehigh = nr_free_highpages();
	val->mem_unit = PAGE_SIZE;
}

EXPORT_SYMBOL(si_meminfo);

#ifdef CONFIG_NUMA
void si_meminfo_node(struct sysinfo *val, int nid)
{
	pg_data_t *pgdat = NODE_DATA(nid);

	val->totalram = pgdat->node_present_pages;
	val->freeram = node_page_state(nid, NR_FREE_PAGES);
#ifdef CONFIG_HIGHMEM
	val->totalhigh = pgdat->node_zones[ZONE_HIGHMEM].present_pages;
	val->freehigh = zone_page_state(&pgdat->node_zones[ZONE_HIGHMEM],
			NR_FREE_PAGES);
#else
	val->totalhigh = 0;
	val->freehigh = 0;
#endif
	val->mem_unit = PAGE_SIZE;
}
#endif

#define K(x) ((x) << (PAGE_SHIFT-10))

/*
 * Show free area list (used inside shift_scroll-lock stuff)
 * We also calculate the percentage fragmentation. We do this by counting the
 * memory on each free list with the exception of the first item on the list.
 */
void show_free_areas(void)
{
	int cpu;
	struct zone *zone;

	for_each_zone(zone) {
		if (!populated_zone(zone))
			continue;

		show_node(zone);
		printk("%s per-cpu:\n", zone->name);

		for_each_online_cpu(cpu) {
			struct per_cpu_pageset *pageset;

			pageset = zone_pcp(zone, cpu);

			printk("CPU %4d: hi:%5d, btch:%4d usd:%4d\n",
			       cpu, pageset->pcp.high,
			       pageset->pcp.batch, pageset->pcp.count);
		}
	}

	printk("Active:%lu inactive:%lu dirty:%lu writeback:%lu unstable:%lu\n"
		" free:%lu slab:%lu mapped:%lu pagetables:%lu bounce:%lu\n",
		global_page_state(NR_ACTIVE),
		global_page_state(NR_INACTIVE),
		global_page_state(NR_FILE_DIRTY),
		global_page_state(NR_WRITEBACK),
		global_page_state(NR_UNSTABLE_NFS),
		global_page_state(NR_FREE_PAGES),
		global_page_state(NR_SLAB_RECLAIMABLE) +
			global_page_state(NR_SLAB_UNRECLAIMABLE),
		global_page_state(NR_FILE_MAPPED),
		global_page_state(NR_PAGETABLE),
		global_page_state(NR_BOUNCE));

	for_each_zone(zone) {
		int i;

		if (!populated_zone(zone))
			continue;

		show_node(zone);
		printk("%s"
			" free:%lukB"
			" min:%lukB"
			" low:%lukB"
			" high:%lukB"
			" active:%lukB"
			" inactive:%lukB"
			" present:%lukB"
			" pages_scanned:%lu"
			" all_unreclaimable? %s"
			"\n",
			zone->name,
			K(zone_page_state(zone, NR_FREE_PAGES)),
			K(zone->pages_min),
			K(zone->pages_low),
			K(zone->pages_high),
			K(zone_page_state(zone, NR_ACTIVE)),
			K(zone_page_state(zone, NR_INACTIVE)),
			K(zone->present_pages),
			zone->pages_scanned,
			(zone_is_all_unreclaimable(zone) ? "yes" : "no")
			);
		printk("lowmem_reserve[]:");
		for (i = 0; i < MAX_NR_ZONES; i++)
			printk(" %lu", zone->lowmem_reserve[i]);
		printk("\n");
	}

	for_each_zone(zone) {
 		unsigned long nr[MAX_ORDER], flags, order, total = 0;

		if (!populated_zone(zone))
			continue;

		show_node(zone);
		printk("%s: ", zone->name);

		spin_lock_irqsave(&zone->lock, flags);
		for (order = 0; order < MAX_ORDER; order++) {
			nr[order] = zone->free_area[order].nr_free;
			total += nr[order] << order;
		}
		spin_unlock_irqrestore(&zone->lock, flags);
		for (order = 0; order < MAX_ORDER; order++)
			printk("%lu*%lukB ", nr[order], K(1UL) << order);
		printk("= %lukB\n", K(total));
	}

	printk("%ld total pagecache pages\n", global_page_state(NR_FILE_PAGES));

	show_swap_cache_info();
}

static void zoneref_set_zone(struct zone *zone, struct zoneref *zoneref)
{
	zoneref->zone = zone;
	zoneref->zone_idx = zone_idx(zone);
}

/*
 * Builds allocation fallback zone lists.
 *
 * Add all populated zones of a node to the zonelist.
 */
static int build_zonelists_node(pg_data_t *pgdat, struct zonelist *zonelist,
				int nr_zones, enum zone_type zone_type)
{
	struct zone *zone;

	BUG_ON(zone_type >= MAX_NR_ZONES);
	zone_type++;

	do {
		zone_type--;
		zone = pgdat->node_zones + zone_type;
		if (populated_zone(zone)) {
			zoneref_set_zone(zone,
				&zonelist->_zonerefs[nr_zones++]);
			check_highest_zone(zone_type);
		}

	} while (zone_type);
	return nr_zones;
}


/*
 *  zonelist_order:
 *  0 = automatic detection of better ordering.
 *  1 = order by ([node] distance, -zonetype)
 *  2 = order by (-zonetype, [node] distance)
 *
 *  If not NUMA, ZONELIST_ORDER_ZONE and ZONELIST_ORDER_NODE will create
 *  the same zonelist. So only NUMA can configure this param.
 */
#define ZONELIST_ORDER_DEFAULT  0
#define ZONELIST_ORDER_NODE     1
#define ZONELIST_ORDER_ZONE     2

/* zonelist order in the kernel.
 * set_zonelist_order() will set this to NODE or ZONE.
 */
static int current_zonelist_order = ZONELIST_ORDER_DEFAULT;
static char zonelist_order_name[3][8] = {"Default", "Node", "Zone"};


#ifdef CONFIG_NUMA
/* The value user specified ....changed by config */
static int user_zonelist_order = ZONELIST_ORDER_DEFAULT;
/* string for sysctl */
#define NUMA_ZONELIST_ORDER_LEN	16
char numa_zonelist_order[16] = "default";

/*
 * interface for configure zonelist ordering.
 * command line option "numa_zonelist_order"
 *	= "[dD]efault	- default, automatic configuration.
 *	= "[nN]ode 	- order by node locality, then by zone within node
 *	= "[zZ]one      - order by zone, then by locality within zone
 */

static int __parse_numa_zonelist_order(char *s)
{
	if (*s == 'd' || *s == 'D') {
		user_zonelist_order = ZONELIST_ORDER_DEFAULT;
	} else if (*s == 'n' || *s == 'N') {
		user_zonelist_order = ZONELIST_ORDER_NODE;
	} else if (*s == 'z' || *s == 'Z') {
		user_zonelist_order = ZONELIST_ORDER_ZONE;
	} else {
		printk(KERN_WARNING
			"Ignoring invalid numa_zonelist_order value:  "
			"%s\n", s);
		return -EINVAL;
	}
	return 0;
}

static __init int setup_numa_zonelist_order(char *s)
{
	if (s)
		return __parse_numa_zonelist_order(s);
	return 0;
}
early_param("numa_zonelist_order", setup_numa_zonelist_order);

/*
 * sysctl handler for numa_zonelist_order
 */
int numa_zonelist_order_handler(ctl_table *table, int write,
		struct file *file, void __user *buffer, size_t *length,
		loff_t *ppos)
{
	char saved_string[NUMA_ZONELIST_ORDER_LEN];
	int ret;

	if (write)
		strncpy(saved_string, (char*)table->data,
			NUMA_ZONELIST_ORDER_LEN);
	ret = proc_dostring(table, write, file, buffer, length, ppos);
	if (ret)
		return ret;
	if (write) {
		int oldval = user_zonelist_order;
		if (__parse_numa_zonelist_order((char*)table->data)) {
			/*
			 * bogus value.  restore saved string
			 */
			strncpy((char*)table->data, saved_string,
				NUMA_ZONELIST_ORDER_LEN);
			user_zonelist_order = oldval;
		} else if (oldval != user_zonelist_order)
			build_all_zonelists();
	}
	return 0;
}


#define MAX_NODE_LOAD (num_online_nodes())
static int node_load[MAX_NUMNODES];

/**
 * find_next_best_node - find the next node that should appear in a given node's fallback list
 * @node: node whose fallback list we're appending
 * @used_node_mask: nodemask_t of already used nodes
 *
 * We use a number of factors to determine which is the next node that should
 * appear on a given node's fallback list.  The node should not have appeared
 * already in @node's fallback list, and it should be the next closest node
 * according to the distance array (which contains arbitrary distance values
 * from each node to each node in the system), and should also prefer nodes
 * with no CPUs, since presumably they'll have very little allocation pressure
 * on them otherwise.
 * It returns -1 if no node is found.
 */
static int find_next_best_node(int node, nodemask_t *used_node_mask)
{
	int n, val;
	int min_val = INT_MAX;
	int best_node = -1;
	node_to_cpumask_ptr(tmp, 0);

	/* Use the local node if we haven't already */
	if (!node_isset(node, *used_node_mask)) {
		node_set(node, *used_node_mask);
		return node;
	}

	for_each_node_state(n, N_HIGH_MEMORY) {

		/* Don't want a node to appear more than once */
		if (node_isset(n, *used_node_mask))
			continue;

		/* Use the distance array to find the distance */
		val = node_distance(node, n);

		/* Penalize nodes under us ("prefer the next node") */
		val += (n < node);

		/* Give preference to headless and unused nodes */
		node_to_cpumask_ptr_next(tmp, n);
		if (!cpus_empty(*tmp))
			val += PENALTY_FOR_NODE_WITH_CPUS;

		/* Slight preference for less loaded node */
		val *= (MAX_NODE_LOAD*MAX_NUMNODES);
		val += node_load[n];

		if (val < min_val) {
			min_val = val;
			best_node = n;
		}
	}

	if (best_node >= 0)
		node_set(best_node, *used_node_mask);

	return best_node;
}


/*
 * Build zonelists ordered by node and zones within node.
 * This results in maximum locality--normal zone overflows into local
 * DMA zone, if any--but risks exhausting DMA zone.
 */
static void build_zonelists_in_node_order(pg_data_t *pgdat, int node)
{
	int j;
	struct zonelist *zonelist;

	zonelist = &pgdat->node_zonelists[0];
	for (j = 0; zonelist->_zonerefs[j].zone != NULL; j++)
		;
	j = build_zonelists_node(NODE_DATA(node), zonelist, j,
							MAX_NR_ZONES - 1);
	zonelist->_zonerefs[j].zone = NULL;
	zonelist->_zonerefs[j].zone_idx = 0;
}

/*
 * Build gfp_thisnode zonelists
 */
static void build_thisnode_zonelists(pg_data_t *pgdat)
{
	int j;
	struct zonelist *zonelist;

	zonelist = &pgdat->node_zonelists[1];
	j = build_zonelists_node(pgdat, zonelist, 0, MAX_NR_ZONES - 1);
	zonelist->_zonerefs[j].zone = NULL;
	zonelist->_zonerefs[j].zone_idx = 0;
}

/*
 * Build zonelists ordered by zone and nodes within zones.
 * This results in conserving DMA zone[s] until all Normal memory is
 * exhausted, but results in overflowing to remote node while memory
 * may still exist in local DMA zone.
 */
static int node_order[MAX_NUMNODES];

static void build_zonelists_in_zone_order(pg_data_t *pgdat, int nr_nodes)
{
	int pos, j, node;
	int zone_type;		/* needs to be signed */
	struct zone *z;
	struct zonelist *zonelist;

	zonelist = &pgdat->node_zonelists[0];
	pos = 0;
	for (zone_type = MAX_NR_ZONES - 1; zone_type >= 0; zone_type--) {
		for (j = 0; j < nr_nodes; j++) {
			node = node_order[j];
			z = &NODE_DATA(node)->node_zones[zone_type];
			if (populated_zone(z)) {
				zoneref_set_zone(z,
					&zonelist->_zonerefs[pos++]);
				check_highest_zone(zone_type);
			}
		}
	}
	zonelist->_zonerefs[pos].zone = NULL;
	zonelist->_zonerefs[pos].zone_idx = 0;
}

static int default_zonelist_order(void)
{
	int nid, zone_type;
	unsigned long low_kmem_size,total_size;
	struct zone *z;
	int average_size;
	/*
         * ZONE_DMA and ZONE_DMA32 can be very small area in the sytem.
	 * If they are really small and used heavily, the system can fall
	 * into OOM very easily.
	 * This function detect ZONE_DMA/DMA32 size and confgigures zone order.
	 */
	/* Is there ZONE_NORMAL ? (ex. ppc has only DMA zone..) */
	low_kmem_size = 0;
	total_size = 0;
	for_each_online_node(nid) {
		for (zone_type = 0; zone_type < MAX_NR_ZONES; zone_type++) {
			z = &NODE_DATA(nid)->node_zones[zone_type];
			if (populated_zone(z)) {
				if (zone_type < ZONE_NORMAL)
					low_kmem_size += z->present_pages;
				total_size += z->present_pages;
			}
		}
	}
	if (!low_kmem_size ||  /* there are no DMA area. */
	    low_kmem_size > total_size/2) /* DMA/DMA32 is big. */
		return ZONELIST_ORDER_NODE;
	/*
	 * look into each node's config.
  	 * If there is a node whose DMA/DMA32 memory is very big area on
 	 * local memory, NODE_ORDER may be suitable.
         */
	average_size = total_size /
				(nodes_weight(node_states[N_HIGH_MEMORY]) + 1);
	for_each_online_node(nid) {
		low_kmem_size = 0;
		total_size = 0;
		for (zone_type = 0; zone_type < MAX_NR_ZONES; zone_type++) {
			z = &NODE_DATA(nid)->node_zones[zone_type];
			if (populated_zone(z)) {
				if (zone_type < ZONE_NORMAL)
					low_kmem_size += z->present_pages;
				total_size += z->present_pages;
			}
		}
		if (low_kmem_size &&
		    total_size > average_size && /* ignore small node */
		    low_kmem_size > total_size * 70/100)
			return ZONELIST_ORDER_NODE;
	}
	return ZONELIST_ORDER_ZONE;
}

static void set_zonelist_order(void)
{
	if (user_zonelist_order == ZONELIST_ORDER_DEFAULT)
		current_zonelist_order = default_zonelist_order();
	else
		current_zonelist_order = user_zonelist_order;
}

static void build_zonelists(pg_data_t *pgdat)
{
	int j, node, load;
	enum zone_type i;
	nodemask_t used_mask;
	int local_node, prev_node;
	struct zonelist *zonelist;
	int order = current_zonelist_order;

	/* initialize zonelists */
	for (i = 0; i < MAX_ZONELISTS; i++) {
		zonelist = pgdat->node_zonelists + i;
		zonelist->_zonerefs[0].zone = NULL;
		zonelist->_zonerefs[0].zone_idx = 0;
	}

	/* NUMA-aware ordering of nodes */
	local_node = pgdat->node_id;
	load = num_online_nodes();
	prev_node = local_node;
	nodes_clear(used_mask);

	memset(node_load, 0, sizeof(node_load));
	memset(node_order, 0, sizeof(node_order));
	j = 0;

	while ((node = find_next_best_node(local_node, &used_mask)) >= 0) {
		int distance = node_distance(local_node, node);

		/*
		 * If another node is sufficiently far away then it is better
		 * to reclaim pages in a zone before going off node.
		 */
		if (distance > RECLAIM_DISTANCE)
			zone_reclaim_mode = 1;

		/*
		 * We don't want to pressure a particular node.
		 * So adding penalty to the first node in same
		 * distance group to make it round-robin.
		 */
		if (distance != node_distance(local_node, prev_node))
			node_load[node] = load;

		prev_node = node;
		load--;
		if (order == ZONELIST_ORDER_NODE)
			build_zonelists_in_node_order(pgdat, node);
		else
			node_order[j++] = node;	/* remember order */
	}

	if (order == ZONELIST_ORDER_ZONE) {
		/* calculate node order -- i.e., DMA last! */
		build_zonelists_in_zone_order(pgdat, j);
	}

	build_thisnode_zonelists(pgdat);
}

/* Construct the zonelist performance cache - see further mmzone.h */
static void build_zonelist_cache(pg_data_t *pgdat)
{
	struct zonelist *zonelist;
	struct zonelist_cache *zlc;
	struct zoneref *z;

	zonelist = &pgdat->node_zonelists[0];
	zonelist->zlcache_ptr = zlc = &zonelist->zlcache;
	bitmap_zero(zlc->fullzones, MAX_ZONES_PER_ZONELIST);
	for (z = zonelist->_zonerefs; z->zone; z++)
		zlc->z_to_n[z - zonelist->_zonerefs] = zonelist_node_idx(z);
}


#else	/* CONFIG_NUMA */

static void set_zonelist_order(void)
{
	current_zonelist_order = ZONELIST_ORDER_ZONE;
}

static void build_zonelists(pg_data_t *pgdat)
{
	int node, local_node;
	enum zone_type j;
	struct zonelist *zonelist;

	local_node = pgdat->node_id;

	zonelist = &pgdat->node_zonelists[0];
	j = build_zonelists_node(pgdat, zonelist, 0, MAX_NR_ZONES - 1);

	/*
	 * Now we build the zonelist so that it contains the zones
	 * of all the other nodes.
	 * We don't want to pressure a particular node, so when
	 * building the zones for node N, we make sure that the
	 * zones coming right after the local ones are those from
	 * node N+1 (modulo N)
	 */
	for (node = local_node + 1; node < MAX_NUMNODES; node++) {
		if (!node_online(node))
			continue;
		j = build_zonelists_node(NODE_DATA(node), zonelist, j,
							MAX_NR_ZONES - 1);
	}
	for (node = 0; node < local_node; node++) {
		if (!node_online(node))
			continue;
		j = build_zonelists_node(NODE_DATA(node), zonelist, j,
							MAX_NR_ZONES - 1);
	}

	zonelist->_zonerefs[j].zone = NULL;
	zonelist->_zonerefs[j].zone_idx = 0;
}

/* non-NUMA variant of zonelist performance cache - just NULL zlcache_ptr */
static void build_zonelist_cache(pg_data_t *pgdat)
{
	pgdat->node_zonelists[0].zlcache_ptr = NULL;
	pgdat->node_zonelists[1].zlcache_ptr = NULL;
}

#endif	/* CONFIG_NUMA */

/* return values int ....just for stop_machine_run() */
static int __build_all_zonelists(void *dummy)
{
	int nid;

	for_each_online_node(nid) {
		pg_data_t *pgdat = NODE_DATA(nid);

		build_zonelists(pgdat);
		build_zonelist_cache(pgdat);
	}
	return 0;
}

void build_all_zonelists(void)
{
	set_zonelist_order();

	if (system_state == SYSTEM_BOOTING) {
		__build_all_zonelists(NULL);
		cpuset_init_current_mems_allowed();
	} else {
		/* we have to stop all cpus to guarantee there is no user
		   of zonelist */
		stop_machine_run(__build_all_zonelists, NULL, NR_CPUS);
		/* cpuset refresh routine should be here */
	}
	vm_total_pages = nr_free_pagecache_pages();
	/*
	 * Disable grouping by mobility if the number of pages in the
	 * system is too low to allow the mechanism to work. It would be
	 * more accurate, but expensive to check per-zone. This check is
	 * made on memory-hotadd so a system can start with mobility
	 * disabled and enable it later
	 */
	if (vm_total_pages < (pageblock_nr_pages * MIGRATE_TYPES))
		page_group_by_mobility_disabled = 1;
	else
		page_group_by_mobility_disabled = 0;

	printk("Built %i zonelists in %s order, mobility grouping %s.  "
		"Total pages: %ld\n",
			num_online_nodes(),
			zonelist_order_name[current_zonelist_order],
			page_group_by_mobility_disabled ? "off" : "on",
			vm_total_pages);
#ifdef CONFIG_NUMA
	printk("Policy zone: %s\n", zone_names[policy_zone]);
#endif
}

/*
 * Helper functions to size the waitqueue hash table.
 * Essentially these want to choose hash table sizes sufficiently
 * large so that collisions trying to wait on pages are rare.
 * But in fact, the number of active page waitqueues on typical
 * systems is ridiculously low, less than 200. So this is even
 * conservative, even though it seems large.
 *
 * The constant PAGES_PER_WAITQUEUE specifies the ratio of pages to
 * waitqueues, i.e. the size of the waitq table given the number of pages.
 */
#define PAGES_PER_WAITQUEUE	256

#ifndef CONFIG_MEMORY_HOTPLUG
static inline unsigned long wait_table_hash_nr_entries(unsigned long pages)
{
	unsigned long size = 1;

	pages /= PAGES_PER_WAITQUEUE;

	while (size < pages)
		size <<= 1;

	/*
	 * Once we have dozens or even hundreds of threads sleeping
	 * on IO we've got bigger problems than wait queue collision.
	 * Limit the size of the wait table to a reasonable size.
	 */
	size = min(size, 4096UL);

	return max(size, 4UL);
}
#else
/*
 * A zone's size might be changed by hot-add, so it is not possible to determine
 * a suitable size for its wait_table.  So we use the maximum size now.
 *
 * The max wait table size = 4096 x sizeof(wait_queue_head_t).   ie:
 *
 *    i386 (preemption config)    : 4096 x 16 = 64Kbyte.
 *    ia64, x86-64 (no preemption): 4096 x 20 = 80Kbyte.
 *    ia64, x86-64 (preemption)   : 4096 x 24 = 96Kbyte.
 *
 * The maximum entries are prepared when a zone's memory is (512K + 256) pages
 * or more by the traditional way. (See above).  It equals:
 *
 *    i386, x86-64, powerpc(4K page size) : =  ( 2G + 1M)byte.
 *    ia64(16K page size)                 : =  ( 8G + 4M)byte.
 *    powerpc (64K page size)             : =  (32G +16M)byte.
 */
static inline unsigned long wait_table_hash_nr_entries(unsigned long pages)
{
	return 4096UL;
}
#endif

/*
 * This is an integer logarithm so that shifts can be used later
 * to extract the more random high bits from the multiplicative
 * hash function before the remainder is taken.
 */
static inline unsigned long wait_table_bits(unsigned long size)
{
	return ffz(~size);
}

#define LONG_ALIGN(x) (((x)+(sizeof(long))-1)&~((sizeof(long))-1))

/*
 * Mark a number of pageblocks as MIGRATE_RESERVE. The number
 * of blocks reserved is based on zone->pages_min. The memory within the
 * reserve will tend to store contiguous free pages. Setting min_free_kbytes
 * higher will lead to a bigger reserve which will get freed as contiguous
 * blocks as reclaim kicks in
 */
static void setup_zone_migrate_reserve(struct zone *zone)
{
	unsigned long start_pfn, pfn, end_pfn;
	struct page *page;
	unsigned long reserve, block_migratetype;

	/* Get the start pfn, end pfn and the number of blocks to reserve */
	start_pfn = zone->zone_start_pfn;
	end_pfn = start_pfn + zone->spanned_pages;
	reserve = roundup(zone->pages_min, pageblock_nr_pages) >>
							pageblock_order;

	for (pfn = start_pfn; pfn < end_pfn; pfn += pageblock_nr_pages) {
		if (!pfn_valid(pfn))
			continue;
		page = pfn_to_page(pfn);

		/* Blocks with reserved pages will never free, skip them. */
		if (PageReserved(page))
			continue;

		block_migratetype = get_pageblock_migratetype(page);

		/* If this block is reserved, account for it */
		if (reserve > 0 && block_migratetype == MIGRATE_RESERVE) {
			reserve--;
			continue;
		}

		/* Suitable for reserving if this block is movable */
		if (reserve > 0 && block_migratetype == MIGRATE_MOVABLE) {
			set_pageblock_migratetype(page, MIGRATE_RESERVE);
			move_freepages_block(zone, page, MIGRATE_RESERVE);
			reserve--;
			continue;
		}

		/*
		 * If the reserve is met and this is a previous reserved block,
		 * take it back
		 */
		if (block_migratetype == MIGRATE_RESERVE) {
			set_pageblock_migratetype(page, MIGRATE_MOVABLE);
			move_freepages_block(zone, page, MIGRATE_MOVABLE);
		}
	}
}

/*
 * Initially all pages are reserved - free ones are freed
 * up by free_all_bootmem() once the early boot process is
 * done. Non-atomic initialization, single-pass.
 */
void __meminit memmap_init_zone(unsigned long size, int nid, unsigned long zone,
		unsigned long start_pfn, enum memmap_context context)
{
	struct page *page;
	unsigned long end_pfn = start_pfn + size;
	unsigned long pfn;
	struct zone *z;

	z = &NODE_DATA(nid)->node_zones[zone];
	for (pfn = start_pfn; pfn < end_pfn; pfn++) {
		/*
		 * There can be holes in boot-time mem_map[]s
		 * handed to this function.  They do not
		 * exist on hotplugged memory.
		 */
		if (context == MEMMAP_EARLY) {
			if (!early_pfn_valid(pfn))
				continue;
			if (!early_pfn_in_nid(pfn, nid))
				continue;
		}
		page = pfn_to_page(pfn);
		set_page_links(page, zone, nid, pfn);
		init_page_count(page);
		reset_page_mapcount(page);
		SetPageReserved(page);
		/*
		 * Mark the block movable so that blocks are reserved for
		 * movable at startup. This will force kernel allocations
		 * to reserve their blocks rather than leaking throughout
		 * the address space during boot when many long-lived
		 * kernel allocations are made. Later some blocks near
		 * the start are marked MIGRATE_RESERVE by
		 * setup_zone_migrate_reserve()
		 *
		 * bitmap is created for zone's valid pfn range. but memmap
		 * can be created for invalid pages (for alignment)
		 * check here not to call set_pageblock_migratetype() against
		 * pfn out of zone.
		 */
		if ((z->zone_start_pfn <= pfn)
		    && (pfn < z->zone_start_pfn + z->spanned_pages)
		    && !(pfn & (pageblock_nr_pages - 1)))
			set_pageblock_migratetype(page, MIGRATE_MOVABLE);

		INIT_LIST_HEAD(&page->lru);
#ifdef WANT_PAGE_VIRTUAL
		/* The shift won't overflow because ZONE_NORMAL is below 4G. */
		if (!is_highmem_idx(zone))
			set_page_address(page, __va(pfn << PAGE_SHIFT));
#endif
	}
}

static void __meminit zone_init_free_lists(struct zone *zone)
{
	int order, t;
	for_each_migratetype_order(order, t) {
		INIT_LIST_HEAD(&zone->free_area[order].free_list[t]);
		zone->free_area[order].nr_free = 0;
	}
}

#ifndef __HAVE_ARCH_MEMMAP_INIT
#define memmap_init(size, nid, zone, start_pfn) \
	memmap_init_zone((size), (nid), (zone), (start_pfn), MEMMAP_EARLY)
#endif

static int zone_batchsize(struct zone *zone)
{
	int batch;

	/*
	 * The per-cpu-pages pools are set to around 1000th of the
	 * size of the zone.  But no more than 1/2 of a meg.
	 *
	 * OK, so we don't know how big the cache is.  So guess.
	 */
	batch = zone->present_pages / 1024;
	if (batch * PAGE_SIZE > 512 * 1024)
		batch = (512 * 1024) / PAGE_SIZE;
	batch /= 4;		/* We effectively *= 4 below */
	if (batch < 1)
		batch = 1;

	/*
	 * Clamp the batch to a 2^n - 1 value. Having a power
	 * of 2 value was found to be more likely to have
	 * suboptimal cache aliasing properties in some cases.
	 *
	 * For example if 2 tasks are alternately allocating
	 * batches of pages, one task can end up with a lot
	 * of pages of one half of the possible page colors
	 * and the other with pages of the other colors.
	 */
	batch = (1 << (fls(batch + batch/2)-1)) - 1;

	return batch;
}

inline void setup_pageset(struct per_cpu_pageset *p, unsigned long batch)
{
	struct per_cpu_pages *pcp;

	memset(p, 0, sizeof(*p));

	pcp = &p->pcp;
	pcp->count = 0;
	pcp->high = 6 * batch;
	pcp->batch = max(1UL, 1 * batch);
	INIT_LIST_HEAD(&pcp->list);
}

/*
 * setup_pagelist_highmark() sets the high water mark for hot per_cpu_pagelist
 * to the value high for the pageset p.
 */

static void setup_pagelist_highmark(struct per_cpu_pageset *p,
				unsigned long high)
{
	struct per_cpu_pages *pcp;

	pcp = &p->pcp;
	pcp->high = high;
	pcp->batch = max(1UL, high/4);
	if ((high/4) > (PAGE_SHIFT * 8))
		pcp->batch = PAGE_SHIFT * 8;
}


#ifdef CONFIG_NUMA
/*
 * Boot pageset table. One per cpu which is going to be used for all
 * zones and all nodes. The parameters will be set in such a way
 * that an item put on a list will immediately be handed over to
 * the buddy list. This is safe since pageset manipulation is done
 * with interrupts disabled.
 *
 * Some NUMA counter updates may also be caught by the boot pagesets.
 *
 * The boot_pagesets must be kept even after bootup is complete for
 * unused processors and/or zones. They do play a role for bootstrapping
 * hotplugged processors.
 *
 * zoneinfo_show() and maybe other functions do
 * not check if the processor is online before following the pageset pointer.
 * Other parts of the kernel may not check if the zone is available.
 */
static struct per_cpu_pageset boot_pageset[NR_CPUS];

/*
 * Dynamically allocate memory for the
 * per cpu pageset array in struct zone.
 */
static int __cpuinit process_zones(int cpu)
{
	struct zone *zone, *dzone;
	int node = cpu_to_node(cpu);

	node_set_state(node, N_CPU);	/* this node has a cpu */

	for_each_zone(zone) {

		if (!populated_zone(zone))
			continue;

		zone_pcp(zone, cpu) = kmalloc_node(sizeof(struct per_cpu_pageset),
					 GFP_KERNEL, node);
		if (!zone_pcp(zone, cpu))
			goto bad;

		setup_pageset(zone_pcp(zone, cpu), zone_batchsize(zone));

		if (percpu_pagelist_fraction)
			setup_pagelist_highmark(zone_pcp(zone, cpu),
			 	(zone->present_pages / percpu_pagelist_fraction));
	}

	return 0;
bad:
	for_each_zone(dzone) {
		if (!populated_zone(dzone))
			continue;
		if (dzone == zone)
			break;
		kfree(zone_pcp(dzone, cpu));
		zone_pcp(dzone, cpu) = NULL;
	}
	return -ENOMEM;
}

static inline void free_zone_pagesets(int cpu)
{
	struct zone *zone;

	for_each_zone(zone) {
		struct per_cpu_pageset *pset = zone_pcp(zone, cpu);

		/* Free per_cpu_pageset if it is slab allocated */
		if (pset != &boot_pageset[cpu])
			kfree(pset);
		zone_pcp(zone, cpu) = NULL;
	}
}

static int __cpuinit pageset_cpuup_callback(struct notifier_block *nfb,
		unsigned long action,
		void *hcpu)
{
	int cpu = (long)hcpu;
	int ret = NOTIFY_OK;

	switch (action) {
	case CPU_UP_PREPARE:
	case CPU_UP_PREPARE_FROZEN:
		if (process_zones(cpu))
			ret = NOTIFY_BAD;
		break;
	case CPU_UP_CANCELED:
	case CPU_UP_CANCELED_FROZEN:
	case CPU_DEAD:
	case CPU_DEAD_FROZEN:
		free_zone_pagesets(cpu);
		break;
	default:
		break;
	}
	return ret;
}

static struct notifier_block __cpuinitdata pageset_notifier =
	{ &pageset_cpuup_callback, NULL, 0 };

void __init setup_per_cpu_pageset(void)
{
	int err;

	/* Initialize per_cpu_pageset for cpu 0.
	 * A cpuup callback will do this for every cpu
	 * as it comes online
	 */
	err = process_zones(smp_processor_id());
	BUG_ON(err);
	register_cpu_notifier(&pageset_notifier);
}

#endif

static noinline __init_refok
int zone_wait_table_init(struct zone *zone, unsigned long zone_size_pages)
{
	int i;
	struct pglist_data *pgdat = zone->zone_pgdat;
	size_t alloc_size;

	/*
	 * The per-page waitqueue mechanism uses hashed waitqueues
	 * per zone.
	 */
	zone->wait_table_hash_nr_entries =
		 wait_table_hash_nr_entries(zone_size_pages);
	zone->wait_table_bits =
		wait_table_bits(zone->wait_table_hash_nr_entries);
	alloc_size = zone->wait_table_hash_nr_entries
					* sizeof(wait_queue_head_t);

	if (!slab_is_available()) {
		zone->wait_table = (wait_queue_head_t *)
			alloc_bootmem_node(pgdat, alloc_size);
	} else {
		/*
		 * This case means that a zone whose size was 0 gets new memory
		 * via memory hot-add.
		 * But it may be the case that a new node was hot-added.  In
		 * this case vmalloc() will not be able to use this new node's
		 * memory - this wait_table must be initialized to use this new
		 * node itself as well.
		 * To use this new node's memory, further consideration will be
		 * necessary.
		 */
		zone->wait_table = vmalloc(alloc_size);
	}
	if (!zone->wait_table)
		return -ENOMEM;

	for(i = 0; i < zone->wait_table_hash_nr_entries; ++i)
		init_waitqueue_head(zone->wait_table + i);

	return 0;
}

static __meminit void zone_pcp_init(struct zone *zone)
{
	int cpu;
	unsigned long batch = zone_batchsize(zone);

	for (cpu = 0; cpu < NR_CPUS; cpu++) {
#ifdef CONFIG_NUMA
		/* Early boot. Slab allocator not functional yet */
		zone_pcp(zone, cpu) = &boot_pageset[cpu];
		setup_pageset(&boot_pageset[cpu],0);
#else
		setup_pageset(zone_pcp(zone,cpu), batch);
#endif
	}
	if (zone->present_pages)
		printk(KERN_DEBUG "  %s zone: %lu pages, LIFO batch:%lu\n",
			zone->name, zone->present_pages, batch);
}

__meminit int init_currently_empty_zone(struct zone *zone,
					unsigned long zone_start_pfn,
					unsigned long size,
					enum memmap_context context)
{
	struct pglist_data *pgdat = zone->zone_pgdat;
	int ret;
	ret = zone_wait_table_init(zone, size);
	if (ret)
		return ret;
	pgdat->nr_zones = zone_idx(zone) + 1;

	zone->zone_start_pfn = zone_start_pfn;

	zone_init_free_lists(zone);

	return 0;
}

#ifdef CONFIG_ARCH_POPULATES_NODE_MAP
/*
 * Basic iterator support. Return the first range of PFNs for a node
 * Note: nid == MAX_NUMNODES returns first region regardless of node
 */
static int __meminit first_active_region_index_in_nid(int nid)
{
	int i;

	for (i = 0; i < nr_nodemap_entries; i++)
		if (nid == MAX_NUMNODES || early_node_map[i].nid == nid)
			return i;

	return -1;
}

/*
 * Basic iterator support. Return the next active range of PFNs for a node
 * Note: nid == MAX_NUMNODES returns next region regardless of node
 */
static int __meminit next_active_region_index_in_nid(int index, int nid)
{
	for (index = index + 1; index < nr_nodemap_entries; index++)
		if (nid == MAX_NUMNODES || early_node_map[index].nid == nid)
			return index;

	return -1;
}

#ifndef CONFIG_HAVE_ARCH_EARLY_PFN_TO_NID
/*
 * Required by SPARSEMEM. Given a PFN, return what node the PFN is on.
 * Architectures may implement their own version but if add_active_range()
 * was used and there are no special requirements, this is a convenient
 * alternative
 */
int __meminit early_pfn_to_nid(unsigned long pfn)
{
	int i;

	for (i = 0; i < nr_nodemap_entries; i++) {
		unsigned long start_pfn = early_node_map[i].start_pfn;
		unsigned long end_pfn = early_node_map[i].end_pfn;

		if (start_pfn <= pfn && pfn < end_pfn)
			return early_node_map[i].nid;
	}

	return 0;
}
#endif /* CONFIG_HAVE_ARCH_EARLY_PFN_TO_NID */

/* Basic iterator support to walk early_node_map[] */
#define for_each_active_range_index_in_nid(i, nid) \
	for (i = first_active_region_index_in_nid(nid); i != -1; \
				i = next_active_region_index_in_nid(i, nid))

/**
 * free_bootmem_with_active_regions - Call free_bootmem_node for each active range
 * @nid: The node to free memory on. If MAX_NUMNODES, all nodes are freed.
 * @max_low_pfn: The highest PFN that will be passed to free_bootmem_node
 *
 * If an architecture guarantees that all ranges registered with
 * add_active_ranges() contain no holes and may be freed, this
 * this function may be used instead of calling free_bootmem() manually.
 */
void __init free_bootmem_with_active_regions(int nid,
						unsigned long max_low_pfn)
{
	int i;

	for_each_active_range_index_in_nid(i, nid) {
		unsigned long size_pages = 0;
		unsigned long end_pfn = early_node_map[i].end_pfn;

		if (early_node_map[i].start_pfn >= max_low_pfn)
			continue;

		if (end_pfn > max_low_pfn)
			end_pfn = max_low_pfn;

		size_pages = end_pfn - early_node_map[i].start_pfn;
		free_bootmem_node(NODE_DATA(early_node_map[i].nid),
				PFN_PHYS(early_node_map[i].start_pfn),
				size_pages << PAGE_SHIFT);
	}
}

void __init work_with_active_regions(int nid, work_fn_t work_fn, void *data)
{
	int i;
<<<<<<< HEAD

	for_each_active_range_index_in_nid(i, nid)
		work_fn(early_node_map[i].start_pfn, early_node_map[i].end_pfn,
			data);
=======
	int ret;

	for_each_active_range_index_in_nid(i, nid) {
		ret = work_fn(early_node_map[i].start_pfn,
			      early_node_map[i].end_pfn, data);
		if (ret)
			break;
	}
>>>>>>> 6ee997c9
}
/**
 * sparse_memory_present_with_active_regions - Call memory_present for each active range
 * @nid: The node to call memory_present for. If MAX_NUMNODES, all nodes will be used.
 *
 * If an architecture guarantees that all ranges registered with
 * add_active_ranges() contain no holes and may be freed, this
 * function may be used instead of calling memory_present() manually.
 */
void __init sparse_memory_present_with_active_regions(int nid)
{
	int i;

	for_each_active_range_index_in_nid(i, nid)
		memory_present(early_node_map[i].nid,
				early_node_map[i].start_pfn,
				early_node_map[i].end_pfn);
}

/**
 * push_node_boundaries - Push node boundaries to at least the requested boundary
 * @nid: The nid of the node to push the boundary for
 * @start_pfn: The start pfn of the node
 * @end_pfn: The end pfn of the node
 *
 * In reserve-based hot-add, mem_map is allocated that is unused until hotadd
 * time. Specifically, on x86_64, SRAT will report ranges that can potentially
 * be hotplugged even though no physical memory exists. This function allows
 * an arch to push out the node boundaries so mem_map is allocated that can
 * be used later.
 */
#ifdef CONFIG_MEMORY_HOTPLUG_RESERVE
void __init push_node_boundaries(unsigned int nid,
		unsigned long start_pfn, unsigned long end_pfn)
{
	printk(KERN_DEBUG "Entering push_node_boundaries(%u, %lu, %lu)\n",
			nid, start_pfn, end_pfn);

	/* Initialise the boundary for this node if necessary */
	if (node_boundary_end_pfn[nid] == 0)
		node_boundary_start_pfn[nid] = -1UL;

	/* Update the boundaries */
	if (node_boundary_start_pfn[nid] > start_pfn)
		node_boundary_start_pfn[nid] = start_pfn;
	if (node_boundary_end_pfn[nid] < end_pfn)
		node_boundary_end_pfn[nid] = end_pfn;
}

/* If necessary, push the node boundary out for reserve hotadd */
static void __meminit account_node_boundary(unsigned int nid,
		unsigned long *start_pfn, unsigned long *end_pfn)
{
	printk(KERN_DEBUG "Entering account_node_boundary(%u, %lu, %lu)\n",
			nid, *start_pfn, *end_pfn);

	/* Return if boundary information has not been provided */
	if (node_boundary_end_pfn[nid] == 0)
		return;

	/* Check the boundaries and update if necessary */
	if (node_boundary_start_pfn[nid] < *start_pfn)
		*start_pfn = node_boundary_start_pfn[nid];
	if (node_boundary_end_pfn[nid] > *end_pfn)
		*end_pfn = node_boundary_end_pfn[nid];
}
#else
void __init push_node_boundaries(unsigned int nid,
		unsigned long start_pfn, unsigned long end_pfn) {}

static void __meminit account_node_boundary(unsigned int nid,
		unsigned long *start_pfn, unsigned long *end_pfn) {}
#endif


/**
 * get_pfn_range_for_nid - Return the start and end page frames for a node
 * @nid: The nid to return the range for. If MAX_NUMNODES, the min and max PFN are returned.
 * @start_pfn: Passed by reference. On return, it will have the node start_pfn.
 * @end_pfn: Passed by reference. On return, it will have the node end_pfn.
 *
 * It returns the start and end page frame of a node based on information
 * provided by an arch calling add_active_range(). If called for a node
 * with no available memory, a warning is printed and the start and end
 * PFNs will be 0.
 */
void __meminit get_pfn_range_for_nid(unsigned int nid,
			unsigned long *start_pfn, unsigned long *end_pfn)
{
	int i;
	*start_pfn = -1UL;
	*end_pfn = 0;

	for_each_active_range_index_in_nid(i, nid) {
		*start_pfn = min(*start_pfn, early_node_map[i].start_pfn);
		*end_pfn = max(*end_pfn, early_node_map[i].end_pfn);
	}

	if (*start_pfn == -1UL)
		*start_pfn = 0;

	/* Push the node boundaries out if requested */
	account_node_boundary(nid, start_pfn, end_pfn);
}

/*
 * This finds a zone that can be used for ZONE_MOVABLE pages. The
 * assumption is made that zones within a node are ordered in monotonic
 * increasing memory addresses so that the "highest" populated zone is used
 */
void __init find_usable_zone_for_movable(void)
{
	int zone_index;
	for (zone_index = MAX_NR_ZONES - 1; zone_index >= 0; zone_index--) {
		if (zone_index == ZONE_MOVABLE)
			continue;

		if (arch_zone_highest_possible_pfn[zone_index] >
				arch_zone_lowest_possible_pfn[zone_index])
			break;
	}

	VM_BUG_ON(zone_index == -1);
	movable_zone = zone_index;
}

/*
 * The zone ranges provided by the architecture do not include ZONE_MOVABLE
 * because it is sized independant of architecture. Unlike the other zones,
 * the starting point for ZONE_MOVABLE is not fixed. It may be different
 * in each node depending on the size of each node and how evenly kernelcore
 * is distributed. This helper function adjusts the zone ranges
 * provided by the architecture for a given node by using the end of the
 * highest usable zone for ZONE_MOVABLE. This preserves the assumption that
 * zones within a node are in order of monotonic increases memory addresses
 */
void __meminit adjust_zone_range_for_zone_movable(int nid,
					unsigned long zone_type,
					unsigned long node_start_pfn,
					unsigned long node_end_pfn,
					unsigned long *zone_start_pfn,
					unsigned long *zone_end_pfn)
{
	/* Only adjust if ZONE_MOVABLE is on this node */
	if (zone_movable_pfn[nid]) {
		/* Size ZONE_MOVABLE */
		if (zone_type == ZONE_MOVABLE) {
			*zone_start_pfn = zone_movable_pfn[nid];
			*zone_end_pfn = min(node_end_pfn,
				arch_zone_highest_possible_pfn[movable_zone]);

		/* Adjust for ZONE_MOVABLE starting within this range */
		} else if (*zone_start_pfn < zone_movable_pfn[nid] &&
				*zone_end_pfn > zone_movable_pfn[nid]) {
			*zone_end_pfn = zone_movable_pfn[nid];

		/* Check if this whole range is within ZONE_MOVABLE */
		} else if (*zone_start_pfn >= zone_movable_pfn[nid])
			*zone_start_pfn = *zone_end_pfn;
	}
}

/*
 * Return the number of pages a zone spans in a node, including holes
 * present_pages = zone_spanned_pages_in_node() - zone_absent_pages_in_node()
 */
static unsigned long __meminit zone_spanned_pages_in_node(int nid,
					unsigned long zone_type,
					unsigned long *ignored)
{
	unsigned long node_start_pfn, node_end_pfn;
	unsigned long zone_start_pfn, zone_end_pfn;

	/* Get the start and end of the node and zone */
	get_pfn_range_for_nid(nid, &node_start_pfn, &node_end_pfn);
	zone_start_pfn = arch_zone_lowest_possible_pfn[zone_type];
	zone_end_pfn = arch_zone_highest_possible_pfn[zone_type];
	adjust_zone_range_for_zone_movable(nid, zone_type,
				node_start_pfn, node_end_pfn,
				&zone_start_pfn, &zone_end_pfn);

	/* Check that this node has pages within the zone's required range */
	if (zone_end_pfn < node_start_pfn || zone_start_pfn > node_end_pfn)
		return 0;

	/* Move the zone boundaries inside the node if necessary */
	zone_end_pfn = min(zone_end_pfn, node_end_pfn);
	zone_start_pfn = max(zone_start_pfn, node_start_pfn);

	/* Return the spanned pages */
	return zone_end_pfn - zone_start_pfn;
}

/*
 * Return the number of holes in a range on a node. If nid is MAX_NUMNODES,
 * then all holes in the requested range will be accounted for.
 */
unsigned long __meminit __absent_pages_in_range(int nid,
				unsigned long range_start_pfn,
				unsigned long range_end_pfn)
{
	int i = 0;
	unsigned long prev_end_pfn = 0, hole_pages = 0;
	unsigned long start_pfn;

	/* Find the end_pfn of the first active range of pfns in the node */
	i = first_active_region_index_in_nid(nid);
	if (i == -1)
		return 0;

	prev_end_pfn = min(early_node_map[i].start_pfn, range_end_pfn);

	/* Account for ranges before physical memory on this node */
	if (early_node_map[i].start_pfn > range_start_pfn)
		hole_pages = prev_end_pfn - range_start_pfn;

	/* Find all holes for the zone within the node */
	for (; i != -1; i = next_active_region_index_in_nid(i, nid)) {

		/* No need to continue if prev_end_pfn is outside the zone */
		if (prev_end_pfn >= range_end_pfn)
			break;

		/* Make sure the end of the zone is not within the hole */
		start_pfn = min(early_node_map[i].start_pfn, range_end_pfn);
		prev_end_pfn = max(prev_end_pfn, range_start_pfn);

		/* Update the hole size cound and move on */
		if (start_pfn > range_start_pfn) {
			BUG_ON(prev_end_pfn > start_pfn);
			hole_pages += start_pfn - prev_end_pfn;
		}
		prev_end_pfn = early_node_map[i].end_pfn;
	}

	/* Account for ranges past physical memory on this node */
	if (range_end_pfn > prev_end_pfn)
		hole_pages += range_end_pfn -
				max(range_start_pfn, prev_end_pfn);

	return hole_pages;
}

/**
 * absent_pages_in_range - Return number of page frames in holes within a range
 * @start_pfn: The start PFN to start searching for holes
 * @end_pfn: The end PFN to stop searching for holes
 *
 * It returns the number of pages frames in memory holes within a range.
 */
unsigned long __init absent_pages_in_range(unsigned long start_pfn,
							unsigned long end_pfn)
{
	return __absent_pages_in_range(MAX_NUMNODES, start_pfn, end_pfn);
}

/* Return the number of page frames in holes in a zone on a node */
static unsigned long __meminit zone_absent_pages_in_node(int nid,
					unsigned long zone_type,
					unsigned long *ignored)
{
	unsigned long node_start_pfn, node_end_pfn;
	unsigned long zone_start_pfn, zone_end_pfn;

	get_pfn_range_for_nid(nid, &node_start_pfn, &node_end_pfn);
	zone_start_pfn = max(arch_zone_lowest_possible_pfn[zone_type],
							node_start_pfn);
	zone_end_pfn = min(arch_zone_highest_possible_pfn[zone_type],
							node_end_pfn);

	adjust_zone_range_for_zone_movable(nid, zone_type,
			node_start_pfn, node_end_pfn,
			&zone_start_pfn, &zone_end_pfn);
	return __absent_pages_in_range(nid, zone_start_pfn, zone_end_pfn);
}

#else
static inline unsigned long __meminit zone_spanned_pages_in_node(int nid,
					unsigned long zone_type,
					unsigned long *zones_size)
{
	return zones_size[zone_type];
}

static inline unsigned long __meminit zone_absent_pages_in_node(int nid,
						unsigned long zone_type,
						unsigned long *zholes_size)
{
	if (!zholes_size)
		return 0;

	return zholes_size[zone_type];
}

#endif

static void __meminit calculate_node_totalpages(struct pglist_data *pgdat,
		unsigned long *zones_size, unsigned long *zholes_size)
{
	unsigned long realtotalpages, totalpages = 0;
	enum zone_type i;

	for (i = 0; i < MAX_NR_ZONES; i++)
		totalpages += zone_spanned_pages_in_node(pgdat->node_id, i,
								zones_size);
	pgdat->node_spanned_pages = totalpages;

	realtotalpages = totalpages;
	for (i = 0; i < MAX_NR_ZONES; i++)
		realtotalpages -=
			zone_absent_pages_in_node(pgdat->node_id, i,
								zholes_size);
	pgdat->node_present_pages = realtotalpages;
	printk(KERN_DEBUG "On node %d totalpages: %lu\n", pgdat->node_id,
							realtotalpages);
}

#ifndef CONFIG_SPARSEMEM
/*
 * Calculate the size of the zone->blockflags rounded to an unsigned long
 * Start by making sure zonesize is a multiple of pageblock_order by rounding
 * up. Then use 1 NR_PAGEBLOCK_BITS worth of bits per pageblock, finally
 * round what is now in bits to nearest long in bits, then return it in
 * bytes.
 */
static unsigned long __init usemap_size(unsigned long zonesize)
{
	unsigned long usemapsize;

	usemapsize = roundup(zonesize, pageblock_nr_pages);
	usemapsize = usemapsize >> pageblock_order;
	usemapsize *= NR_PAGEBLOCK_BITS;
	usemapsize = roundup(usemapsize, 8 * sizeof(unsigned long));

	return usemapsize / 8;
}

static void __init setup_usemap(struct pglist_data *pgdat,
				struct zone *zone, unsigned long zonesize)
{
	unsigned long usemapsize = usemap_size(zonesize);
	zone->pageblock_flags = NULL;
	if (usemapsize) {
		zone->pageblock_flags = alloc_bootmem_node(pgdat, usemapsize);
		memset(zone->pageblock_flags, 0, usemapsize);
	}
}
#else
static void inline setup_usemap(struct pglist_data *pgdat,
				struct zone *zone, unsigned long zonesize) {}
#endif /* CONFIG_SPARSEMEM */

#ifdef CONFIG_HUGETLB_PAGE_SIZE_VARIABLE

/* Return a sensible default order for the pageblock size. */
static inline int pageblock_default_order(void)
{
	if (HPAGE_SHIFT > PAGE_SHIFT)
		return HUGETLB_PAGE_ORDER;

	return MAX_ORDER-1;
}

/* Initialise the number of pages represented by NR_PAGEBLOCK_BITS */
static inline void __init set_pageblock_order(unsigned int order)
{
	/* Check that pageblock_nr_pages has not already been setup */
	if (pageblock_order)
		return;

	/*
	 * Assume the largest contiguous order of interest is a huge page.
	 * This value may be variable depending on boot parameters on IA64
	 */
	pageblock_order = order;
}
#else /* CONFIG_HUGETLB_PAGE_SIZE_VARIABLE */

/*
 * When CONFIG_HUGETLB_PAGE_SIZE_VARIABLE is not set, set_pageblock_order()
 * and pageblock_default_order() are unused as pageblock_order is set
 * at compile-time. See include/linux/pageblock-flags.h for the values of
 * pageblock_order based on the kernel config
 */
static inline int pageblock_default_order(unsigned int order)
{
	return MAX_ORDER-1;
}
#define set_pageblock_order(x)	do {} while (0)

#endif /* CONFIG_HUGETLB_PAGE_SIZE_VARIABLE */

/*
 * Set up the zone data structures:
 *   - mark all pages reserved
 *   - mark all memory queues empty
 *   - clear the memory bitmaps
 */
static void __paginginit free_area_init_core(struct pglist_data *pgdat,
		unsigned long *zones_size, unsigned long *zholes_size)
{
	enum zone_type j;
	int nid = pgdat->node_id;
	unsigned long zone_start_pfn = pgdat->node_start_pfn;
	int ret;

	pgdat_resize_init(pgdat);
	pgdat->nr_zones = 0;
	init_waitqueue_head(&pgdat->kswapd_wait);
	pgdat->kswapd_max_order = 0;
	
	for (j = 0; j < MAX_NR_ZONES; j++) {
		struct zone *zone = pgdat->node_zones + j;
		unsigned long size, realsize, memmap_pages;

		size = zone_spanned_pages_in_node(nid, j, zones_size);
		realsize = size - zone_absent_pages_in_node(nid, j,
								zholes_size);

		/*
		 * Adjust realsize so that it accounts for how much memory
		 * is used by this zone for memmap. This affects the watermark
		 * and per-cpu initialisations
		 */
		memmap_pages =
			PAGE_ALIGN(size * sizeof(struct page)) >> PAGE_SHIFT;
		if (realsize >= memmap_pages) {
			realsize -= memmap_pages;
			printk(KERN_DEBUG
				"  %s zone: %lu pages used for memmap\n",
				zone_names[j], memmap_pages);
		} else
			printk(KERN_WARNING
				"  %s zone: %lu pages exceeds realsize %lu\n",
				zone_names[j], memmap_pages, realsize);

		/* Account for reserved pages */
		if (j == 0 && realsize > dma_reserve) {
			realsize -= dma_reserve;
			printk(KERN_DEBUG "  %s zone: %lu pages reserved\n",
					zone_names[0], dma_reserve);
		}

		if (!is_highmem_idx(j))
			nr_kernel_pages += realsize;
		nr_all_pages += realsize;

		zone->spanned_pages = size;
		zone->present_pages = realsize;
#ifdef CONFIG_NUMA
		zone->node = nid;
		zone->min_unmapped_pages = (realsize*sysctl_min_unmapped_ratio)
						/ 100;
		zone->min_slab_pages = (realsize * sysctl_min_slab_ratio) / 100;
#endif
		zone->name = zone_names[j];
		spin_lock_init(&zone->lock);
		spin_lock_init(&zone->lru_lock);
		zone_seqlock_init(zone);
		zone->zone_pgdat = pgdat;

		zone->prev_priority = DEF_PRIORITY;

		zone_pcp_init(zone);
		INIT_LIST_HEAD(&zone->active_list);
		INIT_LIST_HEAD(&zone->inactive_list);
		zone->nr_scan_active = 0;
		zone->nr_scan_inactive = 0;
		zap_zone_vm_stats(zone);
		zone->flags = 0;
		if (!size)
			continue;

		set_pageblock_order(pageblock_default_order());
		setup_usemap(pgdat, zone, size);
		ret = init_currently_empty_zone(zone, zone_start_pfn,
						size, MEMMAP_EARLY);
		BUG_ON(ret);
		memmap_init(size, nid, j, zone_start_pfn);
		zone_start_pfn += size;
	}
}

static void __init_refok alloc_node_mem_map(struct pglist_data *pgdat)
{
	/* Skip empty nodes */
	if (!pgdat->node_spanned_pages)
		return;

#ifdef CONFIG_FLAT_NODE_MEM_MAP
	/* ia64 gets its own node_mem_map, before this, without bootmem */
	if (!pgdat->node_mem_map) {
		unsigned long size, start, end;
		struct page *map;

		/*
		 * The zone's endpoints aren't required to be MAX_ORDER
		 * aligned but the node_mem_map endpoints must be in order
		 * for the buddy allocator to function correctly.
		 */
		start = pgdat->node_start_pfn & ~(MAX_ORDER_NR_PAGES - 1);
		end = pgdat->node_start_pfn + pgdat->node_spanned_pages;
		end = ALIGN(end, MAX_ORDER_NR_PAGES);
		size =  (end - start) * sizeof(struct page);
		map = alloc_remap(pgdat->node_id, size);
		if (!map)
			map = alloc_bootmem_node(pgdat, size);
		pgdat->node_mem_map = map + (pgdat->node_start_pfn - start);
	}
#ifndef CONFIG_NEED_MULTIPLE_NODES
	/*
	 * With no DISCONTIG, the global mem_map is just set as node 0's
	 */
	if (pgdat == NODE_DATA(0)) {
		mem_map = NODE_DATA(0)->node_mem_map;
#ifdef CONFIG_ARCH_POPULATES_NODE_MAP
		if (page_to_pfn(mem_map) != pgdat->node_start_pfn)
			mem_map -= (pgdat->node_start_pfn - ARCH_PFN_OFFSET);
#endif /* CONFIG_ARCH_POPULATES_NODE_MAP */
	}
#endif
#endif /* CONFIG_FLAT_NODE_MEM_MAP */
}

void __paginginit free_area_init_node(int nid, struct pglist_data *pgdat,
		unsigned long *zones_size, unsigned long node_start_pfn,
		unsigned long *zholes_size)
{
	pgdat->node_id = nid;
	pgdat->node_start_pfn = node_start_pfn;
	calculate_node_totalpages(pgdat, zones_size, zholes_size);

	alloc_node_mem_map(pgdat);
#ifdef CONFIG_FLAT_NODE_MEM_MAP
	printk(KERN_DEBUG "free_area_init_node: node %d, pgdat %08lx, node_mem_map %08lx\n",
		nid, (unsigned long)pgdat,
		(unsigned long)pgdat->node_mem_map);
#endif

	free_area_init_core(pgdat, zones_size, zholes_size);
}

#ifdef CONFIG_ARCH_POPULATES_NODE_MAP

#if MAX_NUMNODES > 1
/*
 * Figure out the number of possible node ids.
 */
static void __init setup_nr_node_ids(void)
{
	unsigned int node;
	unsigned int highest = 0;

	for_each_node_mask(node, node_possible_map)
		highest = node;
	nr_node_ids = highest + 1;
}
#else
static inline void setup_nr_node_ids(void)
{
}
#endif

/**
 * add_active_range - Register a range of PFNs backed by physical memory
 * @nid: The node ID the range resides on
 * @start_pfn: The start PFN of the available physical memory
 * @end_pfn: The end PFN of the available physical memory
 *
 * These ranges are stored in an early_node_map[] and later used by
 * free_area_init_nodes() to calculate zone sizes and holes. If the
 * range spans a memory hole, it is up to the architecture to ensure
 * the memory is not freed by the bootmem allocator. If possible
 * the range being registered will be merged with existing ranges.
 */
void __init add_active_range(unsigned int nid, unsigned long start_pfn,
						unsigned long end_pfn)
{
	int i;

	printk(KERN_DEBUG "Entering add_active_range(%d, 0x%lx, 0x%lx) "
			  "%d entries of %d used\n",
			  nid, start_pfn, end_pfn,
			  nr_nodemap_entries, MAX_ACTIVE_REGIONS);

	/* Merge with existing active regions if possible */
	for (i = 0; i < nr_nodemap_entries; i++) {
		if (early_node_map[i].nid != nid)
			continue;

		/* Skip if an existing region covers this new one */
		if (start_pfn >= early_node_map[i].start_pfn &&
				end_pfn <= early_node_map[i].end_pfn)
			return;

		/* Merge forward if suitable */
		if (start_pfn <= early_node_map[i].end_pfn &&
				end_pfn > early_node_map[i].end_pfn) {
			early_node_map[i].end_pfn = end_pfn;
			return;
		}

		/* Merge backward if suitable */
		if (start_pfn < early_node_map[i].end_pfn &&
				end_pfn >= early_node_map[i].start_pfn) {
			early_node_map[i].start_pfn = start_pfn;
			return;
		}
	}

	/* Check that early_node_map is large enough */
	if (i >= MAX_ACTIVE_REGIONS) {
		printk(KERN_CRIT "More than %d memory regions, truncating\n",
							MAX_ACTIVE_REGIONS);
		return;
	}

	early_node_map[i].nid = nid;
	early_node_map[i].start_pfn = start_pfn;
	early_node_map[i].end_pfn = end_pfn;
	nr_nodemap_entries = i + 1;
}

/**
 * remove_active_range - Shrink an existing registered range of PFNs
 * @nid: The node id the range is on that should be shrunk
 * @start_pfn: The new PFN of the range
 * @end_pfn: The new PFN of the range
 *
 * i386 with NUMA use alloc_remap() to store a node_mem_map on a local node.
 * The map is kept near the end physical page range that has already been
 * registered. This function allows an arch to shrink an existing registered
 * range.
 */
void __init remove_active_range(unsigned int nid, unsigned long start_pfn,
				unsigned long end_pfn)
{
	int i, j;
	int removed = 0;

	printk(KERN_DEBUG "remove_active_range (%d, %lu, %lu)\n",
			  nid, start_pfn, end_pfn);

	/* Find the old active region end and shrink */
	for_each_active_range_index_in_nid(i, nid) {
		if (early_node_map[i].start_pfn >= start_pfn &&
		    early_node_map[i].end_pfn <= end_pfn) {
			/* clear it */
			early_node_map[i].start_pfn = 0;
			early_node_map[i].end_pfn = 0;
			removed = 1;
			continue;
<<<<<<< HEAD
		}
		if (early_node_map[i].start_pfn < start_pfn &&
		    early_node_map[i].end_pfn > start_pfn) {
			unsigned long temp_end_pfn = early_node_map[i].end_pfn;
			early_node_map[i].end_pfn = start_pfn;
			if (temp_end_pfn > end_pfn)
				add_active_range(nid, end_pfn, temp_end_pfn);
			continue;
		}
=======
		}
		if (early_node_map[i].start_pfn < start_pfn &&
		    early_node_map[i].end_pfn > start_pfn) {
			unsigned long temp_end_pfn = early_node_map[i].end_pfn;
			early_node_map[i].end_pfn = start_pfn;
			if (temp_end_pfn > end_pfn)
				add_active_range(nid, end_pfn, temp_end_pfn);
			continue;
		}
>>>>>>> 6ee997c9
		if (early_node_map[i].start_pfn >= start_pfn &&
		    early_node_map[i].end_pfn > end_pfn &&
		    early_node_map[i].start_pfn < end_pfn) {
			early_node_map[i].start_pfn = end_pfn;
			continue;
		}
	}

	if (!removed)
		return;

	/* remove the blank ones */
	for (i = nr_nodemap_entries - 1; i > 0; i--) {
		if (early_node_map[i].nid != nid)
			continue;
		if (early_node_map[i].end_pfn)
			continue;
		/* we found it, get rid of it */
		for (j = i; j < nr_nodemap_entries - 1; j++)
			memcpy(&early_node_map[j], &early_node_map[j+1],
				sizeof(early_node_map[j]));
		j = nr_nodemap_entries - 1;
		memset(&early_node_map[j], 0, sizeof(early_node_map[j]));
		nr_nodemap_entries--;
	}
}

/**
 * remove_all_active_ranges - Remove all currently registered regions
 *
 * During discovery, it may be found that a table like SRAT is invalid
 * and an alternative discovery method must be used. This function removes
 * all currently registered regions.
 */
void __init remove_all_active_ranges(void)
{
	memset(early_node_map, 0, sizeof(early_node_map));
	nr_nodemap_entries = 0;
#ifdef CONFIG_MEMORY_HOTPLUG_RESERVE
	memset(node_boundary_start_pfn, 0, sizeof(node_boundary_start_pfn));
	memset(node_boundary_end_pfn, 0, sizeof(node_boundary_end_pfn));
#endif /* CONFIG_MEMORY_HOTPLUG_RESERVE */
}

/* Compare two active node_active_regions */
static int __init cmp_node_active_region(const void *a, const void *b)
{
	struct node_active_region *arange = (struct node_active_region *)a;
	struct node_active_region *brange = (struct node_active_region *)b;

	/* Done this way to avoid overflows */
	if (arange->start_pfn > brange->start_pfn)
		return 1;
	if (arange->start_pfn < brange->start_pfn)
		return -1;

	return 0;
}

/* sort the node_map by start_pfn */
static void __init sort_node_map(void)
{
	sort(early_node_map, (size_t)nr_nodemap_entries,
			sizeof(struct node_active_region),
			cmp_node_active_region, NULL);
}

/* Find the lowest pfn for a node */
unsigned long __init find_min_pfn_for_node(int nid)
{
	int i;
	unsigned long min_pfn = ULONG_MAX;

	/* Assuming a sorted map, the first range found has the starting pfn */
	for_each_active_range_index_in_nid(i, nid)
		min_pfn = min(min_pfn, early_node_map[i].start_pfn);

	if (min_pfn == ULONG_MAX) {
		printk(KERN_WARNING
			"Could not find start_pfn for node %d\n", nid);
		return 0;
	}

	return min_pfn;
}

/**
 * find_min_pfn_with_active_regions - Find the minimum PFN registered
 *
 * It returns the minimum PFN based on information provided via
 * add_active_range().
 */
unsigned long __init find_min_pfn_with_active_regions(void)
{
	return find_min_pfn_for_node(MAX_NUMNODES);
}

/**
 * find_max_pfn_with_active_regions - Find the maximum PFN registered
 *
 * It returns the maximum PFN based on information provided via
 * add_active_range().
 */
unsigned long __init find_max_pfn_with_active_regions(void)
{
	int i;
	unsigned long max_pfn = 0;

	for (i = 0; i < nr_nodemap_entries; i++)
		max_pfn = max(max_pfn, early_node_map[i].end_pfn);

	return max_pfn;
}

/*
 * early_calculate_totalpages()
 * Sum pages in active regions for movable zone.
 * Populate N_HIGH_MEMORY for calculating usable_nodes.
 */
static unsigned long __init early_calculate_totalpages(void)
{
	int i;
	unsigned long totalpages = 0;

	for (i = 0; i < nr_nodemap_entries; i++) {
		unsigned long pages = early_node_map[i].end_pfn -
						early_node_map[i].start_pfn;
		totalpages += pages;
		if (pages)
			node_set_state(early_node_map[i].nid, N_HIGH_MEMORY);
	}
  	return totalpages;
}

/*
 * Find the PFN the Movable zone begins in each node. Kernel memory
 * is spread evenly between nodes as long as the nodes have enough
 * memory. When they don't, some nodes will have more kernelcore than
 * others
 */
void __init find_zone_movable_pfns_for_nodes(unsigned long *movable_pfn)
{
	int i, nid;
	unsigned long usable_startpfn;
	unsigned long kernelcore_node, kernelcore_remaining;
	unsigned long totalpages = early_calculate_totalpages();
	int usable_nodes = nodes_weight(node_states[N_HIGH_MEMORY]);

	/*
	 * If movablecore was specified, calculate what size of
	 * kernelcore that corresponds so that memory usable for
	 * any allocation type is evenly spread. If both kernelcore
	 * and movablecore are specified, then the value of kernelcore
	 * will be used for required_kernelcore if it's greater than
	 * what movablecore would have allowed.
	 */
	if (required_movablecore) {
		unsigned long corepages;

		/*
		 * Round-up so that ZONE_MOVABLE is at least as large as what
		 * was requested by the user
		 */
		required_movablecore =
			roundup(required_movablecore, MAX_ORDER_NR_PAGES);
		corepages = totalpages - required_movablecore;

		required_kernelcore = max(required_kernelcore, corepages);
	}

	/* If kernelcore was not specified, there is no ZONE_MOVABLE */
	if (!required_kernelcore)
		return;

	/* usable_startpfn is the lowest possible pfn ZONE_MOVABLE can be at */
	find_usable_zone_for_movable();
	usable_startpfn = arch_zone_lowest_possible_pfn[movable_zone];

restart:
	/* Spread kernelcore memory as evenly as possible throughout nodes */
	kernelcore_node = required_kernelcore / usable_nodes;
	for_each_node_state(nid, N_HIGH_MEMORY) {
		/*
		 * Recalculate kernelcore_node if the division per node
		 * now exceeds what is necessary to satisfy the requested
		 * amount of memory for the kernel
		 */
		if (required_kernelcore < kernelcore_node)
			kernelcore_node = required_kernelcore / usable_nodes;

		/*
		 * As the map is walked, we track how much memory is usable
		 * by the kernel using kernelcore_remaining. When it is
		 * 0, the rest of the node is usable by ZONE_MOVABLE
		 */
		kernelcore_remaining = kernelcore_node;

		/* Go through each range of PFNs within this node */
		for_each_active_range_index_in_nid(i, nid) {
			unsigned long start_pfn, end_pfn;
			unsigned long size_pages;

			start_pfn = max(early_node_map[i].start_pfn,
						zone_movable_pfn[nid]);
			end_pfn = early_node_map[i].end_pfn;
			if (start_pfn >= end_pfn)
				continue;

			/* Account for what is only usable for kernelcore */
			if (start_pfn < usable_startpfn) {
				unsigned long kernel_pages;
				kernel_pages = min(end_pfn, usable_startpfn)
								- start_pfn;

				kernelcore_remaining -= min(kernel_pages,
							kernelcore_remaining);
				required_kernelcore -= min(kernel_pages,
							required_kernelcore);

				/* Continue if range is now fully accounted */
				if (end_pfn <= usable_startpfn) {

					/*
					 * Push zone_movable_pfn to the end so
					 * that if we have to rebalance
					 * kernelcore across nodes, we will
					 * not double account here
					 */
					zone_movable_pfn[nid] = end_pfn;
					continue;
				}
				start_pfn = usable_startpfn;
			}

			/*
			 * The usable PFN range for ZONE_MOVABLE is from
			 * start_pfn->end_pfn. Calculate size_pages as the
			 * number of pages used as kernelcore
			 */
			size_pages = end_pfn - start_pfn;
			if (size_pages > kernelcore_remaining)
				size_pages = kernelcore_remaining;
			zone_movable_pfn[nid] = start_pfn + size_pages;

			/*
			 * Some kernelcore has been met, update counts and
			 * break if the kernelcore for this node has been
			 * satisified
			 */
			required_kernelcore -= min(required_kernelcore,
								size_pages);
			kernelcore_remaining -= size_pages;
			if (!kernelcore_remaining)
				break;
		}
	}

	/*
	 * If there is still required_kernelcore, we do another pass with one
	 * less node in the count. This will push zone_movable_pfn[nid] further
	 * along on the nodes that still have memory until kernelcore is
	 * satisified
	 */
	usable_nodes--;
	if (usable_nodes && required_kernelcore > usable_nodes)
		goto restart;

	/* Align start of ZONE_MOVABLE on all nids to MAX_ORDER_NR_PAGES */
	for (nid = 0; nid < MAX_NUMNODES; nid++)
		zone_movable_pfn[nid] =
			roundup(zone_movable_pfn[nid], MAX_ORDER_NR_PAGES);
}

/* Any regular memory on that node ? */
static void check_for_regular_memory(pg_data_t *pgdat)
{
#ifdef CONFIG_HIGHMEM
	enum zone_type zone_type;

	for (zone_type = 0; zone_type <= ZONE_NORMAL; zone_type++) {
		struct zone *zone = &pgdat->node_zones[zone_type];
		if (zone->present_pages)
			node_set_state(zone_to_nid(zone), N_NORMAL_MEMORY);
	}
#endif
}

/**
 * free_area_init_nodes - Initialise all pg_data_t and zone data
 * @max_zone_pfn: an array of max PFNs for each zone
 *
 * This will call free_area_init_node() for each active node in the system.
 * Using the page ranges provided by add_active_range(), the size of each
 * zone in each node and their holes is calculated. If the maximum PFN
 * between two adjacent zones match, it is assumed that the zone is empty.
 * For example, if arch_max_dma_pfn == arch_max_dma32_pfn, it is assumed
 * that arch_max_dma32_pfn has no pages. It is also assumed that a zone
 * starts where the previous one ended. For example, ZONE_DMA32 starts
 * at arch_max_dma_pfn.
 */
void __init free_area_init_nodes(unsigned long *max_zone_pfn)
{
	unsigned long nid;
	enum zone_type i;

	/* Sort early_node_map as initialisation assumes it is sorted */
	sort_node_map();

	/* Record where the zone boundaries are */
	memset(arch_zone_lowest_possible_pfn, 0,
				sizeof(arch_zone_lowest_possible_pfn));
	memset(arch_zone_highest_possible_pfn, 0,
				sizeof(arch_zone_highest_possible_pfn));
	arch_zone_lowest_possible_pfn[0] = find_min_pfn_with_active_regions();
	arch_zone_highest_possible_pfn[0] = max_zone_pfn[0];
	for (i = 1; i < MAX_NR_ZONES; i++) {
		if (i == ZONE_MOVABLE)
			continue;
		arch_zone_lowest_possible_pfn[i] =
			arch_zone_highest_possible_pfn[i-1];
		arch_zone_highest_possible_pfn[i] =
			max(max_zone_pfn[i], arch_zone_lowest_possible_pfn[i]);
	}
	arch_zone_lowest_possible_pfn[ZONE_MOVABLE] = 0;
	arch_zone_highest_possible_pfn[ZONE_MOVABLE] = 0;

	/* Find the PFNs that ZONE_MOVABLE begins at in each node */
	memset(zone_movable_pfn, 0, sizeof(zone_movable_pfn));
	find_zone_movable_pfns_for_nodes(zone_movable_pfn);

	/* Print out the zone ranges */
	printk("Zone PFN ranges:\n");
	for (i = 0; i < MAX_NR_ZONES; i++) {
		if (i == ZONE_MOVABLE)
			continue;
		printk("  %-8s 0x%8lx -> 0x%8lx\n",
				zone_names[i],
				arch_zone_lowest_possible_pfn[i],
				arch_zone_highest_possible_pfn[i]);
	}

	/* Print out the PFNs ZONE_MOVABLE begins at in each node */
	printk("Movable zone start PFN for each node\n");
	for (i = 0; i < MAX_NUMNODES; i++) {
		if (zone_movable_pfn[i])
			printk("  Node %d: %lu\n", i, zone_movable_pfn[i]);
	}

	/* Print out the early_node_map[] */
	printk("early_node_map[%d] active PFN ranges\n", nr_nodemap_entries);
	for (i = 0; i < nr_nodemap_entries; i++)
		printk("  %3d: 0x%8lx -> 0x%8lx\n", early_node_map[i].nid,
						early_node_map[i].start_pfn,
						early_node_map[i].end_pfn);

	/* Initialise every node */
	setup_nr_node_ids();
	for_each_online_node(nid) {
		pg_data_t *pgdat = NODE_DATA(nid);
		free_area_init_node(nid, pgdat, NULL,
				find_min_pfn_for_node(nid), NULL);

		/* Any memory on that node */
		if (pgdat->node_present_pages)
			node_set_state(nid, N_HIGH_MEMORY);
		check_for_regular_memory(pgdat);
	}
}

static int __init cmdline_parse_core(char *p, unsigned long *core)
{
	unsigned long long coremem;
	if (!p)
		return -EINVAL;

	coremem = memparse(p, &p);
	*core = coremem >> PAGE_SHIFT;

	/* Paranoid check that UL is enough for the coremem value */
	WARN_ON((coremem >> PAGE_SHIFT) > ULONG_MAX);

	return 0;
}

/*
 * kernelcore=size sets the amount of memory for use for allocations that
 * cannot be reclaimed or migrated.
 */
static int __init cmdline_parse_kernelcore(char *p)
{
	return cmdline_parse_core(p, &required_kernelcore);
}

/*
 * movablecore=size sets the amount of memory for use for allocations that
 * can be reclaimed or migrated.
 */
static int __init cmdline_parse_movablecore(char *p)
{
	return cmdline_parse_core(p, &required_movablecore);
}

early_param("kernelcore", cmdline_parse_kernelcore);
early_param("movablecore", cmdline_parse_movablecore);

#endif /* CONFIG_ARCH_POPULATES_NODE_MAP */

/**
 * set_dma_reserve - set the specified number of pages reserved in the first zone
 * @new_dma_reserve: The number of pages to mark reserved
 *
 * The per-cpu batchsize and zone watermarks are determined by present_pages.
 * In the DMA zone, a significant percentage may be consumed by kernel image
 * and other unfreeable allocations which can skew the watermarks badly. This
 * function may optionally be used to account for unfreeable pages in the
 * first zone (e.g., ZONE_DMA). The effect will be lower watermarks and
 * smaller per-cpu batchsize.
 */
void __init set_dma_reserve(unsigned long new_dma_reserve)
{
	dma_reserve = new_dma_reserve;
}

#ifndef CONFIG_NEED_MULTIPLE_NODES
static bootmem_data_t contig_bootmem_data;
struct pglist_data contig_page_data = { .bdata = &contig_bootmem_data };

EXPORT_SYMBOL(contig_page_data);
#endif

void __init free_area_init(unsigned long *zones_size)
{
	free_area_init_node(0, NODE_DATA(0), zones_size,
			__pa(PAGE_OFFSET) >> PAGE_SHIFT, NULL);
}

static int page_alloc_cpu_notify(struct notifier_block *self,
				 unsigned long action, void *hcpu)
{
	int cpu = (unsigned long)hcpu;

	if (action == CPU_DEAD || action == CPU_DEAD_FROZEN) {
		drain_pages(cpu);

		/*
		 * Spill the event counters of the dead processor
		 * into the current processors event counters.
		 * This artificially elevates the count of the current
		 * processor.
		 */
		vm_events_fold_cpu(cpu);

		/*
		 * Zero the differential counters of the dead processor
		 * so that the vm statistics are consistent.
		 *
		 * This is only okay since the processor is dead and cannot
		 * race with what we are doing.
		 */
		refresh_cpu_vm_stats(cpu);
	}
	return NOTIFY_OK;
}

void __init page_alloc_init(void)
{
	hotcpu_notifier(page_alloc_cpu_notify, 0);
}

/*
 * calculate_totalreserve_pages - called when sysctl_lower_zone_reserve_ratio
 *	or min_free_kbytes changes.
 */
static void calculate_totalreserve_pages(void)
{
	struct pglist_data *pgdat;
	unsigned long reserve_pages = 0;
	enum zone_type i, j;

	for_each_online_pgdat(pgdat) {
		for (i = 0; i < MAX_NR_ZONES; i++) {
			struct zone *zone = pgdat->node_zones + i;
			unsigned long max = 0;

			/* Find valid and maximum lowmem_reserve in the zone */
			for (j = i; j < MAX_NR_ZONES; j++) {
				if (zone->lowmem_reserve[j] > max)
					max = zone->lowmem_reserve[j];
			}

			/* we treat pages_high as reserved pages. */
			max += zone->pages_high;

			if (max > zone->present_pages)
				max = zone->present_pages;
			reserve_pages += max;
		}
	}
	totalreserve_pages = reserve_pages;
}

/*
 * setup_per_zone_lowmem_reserve - called whenever
 *	sysctl_lower_zone_reserve_ratio changes.  Ensures that each zone
 *	has a correct pages reserved value, so an adequate number of
 *	pages are left in the zone after a successful __alloc_pages().
 */
static void setup_per_zone_lowmem_reserve(void)
{
	struct pglist_data *pgdat;
	enum zone_type j, idx;

	for_each_online_pgdat(pgdat) {
		for (j = 0; j < MAX_NR_ZONES; j++) {
			struct zone *zone = pgdat->node_zones + j;
			unsigned long present_pages = zone->present_pages;

			zone->lowmem_reserve[j] = 0;

			idx = j;
			while (idx) {
				struct zone *lower_zone;

				idx--;

				if (sysctl_lowmem_reserve_ratio[idx] < 1)
					sysctl_lowmem_reserve_ratio[idx] = 1;

				lower_zone = pgdat->node_zones + idx;
				lower_zone->lowmem_reserve[j] = present_pages /
					sysctl_lowmem_reserve_ratio[idx];
				present_pages += lower_zone->present_pages;
			}
		}
	}

	/* update totalreserve_pages */
	calculate_totalreserve_pages();
}

/**
 * setup_per_zone_pages_min - called when min_free_kbytes changes.
 *
 * Ensures that the pages_{min,low,high} values for each zone are set correctly
 * with respect to min_free_kbytes.
 */
void setup_per_zone_pages_min(void)
{
	unsigned long pages_min = min_free_kbytes >> (PAGE_SHIFT - 10);
	unsigned long lowmem_pages = 0;
	struct zone *zone;
	unsigned long flags;

	/* Calculate total number of !ZONE_HIGHMEM pages */
	for_each_zone(zone) {
		if (!is_highmem(zone))
			lowmem_pages += zone->present_pages;
	}

	for_each_zone(zone) {
		u64 tmp;

		spin_lock_irqsave(&zone->lru_lock, flags);
		tmp = (u64)pages_min * zone->present_pages;
		do_div(tmp, lowmem_pages);
		if (is_highmem(zone)) {
			/*
			 * __GFP_HIGH and PF_MEMALLOC allocations usually don't
			 * need highmem pages, so cap pages_min to a small
			 * value here.
			 *
			 * The (pages_high-pages_low) and (pages_low-pages_min)
			 * deltas controls asynch page reclaim, and so should
			 * not be capped for highmem.
			 */
			int min_pages;

			min_pages = zone->present_pages / 1024;
			if (min_pages < SWAP_CLUSTER_MAX)
				min_pages = SWAP_CLUSTER_MAX;
			if (min_pages > 128)
				min_pages = 128;
			zone->pages_min = min_pages;
		} else {
			/*
			 * If it's a lowmem zone, reserve a number of pages
			 * proportionate to the zone's size.
			 */
			zone->pages_min = tmp;
		}

		zone->pages_low   = zone->pages_min + (tmp >> 2);
		zone->pages_high  = zone->pages_min + (tmp >> 1);
		setup_zone_migrate_reserve(zone);
		spin_unlock_irqrestore(&zone->lru_lock, flags);
	}

	/* update totalreserve_pages */
	calculate_totalreserve_pages();
}

/*
 * Initialise min_free_kbytes.
 *
 * For small machines we want it small (128k min).  For large machines
 * we want it large (64MB max).  But it is not linear, because network
 * bandwidth does not increase linearly with machine size.  We use
 *
 * 	min_free_kbytes = 4 * sqrt(lowmem_kbytes), for better accuracy:
 *	min_free_kbytes = sqrt(lowmem_kbytes * 16)
 *
 * which yields
 *
 * 16MB:	512k
 * 32MB:	724k
 * 64MB:	1024k
 * 128MB:	1448k
 * 256MB:	2048k
 * 512MB:	2896k
 * 1024MB:	4096k
 * 2048MB:	5792k
 * 4096MB:	8192k
 * 8192MB:	11584k
 * 16384MB:	16384k
 */
static int __init init_per_zone_pages_min(void)
{
	unsigned long lowmem_kbytes;

	lowmem_kbytes = nr_free_buffer_pages() * (PAGE_SIZE >> 10);

	min_free_kbytes = int_sqrt(lowmem_kbytes * 16);
	if (min_free_kbytes < 128)
		min_free_kbytes = 128;
	if (min_free_kbytes > 65536)
		min_free_kbytes = 65536;
	setup_per_zone_pages_min();
	setup_per_zone_lowmem_reserve();
	return 0;
}
module_init(init_per_zone_pages_min)

/*
 * min_free_kbytes_sysctl_handler - just a wrapper around proc_dointvec() so 
 *	that we can call two helper functions whenever min_free_kbytes
 *	changes.
 */
int min_free_kbytes_sysctl_handler(ctl_table *table, int write, 
	struct file *file, void __user *buffer, size_t *length, loff_t *ppos)
{
	proc_dointvec(table, write, file, buffer, length, ppos);
	if (write)
		setup_per_zone_pages_min();
	return 0;
}

#ifdef CONFIG_NUMA
int sysctl_min_unmapped_ratio_sysctl_handler(ctl_table *table, int write,
	struct file *file, void __user *buffer, size_t *length, loff_t *ppos)
{
	struct zone *zone;
	int rc;

	rc = proc_dointvec_minmax(table, write, file, buffer, length, ppos);
	if (rc)
		return rc;

	for_each_zone(zone)
		zone->min_unmapped_pages = (zone->present_pages *
				sysctl_min_unmapped_ratio) / 100;
	return 0;
}

int sysctl_min_slab_ratio_sysctl_handler(ctl_table *table, int write,
	struct file *file, void __user *buffer, size_t *length, loff_t *ppos)
{
	struct zone *zone;
	int rc;

	rc = proc_dointvec_minmax(table, write, file, buffer, length, ppos);
	if (rc)
		return rc;

	for_each_zone(zone)
		zone->min_slab_pages = (zone->present_pages *
				sysctl_min_slab_ratio) / 100;
	return 0;
}
#endif

/*
 * lowmem_reserve_ratio_sysctl_handler - just a wrapper around
 *	proc_dointvec() so that we can call setup_per_zone_lowmem_reserve()
 *	whenever sysctl_lowmem_reserve_ratio changes.
 *
 * The reserve ratio obviously has absolutely no relation with the
 * pages_min watermarks. The lowmem reserve ratio can only make sense
 * if in function of the boot time zone sizes.
 */
int lowmem_reserve_ratio_sysctl_handler(ctl_table *table, int write,
	struct file *file, void __user *buffer, size_t *length, loff_t *ppos)
{
	proc_dointvec_minmax(table, write, file, buffer, length, ppos);
	setup_per_zone_lowmem_reserve();
	return 0;
}

/*
 * percpu_pagelist_fraction - changes the pcp->high for each zone on each
 * cpu.  It is the fraction of total pages in each zone that a hot per cpu pagelist
 * can have before it gets flushed back to buddy allocator.
 */

int percpu_pagelist_fraction_sysctl_handler(ctl_table *table, int write,
	struct file *file, void __user *buffer, size_t *length, loff_t *ppos)
{
	struct zone *zone;
	unsigned int cpu;
	int ret;

	ret = proc_dointvec_minmax(table, write, file, buffer, length, ppos);
	if (!write || (ret == -EINVAL))
		return ret;
	for_each_zone(zone) {
		for_each_online_cpu(cpu) {
			unsigned long  high;
			high = zone->present_pages / percpu_pagelist_fraction;
			setup_pagelist_highmark(zone_pcp(zone, cpu), high);
		}
	}
	return 0;
}

int hashdist = HASHDIST_DEFAULT;

#ifdef CONFIG_NUMA
static int __init set_hashdist(char *str)
{
	if (!str)
		return 0;
	hashdist = simple_strtoul(str, &str, 0);
	return 1;
}
__setup("hashdist=", set_hashdist);
#endif

/*
 * allocate a large system hash table from bootmem
 * - it is assumed that the hash table must contain an exact power-of-2
 *   quantity of entries
 * - limit is the number of hash buckets, not the total allocation size
 */
void *__init alloc_large_system_hash(const char *tablename,
				     unsigned long bucketsize,
				     unsigned long numentries,
				     int scale,
				     int flags,
				     unsigned int *_hash_shift,
				     unsigned int *_hash_mask,
				     unsigned long limit)
{
	unsigned long long max = limit;
	unsigned long log2qty, size;
	void *table = NULL;

	/* allow the kernel cmdline to have a say */
	if (!numentries) {
		/* round applicable memory size up to nearest megabyte */
		numentries = nr_kernel_pages;
		numentries += (1UL << (20 - PAGE_SHIFT)) - 1;
		numentries >>= 20 - PAGE_SHIFT;
		numentries <<= 20 - PAGE_SHIFT;

		/* limit to 1 bucket per 2^scale bytes of low memory */
		if (scale > PAGE_SHIFT)
			numentries >>= (scale - PAGE_SHIFT);
		else
			numentries <<= (PAGE_SHIFT - scale);

		/* Make sure we've got at least a 0-order allocation.. */
		if (unlikely((numentries * bucketsize) < PAGE_SIZE))
			numentries = PAGE_SIZE / bucketsize;
	}
	numentries = roundup_pow_of_two(numentries);

	/* limit allocation size to 1/16 total memory by default */
	if (max == 0) {
		max = ((unsigned long long)nr_all_pages << PAGE_SHIFT) >> 4;
		do_div(max, bucketsize);
	}

	if (numentries > max)
		numentries = max;

	log2qty = ilog2(numentries);

	do {
		size = bucketsize << log2qty;
		if (flags & HASH_EARLY)
			table = alloc_bootmem(size);
		else if (hashdist)
			table = __vmalloc(size, GFP_ATOMIC, PAGE_KERNEL);
		else {
			unsigned long order = get_order(size);
			table = (void*) __get_free_pages(GFP_ATOMIC, order);
			/*
			 * If bucketsize is not a power-of-two, we may free
			 * some pages at the end of hash table.
			 */
			if (table) {
				unsigned long alloc_end = (unsigned long)table +
						(PAGE_SIZE << order);
				unsigned long used = (unsigned long)table +
						PAGE_ALIGN(size);
				split_page(virt_to_page(table), order);
				while (used < alloc_end) {
					free_page(used);
					used += PAGE_SIZE;
				}
			}
		}
	} while (!table && size > PAGE_SIZE && --log2qty);

	if (!table)
		panic("Failed to allocate %s hash table\n", tablename);

	printk(KERN_INFO "%s hash table entries: %d (order: %d, %lu bytes)\n",
	       tablename,
	       (1U << log2qty),
	       ilog2(size) - PAGE_SHIFT,
	       size);

	if (_hash_shift)
		*_hash_shift = log2qty;
	if (_hash_mask)
		*_hash_mask = (1 << log2qty) - 1;

	return table;
}

#ifdef CONFIG_OUT_OF_LINE_PFN_TO_PAGE
struct page *pfn_to_page(unsigned long pfn)
{
	return __pfn_to_page(pfn);
}
unsigned long page_to_pfn(struct page *page)
{
	return __page_to_pfn(page);
}
EXPORT_SYMBOL(pfn_to_page);
EXPORT_SYMBOL(page_to_pfn);
#endif /* CONFIG_OUT_OF_LINE_PFN_TO_PAGE */

/* Return a pointer to the bitmap storing bits affecting a block of pages */
static inline unsigned long *get_pageblock_bitmap(struct zone *zone,
							unsigned long pfn)
{
#ifdef CONFIG_SPARSEMEM
	return __pfn_to_section(pfn)->pageblock_flags;
#else
	return zone->pageblock_flags;
#endif /* CONFIG_SPARSEMEM */
}

static inline int pfn_to_bitidx(struct zone *zone, unsigned long pfn)
{
#ifdef CONFIG_SPARSEMEM
	pfn &= (PAGES_PER_SECTION-1);
	return (pfn >> pageblock_order) * NR_PAGEBLOCK_BITS;
#else
	pfn = pfn - zone->zone_start_pfn;
	return (pfn >> pageblock_order) * NR_PAGEBLOCK_BITS;
#endif /* CONFIG_SPARSEMEM */
}

/**
 * get_pageblock_flags_group - Return the requested group of flags for the pageblock_nr_pages block of pages
 * @page: The page within the block of interest
 * @start_bitidx: The first bit of interest to retrieve
 * @end_bitidx: The last bit of interest
 * returns pageblock_bits flags
 */
unsigned long get_pageblock_flags_group(struct page *page,
					int start_bitidx, int end_bitidx)
{
	struct zone *zone;
	unsigned long *bitmap;
	unsigned long pfn, bitidx;
	unsigned long flags = 0;
	unsigned long value = 1;

	zone = page_zone(page);
	pfn = page_to_pfn(page);
	bitmap = get_pageblock_bitmap(zone, pfn);
	bitidx = pfn_to_bitidx(zone, pfn);

	for (; start_bitidx <= end_bitidx; start_bitidx++, value <<= 1)
		if (test_bit(bitidx + start_bitidx, bitmap))
			flags |= value;

	return flags;
}

/**
 * set_pageblock_flags_group - Set the requested group of flags for a pageblock_nr_pages block of pages
 * @page: The page within the block of interest
 * @start_bitidx: The first bit of interest
 * @end_bitidx: The last bit of interest
 * @flags: The flags to set
 */
void set_pageblock_flags_group(struct page *page, unsigned long flags,
					int start_bitidx, int end_bitidx)
{
	struct zone *zone;
	unsigned long *bitmap;
	unsigned long pfn, bitidx;
	unsigned long value = 1;

	zone = page_zone(page);
	pfn = page_to_pfn(page);
	bitmap = get_pageblock_bitmap(zone, pfn);
	bitidx = pfn_to_bitidx(zone, pfn);
	VM_BUG_ON(pfn < zone->zone_start_pfn);
	VM_BUG_ON(pfn >= zone->zone_start_pfn + zone->spanned_pages);

	for (; start_bitidx <= end_bitidx; start_bitidx++, value <<= 1)
		if (flags & value)
			__set_bit(bitidx + start_bitidx, bitmap);
		else
			__clear_bit(bitidx + start_bitidx, bitmap);
}

/*
 * This is designed as sub function...plz see page_isolation.c also.
 * set/clear page block's type to be ISOLATE.
 * page allocater never alloc memory from ISOLATE block.
 */

int set_migratetype_isolate(struct page *page)
{
	struct zone *zone;
	unsigned long flags;
	int ret = -EBUSY;

	zone = page_zone(page);
	spin_lock_irqsave(&zone->lock, flags);
	/*
	 * In future, more migrate types will be able to be isolation target.
	 */
	if (get_pageblock_migratetype(page) != MIGRATE_MOVABLE)
		goto out;
	set_pageblock_migratetype(page, MIGRATE_ISOLATE);
	move_freepages_block(zone, page, MIGRATE_ISOLATE);
	ret = 0;
out:
	spin_unlock_irqrestore(&zone->lock, flags);
	if (!ret)
		drain_all_pages();
	return ret;
}

void unset_migratetype_isolate(struct page *page)
{
	struct zone *zone;
	unsigned long flags;
	zone = page_zone(page);
	spin_lock_irqsave(&zone->lock, flags);
	if (get_pageblock_migratetype(page) != MIGRATE_ISOLATE)
		goto out;
	set_pageblock_migratetype(page, MIGRATE_MOVABLE);
	move_freepages_block(zone, page, MIGRATE_MOVABLE);
out:
	spin_unlock_irqrestore(&zone->lock, flags);
}

#ifdef CONFIG_MEMORY_HOTREMOVE
/*
 * All pages in the range must be isolated before calling this.
 */
void
__offline_isolated_pages(unsigned long start_pfn, unsigned long end_pfn)
{
	struct page *page;
	struct zone *zone;
	int order, i;
	unsigned long pfn;
	unsigned long flags;
	/* find the first valid pfn */
	for (pfn = start_pfn; pfn < end_pfn; pfn++)
		if (pfn_valid(pfn))
			break;
	if (pfn == end_pfn)
		return;
	zone = page_zone(pfn_to_page(pfn));
	spin_lock_irqsave(&zone->lock, flags);
	pfn = start_pfn;
	while (pfn < end_pfn) {
		if (!pfn_valid(pfn)) {
			pfn++;
			continue;
		}
		page = pfn_to_page(pfn);
		BUG_ON(page_count(page));
		BUG_ON(!PageBuddy(page));
		order = page_order(page);
#ifdef CONFIG_DEBUG_VM
		printk(KERN_INFO "remove from free list %lx %d %lx\n",
		       pfn, 1 << order, end_pfn);
#endif
		list_del(&page->lru);
		rmv_page_order(page);
		zone->free_area[order].nr_free--;
		__mod_zone_page_state(zone, NR_FREE_PAGES,
				      - (1UL << order));
		for (i = 0; i < (1 << order); i++)
			SetPageReserved((page+i));
		pfn += (1 << order);
	}
	spin_unlock_irqrestore(&zone->lock, flags);
}
#endif<|MERGE_RESOLUTION|>--- conflicted
+++ resolved
@@ -2933,12 +2933,6 @@
 void __init work_with_active_regions(int nid, work_fn_t work_fn, void *data)
 {
 	int i;
-<<<<<<< HEAD
-
-	for_each_active_range_index_in_nid(i, nid)
-		work_fn(early_node_map[i].start_pfn, early_node_map[i].end_pfn,
-			data);
-=======
 	int ret;
 
 	for_each_active_range_index_in_nid(i, nid) {
@@ -2947,7 +2941,6 @@
 		if (ret)
 			break;
 	}
->>>>>>> 6ee997c9
 }
 /**
  * sparse_memory_present_with_active_regions - Call memory_present for each active range
@@ -3600,7 +3593,6 @@
 			early_node_map[i].end_pfn = 0;
 			removed = 1;
 			continue;
-<<<<<<< HEAD
 		}
 		if (early_node_map[i].start_pfn < start_pfn &&
 		    early_node_map[i].end_pfn > start_pfn) {
@@ -3610,17 +3602,6 @@
 				add_active_range(nid, end_pfn, temp_end_pfn);
 			continue;
 		}
-=======
-		}
-		if (early_node_map[i].start_pfn < start_pfn &&
-		    early_node_map[i].end_pfn > start_pfn) {
-			unsigned long temp_end_pfn = early_node_map[i].end_pfn;
-			early_node_map[i].end_pfn = start_pfn;
-			if (temp_end_pfn > end_pfn)
-				add_active_range(nid, end_pfn, temp_end_pfn);
-			continue;
-		}
->>>>>>> 6ee997c9
 		if (early_node_map[i].start_pfn >= start_pfn &&
 		    early_node_map[i].end_pfn > end_pfn &&
 		    early_node_map[i].start_pfn < end_pfn) {
