--- conflicted
+++ resolved
@@ -54,11 +54,7 @@
 #endif
 
 #ifndef WARN
-<<<<<<< HEAD
-#define WARN(condition, format...) ({					\
-=======
 #define WARN(condition, format...) ({						\
->>>>>>> 024e8ac0
 	int __ret_warn_on = !!(condition);				\
 	if (unlikely(__ret_warn_on))					\
 		__WARN_printf(format);					\
@@ -101,20 +97,8 @@
 	unlikely(__ret_warn_once);				\
 })
 
-<<<<<<< HEAD
-#define WARN_ONCE(condition, format...)	({			\
-	static int __warned;					\
-	int __ret_warn_once = !!(condition);			\
-								\
-	if (unlikely(__ret_warn_once))				\
-		if (WARN(!__warned, format)) 			\
-			__warned = 1;				\
-	unlikely(__ret_warn_once);				\
-})
-=======
 #define WARN_ON_RATELIMIT(condition, state)			\
 		WARN_ON((condition) && __ratelimit(state))
->>>>>>> 024e8ac0
 
 #ifdef CONFIG_SMP
 # define WARN_ON_SMP(x)			WARN_ON(x)
