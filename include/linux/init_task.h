--- conflicted
+++ resolved
@@ -27,7 +27,7 @@
 	.cputimer	= { 						\
 		.cputime = INIT_CPUTIME,				\
 		.running = 0,						\
-		.lock = __ATOMIC_SPIN_LOCK_UNLOCKED(sig.cputimer.lock),	\
+		.lock = __RAW_SPIN_LOCK_UNLOCKED(sig.cputimer.lock),	\
 	},								\
 }
 
@@ -165,11 +165,7 @@
 	.journal_info	= NULL,						\
 	.cpu_timers	= INIT_CPU_TIMERS(tsk.cpu_timers),		\
 	.fs_excl	= ATOMIC_INIT(0),				\
-<<<<<<< HEAD
-	.pi_lock	= __ATOMIC_SPIN_LOCK_UNLOCKED(tsk.pi_lock),	\
-=======
 	.pi_lock	= __RAW_SPIN_LOCK_UNLOCKED(tsk.pi_lock),	\
->>>>>>> 4ec62b2b
 	.timer_slack_ns = 50000, /* 50 usec default slack */		\
 	.posix_timer_list = NULL,					\
 	.pids = {							\
