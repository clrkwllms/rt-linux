--- conflicted
+++ resolved
@@ -185,11 +185,7 @@
 	.fs_excl	= ATOMIC_INIT(0),				\
 	.pi_lock	= __RAW_SPIN_LOCK_UNLOCKED(tsk.pi_lock),	\
 	.timer_slack_ns = 50000, /* 50 usec default slack */		\
-<<<<<<< HEAD
-	.posix_timer_list = NULL,					\
-=======
 	INIT_TIMER_LIST							\
->>>>>>> f0b62f18
 	.pids = {							\
 		[PIDTYPE_PID]  = INIT_PID_LINK(PIDTYPE_PID),		\
 		[PIDTYPE_PGID] = INIT_PID_LINK(PIDTYPE_PGID),		\
