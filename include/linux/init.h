--- conflicted
+++ resolved
@@ -288,19 +288,9 @@
 
 #define security_initcall(fn)		module_init(fn)
 
-<<<<<<< HEAD
 #define module_init_async(fn)		module_init(fn)
 
-/* These macros create a dummy inline: gcc 2.9x does not count alias
- as usage, hence the `unused function' warning when __init functions
- are declared static. We use the dummy __*_module_inline functions
- both to kill the warning and check the type of the init/cleanup
- function. */
-
-/* Each module must use one module_init(), or one no_module_init */
-=======
 /* Each module must use one module_init(). */
->>>>>>> 6e86841d
 #define module_init(initfn)					\
 	static inline initcall_t __inittest(void)		\
 	{ return initfn; }					\
