#ifndef _LINUX_SCHED_H
#define _LINUX_SCHED_H

/*
 * cloning flags:
 */
#define CSIGNAL		0x000000ff	/* signal mask to be sent at exit */
#define CLONE_VM	0x00000100	/* set if VM shared between processes */
#define CLONE_FS	0x00000200	/* set if fs info shared between processes */
#define CLONE_FILES	0x00000400	/* set if open files shared between processes */
#define CLONE_SIGHAND	0x00000800	/* set if signal handlers and blocked signals shared */
#define CLONE_PTRACE	0x00002000	/* set if we want to let tracing continue on the child too */
#define CLONE_VFORK	0x00004000	/* set if the parent wants the child to wake it up on mm_release */
#define CLONE_PARENT	0x00008000	/* set if we want to have the same parent as the cloner */
#define CLONE_THREAD	0x00010000	/* Same thread group? */
#define CLONE_NEWNS	0x00020000	/* New namespace group? */
#define CLONE_SYSVSEM	0x00040000	/* share system V SEM_UNDO semantics */
#define CLONE_SETTLS	0x00080000	/* create a new TLS for the child */
#define CLONE_PARENT_SETTID	0x00100000	/* set the TID in the parent */
#define CLONE_CHILD_CLEARTID	0x00200000	/* clear the TID in the child */
#define CLONE_DETACHED		0x00400000	/* Unused, ignored */
#define CLONE_UNTRACED		0x00800000	/* set if the tracing process can't force CLONE_PTRACE on this clone */
#define CLONE_CHILD_SETTID	0x01000000	/* set the TID in the child */
/* 0x02000000 was previously the unused CLONE_STOPPED (Start in stopped state)
   and is now available for re-use. */
#define CLONE_NEWUTS		0x04000000	/* New utsname group? */
#define CLONE_NEWIPC		0x08000000	/* New ipcs */
#define CLONE_NEWUSER		0x10000000	/* New user namespace */
#define CLONE_NEWPID		0x20000000	/* New pid namespace */
#define CLONE_NEWNET		0x40000000	/* New network namespace */
#define CLONE_IO		0x80000000	/* Clone io context */

/*
 * Scheduling policies
 */
#define SCHED_NORMAL		0
#define SCHED_FIFO		1
#define SCHED_RR		2
#define SCHED_BATCH		3
/* SCHED_ISO: reserved but not implemented yet */
#define SCHED_IDLE		5
/* Can be ORed in to make sure the process is reverted back to SCHED_NORMAL on fork */
#define SCHED_RESET_ON_FORK     0x40000000

#ifdef __KERNEL__

struct sched_param {
	int sched_priority;
};

#include <asm/param.h>	/* for HZ */

#include <linux/capability.h>
#include <linux/threads.h>
#include <linux/kernel.h>
#include <linux/types.h>
#include <linux/timex.h>
#include <linux/jiffies.h>
#include <linux/rbtree.h>
#include <linux/thread_info.h>
#include <linux/cpumask.h>
#include <linux/errno.h>
#include <linux/nodemask.h>
#include <linux/mm_types.h>

#include <asm/kmap_types.h>
#include <asm/system.h>
#include <asm/page.h>
#include <asm/ptrace.h>
#include <asm/cputime.h>

#include <linux/smp.h>
#include <linux/sem.h>
#include <linux/signal.h>
#include <linux/compiler.h>
#include <linux/completion.h>
#include <linux/pid.h>
#include <linux/percpu.h>
#include <linux/topology.h>
#include <linux/proportions.h>
#include <linux/seccomp.h>
#include <linux/rcupdate.h>
#include <linux/rculist.h>
#include <linux/rtmutex.h>

#include <linux/time.h>
#include <linux/param.h>
#include <linux/resource.h>
#include <linux/timer.h>
#include <linux/hrtimer.h>
#include <linux/task_io_accounting.h>
#include <linux/latencytop.h>
#include <linux/cred.h>
#include <linux/hardirq.h>

#include <asm/processor.h>

struct exec_domain;
struct futex_pi_state;
struct robust_list_head;
struct bio_list;
struct fs_struct;
struct perf_event_context;
struct blk_plug;

/*
 * List of flags we want to share for kernel threads,
 * if only because they are not used by them anyway.
 */
#define CLONE_KERNEL	(CLONE_FS | CLONE_FILES | CLONE_SIGHAND)

/*
 * These are the constant used to fake the fixed-point load-average
 * counting. Some notes:
 *  - 11 bit fractions expand to 22 bits by the multiplies: this gives
 *    a load-average precision of 10 bits integer + 11 bits fractional
 *  - if you want to count load-averages more often, you need more
 *    precision, or rounding will get you. With 2-second counting freq,
 *    the EXP_n values would be 1981, 2034 and 2043 if still using only
 *    11 bit fractions.
 */
extern unsigned long avenrun[];		/* Load averages */
extern void get_avenrun(unsigned long *loads, unsigned long offset, int shift);

#define FSHIFT		11		/* nr of bits of precision */
#define FIXED_1		(1<<FSHIFT)	/* 1.0 as fixed-point */
#define LOAD_FREQ	(5*HZ+1)	/* 5 sec intervals */
#define EXP_1		1884		/* 1/exp(5sec/1min) as fixed-point */
#define EXP_5		2014		/* 1/exp(5sec/5min) */
#define EXP_15		2037		/* 1/exp(5sec/15min) */

#define CALC_LOAD(load,exp,n) \
	load *= exp; \
	load += n*(FIXED_1-exp); \
	load >>= FSHIFT;

extern unsigned long total_forks;
extern int nr_threads;
DECLARE_PER_CPU(unsigned long, process_counts);
extern int nr_processes(void);
extern unsigned long nr_running(void);
extern unsigned long nr_uninterruptible(void);
extern unsigned long nr_iowait(void);
extern unsigned long nr_iowait_cpu(int cpu);
extern unsigned long this_cpu_load(void);


extern void calc_global_load(unsigned long ticks);

extern unsigned long get_parent_ip(unsigned long addr);

struct seq_file;
struct cfs_rq;
struct task_group;
#ifdef CONFIG_SCHED_DEBUG
extern void proc_sched_show_task(struct task_struct *p, struct seq_file *m);
extern void proc_sched_set_task(struct task_struct *p);
extern void
print_cfs_rq(struct seq_file *m, int cpu, struct cfs_rq *cfs_rq);
#else
static inline void
proc_sched_show_task(struct task_struct *p, struct seq_file *m)
{
}
static inline void proc_sched_set_task(struct task_struct *p)
{
}
static inline void
print_cfs_rq(struct seq_file *m, int cpu, struct cfs_rq *cfs_rq)
{
}
#endif

/*
 * Task state bitmask. NOTE! These bits are also
 * encoded in fs/proc/array.c: get_task_state().
 *
 * We have two separate sets of flags: task->state
 * is about runnability, while task->exit_state are
 * about the task exiting. Confusing, but this way
 * modifying one set can't modify the other one by
 * mistake.
 */
#define TASK_RUNNING		0
#define TASK_INTERRUPTIBLE	1
#define TASK_UNINTERRUPTIBLE	2
#define __TASK_STOPPED		4
#define __TASK_TRACED		8
/* in tsk->exit_state */
#define EXIT_ZOMBIE		16
#define EXIT_DEAD		32
/* in tsk->state again */
#define TASK_DEAD		64
#define TASK_WAKEKILL		128
#define TASK_WAKING		256
#define TASK_STATE_MAX		512

#define TASK_STATE_TO_CHAR_STR "RSDTtZXxKW"

extern char ___assert_task_state[1 - 2*!!(
		sizeof(TASK_STATE_TO_CHAR_STR)-1 != ilog2(TASK_STATE_MAX)+1)];

/* Convenience macros for the sake of set_task_state */
#define TASK_KILLABLE		(TASK_WAKEKILL | TASK_UNINTERRUPTIBLE)
#define TASK_STOPPED		(TASK_WAKEKILL | __TASK_STOPPED)
#define TASK_TRACED		(TASK_WAKEKILL | __TASK_TRACED)

/* Convenience macros for the sake of wake_up */
#define TASK_NORMAL		(TASK_INTERRUPTIBLE | TASK_UNINTERRUPTIBLE)
#define TASK_ALL		(TASK_NORMAL | __TASK_STOPPED | __TASK_TRACED)

/* get_task_state() */
#define TASK_REPORT		(TASK_RUNNING | TASK_INTERRUPTIBLE | \
				 TASK_UNINTERRUPTIBLE | __TASK_STOPPED | \
				 __TASK_TRACED)

#define task_is_traced(task)	((task->state & __TASK_TRACED) != 0)
#define task_is_stopped(task)	((task->state & __TASK_STOPPED) != 0)
#define task_is_dead(task)	((task)->exit_state != 0)
#define task_is_stopped_or_traced(task)	\
			((task->state & (__TASK_STOPPED | __TASK_TRACED)) != 0)
#define task_contributes_to_load(task)	\
				((task->state & TASK_UNINTERRUPTIBLE) != 0 && \
				 (task->flags & PF_FREEZING) == 0)

#define __set_task_state(tsk, state_value)		\
	do { (tsk)->state = (state_value); } while (0)
#define set_task_state(tsk, state_value)		\
	set_mb((tsk)->state, (state_value))

/*
 * set_current_state() includes a barrier so that the write of current->state
 * is correctly serialised wrt the caller's subsequent test of whether to
 * actually sleep:
 *
 *	set_current_state(TASK_UNINTERRUPTIBLE);
 *	if (do_i_need_to_sleep())
 *		schedule();
 *
 * If the caller does not need such serialisation then use __set_current_state()
 */
#define __set_current_state(state_value)			\
	do { current->state = (state_value); } while (0)
#define set_current_state(state_value)		\
	set_mb(current->state, (state_value))

/* Task command name length */
#define TASK_COMM_LEN 16

#include <linux/spinlock.h>

/*
 * This serializes "schedule()" and also protects
 * the run-queue from deletions/modifications (but
 * _adding_ to the beginning of the run-queue has
 * a separate lock).
 */
extern rwlock_t tasklist_lock;
extern spinlock_t mmlist_lock;

struct task_struct;

#ifdef CONFIG_PROVE_RCU
extern int lockdep_tasklist_lock_is_held(void);
#endif /* #ifdef CONFIG_PROVE_RCU */

extern void sched_init(void);
extern void sched_init_smp(void);
extern asmlinkage void schedule_tail(struct task_struct *prev);
extern void init_idle(struct task_struct *idle, int cpu);
extern void init_idle_bootup_task(struct task_struct *idle);

extern int runqueue_is_locked(int cpu);

extern cpumask_var_t nohz_cpu_mask;
#if defined(CONFIG_SMP) && defined(CONFIG_NO_HZ)
extern void select_nohz_load_balancer(int stop_tick);
extern int get_nohz_timer_target(void);
#else
static inline void select_nohz_load_balancer(int stop_tick) { }
#endif

/*
 * Only dump TASK_* tasks. (0 for all tasks)
 */
extern void show_state_filter(unsigned long state_filter);

static inline void show_state(void)
{
	show_state_filter(0);
}

extern void show_regs(struct pt_regs *);

/*
 * TASK is a pointer to the task whose backtrace we want to see (or NULL for current
 * task), SP is the stack pointer of the first frame that should be shown in the back
 * trace (or NULL if the entire call-chain of the task should be shown).
 */
extern void show_stack(struct task_struct *task, unsigned long *sp);

void io_schedule(void);
long io_schedule_timeout(long timeout);

extern void cpu_init (void);
extern void trap_init(void);
extern void update_process_times(int user);
extern void scheduler_tick(void);

extern void sched_show_task(struct task_struct *p);

#ifdef CONFIG_LOCKUP_DETECTOR
extern void touch_softlockup_watchdog(void);
extern void touch_softlockup_watchdog_sync(void);
extern void touch_all_softlockup_watchdogs(void);
extern int proc_dowatchdog_thresh(struct ctl_table *table, int write,
				  void __user *buffer,
				  size_t *lenp, loff_t *ppos);
extern unsigned int  softlockup_panic;
void lockup_detector_init(void);
#else
static inline void touch_softlockup_watchdog(void)
{
}
static inline void touch_softlockup_watchdog_sync(void)
{
}
static inline void touch_all_softlockup_watchdogs(void)
{
}
static inline void lockup_detector_init(void)
{
}
#endif

#ifdef CONFIG_DETECT_HUNG_TASK
extern unsigned int  sysctl_hung_task_panic;
extern unsigned long sysctl_hung_task_check_count;
extern unsigned long sysctl_hung_task_timeout_secs;
extern unsigned long sysctl_hung_task_warnings;
extern int proc_dohung_task_timeout_secs(struct ctl_table *table, int write,
					 void __user *buffer,
					 size_t *lenp, loff_t *ppos);
#else
/* Avoid need for ifdefs elsewhere in the code */
enum { sysctl_hung_task_timeout_secs = 0 };
#endif

/* Attach to any functions which should be ignored in wchan output. */
#define __sched		__attribute__((__section__(".sched.text")))

/* Linker adds these: start and end of __sched functions */
extern char __sched_text_start[], __sched_text_end[];

/* Is this address in the __sched functions? */
extern int in_sched_functions(unsigned long addr);

#define	MAX_SCHEDULE_TIMEOUT	LONG_MAX
extern signed long schedule_timeout(signed long timeout);
extern signed long schedule_timeout_interruptible(signed long timeout);
extern signed long schedule_timeout_killable(signed long timeout);
extern signed long schedule_timeout_uninterruptible(signed long timeout);
asmlinkage void schedule(void);
extern void schedule_preempt_disabled(void);
extern int mutex_spin_on_owner(struct mutex *lock, struct task_struct *owner);

struct nsproxy;
struct user_namespace;

/*
 * Default maximum number of active map areas, this limits the number of vmas
 * per mm struct. Users can overwrite this number by sysctl but there is a
 * problem.
 *
 * When a program's coredump is generated as ELF format, a section is created
 * per a vma. In ELF, the number of sections is represented in unsigned short.
 * This means the number of sections should be smaller than 65535 at coredump.
 * Because the kernel adds some informative sections to a image of program at
 * generating coredump, we need some margin. The number of extra sections is
 * 1-3 now and depends on arch. We use "5" as safe margin, here.
 */
#define MAPCOUNT_ELF_CORE_MARGIN	(5)
#define DEFAULT_MAX_MAP_COUNT	(USHRT_MAX - MAPCOUNT_ELF_CORE_MARGIN)

extern int sysctl_max_map_count;

#include <linux/aio.h>

#ifdef CONFIG_MMU
extern void arch_pick_mmap_layout(struct mm_struct *mm);
extern unsigned long
arch_get_unmapped_area(struct file *, unsigned long, unsigned long,
		       unsigned long, unsigned long);
extern unsigned long
arch_get_unmapped_area_topdown(struct file *filp, unsigned long addr,
			  unsigned long len, unsigned long pgoff,
			  unsigned long flags);
extern void arch_unmap_area(struct mm_struct *, unsigned long);
extern void arch_unmap_area_topdown(struct mm_struct *, unsigned long);
#else
static inline void arch_pick_mmap_layout(struct mm_struct *mm) {}
#endif


extern void set_dumpable(struct mm_struct *mm, int value);
extern int get_dumpable(struct mm_struct *mm);

/* mm flags */
/* dumpable bits */
#define MMF_DUMPABLE      0  /* core dump is permitted */
#define MMF_DUMP_SECURELY 1  /* core file is readable only by root */

#define MMF_DUMPABLE_BITS 2
#define MMF_DUMPABLE_MASK ((1 << MMF_DUMPABLE_BITS) - 1)

/* coredump filter bits */
#define MMF_DUMP_ANON_PRIVATE	2
#define MMF_DUMP_ANON_SHARED	3
#define MMF_DUMP_MAPPED_PRIVATE	4
#define MMF_DUMP_MAPPED_SHARED	5
#define MMF_DUMP_ELF_HEADERS	6
#define MMF_DUMP_HUGETLB_PRIVATE 7
#define MMF_DUMP_HUGETLB_SHARED  8

#define MMF_DUMP_FILTER_SHIFT	MMF_DUMPABLE_BITS
#define MMF_DUMP_FILTER_BITS	7
#define MMF_DUMP_FILTER_MASK \
	(((1 << MMF_DUMP_FILTER_BITS) - 1) << MMF_DUMP_FILTER_SHIFT)
#define MMF_DUMP_FILTER_DEFAULT \
	((1 << MMF_DUMP_ANON_PRIVATE) |	(1 << MMF_DUMP_ANON_SHARED) |\
	 (1 << MMF_DUMP_HUGETLB_PRIVATE) | MMF_DUMP_MASK_DEFAULT_ELF)

#ifdef CONFIG_CORE_DUMP_DEFAULT_ELF_HEADERS
# define MMF_DUMP_MASK_DEFAULT_ELF	(1 << MMF_DUMP_ELF_HEADERS)
#else
# define MMF_DUMP_MASK_DEFAULT_ELF	0
#endif
					/* leave room for more dump flags */
#define MMF_VM_MERGEABLE	16	/* KSM may merge identical pages */
#define MMF_VM_HUGEPAGE		17	/* set when VM_HUGEPAGE is set on vma */

#define MMF_INIT_MASK		(MMF_DUMPABLE_MASK | MMF_DUMP_FILTER_MASK)

struct sighand_struct {
	atomic_t		count;
	struct k_sigaction	action[_NSIG];
	spinlock_t		siglock;
	wait_queue_head_t	signalfd_wqh;
};

struct pacct_struct {
	int			ac_flag;
	long			ac_exitcode;
	unsigned long		ac_mem;
	cputime_t		ac_utime, ac_stime;
	unsigned long		ac_minflt, ac_majflt;
};

struct cpu_itimer {
	cputime_t expires;
	cputime_t incr;
	u32 error;
	u32 incr_error;
};

/**
 * struct task_cputime - collected CPU time counts
 * @utime:		time spent in user mode, in &cputime_t units
 * @stime:		time spent in kernel mode, in &cputime_t units
 * @sum_exec_runtime:	total time spent on the CPU, in nanoseconds
 *
 * This structure groups together three kinds of CPU time that are
 * tracked for threads and thread groups.  Most things considering
 * CPU time want to group these counts together and treat all three
 * of them in parallel.
 */
struct task_cputime {
	cputime_t utime;
	cputime_t stime;
	unsigned long long sum_exec_runtime;
};
/* Alternate field names when used to cache expirations. */
#define prof_exp	stime
#define virt_exp	utime
#define sched_exp	sum_exec_runtime

#define INIT_CPUTIME	\
	(struct task_cputime) {					\
		.utime = cputime_zero,				\
		.stime = cputime_zero,				\
		.sum_exec_runtime = 0,				\
	}

/*
 * Disable preemption until the scheduler is running.
 * Reset by start_kernel()->sched_init()->init_idle().
 *
 * We include PREEMPT_ACTIVE to avoid cond_resched() from working
 * before the scheduler is active -- see should_resched().
 */
#define INIT_PREEMPT_COUNT	(1 + PREEMPT_ACTIVE)

/**
 * struct thread_group_cputimer - thread group interval timer counts
 * @cputime:		thread group interval timers.
 * @running:		non-zero when there are timers running and
 * 			@cputime receives updates.
 * @lock:		lock for fields in this struct.
 *
 * This structure contains the version of task_cputime, above, that is
 * used for thread group CPU timer calculations.
 */
struct thread_group_cputimer {
	struct task_cputime cputime;
	int running;
	raw_spinlock_t lock;
};

#include <linux/rwsem.h>
struct autogroup;

/*
 * NOTE! "signal_struct" does not have its own
 * locking, because a shared signal_struct always
 * implies a shared sighand_struct, so locking
 * sighand_struct is always a proper superset of
 * the locking of signal_struct.
 */
struct signal_struct {
	atomic_t		sigcnt;
	atomic_t		live;
	int			nr_threads;

	wait_queue_head_t	wait_chldexit;	/* for wait4() */

	/* current thread group signal load-balancing target: */
	struct task_struct	*curr_target;

	/* shared signal handling: */
	struct sigpending	shared_pending;

	/* thread group exit support */
	int			group_exit_code;
	/* overloaded:
	 * - notify group_exit_task when ->count is equal to notify_count
	 * - everyone except group_exit_task is stopped during signal delivery
	 *   of fatal signals, group_exit_task processes the signal.
	 */
	int			notify_count;
	struct task_struct	*group_exit_task;

	/* thread group stop support, overloads group_exit_code too */
	int			group_stop_count;
	unsigned int		flags; /* see SIGNAL_* flags below */

	/* POSIX.1b Interval Timers */
	struct list_head posix_timers;

	/* ITIMER_REAL timer for the process */
	struct hrtimer real_timer;
	struct pid *leader_pid;
	ktime_t it_real_incr;

	/*
	 * ITIMER_PROF and ITIMER_VIRTUAL timers for the process, we use
	 * CPUCLOCK_PROF and CPUCLOCK_VIRT for indexing array as these
	 * values are defined to 0 and 1 respectively
	 */
	struct cpu_itimer it[2];

	/*
	 * Thread group totals for process CPU timers.
	 * See thread_group_cputimer(), et al, for details.
	 */
	struct thread_group_cputimer cputimer;

	/* Earliest-expiration cache. */
	struct task_cputime cputime_expires;

	struct list_head cpu_timers[3];

	struct pid *tty_old_pgrp;

	/* boolean value for session group leader */
	int leader;

	struct tty_struct *tty; /* NULL if no tty */

#ifdef CONFIG_SCHED_AUTOGROUP
	struct autogroup *autogroup;
#endif
	/*
	 * Cumulative resource counters for dead threads in the group,
	 * and for reaped dead child processes forked by this group.
	 * Live threads maintain their own counters and add to these
	 * in __exit_signal, except for the group leader.
	 */
	cputime_t utime, stime, cutime, cstime;
	cputime_t gtime;
	cputime_t cgtime;
#ifndef CONFIG_VIRT_CPU_ACCOUNTING
	cputime_t prev_utime, prev_stime;
#endif
	unsigned long nvcsw, nivcsw, cnvcsw, cnivcsw;
	unsigned long min_flt, maj_flt, cmin_flt, cmaj_flt;
	unsigned long inblock, oublock, cinblock, coublock;
	unsigned long maxrss, cmaxrss;
	struct task_io_accounting ioac;

	/*
	 * Cumulative ns of schedule CPU time fo dead threads in the
	 * group, not including a zombie group leader, (This only differs
	 * from jiffies_to_ns(utime + stime) if sched_clock uses something
	 * other than jiffies.)
	 */
	unsigned long long sum_sched_runtime;

	/*
	 * We don't bother to synchronize most readers of this at all,
	 * because there is no reader checking a limit that actually needs
	 * to get both rlim_cur and rlim_max atomically, and either one
	 * alone is a single word that can safely be read normally.
	 * getrlimit/setrlimit use task_lock(current->group_leader) to
	 * protect this instead of the siglock, because they really
	 * have no need to disable irqs.
	 */
	struct rlimit rlim[RLIM_NLIMITS];

#ifdef CONFIG_BSD_PROCESS_ACCT
	struct pacct_struct pacct;	/* per-process accounting information */
#endif
#ifdef CONFIG_TASKSTATS
	struct taskstats *stats;
#endif
#ifdef CONFIG_AUDIT
	unsigned audit_tty;
	struct tty_audit_buf *tty_audit_buf;
#endif
#ifdef CONFIG_CGROUPS
	/*
	 * The threadgroup_fork_lock prevents threads from forking with
	 * CLONE_THREAD while held for writing. Use this for fork-sensitive
	 * threadgroup-wide operations. It's taken for reading in fork.c in
	 * copy_process().
	 * Currently only needed write-side by cgroups.
	 */
	struct rw_semaphore threadgroup_fork_lock;
#endif

	int oom_adj;		/* OOM kill score adjustment (bit shift) */
	int oom_score_adj;	/* OOM kill score adjustment */
	int oom_score_adj_min;	/* OOM kill score adjustment minimum value.
				 * Only settable by CAP_SYS_RESOURCE. */

	struct mutex cred_guard_mutex;	/* guard against foreign influences on
					 * credential calculations
					 * (notably. ptrace) */
};

/* Context switch must be unlocked if interrupts are to be enabled */
#ifdef __ARCH_WANT_INTERRUPTS_ON_CTXSW
# define __ARCH_WANT_UNLOCKED_CTXSW
#endif

/*
 * Bits in flags field of signal_struct.
 */
#define SIGNAL_STOP_STOPPED	0x00000001 /* job control stop in effect */
#define SIGNAL_STOP_CONTINUED	0x00000002 /* SIGCONT since WCONTINUED reap */
#define SIGNAL_GROUP_EXIT	0x00000004 /* group exit in progress */
/*
 * Pending notifications to parent.
 */
#define SIGNAL_CLD_STOPPED	0x00000010
#define SIGNAL_CLD_CONTINUED	0x00000020
#define SIGNAL_CLD_MASK		(SIGNAL_CLD_STOPPED|SIGNAL_CLD_CONTINUED)

#define SIGNAL_UNKILLABLE	0x00000040 /* for init: ignore fatal signals */

/* If true, all threads except ->group_exit_task have pending SIGKILL */
static inline int signal_group_exit(const struct signal_struct *sig)
{
	return	(sig->flags & SIGNAL_GROUP_EXIT) ||
		(sig->group_exit_task != NULL);
}

/*
 * Some day this will be a full-fledged user tracking system..
 */
struct user_struct {
	atomic_t __count;	/* reference count */
	atomic_t processes;	/* How many processes does this user have? */
	atomic_t files;		/* How many open files does this user have? */
	atomic_t sigpending;	/* How many pending signals does this user have? */
#ifdef CONFIG_INOTIFY_USER
	atomic_t inotify_watches; /* How many inotify watches does this user have? */
	atomic_t inotify_devs;	/* How many inotify devs does this user have opened? */
#endif
#ifdef CONFIG_FANOTIFY
	atomic_t fanotify_listeners;
#endif
#ifdef CONFIG_EPOLL
	atomic_long_t epoll_watches; /* The number of file descriptors currently watched */
#endif
#ifdef CONFIG_POSIX_MQUEUE
	/* protected by mq_lock	*/
	unsigned long mq_bytes;	/* How many bytes can be allocated to mqueue? */
#endif
	unsigned long locked_shm; /* How many pages of mlocked shm ? */

#ifdef CONFIG_KEYS
	struct key *uid_keyring;	/* UID specific keyring */
	struct key *session_keyring;	/* UID's default session keyring */
#endif

	/* Hash table maintenance information */
	struct hlist_node uidhash_node;
	uid_t uid;
	struct user_namespace *user_ns;

#ifdef CONFIG_PERF_EVENTS
	atomic_long_t locked_vm;
#endif
};

extern int uids_sysfs_init(void);

extern struct user_struct *find_user(uid_t);

extern struct user_struct root_user;
#define INIT_USER (&root_user)


struct backing_dev_info;
struct reclaim_state;

#if defined(CONFIG_SCHEDSTATS) || defined(CONFIG_TASK_DELAY_ACCT)
struct sched_info {
	/* cumulative counters */
	unsigned long pcount;	      /* # of times run on this cpu */
	unsigned long long run_delay; /* time spent waiting on a runqueue */

	/* timestamps */
	unsigned long long last_arrival,/* when we last ran on a cpu */
			   last_queued;	/* when we were last queued to run */
};
#endif /* defined(CONFIG_SCHEDSTATS) || defined(CONFIG_TASK_DELAY_ACCT) */

#ifdef CONFIG_TASK_DELAY_ACCT
struct task_delay_info {
	spinlock_t	lock;
	unsigned int	flags;	/* Private per-task flags */

	/* For each stat XXX, add following, aligned appropriately
	 *
	 * struct timespec XXX_start, XXX_end;
	 * u64 XXX_delay;
	 * u32 XXX_count;
	 *
	 * Atomicity of updates to XXX_delay, XXX_count protected by
	 * single lock above (split into XXX_lock if contention is an issue).
	 */

	/*
	 * XXX_count is incremented on every XXX operation, the delay
	 * associated with the operation is added to XXX_delay.
	 * XXX_delay contains the accumulated delay time in nanoseconds.
	 */
	struct timespec blkio_start, blkio_end;	/* Shared by blkio, swapin */
	u64 blkio_delay;	/* wait for sync block io completion */
	u64 swapin_delay;	/* wait for swapin block io completion */
	u32 blkio_count;	/* total count of the number of sync block */
				/* io operations performed */
	u32 swapin_count;	/* total count of the number of swapin block */
				/* io operations performed */

	struct timespec freepages_start, freepages_end;
	u64 freepages_delay;	/* wait for memory reclaim */
	u32 freepages_count;	/* total count of memory reclaim */
};
#endif	/* CONFIG_TASK_DELAY_ACCT */

static inline int sched_info_on(void)
{
#ifdef CONFIG_SCHEDSTATS
	return 1;
#elif defined(CONFIG_TASK_DELAY_ACCT)
	extern int delayacct_on;
	return delayacct_on;
#else
	return 0;
#endif
}

enum cpu_idle_type {
	CPU_IDLE,
	CPU_NOT_IDLE,
	CPU_NEWLY_IDLE,
	CPU_MAX_IDLE_TYPES
};

/*
 * Increase resolution of nice-level calculations for 64-bit architectures.
 * The extra resolution improves shares distribution and load balancing of
 * low-weight task groups (eg. nice +19 on an autogroup), deeper taskgroup
 * hierarchies, especially on larger systems. This is not a user-visible change
 * and does not change the user-interface for setting shares/weights.
 *
 * We increase resolution only if we have enough bits to allow this increased
 * resolution (i.e. BITS_PER_LONG > 32). The costs for increasing resolution
 * when BITS_PER_LONG <= 32 are pretty high and the returns do not justify the
 * increased costs.
 */
#if 0 /* BITS_PER_LONG > 32 -- currently broken: it increases power usage under light load  */
# define SCHED_LOAD_RESOLUTION	10
# define scale_load(w)		((w) << SCHED_LOAD_RESOLUTION)
# define scale_load_down(w)	((w) >> SCHED_LOAD_RESOLUTION)
#else
# define SCHED_LOAD_RESOLUTION	0
# define scale_load(w)		(w)
# define scale_load_down(w)	(w)
#endif

#define SCHED_LOAD_SHIFT	(10 + SCHED_LOAD_RESOLUTION)
#define SCHED_LOAD_SCALE	(1L << SCHED_LOAD_SHIFT)

/*
 * Increase resolution of cpu_power calculations
 */
#define SCHED_POWER_SHIFT	10
#define SCHED_POWER_SCALE	(1L << SCHED_POWER_SHIFT)

/*
 * sched-domains (multiprocessor balancing) declarations:
 */
#ifdef CONFIG_SMP
#define SD_LOAD_BALANCE		0x0001	/* Do load balancing on this domain. */
#define SD_BALANCE_NEWIDLE	0x0002	/* Balance when about to become idle */
#define SD_BALANCE_EXEC		0x0004	/* Balance on exec */
#define SD_BALANCE_FORK		0x0008	/* Balance on fork, clone */
#define SD_BALANCE_WAKE		0x0010  /* Balance on wakeup */
#define SD_WAKE_AFFINE		0x0020	/* Wake task to waking CPU */
#define SD_PREFER_LOCAL		0x0040  /* Prefer to keep tasks local to this domain */
#define SD_SHARE_CPUPOWER	0x0080	/* Domain members share cpu power */
#define SD_POWERSAVINGS_BALANCE	0x0100	/* Balance for power savings */
#define SD_SHARE_PKG_RESOURCES	0x0200	/* Domain members share cpu pkg resources */
#define SD_SERIALIZE		0x0400	/* Only a single load balancing instance */
#define SD_ASYM_PACKING		0x0800  /* Place busy groups earlier in the domain */
#define SD_PREFER_SIBLING	0x1000	/* Prefer to place tasks in a sibling domain */
#define SD_OVERLAP		0x2000	/* sched_domains of this level overlap */

enum powersavings_balance_level {
	POWERSAVINGS_BALANCE_NONE = 0,  /* No power saving load balance */
	POWERSAVINGS_BALANCE_BASIC,	/* Fill one thread/core/package
					 * first for long running threads
					 */
	POWERSAVINGS_BALANCE_WAKEUP,	/* Also bias task wakeups to semi-idle
					 * cpu package for power savings
					 */
	MAX_POWERSAVINGS_BALANCE_LEVELS
};

extern int sched_mc_power_savings, sched_smt_power_savings;

static inline int sd_balance_for_mc_power(void)
{
	if (sched_smt_power_savings)
		return SD_POWERSAVINGS_BALANCE;

	if (!sched_mc_power_savings)
		return SD_PREFER_SIBLING;

	return 0;
}

static inline int sd_balance_for_package_power(void)
{
	if (sched_mc_power_savings | sched_smt_power_savings)
		return SD_POWERSAVINGS_BALANCE;

	return SD_PREFER_SIBLING;
}

extern int __weak arch_sd_sibiling_asym_packing(void);

/*
 * Optimise SD flags for power savings:
 * SD_BALANCE_NEWIDLE helps aggressive task consolidation and power savings.
 * Keep default SD flags if sched_{smt,mc}_power_saving=0
 */

static inline int sd_power_saving_flags(void)
{
	if (sched_mc_power_savings | sched_smt_power_savings)
		return SD_BALANCE_NEWIDLE;

	return 0;
}

struct sched_group_power {
	atomic_t ref;
	/*
	 * CPU power of this group, SCHED_LOAD_SCALE being max power for a
	 * single CPU.
	 */
	unsigned int power, power_orig;
};

struct sched_group {
	struct sched_group *next;	/* Must be a circular list */
	atomic_t ref;

	unsigned int group_weight;
	struct sched_group_power *sgp;

	/*
	 * The CPUs this group covers.
	 *
	 * NOTE: this field is variable length. (Allocated dynamically
	 * by attaching extra space to the end of the structure,
	 * depending on how many CPUs the kernel has booted up with)
	 */
	unsigned long cpumask[0];
};

static inline struct cpumask *sched_group_cpus(struct sched_group *sg)
{
	return to_cpumask(sg->cpumask);
}

struct sched_domain_attr {
	int relax_domain_level;
};

#define SD_ATTR_INIT	(struct sched_domain_attr) {	\
	.relax_domain_level = -1,			\
}

extern int sched_domain_level_max;

struct sched_domain {
	/* These fields must be setup */
	struct sched_domain *parent;	/* top domain must be null terminated */
	struct sched_domain *child;	/* bottom domain must be null terminated */
	struct sched_group *groups;	/* the balancing groups of the domain */
	unsigned long min_interval;	/* Minimum balance interval ms */
	unsigned long max_interval;	/* Maximum balance interval ms */
	unsigned int busy_factor;	/* less balancing by factor if busy */
	unsigned int imbalance_pct;	/* No balance until over watermark */
	unsigned int cache_nice_tries;	/* Leave cache hot tasks for # tries */
	unsigned int busy_idx;
	unsigned int idle_idx;
	unsigned int newidle_idx;
	unsigned int wake_idx;
	unsigned int forkexec_idx;
	unsigned int smt_gain;
	int flags;			/* See SD_* */
	int level;

	/* Runtime fields. */
	unsigned long last_balance;	/* init to jiffies. units in jiffies */
	unsigned int balance_interval;	/* initialise to 1. units in ms. */
	unsigned int nr_balance_failed; /* initialise to 0 */

	u64 last_update;

#ifdef CONFIG_SCHEDSTATS
	/* load_balance() stats */
	unsigned int lb_count[CPU_MAX_IDLE_TYPES];
	unsigned int lb_failed[CPU_MAX_IDLE_TYPES];
	unsigned int lb_balanced[CPU_MAX_IDLE_TYPES];
	unsigned int lb_imbalance[CPU_MAX_IDLE_TYPES];
	unsigned int lb_gained[CPU_MAX_IDLE_TYPES];
	unsigned int lb_hot_gained[CPU_MAX_IDLE_TYPES];
	unsigned int lb_nobusyg[CPU_MAX_IDLE_TYPES];
	unsigned int lb_nobusyq[CPU_MAX_IDLE_TYPES];

	/* Active load balancing */
	unsigned int alb_count;
	unsigned int alb_failed;
	unsigned int alb_pushed;

	/* SD_BALANCE_EXEC stats */
	unsigned int sbe_count;
	unsigned int sbe_balanced;
	unsigned int sbe_pushed;

	/* SD_BALANCE_FORK stats */
	unsigned int sbf_count;
	unsigned int sbf_balanced;
	unsigned int sbf_pushed;

	/* try_to_wake_up() stats */
	unsigned int ttwu_wake_remote;
	unsigned int ttwu_move_affine;
	unsigned int ttwu_move_balance;
#endif
#ifdef CONFIG_SCHED_DEBUG
	char *name;
#endif
	union {
		void *private;		/* used during construction */
		struct rcu_head rcu;	/* used during destruction */
	};

	unsigned int span_weight;
	/*
	 * Span of all CPUs in this domain.
	 *
	 * NOTE: this field is variable length. (Allocated dynamically
	 * by attaching extra space to the end of the structure,
	 * depending on how many CPUs the kernel has booted up with)
	 */
	unsigned long span[0];
};

static inline struct cpumask *sched_domain_span(struct sched_domain *sd)
{
	return to_cpumask(sd->span);
}

extern void partition_sched_domains(int ndoms_new, cpumask_var_t doms_new[],
				    struct sched_domain_attr *dattr_new);

/* Allocate an array of sched domains, for partition_sched_domains(). */
cpumask_var_t *alloc_sched_domains(unsigned int ndoms);
void free_sched_domains(cpumask_var_t doms[], unsigned int ndoms);

/* Test a flag in parent sched domain */
static inline int test_sd_parent(struct sched_domain *sd, int flag)
{
	if (sd->parent && (sd->parent->flags & flag))
		return 1;

	return 0;
}

unsigned long default_scale_freq_power(struct sched_domain *sd, int cpu);
unsigned long default_scale_smt_power(struct sched_domain *sd, int cpu);

#else /* CONFIG_SMP */

struct sched_domain_attr;

static inline void
partition_sched_domains(int ndoms_new, cpumask_var_t doms_new[],
			struct sched_domain_attr *dattr_new)
{
}
#endif	/* !CONFIG_SMP */


struct io_context;			/* See blkdev.h */


#ifdef ARCH_HAS_PREFETCH_SWITCH_STACK
extern void prefetch_stack(struct task_struct *t);
#else
static inline void prefetch_stack(struct task_struct *t) { }
#endif

struct audit_context;		/* See audit.c */
struct mempolicy;
struct pipe_inode_info;
struct uts_namespace;

struct rq;
struct sched_domain;

/*
 * wake flags
 */
#define WF_SYNC		0x01		/* waker goes to sleep after wakup */
#define WF_FORK		0x02		/* child wakeup after fork */
#define WF_MIGRATED	0x04		/* internal use, task got migrated */
#define WF_LOCK_SLEEPER	0x08		/* wakeup spinlock "sleeper" */

#define ENQUEUE_WAKEUP		1
#define ENQUEUE_HEAD		2
#ifdef CONFIG_SMP
#define ENQUEUE_WAKING		4	/* sched_class::task_waking was called */
#else
#define ENQUEUE_WAKING		0
#endif

#define DEQUEUE_SLEEP		1

struct sched_class {
	const struct sched_class *next;

	void (*enqueue_task) (struct rq *rq, struct task_struct *p, int flags);
	void (*dequeue_task) (struct rq *rq, struct task_struct *p, int flags);
	void (*yield_task) (struct rq *rq);
	bool (*yield_to_task) (struct rq *rq, struct task_struct *p, bool preempt);

	void (*check_preempt_curr) (struct rq *rq, struct task_struct *p, int flags);

	struct task_struct * (*pick_next_task) (struct rq *rq);
	void (*put_prev_task) (struct rq *rq, struct task_struct *p);

#ifdef CONFIG_SMP
	int  (*select_task_rq)(struct task_struct *p, int sd_flag, int flags);

	void (*pre_schedule) (struct rq *this_rq, struct task_struct *task);
	void (*post_schedule) (struct rq *this_rq);
	void (*task_waking) (struct task_struct *task);
	void (*task_woken) (struct rq *this_rq, struct task_struct *task);

	void (*set_cpus_allowed)(struct task_struct *p,
				 const struct cpumask *newmask);

	void (*rq_online)(struct rq *rq);
	void (*rq_offline)(struct rq *rq);
#endif

	void (*set_curr_task) (struct rq *rq);
	void (*task_tick) (struct rq *rq, struct task_struct *p, int queued);
	void (*task_fork) (struct task_struct *p);

	void (*switched_from) (struct rq *this_rq, struct task_struct *task);
	void (*switched_to) (struct rq *this_rq, struct task_struct *task);
	void (*prio_changed) (struct rq *this_rq, struct task_struct *task,
			     int oldprio);

	unsigned int (*get_rr_interval) (struct rq *rq,
					 struct task_struct *task);

#ifdef CONFIG_FAIR_GROUP_SCHED
	void (*task_move_group) (struct task_struct *p, int on_rq);
#endif
};

struct load_weight {
	unsigned long weight, inv_weight;
};

#ifdef CONFIG_SCHEDSTATS
struct sched_statistics {
	u64			wait_start;
	u64			wait_max;
	u64			wait_count;
	u64			wait_sum;
	u64			iowait_count;
	u64			iowait_sum;

	u64			sleep_start;
	u64			sleep_max;
	s64			sum_sleep_runtime;

	u64			block_start;
	u64			block_max;
	u64			exec_max;
	u64			slice_max;

	u64			nr_migrations_cold;
	u64			nr_failed_migrations_affine;
	u64			nr_failed_migrations_running;
	u64			nr_failed_migrations_hot;
	u64			nr_forced_migrations;

	u64			nr_wakeups;
	u64			nr_wakeups_sync;
	u64			nr_wakeups_migrate;
	u64			nr_wakeups_local;
	u64			nr_wakeups_remote;
	u64			nr_wakeups_affine;
	u64			nr_wakeups_affine_attempts;
	u64			nr_wakeups_passive;
	u64			nr_wakeups_idle;
};
#endif

struct sched_entity {
	struct load_weight	load;		/* for load-balancing */
	struct rb_node		run_node;
	struct list_head	group_node;
	unsigned int		on_rq;

	u64			exec_start;
	u64			sum_exec_runtime;
	u64			vruntime;
	u64			prev_sum_exec_runtime;

	u64			nr_migrations;

#ifdef CONFIG_SCHEDSTATS
	struct sched_statistics statistics;
#endif

#ifdef CONFIG_FAIR_GROUP_SCHED
	struct sched_entity	*parent;
	/* rq on which this entity is (to be) queued: */
	struct cfs_rq		*cfs_rq;
	/* rq "owned" by this entity/group: */
	struct cfs_rq		*my_q;
#endif
};

struct sched_rt_entity {
	struct list_head run_list;
	unsigned long timeout;
	unsigned int time_slice;
	int nr_cpus_allowed;

	struct sched_rt_entity *back;
#ifdef CONFIG_RT_GROUP_SCHED
	struct sched_rt_entity	*parent;
	/* rq on which this entity is (to be) queued: */
	struct rt_rq		*rt_rq;
	/* rq "owned" by this entity/group: */
	struct rt_rq		*my_q;
#endif
};

struct rcu_node;

enum perf_event_task_context {
	perf_invalid_context = -1,
	perf_hw_context = 0,
	perf_sw_context,
	perf_nr_task_contexts,
};

struct task_struct {
	volatile long state;	/* -1 unrunnable, 0 runnable, >0 stopped */
	volatile long saved_state;	/* saved state for "spinlock sleepers" */
	void *stack;
	atomic_t usage;
	unsigned int flags;	/* per process flags, defined below */
	unsigned int ptrace;

#ifdef CONFIG_SMP
	struct task_struct *wake_entry;
	int on_cpu;
#endif
	int on_rq;

	int prio, static_prio, normal_prio;
	unsigned int rt_priority;
	const struct sched_class *sched_class;
	struct sched_entity se;
	struct sched_rt_entity rt;

#ifdef CONFIG_PREEMPT_NOTIFIERS
	/* list of struct preempt_notifier: */
	struct hlist_head preempt_notifiers;
#endif

	/*
	 * fpu_counter contains the number of consecutive context switches
	 * that the FPU is used. If this is over a threshold, the lazy fpu
	 * saving becomes unlazy to save the trap. This is an unsigned char
	 * so that after 256 times the counter wraps and the behavior turns
	 * lazy again; this to deal with bursty apps that only use FPU for
	 * a short time
	 */
	unsigned char fpu_counter;
#ifdef CONFIG_BLK_DEV_IO_TRACE
	unsigned int btrace_seq;
#endif

	unsigned int policy;
#ifdef CONFIG_PREEMPT_RT_FULL
	int migrate_disable;
<<<<<<< HEAD
=======
#ifdef CONFIG_SCHED_DEBUG
	int migrate_disable_atomic;
#endif
>>>>>>> eacf2c16
#endif
	cpumask_t cpus_allowed;

#ifdef CONFIG_PREEMPT_RCU
	int rcu_read_lock_nesting;
	char rcu_read_unlock_special;
	struct list_head rcu_node_entry;
#endif /* #ifdef CONFIG_PREEMPT_RCU */
#ifdef CONFIG_TREE_PREEMPT_RCU
	struct rcu_node *rcu_blocked_node;
#endif /* #ifdef CONFIG_TREE_PREEMPT_RCU */
#ifdef CONFIG_RCU_BOOST
	struct rt_mutex *rcu_boost_mutex;
#endif /* #ifdef CONFIG_RCU_BOOST */

#if defined(CONFIG_SCHEDSTATS) || defined(CONFIG_TASK_DELAY_ACCT)
	struct sched_info sched_info;
#endif

	struct list_head tasks;
#ifdef CONFIG_SMP
	struct plist_node pushable_tasks;
#endif

	struct mm_struct *mm, *active_mm;
#ifdef CONFIG_COMPAT_BRK
	unsigned brk_randomized:1;
#endif
#if defined(SPLIT_RSS_COUNTING)
	struct task_rss_stat	rss_stat;
#endif
/* task state */
	int exit_state;
	int exit_code, exit_signal;
	int pdeath_signal;  /*  The signal sent when the parent dies  */
	unsigned int group_stop;	/* GROUP_STOP_*, siglock protected */
	/* ??? */
	unsigned int personality;
	unsigned did_exec:1;
	unsigned in_execve:1;	/* Tell the LSMs that the process is doing an
				 * execve */
	unsigned in_iowait:1;


	/* Revert to default priority/policy when forking */
	unsigned sched_reset_on_fork:1;
	unsigned sched_contributes_to_load:1;

	pid_t pid;
	pid_t tgid;

#ifdef CONFIG_CC_STACKPROTECTOR
	/* Canary value for the -fstack-protector gcc feature */
	unsigned long stack_canary;
#endif

	/* 
	 * pointers to (original) parent process, youngest child, younger sibling,
	 * older sibling, respectively.  (p->father can be replaced with 
	 * p->real_parent->pid)
	 */
	struct task_struct *real_parent; /* real parent process */
	struct task_struct *parent; /* recipient of SIGCHLD, wait4() reports */
	/*
	 * children/sibling forms the list of my natural children
	 */
	struct list_head children;	/* list of my children */
	struct list_head sibling;	/* linkage in my parent's children list */
	struct task_struct *group_leader;	/* threadgroup leader */

	/*
	 * ptraced is the list of tasks this task is using ptrace on.
	 * This includes both natural children and PTRACE_ATTACH targets.
	 * p->ptrace_entry is p's link on the p->parent->ptraced list.
	 */
	struct list_head ptraced;
	struct list_head ptrace_entry;

	/* PID/PID hash table linkage. */
	struct pid_link pids[PIDTYPE_MAX];
	struct list_head thread_group;

	struct completion *vfork_done;		/* for vfork() */
	int __user *set_child_tid;		/* CLONE_CHILD_SETTID */
	int __user *clear_child_tid;		/* CLONE_CHILD_CLEARTID */

	cputime_t utime, stime, utimescaled, stimescaled;
	cputime_t gtime;
#ifndef CONFIG_VIRT_CPU_ACCOUNTING
	cputime_t prev_utime, prev_stime;
#endif
	unsigned long nvcsw, nivcsw; /* context switch counts */
	struct timespec start_time; 		/* monotonic time */
	struct timespec real_start_time;	/* boot based time */
/* mm fault and swap info: this can arguably be seen as either mm-specific or thread-specific */
	unsigned long min_flt, maj_flt;

	struct task_cputime cputime_expires;
	struct list_head cpu_timers[3];
#ifdef CONFIG_PREEMPT_RT_BASE
	struct task_struct *posix_timer_list;
#endif

/* process credentials */
	const struct cred __rcu *real_cred; /* objective and real subjective task
					 * credentials (COW) */
	const struct cred __rcu *cred;	/* effective (overridable) subjective task
					 * credentials (COW) */
	struct cred *replacement_session_keyring; /* for KEYCTL_SESSION_TO_PARENT */

	char comm[TASK_COMM_LEN]; /* executable name excluding path
				     - access with [gs]et_task_comm (which lock
				       it with task_lock())
				     - initialized normally by setup_new_exec */
/* file system info */
	int link_count, total_link_count;
#ifdef CONFIG_SYSVIPC
/* ipc stuff */
	struct sysv_sem sysvsem;
#endif
#ifdef CONFIG_DETECT_HUNG_TASK
/* hung task detection */
	unsigned long last_switch_count;
#endif
/* CPU-specific state of this task */
	struct thread_struct thread;
/* filesystem information */
	struct fs_struct *fs;
/* open file information */
	struct files_struct *files;
/* namespaces */
	struct nsproxy *nsproxy;
/* signal handlers */
	struct signal_struct *signal;
	struct sighand_struct *sighand;
	struct sigqueue *sigqueue_cache;

	sigset_t blocked, real_blocked;
	sigset_t saved_sigmask;	/* restored if set_restore_sigmask() was used */
	struct sigpending pending;

	unsigned long sas_ss_sp;
	size_t sas_ss_size;
	int (*notifier)(void *priv);
	void *notifier_data;
	sigset_t *notifier_mask;
	struct audit_context *audit_context;
#ifdef CONFIG_AUDITSYSCALL
	uid_t loginuid;
	unsigned int sessionid;
#endif
	seccomp_t seccomp;

/* Thread group tracking */
   	u32 parent_exec_id;
   	u32 self_exec_id;
/* Protection of (de-)allocation: mm, files, fs, tty, keyrings, mems_allowed,
 * mempolicy */
	spinlock_t alloc_lock;

#ifdef CONFIG_GENERIC_HARDIRQS
	/* IRQ handler threads */
	struct irqaction *irqaction;
#endif

	/* Protection of the PI data structures: */
	raw_spinlock_t pi_lock;

#ifdef CONFIG_RT_MUTEXES
	/* PI waiters blocked on a rt_mutex held by this task */
	struct plist_head pi_waiters;
	/* Deadlock detection and priority inheritance handling */
	struct rt_mutex_waiter *pi_blocked_on;
#endif

#ifdef CONFIG_DEBUG_MUTEXES
	/* mutex deadlock detection */
	struct mutex_waiter *blocked_on;
#endif
#ifdef CONFIG_PREEMPT_RT_FULL
	int pagefault_disabled;
#endif
#ifdef CONFIG_TRACE_IRQFLAGS
	unsigned int irq_events;
	unsigned long hardirq_enable_ip;
	unsigned long hardirq_disable_ip;
	unsigned int hardirq_enable_event;
	unsigned int hardirq_disable_event;
	int hardirqs_enabled;
	int hardirq_context;
	unsigned long softirq_disable_ip;
	unsigned long softirq_enable_ip;
	unsigned int softirq_disable_event;
	unsigned int softirq_enable_event;
	int softirqs_enabled;
	int softirq_context;
#endif
#ifdef CONFIG_LOCKDEP
# define MAX_LOCK_DEPTH 48UL
	u64 curr_chain_key;
	int lockdep_depth;
	unsigned int lockdep_recursion;
	struct held_lock held_locks[MAX_LOCK_DEPTH];
	gfp_t lockdep_reclaim_gfp;
#endif

/* journalling filesystem info */
	void *journal_info;

/* stacked block device info */
	struct bio_list *bio_list;

#ifdef CONFIG_BLOCK
/* stack plugging */
	struct blk_plug *plug;
#endif

/* VM state */
	struct reclaim_state *reclaim_state;

	struct backing_dev_info *backing_dev_info;

	struct io_context *io_context;

	unsigned long ptrace_message;
	siginfo_t *last_siginfo; /* For ptrace use.  */
	struct task_io_accounting ioac;
#if defined(CONFIG_TASK_XACCT)
	u64 acct_rss_mem1;	/* accumulated rss usage */
	u64 acct_vm_mem1;	/* accumulated virtual memory usage */
	cputime_t acct_timexpd;	/* stime + utime since last update */
#endif
#ifdef CONFIG_CPUSETS
	nodemask_t mems_allowed;	/* Protected by alloc_lock */
	int mems_allowed_change_disable;
	int cpuset_mem_spread_rotor;
	int cpuset_slab_spread_rotor;
#endif
#ifdef CONFIG_CGROUPS
	/* Control Group info protected by css_set_lock */
	struct css_set __rcu *cgroups;
	/* cg_list protected by css_set_lock and tsk->alloc_lock */
	struct list_head cg_list;
#endif
#ifdef CONFIG_FUTEX
	struct robust_list_head __user *robust_list;
#ifdef CONFIG_COMPAT
	struct compat_robust_list_head __user *compat_robust_list;
#endif
	struct list_head pi_state_list;
	struct futex_pi_state *pi_state_cache;
#endif
#ifdef CONFIG_PERF_EVENTS
	struct perf_event_context *perf_event_ctxp[perf_nr_task_contexts];
	struct mutex perf_event_mutex;
	struct list_head perf_event_list;
#endif
#ifdef CONFIG_NUMA
	struct mempolicy *mempolicy;	/* Protected by alloc_lock */
	short il_next;
	short pref_node_fork;
#endif
	atomic_t fs_excl;	/* holding fs exclusive resources */
	struct rcu_head rcu;

	/*
	 * cache last used pipe for splice
	 */
	struct pipe_inode_info *splice_pipe;
#ifdef	CONFIG_TASK_DELAY_ACCT
	struct task_delay_info *delays;
#endif
#ifdef CONFIG_FAULT_INJECTION
	int make_it_fail;
#endif
	struct prop_local_single dirties;
#ifdef CONFIG_LATENCYTOP
	int latency_record_count;
	struct latency_record latency_record[LT_SAVECOUNT];
#endif
	/*
	 * time slack values; these are used to round up poll() and
	 * select() etc timeout values. These are in nanoseconds.
	 */
	unsigned long timer_slack_ns;
	unsigned long default_timer_slack_ns;

	struct list_head	*scm_work_list;
#ifdef CONFIG_FUNCTION_GRAPH_TRACER
	/* Index of current stored address in ret_stack */
	int curr_ret_stack;
	/* Stack of return addresses for return function tracing */
	struct ftrace_ret_stack	*ret_stack;
	/* time stamp for last schedule */
	unsigned long long ftrace_timestamp;
	/*
	 * Number of functions that haven't been traced
	 * because of depth overrun.
	 */
	atomic_t trace_overrun;
	/* Pause for the tracing */
	atomic_t tracing_graph_pause;
#endif
#ifdef CONFIG_TRACING
	/* state flags for use by tracers */
	unsigned long trace;
	/* bitmask and counter of trace recursion */
	unsigned long trace_recursion;
#ifdef CONFIG_WAKEUP_LATENCY_HIST
	u64 preempt_timestamp_hist;
#ifdef CONFIG_MISSED_TIMER_OFFSETS_HIST
	unsigned long timer_offset;
#endif
#endif
#endif /* CONFIG_TRACING */
#ifdef CONFIG_CGROUP_MEM_RES_CTLR /* memcg uses this to do batch job */
	struct memcg_batch_info {
		int do_batch;	/* incremented when batch uncharge started */
		struct mem_cgroup *memcg; /* target memcg of uncharge */
		unsigned long nr_pages;	/* uncharged usage */
		unsigned long memsw_nr_pages; /* uncharged mem+swap usage */
	} memcg_batch;
#endif
#ifdef CONFIG_HAVE_HW_BREAKPOINT
	atomic_t ptrace_bp_refcnt;
#endif
#ifdef CONFIG_PREEMPT_RT_BASE
	struct rcu_head put_rcu;
	int softirq_nestcnt;
#endif
#if defined CONFIG_PREEMPT_RT_FULL && defined CONFIG_HIGHMEM
	int kmap_idx;
	pte_t kmap_pte[KM_TYPE_NR];
#endif
};

#ifdef CONFIG_PREEMPT_RT_FULL
static inline bool cur_pf_disabled(void) { return current->pagefault_disabled; }
#else
static inline bool cur_pf_disabled(void) { return false; }
#endif

static inline bool pagefault_disabled(void)
{
	return in_atomic() || cur_pf_disabled();
}

/*
 * Priority of a process goes from 0..MAX_PRIO-1, valid RT
 * priority is 0..MAX_RT_PRIO-1, and SCHED_NORMAL/SCHED_BATCH
 * tasks are in the range MAX_RT_PRIO..MAX_PRIO-1. Priority
 * values are inverted: lower p->prio value means higher priority.
 *
 * The MAX_USER_RT_PRIO value allows the actual maximum
 * RT priority to be separate from the value exported to
 * user-space.  This allows kernel threads to set their
 * priority to a value higher than any user task. Note:
 * MAX_RT_PRIO must not be smaller than MAX_USER_RT_PRIO.
 */

#define MAX_USER_RT_PRIO	100
#define MAX_RT_PRIO		MAX_USER_RT_PRIO

#define MAX_PRIO		(MAX_RT_PRIO + 40)
#define DEFAULT_PRIO		(MAX_RT_PRIO + 20)

static inline int rt_prio(int prio)
{
	if (unlikely(prio < MAX_RT_PRIO))
		return 1;
	return 0;
}

static inline int rt_task(struct task_struct *p)
{
	return rt_prio(p->prio);
}

static inline struct pid *task_pid(struct task_struct *task)
{
	return task->pids[PIDTYPE_PID].pid;
}

static inline struct pid *task_tgid(struct task_struct *task)
{
	return task->group_leader->pids[PIDTYPE_PID].pid;
}

/*
 * Without tasklist or rcu lock it is not safe to dereference
 * the result of task_pgrp/task_session even if task == current,
 * we can race with another thread doing sys_setsid/sys_setpgid.
 */
static inline struct pid *task_pgrp(struct task_struct *task)
{
	return task->group_leader->pids[PIDTYPE_PGID].pid;
}

static inline struct pid *task_session(struct task_struct *task)
{
	return task->group_leader->pids[PIDTYPE_SID].pid;
}

struct pid_namespace;

/*
 * the helpers to get the task's different pids as they are seen
 * from various namespaces
 *
 * task_xid_nr()     : global id, i.e. the id seen from the init namespace;
 * task_xid_vnr()    : virtual id, i.e. the id seen from the pid namespace of
 *                     current.
 * task_xid_nr_ns()  : id seen from the ns specified;
 *
 * set_task_vxid()   : assigns a virtual id to a task;
 *
 * see also pid_nr() etc in include/linux/pid.h
 */
pid_t __task_pid_nr_ns(struct task_struct *task, enum pid_type type,
			struct pid_namespace *ns);

static inline pid_t task_pid_nr(struct task_struct *tsk)
{
	return tsk->pid;
}

static inline pid_t task_pid_nr_ns(struct task_struct *tsk,
					struct pid_namespace *ns)
{
	return __task_pid_nr_ns(tsk, PIDTYPE_PID, ns);
}

static inline pid_t task_pid_vnr(struct task_struct *tsk)
{
	return __task_pid_nr_ns(tsk, PIDTYPE_PID, NULL);
}


static inline pid_t task_tgid_nr(struct task_struct *tsk)
{
	return tsk->tgid;
}

pid_t task_tgid_nr_ns(struct task_struct *tsk, struct pid_namespace *ns);

static inline pid_t task_tgid_vnr(struct task_struct *tsk)
{
	return pid_vnr(task_tgid(tsk));
}


static inline pid_t task_pgrp_nr_ns(struct task_struct *tsk,
					struct pid_namespace *ns)
{
	return __task_pid_nr_ns(tsk, PIDTYPE_PGID, ns);
}

static inline pid_t task_pgrp_vnr(struct task_struct *tsk)
{
	return __task_pid_nr_ns(tsk, PIDTYPE_PGID, NULL);
}


static inline pid_t task_session_nr_ns(struct task_struct *tsk,
					struct pid_namespace *ns)
{
	return __task_pid_nr_ns(tsk, PIDTYPE_SID, ns);
}

static inline pid_t task_session_vnr(struct task_struct *tsk)
{
	return __task_pid_nr_ns(tsk, PIDTYPE_SID, NULL);
}

/* obsolete, do not use */
static inline pid_t task_pgrp_nr(struct task_struct *tsk)
{
	return task_pgrp_nr_ns(tsk, &init_pid_ns);
}

/**
 * pid_alive - check that a task structure is not stale
 * @p: Task structure to be checked.
 *
 * Test if a process is not yet dead (at most zombie state)
 * If pid_alive fails, then pointers within the task structure
 * can be stale and must not be dereferenced.
 */
static inline int pid_alive(struct task_struct *p)
{
	return p->pids[PIDTYPE_PID].pid != NULL;
}

/**
 * is_global_init - check if a task structure is init
 * @tsk: Task structure to be checked.
 *
 * Check if a task structure is the first user space task the kernel created.
 */
static inline int is_global_init(struct task_struct *tsk)
{
	return tsk->pid == 1;
}

/*
 * is_container_init:
 * check whether in the task is init in its own pid namespace.
 */
extern int is_container_init(struct task_struct *tsk);

extern struct pid *cad_pid;

extern void free_task(struct task_struct *tsk);
#define get_task_struct(tsk) do { atomic_inc(&(tsk)->usage); } while(0)

#ifdef CONFIG_PREEMPT_RT_BASE
extern void __put_task_struct_cb(struct rcu_head *rhp);

static inline void put_task_struct(struct task_struct *t)
{
	if (atomic_dec_and_test(&t->usage))
		call_rcu(&t->put_rcu, __put_task_struct_cb);
}
#else
extern void __put_task_struct(struct task_struct *t);

static inline void put_task_struct(struct task_struct *t)
{
	if (atomic_dec_and_test(&t->usage))
		__put_task_struct(t);
}
#endif

extern void task_times(struct task_struct *p, cputime_t *ut, cputime_t *st);
extern void thread_group_times(struct task_struct *p, cputime_t *ut, cputime_t *st);

/*
 * Per process flags
 */
#define PF_STARTING	0x00000002	/* being created */
#define PF_EXITING	0x00000004	/* getting shut down */
#define PF_EXITPIDONE	0x00000008	/* pi exit done on shut down */
#define PF_VCPU		0x00000010	/* I'm a virtual CPU */
#define PF_WQ_WORKER	0x00000020	/* I'm a workqueue worker */
#define PF_FORKNOEXEC	0x00000040	/* forked but didn't exec */
#define PF_MCE_PROCESS  0x00000080      /* process policy on mce errors */
#define PF_SUPERPRIV	0x00000100	/* used super-user privileges */
#define PF_DUMPCORE	0x00000200	/* dumped core */
#define PF_SIGNALED	0x00000400	/* killed by a signal */
#define PF_MEMALLOC	0x00000800	/* Allocating memory */
#define PF_USED_MATH	0x00002000	/* if unset the fpu must be initialized before use */
#define PF_FREEZING	0x00004000	/* freeze in progress. do not account to load */
#define PF_NOFREEZE	0x00008000	/* this thread should not be frozen */
#define PF_FROZEN	0x00010000	/* frozen for system suspend */
#define PF_FSTRANS	0x00020000	/* inside a filesystem transaction */
#define PF_KSWAPD	0x00040000	/* I am kswapd */
#define PF_STOMPER	0x00080000	/* I am a stomp machine thread */
#define PF_LESS_THROTTLE 0x00100000	/* Throttle me less: I clean memory */
#define PF_KTHREAD	0x00200000	/* I am a kernel thread */
#define PF_RANDOMIZE	0x00400000	/* randomize virtual address space */
#define PF_SWAPWRITE	0x00800000	/* Allowed to write to swap */
#define PF_SPREAD_PAGE	0x01000000	/* Spread page cache over cpuset */
#define PF_SPREAD_SLAB	0x02000000	/* Spread some slab caches over cpuset */
#define PF_THREAD_BOUND	0x04000000	/* Thread bound to specific cpu */
#define PF_MCE_EARLY    0x08000000      /* Early kill for mce process policy */
#define PF_MEMPOLICY	0x10000000	/* Non-default NUMA mempolicy */
#define PF_MUTEX_TESTER	0x20000000	/* Thread belongs to the rt mutex tester */
#define PF_FREEZER_SKIP	0x40000000	/* Freezer should not count it as freezable */
#define PF_FREEZER_NOSIG 0x80000000	/* Freezer won't send signals to it */

/*
 * Only the _current_ task can read/write to tsk->flags, but other
 * tasks can access tsk->flags in readonly mode for example
 * with tsk_used_math (like during threaded core dumping).
 * There is however an exception to this rule during ptrace
 * or during fork: the ptracer task is allowed to write to the
 * child->flags of its traced child (same goes for fork, the parent
 * can write to the child->flags), because we're guaranteed the
 * child is not running and in turn not changing child->flags
 * at the same time the parent does it.
 */
#define clear_stopped_child_used_math(child) do { (child)->flags &= ~PF_USED_MATH; } while (0)
#define set_stopped_child_used_math(child) do { (child)->flags |= PF_USED_MATH; } while (0)
#define clear_used_math() clear_stopped_child_used_math(current)
#define set_used_math() set_stopped_child_used_math(current)
#define conditional_stopped_child_used_math(condition, child) \
	do { (child)->flags &= ~PF_USED_MATH, (child)->flags |= (condition) ? PF_USED_MATH : 0; } while (0)
#define conditional_used_math(condition) \
	conditional_stopped_child_used_math(condition, current)
#define copy_to_stopped_child_used_math(child) \
	do { (child)->flags &= ~PF_USED_MATH, (child)->flags |= current->flags & PF_USED_MATH; } while (0)
/* NOTE: this will return 0 or PF_USED_MATH, it will never return 1 */
#define tsk_used_math(p) ((p)->flags & PF_USED_MATH)
#define used_math() tsk_used_math(current)

/*
 * task->group_stop flags
 */
#define GROUP_STOP_SIGMASK	0xffff    /* signr of the last group stop */
#define GROUP_STOP_PENDING	(1 << 16) /* task should stop for group stop */
#define GROUP_STOP_CONSUME	(1 << 17) /* consume group stop count */
#define GROUP_STOP_TRAPPING	(1 << 18) /* switching from STOPPED to TRACED */
#define GROUP_STOP_DEQUEUED	(1 << 19) /* stop signal dequeued */

extern void task_clear_group_stop_pending(struct task_struct *task);

#ifdef CONFIG_PREEMPT_RCU

#define RCU_READ_UNLOCK_BLOCKED (1 << 0) /* blocked while in RCU read-side. */
#define RCU_READ_UNLOCK_BOOSTED (1 << 1) /* boosted while in RCU read-side. */
#define RCU_READ_UNLOCK_NEED_QS (1 << 2) /* RCU core needs CPU response. */

static inline void rcu_copy_process(struct task_struct *p)
{
	p->rcu_read_lock_nesting = 0;
	p->rcu_read_unlock_special = 0;
#ifdef CONFIG_TREE_PREEMPT_RCU
	p->rcu_blocked_node = NULL;
#endif /* #ifdef CONFIG_TREE_PREEMPT_RCU */
#ifdef CONFIG_RCU_BOOST
	p->rcu_boost_mutex = NULL;
#endif /* #ifdef CONFIG_RCU_BOOST */
	INIT_LIST_HEAD(&p->rcu_node_entry);
}

#else

static inline void rcu_copy_process(struct task_struct *p)
{
}

#endif

#ifdef CONFIG_SMP
extern void do_set_cpus_allowed(struct task_struct *p,
			       const struct cpumask *new_mask);

extern int set_cpus_allowed_ptr(struct task_struct *p,
				const struct cpumask *new_mask);
#else
static inline void do_set_cpus_allowed(struct task_struct *p,
				      const struct cpumask *new_mask)
{
}
static inline int set_cpus_allowed_ptr(struct task_struct *p,
				       const struct cpumask *new_mask)
{
	if (!cpumask_test_cpu(0, new_mask))
		return -EINVAL;
	return 0;
}
#endif

#ifndef CONFIG_CPUMASK_OFFSTACK
static inline int set_cpus_allowed(struct task_struct *p, cpumask_t new_mask)
{
	return set_cpus_allowed_ptr(p, &new_mask);
}
#endif

/*
 * Do not use outside of architecture code which knows its limitations.
 *
 * sched_clock() has no promise of monotonicity or bounded drift between
 * CPUs, use (which you should not) requires disabling IRQs.
 *
 * Please use one of the three interfaces below.
 */
extern unsigned long long notrace sched_clock(void);
/*
 * See the comment in kernel/sched_clock.c
 */
extern u64 cpu_clock(int cpu);
extern u64 local_clock(void);
extern u64 sched_clock_cpu(int cpu);


extern void sched_clock_init(void);

#ifndef CONFIG_HAVE_UNSTABLE_SCHED_CLOCK
static inline void sched_clock_tick(void)
{
}

static inline void sched_clock_idle_sleep_event(void)
{
}

static inline void sched_clock_idle_wakeup_event(u64 delta_ns)
{
}
#else
/*
 * Architectures can set this to 1 if they have specified
 * CONFIG_HAVE_UNSTABLE_SCHED_CLOCK in their arch Kconfig,
 * but then during bootup it turns out that sched_clock()
 * is reliable after all:
 */
extern int sched_clock_stable;

extern void sched_clock_tick(void);
extern void sched_clock_idle_sleep_event(void);
extern void sched_clock_idle_wakeup_event(u64 delta_ns);
#endif

#ifdef CONFIG_IRQ_TIME_ACCOUNTING
/*
 * An i/f to runtime opt-in for irq time accounting based off of sched_clock.
 * The reason for this explicit opt-in is not to have perf penalty with
 * slow sched_clocks.
 */
extern void enable_sched_clock_irqtime(void);
extern void disable_sched_clock_irqtime(void);
#else
static inline void enable_sched_clock_irqtime(void) {}
static inline void disable_sched_clock_irqtime(void) {}
#endif

extern unsigned long long
task_sched_runtime(struct task_struct *task);
extern unsigned long long thread_group_sched_runtime(struct task_struct *task);

/* sched_exec is called by processes performing an exec */
#ifdef CONFIG_SMP
extern void sched_exec(void);
#else
#define sched_exec()   {}
#endif

extern void sched_clock_idle_sleep_event(void);
extern void sched_clock_idle_wakeup_event(u64 delta_ns);

#ifdef CONFIG_HOTPLUG_CPU
extern void idle_task_exit(void);
#else
static inline void idle_task_exit(void) {}
#endif

#if defined(CONFIG_NO_HZ) && defined(CONFIG_SMP)
extern void wake_up_idle_cpu(int cpu);
#else
static inline void wake_up_idle_cpu(int cpu) { }
#endif

extern unsigned int sysctl_sched_latency;
extern unsigned int sysctl_sched_min_granularity;
extern unsigned int sysctl_sched_wakeup_granularity;
extern unsigned int sysctl_sched_child_runs_first;

enum sched_tunable_scaling {
	SCHED_TUNABLESCALING_NONE,
	SCHED_TUNABLESCALING_LOG,
	SCHED_TUNABLESCALING_LINEAR,
	SCHED_TUNABLESCALING_END,
};
extern enum sched_tunable_scaling sysctl_sched_tunable_scaling;

#ifdef CONFIG_SCHED_DEBUG
extern unsigned int sysctl_sched_migration_cost;
extern unsigned int sysctl_sched_nr_migrate;
extern unsigned int sysctl_sched_time_avg;
extern unsigned int sysctl_timer_migration;
extern unsigned int sysctl_sched_shares_window;

int sched_proc_update_handler(struct ctl_table *table, int write,
		void __user *buffer, size_t *length,
		loff_t *ppos);
#endif
#ifdef CONFIG_SCHED_DEBUG
static inline unsigned int get_sysctl_timer_migration(void)
{
	return sysctl_timer_migration;
}
#else
static inline unsigned int get_sysctl_timer_migration(void)
{
	return 1;
}
#endif
extern unsigned int sysctl_sched_rt_period;
extern int sysctl_sched_rt_runtime;

int sched_rt_handler(struct ctl_table *table, int write,
		void __user *buffer, size_t *lenp,
		loff_t *ppos);

#ifdef CONFIG_SCHED_AUTOGROUP
extern unsigned int sysctl_sched_autogroup_enabled;

extern void sched_autogroup_create_attach(struct task_struct *p);
extern void sched_autogroup_detach(struct task_struct *p);
extern void sched_autogroup_fork(struct signal_struct *sig);
extern void sched_autogroup_exit(struct signal_struct *sig);
#ifdef CONFIG_PROC_FS
extern void proc_sched_autogroup_show_task(struct task_struct *p, struct seq_file *m);
extern int proc_sched_autogroup_set_nice(struct task_struct *p, int *nice);
#endif
#else
static inline void sched_autogroup_create_attach(struct task_struct *p) { }
static inline void sched_autogroup_detach(struct task_struct *p) { }
static inline void sched_autogroup_fork(struct signal_struct *sig) { }
static inline void sched_autogroup_exit(struct signal_struct *sig) { }
#endif

extern void task_setprio(struct task_struct *p, int prio);

#ifdef CONFIG_RT_MUTEXES
extern void task_setprio(struct task_struct *p, int prio);
extern int rt_mutex_getprio(struct task_struct *p);
static inline void rt_mutex_setprio(struct task_struct *p, int prio)
{
	task_setprio(p, prio);
}
extern void rt_mutex_adjust_pi(struct task_struct *p);
static inline bool tsk_is_pi_blocked(struct task_struct *tsk)
{
	return tsk->pi_blocked_on != NULL;
}
#else
static inline int rt_mutex_getprio(struct task_struct *p)
{
	return p->normal_prio;
}
# define rt_mutex_adjust_pi(p)		do { } while (0)
static inline bool tsk_is_pi_blocked(struct task_struct *tsk)
{
	return false;
}
#endif

extern bool yield_to(struct task_struct *p, bool preempt);
extern void set_user_nice(struct task_struct *p, long nice);
extern int task_prio(const struct task_struct *p);
extern int task_nice(const struct task_struct *p);
extern int can_nice(const struct task_struct *p, const int nice);
extern int task_curr(const struct task_struct *p);
extern int idle_cpu(int cpu);
extern int sched_setscheduler(struct task_struct *, int,
			      const struct sched_param *);
extern int sched_setscheduler_nocheck(struct task_struct *, int,
				      const struct sched_param *);
extern struct task_struct *idle_task(int cpu);
extern struct task_struct *curr_task(int cpu);
extern void set_curr_task(int cpu, struct task_struct *p);

void yield(void);

/*
 * The default (Linux) execution domain.
 */
extern struct exec_domain	default_exec_domain;

union thread_union {
	struct thread_info thread_info;
	unsigned long stack[THREAD_SIZE/sizeof(long)];
};

#ifndef __HAVE_ARCH_KSTACK_END
static inline int kstack_end(void *addr)
{
	/* Reliable end of stack detection:
	 * Some APM bios versions misalign the stack
	 */
	return !(((unsigned long)addr+sizeof(void*)-1) & (THREAD_SIZE-sizeof(void*)));
}
#endif

extern union thread_union init_thread_union;
extern struct task_struct init_task;

extern struct   mm_struct init_mm;

extern struct pid_namespace init_pid_ns;

/*
 * find a task by one of its numerical ids
 *
 * find_task_by_pid_ns():
 *      finds a task by its pid in the specified namespace
 * find_task_by_vpid():
 *      finds a task by its virtual pid
 *
 * see also find_vpid() etc in include/linux/pid.h
 */

extern struct task_struct *find_task_by_vpid(pid_t nr);
extern struct task_struct *find_task_by_pid_ns(pid_t nr,
		struct pid_namespace *ns);

extern void __set_special_pids(struct pid *pid);

/* per-UID process charging. */
extern struct user_struct * alloc_uid(struct user_namespace *, uid_t);
static inline struct user_struct *get_uid(struct user_struct *u)
{
	atomic_inc(&u->__count);
	return u;
}
extern void free_uid(struct user_struct *);
extern void release_uids(struct user_namespace *ns);

#include <asm/current.h>

extern void xtime_update(unsigned long ticks);

extern int wake_up_state(struct task_struct *tsk, unsigned int state);
extern int wake_up_process(struct task_struct *tsk);
extern int wake_up_lock_sleeper(struct task_struct * tsk);
extern void wake_up_new_task(struct task_struct *tsk);
#ifdef CONFIG_SMP
 extern void kick_process(struct task_struct *tsk);
#else
 static inline void kick_process(struct task_struct *tsk) { }
#endif
extern void sched_fork(struct task_struct *p);
extern void sched_dead(struct task_struct *p);

extern void proc_caches_init(void);
extern void flush_signals(struct task_struct *);
extern void __flush_signals(struct task_struct *);
extern void ignore_signals(struct task_struct *);
extern void flush_signal_handlers(struct task_struct *, int force_default);
extern int dequeue_signal(struct task_struct *tsk, sigset_t *mask, siginfo_t *info);

static inline int dequeue_signal_lock(struct task_struct *tsk, sigset_t *mask, siginfo_t *info)
{
	unsigned long flags;
	int ret;

	spin_lock_irqsave(&tsk->sighand->siglock, flags);
	ret = dequeue_signal(tsk, mask, info);
	spin_unlock_irqrestore(&tsk->sighand->siglock, flags);

	return ret;
}	

extern void block_all_signals(int (*notifier)(void *priv), void *priv,
			      sigset_t *mask);
extern void unblock_all_signals(void);
extern void release_task(struct task_struct * p);
extern int send_sig_info(int, struct siginfo *, struct task_struct *);
extern int force_sigsegv(int, struct task_struct *);
extern int force_sig_info(int, struct siginfo *, struct task_struct *);
extern int __kill_pgrp_info(int sig, struct siginfo *info, struct pid *pgrp);
extern int kill_pid_info(int sig, struct siginfo *info, struct pid *pid);
extern int kill_pid_info_as_uid(int, struct siginfo *, struct pid *, uid_t, uid_t, u32);
extern int kill_pgrp(struct pid *pid, int sig, int priv);
extern int kill_pid(struct pid *pid, int sig, int priv);
extern int kill_proc_info(int, struct siginfo *, pid_t);
extern int do_notify_parent(struct task_struct *, int);
extern void __wake_up_parent(struct task_struct *p, struct task_struct *parent);
extern void force_sig(int, struct task_struct *);
extern int send_sig(int, struct task_struct *, int);
extern int zap_other_threads(struct task_struct *p);
extern struct sigqueue *sigqueue_alloc(void);
extern void sigqueue_free(struct sigqueue *);
extern int send_sigqueue(struct sigqueue *,  struct task_struct *, int group);
extern int do_sigaction(int, struct k_sigaction *, struct k_sigaction *);
extern int do_sigaltstack(const stack_t __user *, stack_t __user *, unsigned long);

static inline int kill_cad_pid(int sig, int priv)
{
	return kill_pid(cad_pid, sig, priv);
}

/* These can be the second arg to send_sig_info/send_group_sig_info.  */
#define SEND_SIG_NOINFO ((struct siginfo *) 0)
#define SEND_SIG_PRIV	((struct siginfo *) 1)
#define SEND_SIG_FORCED	((struct siginfo *) 2)

/*
 * True if we are on the alternate signal stack.
 */
static inline int on_sig_stack(unsigned long sp)
{
#ifdef CONFIG_STACK_GROWSUP
	return sp >= current->sas_ss_sp &&
		sp - current->sas_ss_sp < current->sas_ss_size;
#else
	return sp > current->sas_ss_sp &&
		sp - current->sas_ss_sp <= current->sas_ss_size;
#endif
}

static inline int sas_ss_flags(unsigned long sp)
{
	return (current->sas_ss_size == 0 ? SS_DISABLE
		: on_sig_stack(sp) ? SS_ONSTACK : 0);
}

/*
 * Routines for handling mm_structs
 */
extern struct mm_struct * mm_alloc(void);

/* mmdrop drops the mm and the page tables */
extern void __mmdrop(struct mm_struct *);

static inline void mmdrop(struct mm_struct * mm)
{
	if (unlikely(atomic_dec_and_test(&mm->mm_count)))
		__mmdrop(mm);
}

#ifdef CONFIG_PREEMPT_RT_BASE
extern void __mmdrop_delayed(struct rcu_head *rhp);
static inline void mmdrop_delayed(struct mm_struct *mm)
{
	if (atomic_dec_and_test(&mm->mm_count))
		call_rcu(&mm->delayed_drop, __mmdrop_delayed);
}
#else
# define mmdrop_delayed(mm)	mmdrop(mm)
#endif

/* mmput gets rid of the mappings and all user-space */
extern void mmput(struct mm_struct *);
/* Grab a reference to a task's mm, if it is not already going away */
extern struct mm_struct *get_task_mm(struct task_struct *task);
/* Remove the current tasks stale references to the old mm_struct */
extern void mm_release(struct task_struct *, struct mm_struct *);
/* Allocate a new mm structure and copy contents from tsk->mm */
extern struct mm_struct *dup_mm(struct task_struct *tsk);

extern int copy_thread(unsigned long, unsigned long, unsigned long,
			struct task_struct *, struct pt_regs *);
extern void flush_thread(void);
extern void exit_thread(void);

extern void exit_files(struct task_struct *);
extern void __cleanup_sighand(struct sighand_struct *);

extern void exit_itimers(struct signal_struct *);
extern void flush_itimer_signals(void);

extern NORET_TYPE void do_group_exit(int);

extern void daemonize(const char *, ...);
extern int allow_signal(int);
extern int disallow_signal(int);

extern int do_execve(const char *,
		     const char __user * const __user *,
		     const char __user * const __user *, struct pt_regs *);
extern long do_fork(unsigned long, unsigned long, struct pt_regs *, unsigned long, int __user *, int __user *);
struct task_struct *fork_idle(int);

extern void set_task_comm(struct task_struct *tsk, char *from);
extern char *get_task_comm(char *to, struct task_struct *tsk);

#ifdef CONFIG_SMP
void scheduler_ipi(void);
extern unsigned long wait_task_inactive(struct task_struct *, long match_state);
#else
static inline void scheduler_ipi(void) { }
static inline unsigned long wait_task_inactive(struct task_struct *p,
					       long match_state)
{
	return 1;
}
#endif

#define next_task(p) \
	list_entry_rcu((p)->tasks.next, struct task_struct, tasks)

#define for_each_process(p) \
	for (p = &init_task ; (p = next_task(p)) != &init_task ; )

extern bool current_is_single_threaded(void);

/*
 * Careful: do_each_thread/while_each_thread is a double loop so
 *          'break' will not work as expected - use goto instead.
 */
#define do_each_thread(g, t) \
	for (g = t = &init_task ; (g = t = next_task(g)) != &init_task ; ) do

#define while_each_thread(g, t) \
	while ((t = next_thread(t)) != g)

static inline int get_nr_threads(struct task_struct *tsk)
{
	return tsk->signal->nr_threads;
}

/* de_thread depends on thread_group_leader not being a pid based check */
#define thread_group_leader(p)	(p == p->group_leader)

/* Do to the insanities of de_thread it is possible for a process
 * to have the pid of the thread group leader without actually being
 * the thread group leader.  For iteration through the pids in proc
 * all we care about is that we have a task with the appropriate
 * pid, we don't actually care if we have the right task.
 */
static inline int has_group_leader_pid(struct task_struct *p)
{
	return p->pid == p->tgid;
}

static inline
int same_thread_group(struct task_struct *p1, struct task_struct *p2)
{
	return p1->tgid == p2->tgid;
}

static inline struct task_struct *next_thread(const struct task_struct *p)
{
	return list_entry_rcu(p->thread_group.next,
			      struct task_struct, thread_group);
}

static inline int thread_group_empty(struct task_struct *p)
{
	return list_empty(&p->thread_group);
}

#define delay_group_leader(p) \
		(thread_group_leader(p) && !thread_group_empty(p))

static inline int task_detached(struct task_struct *p)
{
	return p->exit_signal == -1;
}

/*
 * Protects ->fs, ->files, ->mm, ->group_info, ->comm, keyring
 * subscriptions and synchronises with wait4().  Also used in procfs.  Also
 * pins the final release of task.io_context.  Also protects ->cpuset and
 * ->cgroup.subsys[].
 *
 * Nests both inside and outside of read_lock(&tasklist_lock).
 * It must not be nested with write_lock_irq(&tasklist_lock),
 * neither inside nor outside.
 */
static inline void task_lock(struct task_struct *p)
{
	spin_lock(&p->alloc_lock);
}

static inline void task_unlock(struct task_struct *p)
{
	spin_unlock(&p->alloc_lock);
}

extern struct sighand_struct *__lock_task_sighand(struct task_struct *tsk,
							unsigned long *flags);

#define lock_task_sighand(tsk, flags)					\
({	struct sighand_struct *__ss;					\
	__cond_lock(&(tsk)->sighand->siglock,				\
		    (__ss = __lock_task_sighand(tsk, flags)));		\
	__ss;								\
})									\

static inline void unlock_task_sighand(struct task_struct *tsk,
						unsigned long *flags)
{
	spin_unlock_irqrestore(&tsk->sighand->siglock, *flags);
}

/* See the declaration of threadgroup_fork_lock in signal_struct. */
#ifdef CONFIG_CGROUPS
static inline void threadgroup_fork_read_lock(struct task_struct *tsk)
{
	down_read(&tsk->signal->threadgroup_fork_lock);
}
static inline void threadgroup_fork_read_unlock(struct task_struct *tsk)
{
	up_read(&tsk->signal->threadgroup_fork_lock);
}
static inline void threadgroup_fork_write_lock(struct task_struct *tsk)
{
	down_write(&tsk->signal->threadgroup_fork_lock);
}
static inline void threadgroup_fork_write_unlock(struct task_struct *tsk)
{
	up_write(&tsk->signal->threadgroup_fork_lock);
}
#else
static inline void threadgroup_fork_read_lock(struct task_struct *tsk) {}
static inline void threadgroup_fork_read_unlock(struct task_struct *tsk) {}
static inline void threadgroup_fork_write_lock(struct task_struct *tsk) {}
static inline void threadgroup_fork_write_unlock(struct task_struct *tsk) {}
#endif

#ifndef __HAVE_THREAD_FUNCTIONS

#define task_thread_info(task)	((struct thread_info *)(task)->stack)
#define task_stack_page(task)	((task)->stack)

static inline void setup_thread_stack(struct task_struct *p, struct task_struct *org)
{
	*task_thread_info(p) = *task_thread_info(org);
	task_thread_info(p)->task = p;
}

static inline unsigned long *end_of_stack(struct task_struct *p)
{
	return (unsigned long *)(task_thread_info(p) + 1);
}

#endif

static inline int object_is_on_stack(void *obj)
{
	void *stack = task_stack_page(current);

	return (obj >= stack) && (obj < (stack + THREAD_SIZE));
}

extern void thread_info_cache_init(void);

#ifdef CONFIG_DEBUG_STACK_USAGE
static inline unsigned long stack_not_used(struct task_struct *p)
{
	unsigned long *n = end_of_stack(p);

	do { 	/* Skip over canary */
		n++;
	} while (!*n);

	return (unsigned long)n - (unsigned long)end_of_stack(p);
}
#endif

/* set thread flags in other task's structures
 * - see asm/thread_info.h for TIF_xxxx flags available
 */
static inline void set_tsk_thread_flag(struct task_struct *tsk, int flag)
{
	set_ti_thread_flag(task_thread_info(tsk), flag);
}

static inline void clear_tsk_thread_flag(struct task_struct *tsk, int flag)
{
	clear_ti_thread_flag(task_thread_info(tsk), flag);
}

static inline int test_and_set_tsk_thread_flag(struct task_struct *tsk, int flag)
{
	return test_and_set_ti_thread_flag(task_thread_info(tsk), flag);
}

static inline int test_and_clear_tsk_thread_flag(struct task_struct *tsk, int flag)
{
	return test_and_clear_ti_thread_flag(task_thread_info(tsk), flag);
}

static inline int test_tsk_thread_flag(struct task_struct *tsk, int flag)
{
	return test_ti_thread_flag(task_thread_info(tsk), flag);
}

static inline void set_tsk_need_resched(struct task_struct *tsk)
{
	set_tsk_thread_flag(tsk,TIF_NEED_RESCHED);
}

static inline void clear_tsk_need_resched(struct task_struct *tsk)
{
	clear_tsk_thread_flag(tsk,TIF_NEED_RESCHED);
}

static inline int test_tsk_need_resched(struct task_struct *tsk)
{
	return unlikely(test_tsk_thread_flag(tsk,TIF_NEED_RESCHED));
}

static inline int restart_syscall(void)
{
	set_tsk_thread_flag(current, TIF_SIGPENDING);
	return -ERESTARTNOINTR;
}

static inline int signal_pending(struct task_struct *p)
{
	return unlikely(test_tsk_thread_flag(p,TIF_SIGPENDING));
}

static inline int __fatal_signal_pending(struct task_struct *p)
{
	return unlikely(sigismember(&p->pending.signal, SIGKILL));
}

static inline int fatal_signal_pending(struct task_struct *p)
{
	return signal_pending(p) && __fatal_signal_pending(p);
}

static inline int signal_pending_state(long state, struct task_struct *p)
{
	if (!(state & (TASK_INTERRUPTIBLE | TASK_WAKEKILL)))
		return 0;
	if (!signal_pending(p))
		return 0;

	return (state & TASK_INTERRUPTIBLE) || __fatal_signal_pending(p);
}

static inline int need_resched(void)
{
	return unlikely(test_thread_flag(TIF_NEED_RESCHED));
}

/*
 * cond_resched() and cond_resched_lock(): latency reduction via
 * explicit rescheduling in places that are safe. The return
 * value indicates whether a reschedule was done in fact.
 * cond_resched_lock() will drop the spinlock before scheduling,
 * cond_resched_softirq() will enable bhs before scheduling.
 */
extern int _cond_resched(void);

#define cond_resched() ({			\
	__might_sleep(__FILE__, __LINE__, 0);	\
	_cond_resched();			\
})

extern int __cond_resched_lock(spinlock_t *lock);

#if defined(CONFIG_PREEMPT) && !defined(CONFIG_PREEMPT_RT_FULL)
#define PREEMPT_LOCK_OFFSET	PREEMPT_OFFSET
#else
#define PREEMPT_LOCK_OFFSET	0
#endif

#define cond_resched_lock(lock) ({				\
	__might_sleep(__FILE__, __LINE__, PREEMPT_LOCK_OFFSET);	\
	__cond_resched_lock(lock);				\
})

#ifndef CONFIG_PREEMPT_RT_FULL
extern int __cond_resched_softirq(void);

#define cond_resched_softirq() ({					\
	__might_sleep(__FILE__, __LINE__, SOFTIRQ_DISABLE_OFFSET);	\
	__cond_resched_softirq();					\
})
#else
# define cond_resched_softirq()		cond_resched()
#endif

/*
 * Does a critical section need to be broken due to another
 * task waiting?: (technically does not depend on CONFIG_PREEMPT,
 * but a general need for low latency)
 */
static inline int spin_needbreak(spinlock_t *lock)
{
#ifdef CONFIG_PREEMPT
	return spin_is_contended(lock);
#else
	return 0;
#endif
}

/*
 * Thread group CPU time accounting.
 */
void thread_group_cputime(struct task_struct *tsk, struct task_cputime *times);
void thread_group_cputimer(struct task_struct *tsk, struct task_cputime *times);

static inline void thread_group_cputime_init(struct signal_struct *sig)
{
	raw_spin_lock_init(&sig->cputimer.lock);
}

/*
 * Reevaluate whether the task has signals pending delivery.
 * Wake the task if so.
 * This is required every time the blocked sigset_t changes.
 * callers must hold sighand->siglock.
 */
extern void recalc_sigpending_and_wake(struct task_struct *t);
extern void recalc_sigpending(void);

extern void signal_wake_up(struct task_struct *t, int resume_stopped);

/*
 * Wrappers for p->thread_info->cpu access. No-op on UP.
 */
#ifdef CONFIG_SMP

static inline unsigned int task_cpu(const struct task_struct *p)
{
	return task_thread_info(p)->cpu;
}

extern void set_task_cpu(struct task_struct *p, unsigned int cpu);

#else

static inline unsigned int task_cpu(const struct task_struct *p)
{
	return 0;
}

static inline void set_task_cpu(struct task_struct *p, unsigned int cpu)
{
}

#endif /* CONFIG_SMP */

static inline int __migrate_disabled(struct task_struct *p)
{
#ifdef CONFIG_PREEMPT_RT_FULL
	return p->migrate_disable;
#else
	return 0;
#endif
}

/* Future-safe accessor for struct task_struct's cpus_allowed. */
static inline const struct cpumask *tsk_cpus_allowed(struct task_struct *p)
{
#ifdef CONFIG_PREEMPT_RT_FULL
	if (p->migrate_disable)
		return cpumask_of(task_cpu(p));
#endif

	return &p->cpus_allowed;
}

extern long sched_setaffinity(pid_t pid, const struct cpumask *new_mask);
extern long sched_getaffinity(pid_t pid, struct cpumask *mask);

extern void normalize_rt_tasks(void);

#ifdef CONFIG_CGROUP_SCHED

extern struct task_group root_task_group;

extern struct task_group *sched_create_group(struct task_group *parent);
extern void sched_destroy_group(struct task_group *tg);
extern void sched_move_task(struct task_struct *tsk);
#ifdef CONFIG_FAIR_GROUP_SCHED
extern int sched_group_set_shares(struct task_group *tg, unsigned long shares);
extern unsigned long sched_group_shares(struct task_group *tg);
#endif
#ifdef CONFIG_RT_GROUP_SCHED
extern int sched_group_set_rt_runtime(struct task_group *tg,
				      long rt_runtime_us);
extern long sched_group_rt_runtime(struct task_group *tg);
extern int sched_group_set_rt_period(struct task_group *tg,
				      long rt_period_us);
extern long sched_group_rt_period(struct task_group *tg);
extern int sched_rt_can_attach(struct task_group *tg, struct task_struct *tsk);
#endif
#endif

extern int task_can_switch_user(struct user_struct *up,
					struct task_struct *tsk);

#ifdef CONFIG_TASK_XACCT
static inline void add_rchar(struct task_struct *tsk, ssize_t amt)
{
	tsk->ioac.rchar += amt;
}

static inline void add_wchar(struct task_struct *tsk, ssize_t amt)
{
	tsk->ioac.wchar += amt;
}

static inline void inc_syscr(struct task_struct *tsk)
{
	tsk->ioac.syscr++;
}

static inline void inc_syscw(struct task_struct *tsk)
{
	tsk->ioac.syscw++;
}
#else
static inline void add_rchar(struct task_struct *tsk, ssize_t amt)
{
}

static inline void add_wchar(struct task_struct *tsk, ssize_t amt)
{
}

static inline void inc_syscr(struct task_struct *tsk)
{
}

static inline void inc_syscw(struct task_struct *tsk)
{
}
#endif

#ifndef TASK_SIZE_OF
#define TASK_SIZE_OF(tsk)	TASK_SIZE
#endif

#ifdef CONFIG_MM_OWNER
extern void mm_update_next_owner(struct mm_struct *mm);
extern void mm_init_owner(struct mm_struct *mm, struct task_struct *p);
#else
static inline void mm_update_next_owner(struct mm_struct *mm)
{
}

static inline void mm_init_owner(struct mm_struct *mm, struct task_struct *p)
{
}
#endif /* CONFIG_MM_OWNER */

static inline unsigned long task_rlimit(const struct task_struct *tsk,
		unsigned int limit)
{
	return ACCESS_ONCE(tsk->signal->rlim[limit].rlim_cur);
}

static inline unsigned long task_rlimit_max(const struct task_struct *tsk,
		unsigned int limit)
{
	return ACCESS_ONCE(tsk->signal->rlim[limit].rlim_max);
}

static inline unsigned long rlimit(unsigned int limit)
{
	return task_rlimit(current, limit);
}

static inline unsigned long rlimit_max(unsigned int limit)
{
	return task_rlimit_max(current, limit);
}

#endif /* __KERNEL__ */

#endif<|MERGE_RESOLUTION|>--- conflicted
+++ resolved
@@ -1262,12 +1262,9 @@
 	unsigned int policy;
 #ifdef CONFIG_PREEMPT_RT_FULL
 	int migrate_disable;
-<<<<<<< HEAD
-=======
 #ifdef CONFIG_SCHED_DEBUG
 	int migrate_disable_atomic;
 #endif
->>>>>>> eacf2c16
 #endif
 	cpumask_t cpus_allowed;
 
