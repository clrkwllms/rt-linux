#ifndef __KERNEL_PRINTK__
#define __KERNEL_PRINTK__

#include <linux/init.h>

extern const char linux_banner[];
extern const char linux_proc_banner[];

#define KERN_EMERG	"<0>"	/* system is unusable			*/
#define KERN_ALERT	"<1>"	/* action must be taken immediately	*/
#define KERN_CRIT	"<2>"	/* critical conditions			*/
#define KERN_ERR	"<3>"	/* error conditions			*/
#define KERN_WARNING	"<4>"	/* warning conditions			*/
#define KERN_NOTICE	"<5>"	/* normal but significant condition	*/
#define KERN_INFO	"<6>"	/* informational			*/
#define KERN_DEBUG	"<7>"	/* debug-level messages			*/

/* Use the default kernel loglevel */
#define KERN_DEFAULT	"<d>"
/*
 * Annotation for a "continued" line of log printout (only done after a
 * line that had no enclosing \n). Only to be used by core/arch code
 * during early bootup (a continued line is not SMP-safe otherwise).
 */
#define KERN_CONT	"<c>"

extern int console_printk[];

#define console_loglevel (console_printk[0])
#define default_message_loglevel (console_printk[1])
#define minimum_console_loglevel (console_printk[2])
#define default_console_loglevel (console_printk[3])

static inline void console_silent(void)
{
	console_loglevel = 0;
}

static inline void console_verbose(void)
{
	if (console_loglevel)
		console_loglevel = 15;
}

struct va_format {
	const char *fmt;
	va_list *va;
};

/*
 * FW_BUG
 * Add this to a message where you are sure the firmware is buggy or behaves
 * really stupid or out of spec. Be aware that the responsible BIOS developer
 * should be able to fix this issue or at least get a concrete idea of the
 * problem by reading your message without the need of looking at the kernel
 * code.
 *
 * Use it for definite and high priority BIOS bugs.
 *
 * FW_WARN
 * Use it for not that clear (e.g. could the kernel messed up things already?)
 * and medium priority BIOS bugs.
 *
 * FW_INFO
 * Use this one if you want to tell the user or vendor about something
 * suspicious, but generally harmless related to the firmware.
 *
 * Use it for information or very low priority BIOS bugs.
 */
#define FW_BUG		"[Firmware Bug]: "
#define FW_WARN		"[Firmware Warn]: "
#define FW_INFO		"[Firmware Info]: "

/*
 * HW_ERR
 * Add this to a message for hardware errors, so that user can report
 * it to hardware vendor instead of LKML or software vendor.
 */
#define HW_ERR		"[Hardware Error]: "

/*
 * Dummy printk for disabled debugging statements to use whilst maintaining
 * gcc's format and side-effect checking.
 */
static inline __attribute__ ((format (printf, 1, 2)))
int no_printk(const char *fmt, ...)
{
	return 0;
}

<<<<<<< HEAD
extern int early_console_initialized;

extern asmlinkage __attribute__ ((format (printf, 1, 2)))
void early_printk(const char *fmt, ...);
void early_vprintk(const char *fmt, va_list args);
=======
#ifdef CONFIG_EARLY_PRINTK
extern asmlinkage __attribute__ ((format (printf, 1, 2)))
void early_printk(const char *fmt, ...);
extern void printk_kill(void);
#else
static inline __attribute__ ((format (printf, 1, 2))) __cold
void early_printk(const char *s, ...) { }
static inline void printk_kill(void) { }
#endif
>>>>>>> fce776c5

extern int printk_needs_cpu(int cpu);
extern void printk_tick(void);

#ifdef CONFIG_PRINTK
asmlinkage __attribute__ ((format (printf, 1, 0)))
int vprintk(const char *fmt, va_list args);
asmlinkage __attribute__ ((format (printf, 1, 2))) __cold
int printk(const char *fmt, ...);

/*
 * Please don't use printk_ratelimit(), because it shares ratelimiting state
 * with all other unrelated printk_ratelimit() callsites.  Instead use
 * printk_ratelimited() or plain old __ratelimit().
 */
extern int __printk_ratelimit(const char *func);
#define printk_ratelimit() __printk_ratelimit(__func__)
extern bool printk_timed_ratelimit(unsigned long *caller_jiffies,
				   unsigned int interval_msec);
<<<<<<< HEAD

extern void printk_kill(void);

=======
>>>>>>> fce776c5
extern int printk_delay_msec;
extern int dmesg_restrict;
extern int kptr_restrict;

void log_buf_kexec_setup(void);
void __init setup_log_buf(int early);
#else
static inline __attribute__ ((format (printf, 1, 0)))
int vprintk(const char *s, va_list args)
{
	return 0;
}
static inline __attribute__ ((format (printf, 1, 2))) __cold
int printk(const char *s, ...)
{
	return 0;
}
static inline int printk_ratelimit(void)
{
	return 0;
}
static inline bool printk_timed_ratelimit(unsigned long *caller_jiffies,
					  unsigned int interval_msec)
{
	return false;
}

static inline void log_buf_kexec_setup(void)
{
}

static inline void setup_log_buf(int early)
{
}
#endif

extern void dump_stack(void) __cold;

#ifndef pr_fmt
#define pr_fmt(fmt) fmt
#endif

#define pr_emerg(fmt, ...) \
	printk(KERN_EMERG pr_fmt(fmt), ##__VA_ARGS__)
#define pr_alert(fmt, ...) \
	printk(KERN_ALERT pr_fmt(fmt), ##__VA_ARGS__)
#define pr_crit(fmt, ...) \
	printk(KERN_CRIT pr_fmt(fmt), ##__VA_ARGS__)
#define pr_err(fmt, ...) \
	printk(KERN_ERR pr_fmt(fmt), ##__VA_ARGS__)
#define pr_warning(fmt, ...) \
	printk(KERN_WARNING pr_fmt(fmt), ##__VA_ARGS__)
#define pr_warn pr_warning
#define pr_notice(fmt, ...) \
	printk(KERN_NOTICE pr_fmt(fmt), ##__VA_ARGS__)
#define pr_info(fmt, ...) \
	printk(KERN_INFO pr_fmt(fmt), ##__VA_ARGS__)
#define pr_cont(fmt, ...) \
	printk(KERN_CONT fmt, ##__VA_ARGS__)

/* pr_devel() should produce zero code unless DEBUG is defined */
#ifdef DEBUG
#define pr_devel(fmt, ...) \
	printk(KERN_DEBUG pr_fmt(fmt), ##__VA_ARGS__)
#else
#define pr_devel(fmt, ...) \
	no_printk(KERN_DEBUG pr_fmt(fmt), ##__VA_ARGS__)
#endif

/* If you are writing a driver, please use dev_dbg instead */
#if defined(DEBUG)
#define pr_debug(fmt, ...) \
	printk(KERN_DEBUG pr_fmt(fmt), ##__VA_ARGS__)
#elif defined(CONFIG_DYNAMIC_DEBUG)
/* dynamic_pr_debug() uses pr_fmt() internally so we don't need it here */
#define pr_debug(fmt, ...) \
	dynamic_pr_debug(fmt, ##__VA_ARGS__)
#else
#define pr_debug(fmt, ...) \
	no_printk(KERN_DEBUG pr_fmt(fmt), ##__VA_ARGS__)
#endif

/*
 * Print a one-time message (analogous to WARN_ONCE() et al):
 */

#ifdef CONFIG_PRINTK
#define printk_once(fmt, ...)			\
({						\
	static bool __print_once;		\
						\
	if (!__print_once) {			\
		__print_once = true;		\
		printk(fmt, ##__VA_ARGS__);	\
	}					\
})
#else
#define printk_once(fmt, ...)			\
	no_printk(fmt, ##__VA_ARGS__)
#endif

#define pr_emerg_once(fmt, ...)					\
	printk_once(KERN_EMERG pr_fmt(fmt), ##__VA_ARGS__)
#define pr_alert_once(fmt, ...)					\
	printk_once(KERN_ALERT pr_fmt(fmt), ##__VA_ARGS__)
#define pr_crit_once(fmt, ...)					\
	printk_once(KERN_CRIT pr_fmt(fmt), ##__VA_ARGS__)
#define pr_err_once(fmt, ...)					\
	printk_once(KERN_ERR pr_fmt(fmt), ##__VA_ARGS__)
#define pr_warn_once(fmt, ...)					\
	printk_once(KERN_WARNING pr_fmt(fmt), ##__VA_ARGS__)
#define pr_notice_once(fmt, ...)				\
	printk_once(KERN_NOTICE pr_fmt(fmt), ##__VA_ARGS__)
#define pr_info_once(fmt, ...)					\
	printk_once(KERN_INFO pr_fmt(fmt), ##__VA_ARGS__)
#define pr_cont_once(fmt, ...)					\
	printk_once(KERN_CONT pr_fmt(fmt), ##__VA_ARGS__)
/* If you are writing a driver, please use dev_dbg instead */
#if defined(DEBUG)
#define pr_debug_once(fmt, ...)					\
	printk_once(KERN_DEBUG pr_fmt(fmt), ##__VA_ARGS__)
#else
#define pr_debug_once(fmt, ...)					\
	no_printk(KERN_DEBUG pr_fmt(fmt), ##__VA_ARGS__)
#endif

/*
 * ratelimited messages with local ratelimit_state,
 * no local ratelimit_state used in the !PRINTK case
 */
#ifdef CONFIG_PRINTK
#define printk_ratelimited(fmt, ...)					\
({									\
	static DEFINE_RATELIMIT_STATE(_rs,				\
				      DEFAULT_RATELIMIT_INTERVAL,	\
				      DEFAULT_RATELIMIT_BURST);		\
									\
	if (__ratelimit(&_rs))						\
		printk(fmt, ##__VA_ARGS__);				\
})
#else
#define printk_ratelimited(fmt, ...)					\
	no_printk(fmt, ##__VA_ARGS__)
#endif

#define pr_emerg_ratelimited(fmt, ...)					\
	printk_ratelimited(KERN_EMERG pr_fmt(fmt), ##__VA_ARGS__)
#define pr_alert_ratelimited(fmt, ...)					\
	printk_ratelimited(KERN_ALERT pr_fmt(fmt), ##__VA_ARGS__)
#define pr_crit_ratelimited(fmt, ...)					\
	printk_ratelimited(KERN_CRIT pr_fmt(fmt), ##__VA_ARGS__)
#define pr_err_ratelimited(fmt, ...)					\
	printk_ratelimited(KERN_ERR pr_fmt(fmt), ##__VA_ARGS__)
#define pr_warn_ratelimited(fmt, ...)					\
	printk_ratelimited(KERN_WARNING pr_fmt(fmt), ##__VA_ARGS__)
#define pr_notice_ratelimited(fmt, ...)					\
	printk_ratelimited(KERN_NOTICE pr_fmt(fmt), ##__VA_ARGS__)
#define pr_info_ratelimited(fmt, ...)					\
	printk_ratelimited(KERN_INFO pr_fmt(fmt), ##__VA_ARGS__)
/* no pr_cont_ratelimited, don't do that... */
/* If you are writing a driver, please use dev_dbg instead */
#if defined(DEBUG)
#define pr_debug_ratelimited(fmt, ...)					\
	printk_ratelimited(KERN_DEBUG pr_fmt(fmt), ##__VA_ARGS__)
#else
#define pr_debug_ratelimited(fmt, ...) \
	no_printk(KERN_DEBUG pr_fmt(fmt), ##__VA_ARGS__)
#endif

enum {
	DUMP_PREFIX_NONE,
	DUMP_PREFIX_ADDRESS,
	DUMP_PREFIX_OFFSET
};
extern void hex_dump_to_buffer(const void *buf, size_t len,
			       int rowsize, int groupsize,
			       char *linebuf, size_t linebuflen, bool ascii);
#ifdef CONFIG_PRINTK
extern void print_hex_dump(const char *level, const char *prefix_str,
			   int prefix_type, int rowsize, int groupsize,
			   const void *buf, size_t len, bool ascii);
extern void print_hex_dump_bytes(const char *prefix_str, int prefix_type,
				 const void *buf, size_t len);
#else
static inline void print_hex_dump(const char *level, const char *prefix_str,
				  int prefix_type, int rowsize, int groupsize,
				  const void *buf, size_t len, bool ascii)
{
}
static inline void print_hex_dump_bytes(const char *prefix_str, int prefix_type,
					const void *buf, size_t len)
{
}

#endif

#endif<|MERGE_RESOLUTION|>--- conflicted
+++ resolved
@@ -88,13 +88,6 @@
 	return 0;
 }
 
-<<<<<<< HEAD
-extern int early_console_initialized;
-
-extern asmlinkage __attribute__ ((format (printf, 1, 2)))
-void early_printk(const char *fmt, ...);
-void early_vprintk(const char *fmt, va_list args);
-=======
 #ifdef CONFIG_EARLY_PRINTK
 extern asmlinkage __attribute__ ((format (printf, 1, 2)))
 void early_printk(const char *fmt, ...);
@@ -104,7 +97,6 @@
 void early_printk(const char *s, ...) { }
 static inline void printk_kill(void) { }
 #endif
->>>>>>> fce776c5
 
 extern int printk_needs_cpu(int cpu);
 extern void printk_tick(void);
@@ -124,12 +116,6 @@
 #define printk_ratelimit() __printk_ratelimit(__func__)
 extern bool printk_timed_ratelimit(unsigned long *caller_jiffies,
 				   unsigned int interval_msec);
-<<<<<<< HEAD
-
-extern void printk_kill(void);
-
-=======
->>>>>>> fce776c5
 extern int printk_delay_msec;
 extern int dmesg_restrict;
 extern int kptr_restrict;
