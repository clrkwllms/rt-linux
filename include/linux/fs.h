#ifndef _LINUX_FS_H
#define _LINUX_FS_H

/*
 * This file has definitions for some important file table
 * structures etc.
 */

#include <linux/limits.h>
#include <linux/ioctl.h>

/*
 * It's silly to have NR_OPEN bigger than NR_FILE, but you can change
 * the file limit at runtime and only root can increase the per-process
 * nr_file rlimit, so it's safe to set up a ridiculously high absolute
 * upper limit on files-per-process.
 *
 * Some programs (notably those using select()) may have to be 
 * recompiled to take full advantage of the new limits..  
 */

/* Fixed constants first: */
#undef NR_OPEN
#define INR_OPEN 1024		/* Initial setting for nfile rlimits */

#define BLOCK_SIZE_BITS 10
#define BLOCK_SIZE (1<<BLOCK_SIZE_BITS)

#define SEEK_SET	0	/* seek relative to beginning of file */
#define SEEK_CUR	1	/* seek relative to current file position */
#define SEEK_END	2	/* seek relative to end of file */
#define SEEK_MAX	SEEK_END

/* And dynamically-tunable limits and defaults: */
struct files_stat_struct {
	int nr_files;		/* read only */
	int nr_free_files;	/* read only */
	int max_files;		/* tunable */
};

struct inodes_stat_t {
	int nr_inodes;
	int nr_unused;
	int dummy[5];		/* padding for sysctl ABI compatibility */
};


#define NR_FILE  8192	/* this can well be larger on a larger system */

#define MAY_EXEC 1
#define MAY_WRITE 2
#define MAY_READ 4
#define MAY_APPEND 8
#define MAY_ACCESS 16
#define MAY_OPEN 32

/*
 * flags in file.f_mode.  Note that FMODE_READ and FMODE_WRITE must correspond
 * to O_WRONLY and O_RDWR via the strange trick in __dentry_open()
 */

/* file is open for reading */
#define FMODE_READ		((__force fmode_t)1)
/* file is open for writing */
#define FMODE_WRITE		((__force fmode_t)2)
/* file is seekable */
#define FMODE_LSEEK		((__force fmode_t)4)
/* file can be accessed using pread */
#define FMODE_PREAD		((__force fmode_t)8)
/* file can be accessed using pwrite */
#define FMODE_PWRITE		((__force fmode_t)16)
/* File is opened for execution with sys_execve / sys_uselib */
#define FMODE_EXEC		((__force fmode_t)32)
/* File is opened with O_NDELAY (only set for block devices) */
#define FMODE_NDELAY		((__force fmode_t)64)
/* File is opened with O_EXCL (only set for block devices) */
#define FMODE_EXCL		((__force fmode_t)128)
/* File is opened using open(.., 3, ..) and is writeable only for ioctls
   (specialy hack for floppy.c) */
#define FMODE_WRITE_IOCTL	((__force fmode_t)256)

/*
 * Don't update ctime and mtime.
 *
 * Currently a special hack for the XFS open_by_handle ioctl, but we'll
 * hopefully graduate it to a proper O_CMTIME flag supported by open(2) soon.
 */
#define FMODE_NOCMTIME		((__force fmode_t)2048)

#define RW_MASK		1
#define RWA_MASK	2
#define READ 0
#define WRITE 1
#define READA 2		/* read-ahead  - don't block if no resources */
#define SWRITE 3	/* for ll_rw_block() - wait for buffer lock */
#define READ_SYNC	(READ | (1 << BIO_RW_SYNCIO) | (1 << BIO_RW_UNPLUG))
#define READ_META	(READ | (1 << BIO_RW_META))
#define WRITE_SYNC	(WRITE | (1 << BIO_RW_SYNCIO) | (1 << BIO_RW_UNPLUG))
#define SWRITE_SYNC	(SWRITE | (1 << BIO_RW_SYNCIO) | (1 << BIO_RW_UNPLUG))
#define WRITE_BARRIER	(WRITE | (1 << BIO_RW_BARRIER))
#define DISCARD_NOBARRIER (1 << BIO_RW_DISCARD)
#define DISCARD_BARRIER ((1 << BIO_RW_DISCARD) | (1 << BIO_RW_BARRIER))

#define SEL_IN		1
#define SEL_OUT		2
#define SEL_EX		4

/* public flags for file_system_type */
#define FS_REQUIRES_DEV 1 
#define FS_BINARY_MOUNTDATA 2
#define FS_HAS_SUBTYPE 4
#define FS_REVAL_DOT	16384	/* Check the paths ".", ".." for staleness */
#define FS_RENAME_DOES_D_MOVE	32768	/* FS will handle d_move()
					 * during rename() internally.
					 */

/*
 * These are the fs-independent mount-flags: up to 32 flags are supported
 */
#define MS_RDONLY	 1	/* Mount read-only */
#define MS_NOSUID	 2	/* Ignore suid and sgid bits */
#define MS_NODEV	 4	/* Disallow access to device special files */
#define MS_NOEXEC	 8	/* Disallow program execution */
#define MS_SYNCHRONOUS	16	/* Writes are synced at once */
#define MS_REMOUNT	32	/* Alter flags of a mounted FS */
#define MS_MANDLOCK	64	/* Allow mandatory locks on an FS */
#define MS_DIRSYNC	128	/* Directory modifications are synchronous */
#define MS_NOATIME	1024	/* Do not update access times. */
#define MS_NODIRATIME	2048	/* Do not update directory access times */
#define MS_BIND		4096
#define MS_MOVE		8192
#define MS_REC		16384
#define MS_VERBOSE	32768	/* War is peace. Verbosity is silence.
				   MS_VERBOSE is deprecated. */
#define MS_SILENT	32768
#define MS_POSIXACL	(1<<16)	/* VFS does not apply the umask */
#define MS_UNBINDABLE	(1<<17)	/* change to unbindable */
#define MS_PRIVATE	(1<<18)	/* change to private */
#define MS_SLAVE	(1<<19)	/* change to slave */
#define MS_SHARED	(1<<20)	/* change to shared */
#define MS_RELATIME	(1<<21)	/* Update atime relative to mtime/ctime. */
#define MS_KERNMOUNT	(1<<22) /* this is a kern_mount call */
#define MS_I_VERSION	(1<<23) /* Update inode I_version field */
#define MS_STRICTATIME	(1<<24) /* Always perform atime updates */
#define MS_ACTIVE	(1<<30)
#define MS_NOUSER	(1<<31)

/*
 * Superblock flags that can be altered by MS_REMOUNT
 */
#define MS_RMT_MASK	(MS_RDONLY|MS_SYNCHRONOUS|MS_MANDLOCK|MS_I_VERSION)

/*
 * Old magic mount flag and mask
 */
#define MS_MGC_VAL 0xC0ED0000
#define MS_MGC_MSK 0xffff0000

/* Inode flags - they have nothing to superblock flags now */

#define S_SYNC		1	/* Writes are synced at once */
#define S_NOATIME	2	/* Do not update access times */
#define S_APPEND	4	/* Append-only file */
#define S_IMMUTABLE	8	/* Immutable file */
#define S_DEAD		16	/* removed, but still open directory */
#define S_NOQUOTA	32	/* Inode is not counted to quota */
#define S_DIRSYNC	64	/* Directory modifications are synchronous */
#define S_NOCMTIME	128	/* Do not update file c/mtime */
#define S_SWAPFILE	256	/* Do not truncate: swapon got its bmaps */
#define S_PRIVATE	512	/* Inode is fs-internal */

/*
 * Note that nosuid etc flags are inode-specific: setting some file-system
 * flags just means all the inodes inherit those flags by default. It might be
 * possible to override it selectively if you really wanted to with some
 * ioctl() that is not currently implemented.
 *
 * Exception: MS_RDONLY is always applied to the entire file system.
 *
 * Unfortunately, it is possible to change a filesystems flags with it mounted
 * with files in use.  This means that all of the inodes will not have their
 * i_flags updated.  Hence, i_flags no longer inherit the superblock mount
 * flags, so these have to be checked separately. -- rmk@arm.uk.linux.org
 */
#define __IS_FLG(inode,flg) ((inode)->i_sb->s_flags & (flg))

#define IS_RDONLY(inode) ((inode)->i_sb->s_flags & MS_RDONLY)
#define IS_SYNC(inode)		(__IS_FLG(inode, MS_SYNCHRONOUS) || \
					((inode)->i_flags & S_SYNC))
#define IS_DIRSYNC(inode)	(__IS_FLG(inode, MS_SYNCHRONOUS|MS_DIRSYNC) || \
					((inode)->i_flags & (S_SYNC|S_DIRSYNC)))
#define IS_MANDLOCK(inode)	__IS_FLG(inode, MS_MANDLOCK)
#define IS_NOATIME(inode)   __IS_FLG(inode, MS_RDONLY|MS_NOATIME)
#define IS_I_VERSION(inode)   __IS_FLG(inode, MS_I_VERSION)

#define IS_NOQUOTA(inode)	((inode)->i_flags & S_NOQUOTA)
#define IS_APPEND(inode)	((inode)->i_flags & S_APPEND)
#define IS_IMMUTABLE(inode)	((inode)->i_flags & S_IMMUTABLE)
#define IS_POSIXACL(inode)	__IS_FLG(inode, MS_POSIXACL)

#define IS_DEADDIR(inode)	((inode)->i_flags & S_DEAD)
#define IS_NOCMTIME(inode)	((inode)->i_flags & S_NOCMTIME)
#define IS_SWAPFILE(inode)	((inode)->i_flags & S_SWAPFILE)
#define IS_PRIVATE(inode)	((inode)->i_flags & S_PRIVATE)

/* the read-only stuff doesn't really belong here, but any other place is
   probably as bad and I don't want to create yet another include file. */

#define BLKROSET   _IO(0x12,93)	/* set device read-only (0 = read-write) */
#define BLKROGET   _IO(0x12,94)	/* get read-only status (0 = read_write) */
#define BLKRRPART  _IO(0x12,95)	/* re-read partition table */
#define BLKGETSIZE _IO(0x12,96)	/* return device size /512 (long *arg) */
#define BLKFLSBUF  _IO(0x12,97)	/* flush buffer cache */
#define BLKRASET   _IO(0x12,98)	/* set read ahead for block device */
#define BLKRAGET   _IO(0x12,99)	/* get current read ahead setting */
#define BLKFRASET  _IO(0x12,100)/* set filesystem (mm/filemap.c) read-ahead */
#define BLKFRAGET  _IO(0x12,101)/* get filesystem (mm/filemap.c) read-ahead */
#define BLKSECTSET _IO(0x12,102)/* set max sectors per request (ll_rw_blk.c) */
#define BLKSECTGET _IO(0x12,103)/* get max sectors per request (ll_rw_blk.c) */
#define BLKSSZGET  _IO(0x12,104)/* get block device sector size */
#if 0
#define BLKPG      _IO(0x12,105)/* See blkpg.h */

/* Some people are morons.  Do not use sizeof! */

#define BLKELVGET  _IOR(0x12,106,size_t)/* elevator get */
#define BLKELVSET  _IOW(0x12,107,size_t)/* elevator set */
/* This was here just to show that the number is taken -
   probably all these _IO(0x12,*) ioctls should be moved to blkpg.h. */
#endif
/* A jump here: 108-111 have been used for various private purposes. */
#define BLKBSZGET  _IOR(0x12,112,size_t)
#define BLKBSZSET  _IOW(0x12,113,size_t)
#define BLKGETSIZE64 _IOR(0x12,114,size_t)	/* return device size in bytes (u64 *arg) */
#define BLKTRACESETUP _IOWR(0x12,115,struct blk_user_trace_setup)
#define BLKTRACESTART _IO(0x12,116)
#define BLKTRACESTOP _IO(0x12,117)
#define BLKTRACETEARDOWN _IO(0x12,118)
#define BLKDISCARD _IO(0x12,119)

#define BMAP_IOCTL 1		/* obsolete - kept for compatibility */
#define FIBMAP	   _IO(0x00,1)	/* bmap access */
#define FIGETBSZ   _IO(0x00,2)	/* get the block size used for bmap */
#define FIFREEZE	_IOWR('X', 119, int)	/* Freeze */
#define FITHAW		_IOWR('X', 120, int)	/* Thaw */

#define	FS_IOC_GETFLAGS			_IOR('f', 1, long)
#define	FS_IOC_SETFLAGS			_IOW('f', 2, long)
#define	FS_IOC_GETVERSION		_IOR('v', 1, long)
#define	FS_IOC_SETVERSION		_IOW('v', 2, long)
#define FS_IOC_FIEMAP			_IOWR('f', 11, struct fiemap)
#define FS_IOC32_GETFLAGS		_IOR('f', 1, int)
#define FS_IOC32_SETFLAGS		_IOW('f', 2, int)
#define FS_IOC32_GETVERSION		_IOR('v', 1, int)
#define FS_IOC32_SETVERSION		_IOW('v', 2, int)

/*
 * Inode flags (FS_IOC_GETFLAGS / FS_IOC_SETFLAGS)
 */
#define	FS_SECRM_FL			0x00000001 /* Secure deletion */
#define	FS_UNRM_FL			0x00000002 /* Undelete */
#define	FS_COMPR_FL			0x00000004 /* Compress file */
#define FS_SYNC_FL			0x00000008 /* Synchronous updates */
#define FS_IMMUTABLE_FL			0x00000010 /* Immutable file */
#define FS_APPEND_FL			0x00000020 /* writes to file may only append */
#define FS_NODUMP_FL			0x00000040 /* do not dump file */
#define FS_NOATIME_FL			0x00000080 /* do not update atime */
/* Reserved for compression usage... */
#define FS_DIRTY_FL			0x00000100
#define FS_COMPRBLK_FL			0x00000200 /* One or more compressed clusters */
#define FS_NOCOMP_FL			0x00000400 /* Don't compress */
#define FS_ECOMPR_FL			0x00000800 /* Compression error */
/* End compression flags --- maybe not all used */
#define FS_BTREE_FL			0x00001000 /* btree format dir */
#define FS_INDEX_FL			0x00001000 /* hash-indexed directory */
#define FS_IMAGIC_FL			0x00002000 /* AFS directory */
#define FS_JOURNAL_DATA_FL		0x00004000 /* Reserved for ext3 */
#define FS_NOTAIL_FL			0x00008000 /* file tail should not be merged */
#define FS_DIRSYNC_FL			0x00010000 /* dirsync behaviour (directories only) */
#define FS_TOPDIR_FL			0x00020000 /* Top of directory hierarchies*/
#define FS_EXTENT_FL			0x00080000 /* Extents */
#define FS_DIRECTIO_FL			0x00100000 /* Use direct i/o */
#define FS_RESERVED_FL			0x80000000 /* reserved for ext2 lib */

#define FS_FL_USER_VISIBLE		0x0003DFFF /* User visible flags */
#define FS_FL_USER_MODIFIABLE		0x000380FF /* User modifiable flags */


#define SYNC_FILE_RANGE_WAIT_BEFORE	1
#define SYNC_FILE_RANGE_WRITE		2
#define SYNC_FILE_RANGE_WAIT_AFTER	4

#ifdef __KERNEL__

#include <linux/linkage.h>
#include <linux/wait.h>
#include <linux/types.h>
#include <linux/kdev_t.h>
#include <linux/dcache.h>
#include <linux/path.h>
#include <linux/stat.h>
#include <linux/cache.h>
#include <linux/kobject.h>
#include <linux/list.h>
#include <linux/radix-tree.h>
#include <linux/prio_tree.h>
#include <linux/init.h>
#include <linux/pid.h>
#include <linux/mutex.h>
#include <linux/capability.h>
#include <linux/semaphore.h>
#include <linux/fiemap.h>

#include <asm/atomic.h>
#include <asm/byteorder.h>

struct export_operations;
struct hd_geometry;
struct iovec;
struct nameidata;
struct kiocb;
struct pipe_inode_info;
struct poll_table_struct;
struct kstatfs;
struct vm_area_struct;
struct vfsmount;
struct cred;

extern void __init inode_init(void);
extern void __init inode_init_early(void);
extern void __init files_init(unsigned long);

extern struct files_stat_struct files_stat;
extern int get_max_files(void);
extern int sysctl_nr_open;
extern struct inodes_stat_t inodes_stat;
extern int leases_enable, lease_break_time;
#ifdef CONFIG_DNOTIFY
extern int dir_notify_enable;
#endif

struct buffer_head;
typedef int (get_block_t)(struct inode *inode, sector_t iblock,
			struct buffer_head *bh_result, int create);
typedef void (dio_iodone_t)(struct kiocb *iocb, loff_t offset,
			ssize_t bytes, void *private);

/*
 * Attribute flags.  These should be or-ed together to figure out what
 * has been changed!
 */
#define ATTR_MODE	(1 << 0)
#define ATTR_UID	(1 << 1)
#define ATTR_GID	(1 << 2)
#define ATTR_SIZE	(1 << 3)
#define ATTR_ATIME	(1 << 4)
#define ATTR_MTIME	(1 << 5)
#define ATTR_CTIME	(1 << 6)
#define ATTR_ATIME_SET	(1 << 7)
#define ATTR_MTIME_SET	(1 << 8)
#define ATTR_FORCE	(1 << 9) /* Not a change, but a change it */
#define ATTR_ATTR_FLAG	(1 << 10)
#define ATTR_KILL_SUID	(1 << 11)
#define ATTR_KILL_SGID	(1 << 12)
#define ATTR_FILE	(1 << 13)
#define ATTR_KILL_PRIV	(1 << 14)
#define ATTR_OPEN	(1 << 15) /* Truncating from open(O_TRUNC) */
#define ATTR_TIMES_SET	(1 << 16)

/*
 * This is the Inode Attributes structure, used for notify_change().  It
 * uses the above definitions as flags, to know which values have changed.
 * Also, in this manner, a Filesystem can look at only the values it cares
 * about.  Basically, these are the attributes that the VFS layer can
 * request to change from the FS layer.
 *
 * Derek Atkins <warlord@MIT.EDU> 94-10-20
 */
struct iattr {
	unsigned int	ia_valid;
	umode_t		ia_mode;
	uid_t		ia_uid;
	gid_t		ia_gid;
	loff_t		ia_size;
	struct timespec	ia_atime;
	struct timespec	ia_mtime;
	struct timespec	ia_ctime;

	/*
	 * Not an attribute, but an auxilary info for filesystems wanting to
	 * implement an ftruncate() like method.  NOTE: filesystem should
	 * check for (ia_valid & ATTR_FILE), and not for (ia_file != NULL).
	 */
	struct file	*ia_file;
};

/*
 * Includes for diskquotas.
 */
#include <linux/quota.h>

/** 
 * enum positive_aop_returns - aop return codes with specific semantics
 *
 * @AOP_WRITEPAGE_ACTIVATE: Informs the caller that page writeback has
 * 			    completed, that the page is still locked, and
 * 			    should be considered active.  The VM uses this hint
 * 			    to return the page to the active list -- it won't
 * 			    be a candidate for writeback again in the near
 * 			    future.  Other callers must be careful to unlock
 * 			    the page if they get this return.  Returned by
 * 			    writepage(); 
 *
 * @AOP_TRUNCATED_PAGE: The AOP method that was handed a locked page has
 *  			unlocked it and the page might have been truncated.
 *  			The caller should back up to acquiring a new page and
 *  			trying again.  The aop will be taking reasonable
 *  			precautions not to livelock.  If the caller held a page
 *  			reference, it should drop it before retrying.  Returned
 *  			by readpage().
 *
 * address_space_operation functions return these large constants to indicate
 * special semantics to the caller.  These are much larger than the bytes in a
 * page to allow for functions that return the number of bytes operated on in a
 * given page.
 */

enum positive_aop_returns {
	AOP_WRITEPAGE_ACTIVATE	= 0x80000,
	AOP_TRUNCATED_PAGE	= 0x80001,
};

#define AOP_FLAG_UNINTERRUPTIBLE	0x0001 /* will not do a short write */
#define AOP_FLAG_CONT_EXPAND		0x0002 /* called from cont_expand */
#define AOP_FLAG_NOFS			0x0004 /* used by filesystem to direct
						* helper code (eg buffer layer)
						* to clear GFP_FS from alloc */

/*
 * oh the beauties of C type declarations.
 */
struct page;
struct address_space;
struct writeback_control;

struct iov_iter {
	const struct iovec *iov;
	unsigned long nr_segs;
	size_t iov_offset;
	size_t count;
};

size_t iov_iter_copy_from_user_atomic(struct page *page,
		struct iov_iter *i, unsigned long offset, size_t bytes);
size_t iov_iter_copy_from_user(struct page *page,
		struct iov_iter *i, unsigned long offset, size_t bytes);
void iov_iter_advance(struct iov_iter *i, size_t bytes);
int iov_iter_fault_in_readable(struct iov_iter *i, size_t bytes);
size_t iov_iter_single_seg_count(struct iov_iter *i);

static inline void iov_iter_init(struct iov_iter *i,
			const struct iovec *iov, unsigned long nr_segs,
			size_t count, size_t written)
{
	i->iov = iov;
	i->nr_segs = nr_segs;
	i->iov_offset = 0;
	i->count = count + written;

	iov_iter_advance(i, written);
}

static inline size_t iov_iter_count(struct iov_iter *i)
{
	return i->count;
}

/*
 * "descriptor" for what we're up to with a read.
 * This allows us to use the same read code yet
 * have multiple different users of the data that
 * we read from a file.
 *
 * The simplest case just copies the data to user
 * mode.
 */
typedef struct {
	size_t written;
	size_t count;
	union {
		char __user *buf;
		void *data;
	} arg;
	int error;
} read_descriptor_t;

typedef int (*read_actor_t)(read_descriptor_t *, struct page *,
		unsigned long, unsigned long);

struct address_space_operations {
	int (*writepage)(struct page *page, struct writeback_control *wbc);
	int (*readpage)(struct file *, struct page *);
	void (*sync_page)(struct page *);

	/* Write back some dirty pages from this mapping. */
	int (*writepages)(struct address_space *, struct writeback_control *);

	/* Set a page dirty.  Return true if this dirtied it */
	int (*set_page_dirty)(struct page *page);

	int (*readpages)(struct file *filp, struct address_space *mapping,
			struct list_head *pages, unsigned nr_pages);

	int (*write_begin)(struct file *, struct address_space *mapping,
				loff_t pos, unsigned len, unsigned flags,
				struct page **pagep, void **fsdata);
	int (*write_end)(struct file *, struct address_space *mapping,
				loff_t pos, unsigned len, unsigned copied,
				struct page *page, void *fsdata);

	/* Unfortunately this kludge is needed for FIBMAP. Don't use it */
	sector_t (*bmap)(struct address_space *, sector_t);
	void (*invalidatepage) (struct page *, unsigned long);
	int (*releasepage) (struct page *, gfp_t);
	ssize_t (*direct_IO)(int, struct kiocb *, const struct iovec *iov,
			loff_t offset, unsigned long nr_segs);
	int (*get_xip_mem)(struct address_space *, pgoff_t, int,
						void **, unsigned long *);
	/* migrate the contents of a page to the specified target */
	int (*migratepage) (struct address_space *,
			struct page *, struct page *);
	int (*launder_page) (struct page *);
	int (*is_partially_uptodate) (struct page *, read_descriptor_t *,
					unsigned long);
};

/*
 * pagecache_write_begin/pagecache_write_end must be used by general code
 * to write into the pagecache.
 */
int pagecache_write_begin(struct file *, struct address_space *mapping,
				loff_t pos, unsigned len, unsigned flags,
				struct page **pagep, void **fsdata);

int pagecache_write_end(struct file *, struct address_space *mapping,
				loff_t pos, unsigned len, unsigned copied,
				struct page *page, void *fsdata);

struct backing_dev_info;
struct address_space {
	struct inode		*host;		/* owner: inode, block_device */
	struct radix_tree_root	page_tree;	/* radix tree of all pages */
	spinlock_t		tree_lock;	/* and lock protecting it */
	unsigned int		i_mmap_writable;/* count VM_SHARED mappings */
	struct prio_tree_root	i_mmap;		/* tree of private and shared mappings */
	struct list_head	i_mmap_nonlinear;/*list VM_NONLINEAR mappings */
	spinlock_t		i_mmap_lock;	/* protect tree, count, list */
	unsigned int		truncate_count;	/* Cover race condition with truncate */
	unsigned long		nrpages;	/* number of total pages */
	pgoff_t			writeback_index;/* writeback starts here */
	const struct address_space_operations *a_ops;	/* methods */
	unsigned long		flags;		/* error bits/gfp mask */
	struct backing_dev_info *backing_dev_info; /* device readahead, etc */
	spinlock_t		private_lock;	/* for use by the address_space */
	struct list_head	private_list;	/* ditto */
	struct address_space	*assoc_mapping;	/* ditto */
} __attribute__((aligned(sizeof(long))));
	/*
	 * On most architectures that alignment is already the case; but
	 * must be enforced here for CRIS, to let the least signficant bit
	 * of struct page's "mapping" pointer be used for PAGE_MAPPING_ANON.
	 */

struct block_device {
	dev_t			bd_dev;  /* not a kdev_t - it's a search key */
	struct inode *		bd_inode;	/* will die */
	struct super_block *	bd_super;
	int			bd_openers;
	struct mutex		bd_mutex;	/* open/close mutex */
	struct semaphore	bd_mount_sem;
	struct list_head	bd_inodes;
	void *			bd_holder;
	int			bd_holders;
#ifdef CONFIG_SYSFS
	struct list_head	bd_holder_list;
#endif
	struct block_device *	bd_contains;
	unsigned		bd_block_size;
	struct hd_struct *	bd_part;
	/* number of times partitions within this device have been opened. */
	unsigned		bd_part_count;
	int			bd_invalidated;
	struct gendisk *	bd_disk;
	struct list_head	bd_list;
	struct backing_dev_info *bd_inode_backing_dev_info;
	/*
	 * Private data.  You must have bd_claim'ed the block_device
	 * to use this.  NOTE:  bd_claim allows an owner to claim
	 * the same device multiple times, the owner must take special
	 * care to not mess up bd_private for that case.
	 */
	unsigned long		bd_private;

	/* The counter of freeze processes */
	int			bd_fsfreeze_count;
	/* Mutex for freeze */
	struct mutex		bd_fsfreeze_mutex;
};

/*
 * Radix-tree tags, for tagging dirty and writeback pages within the pagecache
 * radix trees
 */
#define PAGECACHE_TAG_DIRTY	0
#define PAGECACHE_TAG_WRITEBACK	1

int mapping_tagged(struct address_space *mapping, int tag);

/*
 * Might pages of this file be mapped into userspace?
 */
static inline int mapping_mapped(struct address_space *mapping)
{
	return	!prio_tree_empty(&mapping->i_mmap) ||
		!list_empty(&mapping->i_mmap_nonlinear);
}

/*
 * Might pages of this file have been modified in userspace?
 * Note that i_mmap_writable counts all VM_SHARED vmas: do_mmap_pgoff
 * marks vma as VM_SHARED if it is shared, and the file was opened for
 * writing i.e. vma may be mprotected writable even if now readonly.
 */
static inline int mapping_writably_mapped(struct address_space *mapping)
{
	return mapping->i_mmap_writable != 0;
}

/*
 * Use sequence counter to get consistent i_size on 32-bit processors.
 */
#if BITS_PER_LONG==32 && defined(CONFIG_SMP)
#include <linux/seqlock.h>
#define __NEED_I_SIZE_ORDERED
#define i_size_ordered_init(inode) seqcount_init(&inode->i_size_seqcount)
#else
#define i_size_ordered_init(inode) do { } while (0)
#endif

struct inode {
	struct hlist_node	i_hash;
	struct list_head	i_list;
	struct list_head	i_sb_list;
	struct list_head	i_dentry;
	unsigned long		i_ino;
	atomic_t		i_count;
	unsigned int		i_nlink;
	uid_t			i_uid;
	gid_t			i_gid;
	dev_t			i_rdev;
	u64			i_version;
	loff_t			i_size;
#ifdef __NEED_I_SIZE_ORDERED
	seqcount_t		i_size_seqcount;
#endif
	struct timespec		i_atime;
	struct timespec		i_mtime;
	struct timespec		i_ctime;
	unsigned int		i_blkbits;
	blkcnt_t		i_blocks;
	unsigned short          i_bytes;
	umode_t			i_mode;
	spinlock_t		i_lock;	/* i_blocks, i_bytes, maybe i_size */
	struct mutex		i_mutex;
	struct rw_semaphore	i_alloc_sem;
	const struct inode_operations	*i_op;
	const struct file_operations	*i_fop;	/* former ->i_op->default_file_ops */
	struct super_block	*i_sb;
	struct file_lock	*i_flock;
	struct address_space	*i_mapping;
	struct address_space	i_data;
#ifdef CONFIG_QUOTA
	struct dquot		*i_dquot[MAXQUOTAS];
#endif
	struct list_head	i_devices;
	union {
		struct pipe_inode_info	*i_pipe;
		struct block_device	*i_bdev;
		struct cdev		*i_cdev;
	};
	int			i_cindex;

	__u32			i_generation;

#ifdef CONFIG_DNOTIFY
	unsigned long		i_dnotify_mask; /* Directory notify events */
	struct dnotify_struct	*i_dnotify; /* for directory notifications */
#endif

#ifdef CONFIG_INOTIFY
	struct list_head	inotify_watches; /* watches on this inode */
	struct mutex		inotify_mutex;	/* protects the watches list */
#endif

	unsigned long		i_state;
	unsigned long		dirtied_when;	/* jiffies of first dirtying */

	unsigned int		i_flags;

	atomic_t		i_writecount;
#ifdef CONFIG_SECURITY
	void			*i_security;
#endif
	void			*i_private; /* fs or device private pointer */
};

/*
 * inode->i_mutex nesting subclasses for the lock validator:
 *
 * 0: the object of the current VFS operation
 * 1: parent
 * 2: child/target
 * 3: quota file
 *
 * The locking order between these classes is
 * parent -> child -> normal -> xattr -> quota
 */
enum inode_i_mutex_lock_class
{
	I_MUTEX_NORMAL,
	I_MUTEX_PARENT,
	I_MUTEX_CHILD,
	I_MUTEX_XATTR,
	I_MUTEX_QUOTA
};

extern void inode_double_lock(struct inode *inode1, struct inode *inode2);
extern void inode_double_unlock(struct inode *inode1, struct inode *inode2);

/*
 * NOTE: in a 32bit arch with a preemptable kernel and
 * an UP compile the i_size_read/write must be atomic
 * with respect to the local cpu (unlike with preempt disabled),
 * but they don't need to be atomic with respect to other cpus like in
 * true SMP (so they need either to either locally disable irq around
 * the read or for example on x86 they can be still implemented as a
 * cmpxchg8b without the need of the lock prefix). For SMP compiles
 * and 64bit archs it makes no difference if preempt is enabled or not.
 */
static inline loff_t i_size_read(const struct inode *inode)
{
#if BITS_PER_LONG==32 && defined(CONFIG_SMP)
	loff_t i_size;
	unsigned int seq;

	do {
		seq = read_seqcount_begin(&inode->i_size_seqcount);
		i_size = inode->i_size;
	} while (read_seqcount_retry(&inode->i_size_seqcount, seq));
	return i_size;
#elif BITS_PER_LONG==32 && defined(CONFIG_PREEMPT)
	loff_t i_size;

	preempt_disable();
	i_size = inode->i_size;
	preempt_enable();
	return i_size;
#else
	return inode->i_size;
#endif
}

/*
 * NOTE: unlike i_size_read(), i_size_write() does need locking around it
 * (normally i_mutex), otherwise on 32bit/SMP an update of i_size_seqcount
 * can be lost, resulting in subsequent i_size_read() calls spinning forever.
 */
static inline void i_size_write(struct inode *inode, loff_t i_size)
{
#if BITS_PER_LONG==32 && defined(CONFIG_SMP)
	write_seqcount_begin(&inode->i_size_seqcount);
	inode->i_size = i_size;
	write_seqcount_end(&inode->i_size_seqcount);
#elif BITS_PER_LONG==32 && defined(CONFIG_PREEMPT)
	preempt_disable();
	inode->i_size = i_size;
	preempt_enable();
#else
	inode->i_size = i_size;
#endif
}

static inline unsigned iminor(const struct inode *inode)
{
	return MINOR(inode->i_rdev);
}

static inline unsigned imajor(const struct inode *inode)
{
	return MAJOR(inode->i_rdev);
}

extern struct block_device *I_BDEV(struct inode *inode);

struct fown_struct {
	rwlock_t lock;          /* protects pid, uid, euid fields */
	struct pid *pid;	/* pid or -pgrp where SIGIO should be sent */
	enum pid_type pid_type;	/* Kind of process group SIGIO should be sent to */
	uid_t uid, euid;	/* uid/euid of process setting the owner */
	int signum;		/* posix.1b rt signal to be delivered on IO */
};

/*
 * Track a single file's readahead state
 */
struct file_ra_state {
	pgoff_t start;			/* where readahead started */
	unsigned int size;		/* # of readahead pages */
	unsigned int async_size;	/* do asynchronous readahead when
					   there are only # of pages ahead */

	unsigned int ra_pages;		/* Maximum readahead window */
	int mmap_miss;			/* Cache miss stat for mmap accesses */
	loff_t prev_pos;		/* Cache last read() position */
};

/*
 * Check if @index falls in the readahead windows.
 */
static inline int ra_has_index(struct file_ra_state *ra, pgoff_t index)
{
	return (index >= ra->start &&
		index <  ra->start + ra->size);
}

#define FILE_MNT_WRITE_TAKEN	1
#define FILE_MNT_WRITE_RELEASED	2

struct file {
	/*
	 * fu_list becomes invalid after file_free is called and queued via
	 * fu_rcuhead for RCU freeing
	 */
	union {
		struct list_head	fu_list;
		struct rcu_head 	fu_rcuhead;
	} f_u;
	struct path		f_path;
#define f_dentry	f_path.dentry
#define f_vfsmnt	f_path.mnt
	const struct file_operations	*f_op;
	spinlock_t		f_lock;  /* f_ep_links, f_flags, no IRQ */
	atomic_long_t		f_count;
	unsigned int 		f_flags;
	fmode_t			f_mode;
	loff_t			f_pos;
	struct fown_struct	f_owner;
	const struct cred	*f_cred;
	struct file_ra_state	f_ra;

	u64			f_version;
#ifdef CONFIG_SECURITY
	void			*f_security;
#endif
	/* needed for tty driver, and maybe others */
	void			*private_data;

#ifdef CONFIG_EPOLL
	/* Used by fs/eventpoll.c to link all the hooks to this file */
	struct list_head	f_ep_links;
#endif /* #ifdef CONFIG_EPOLL */
	struct address_space	*f_mapping;
#ifdef CONFIG_DEBUG_WRITECOUNT
	unsigned long f_mnt_write_state;
#endif
};
extern spinlock_t files_lock;
#define file_list_lock() spin_lock(&files_lock);
#define file_list_unlock() spin_unlock(&files_lock);

#define get_file(x)	atomic_long_inc(&(x)->f_count)
#define file_count(x)	atomic_long_read(&(x)->f_count)

#ifdef CONFIG_DEBUG_WRITECOUNT
static inline void file_take_write(struct file *f)
{
	WARN_ON(f->f_mnt_write_state != 0);
	f->f_mnt_write_state = FILE_MNT_WRITE_TAKEN;
}
static inline void file_release_write(struct file *f)
{
	f->f_mnt_write_state |= FILE_MNT_WRITE_RELEASED;
}
static inline void file_reset_write(struct file *f)
{
	f->f_mnt_write_state = 0;
}
static inline void file_check_state(struct file *f)
{
	/*
	 * At this point, either both or neither of these bits
	 * should be set.
	 */
	WARN_ON(f->f_mnt_write_state == FILE_MNT_WRITE_TAKEN);
	WARN_ON(f->f_mnt_write_state == FILE_MNT_WRITE_RELEASED);
}
static inline int file_check_writeable(struct file *f)
{
	if (f->f_mnt_write_state == FILE_MNT_WRITE_TAKEN)
		return 0;
	printk(KERN_WARNING "writeable file with no "
			    "mnt_want_write()\n");
	WARN_ON(1);
	return -EINVAL;
}
#else /* !CONFIG_DEBUG_WRITECOUNT */
static inline void file_take_write(struct file *filp) {}
static inline void file_release_write(struct file *filp) {}
static inline void file_reset_write(struct file *filp) {}
static inline void file_check_state(struct file *filp) {}
static inline int file_check_writeable(struct file *filp)
{
	return 0;
}
#endif /* CONFIG_DEBUG_WRITECOUNT */

#define	MAX_NON_LFS	((1UL<<31) - 1)

/* Page cache limit. The filesystems should put that into their s_maxbytes 
   limits, otherwise bad things can happen in VM. */ 
#if BITS_PER_LONG==32
#define MAX_LFS_FILESIZE	(((u64)PAGE_CACHE_SIZE << (BITS_PER_LONG-1))-1) 
#elif BITS_PER_LONG==64
#define MAX_LFS_FILESIZE 	0x7fffffffffffffffUL
#endif

#define FL_POSIX	1
#define FL_FLOCK	2
#define FL_ACCESS	8	/* not trying to lock, just looking */
#define FL_EXISTS	16	/* when unlocking, test for existence */
#define FL_LEASE	32	/* lease held on this file */
#define FL_CLOSE	64	/* unlock on close */
#define FL_SLEEP	128	/* A blocking lock */

/*
 * Special return value from posix_lock_file() and vfs_lock_file() for
 * asynchronous locking.
 */
#define FILE_LOCK_DEFERRED 1

/*
 * The POSIX file lock owner is determined by
 * the "struct files_struct" in the thread group
 * (or NULL for no owner - BSD locks).
 *
 * Lockd stuffs a "host" pointer into this.
 */
typedef struct files_struct *fl_owner_t;

struct file_lock_operations {
	void (*fl_copy_lock)(struct file_lock *, struct file_lock *);
	void (*fl_release_private)(struct file_lock *);
};

struct lock_manager_operations {
	int (*fl_compare_owner)(struct file_lock *, struct file_lock *);
	void (*fl_notify)(struct file_lock *);	/* unblock callback */
	int (*fl_grant)(struct file_lock *, struct file_lock *, int);
	void (*fl_copy_lock)(struct file_lock *, struct file_lock *);
	void (*fl_release_private)(struct file_lock *);
	void (*fl_break)(struct file_lock *);
	int (*fl_mylease)(struct file_lock *, struct file_lock *);
	int (*fl_change)(struct file_lock **, int);
};

struct lock_manager {
	struct list_head list;
};

void locks_start_grace(struct lock_manager *);
void locks_end_grace(struct lock_manager *);
int locks_in_grace(void);

/* that will die - we need it for nfs_lock_info */
#include <linux/nfs_fs_i.h>

struct file_lock {
	struct file_lock *fl_next;	/* singly linked list for this inode  */
	struct list_head fl_link;	/* doubly linked list of all locks */
	struct list_head fl_block;	/* circular list of blocked processes */
	fl_owner_t fl_owner;
	unsigned char fl_flags;
	unsigned char fl_type;
	unsigned int fl_pid;
	struct pid *fl_nspid;
	wait_queue_head_t fl_wait;
	struct file *fl_file;
	loff_t fl_start;
	loff_t fl_end;

	struct fasync_struct *	fl_fasync; /* for lease break notifications */
	unsigned long fl_break_time;	/* for nonblocking lease breaks */

	struct file_lock_operations *fl_ops;	/* Callbacks for filesystems */
	struct lock_manager_operations *fl_lmops;	/* Callbacks for lockmanagers */
	union {
		struct nfs_lock_info	nfs_fl;
		struct nfs4_lock_info	nfs4_fl;
		struct {
			struct list_head link;	/* link in AFS vnode's pending_locks list */
			int state;		/* state of grant or error if -ve */
		} afs;
	} fl_u;
};

/* The following constant reflects the upper bound of the file/locking space */
#ifndef OFFSET_MAX
#define INT_LIMIT(x)	(~((x)1 << (sizeof(x)*8 - 1)))
#define OFFSET_MAX	INT_LIMIT(loff_t)
#define OFFT_OFFSET_MAX	INT_LIMIT(off_t)
#endif

#include <linux/fcntl.h>

extern void send_sigio(struct fown_struct *fown, int fd, int band);

/* fs/sync.c */
extern int do_sync_mapping_range(struct address_space *mapping, loff_t offset,
			loff_t endbyte, unsigned int flags);

#ifdef CONFIG_FILE_LOCKING
extern int fcntl_getlk(struct file *, struct flock __user *);
extern int fcntl_setlk(unsigned int, struct file *, unsigned int,
			struct flock __user *);

#if BITS_PER_LONG == 32
extern int fcntl_getlk64(struct file *, struct flock64 __user *);
extern int fcntl_setlk64(unsigned int, struct file *, unsigned int,
			struct flock64 __user *);
#endif

extern int fcntl_setlease(unsigned int fd, struct file *filp, long arg);
extern int fcntl_getlease(struct file *filp);

/* fs/locks.c */
extern void locks_init_lock(struct file_lock *);
extern void locks_copy_lock(struct file_lock *, struct file_lock *);
extern void __locks_copy_lock(struct file_lock *, const struct file_lock *);
extern void locks_remove_posix(struct file *, fl_owner_t);
extern void locks_remove_flock(struct file *);
extern void posix_test_lock(struct file *, struct file_lock *);
extern int posix_lock_file(struct file *, struct file_lock *, struct file_lock *);
extern int posix_lock_file_wait(struct file *, struct file_lock *);
extern int posix_unblock_lock(struct file *, struct file_lock *);
extern int vfs_test_lock(struct file *, struct file_lock *);
extern int vfs_lock_file(struct file *, unsigned int, struct file_lock *, struct file_lock *);
extern int vfs_cancel_lock(struct file *filp, struct file_lock *fl);
extern int flock_lock_file_wait(struct file *filp, struct file_lock *fl);
extern int __break_lease(struct inode *inode, unsigned int flags);
extern void lease_get_mtime(struct inode *, struct timespec *time);
extern int generic_setlease(struct file *, long, struct file_lock **);
extern int vfs_setlease(struct file *, long, struct file_lock **);
extern int lease_modify(struct file_lock **, int);
extern int lock_may_read(struct inode *, loff_t start, unsigned long count);
extern int lock_may_write(struct inode *, loff_t start, unsigned long count);
#else /* !CONFIG_FILE_LOCKING */
static inline int fcntl_getlk(struct file *file, struct flock __user *user)
{
	return -EINVAL;
}

static inline int fcntl_setlk(unsigned int fd, struct file *file,
			      unsigned int cmd, struct flock __user *user)
{
	return -EACCES;
}

#if BITS_PER_LONG == 32
static inline int fcntl_getlk64(struct file *file, struct flock64 __user *user)
{
	return -EINVAL;
}

static inline int fcntl_setlk64(unsigned int fd, struct file *file,
				unsigned int cmd, struct flock64 __user *user)
{
	return -EACCES;
}
#endif
<<<<<<< HEAD
#define fcntl_setlease(a, b, c) ({ 0; })
#define fcntl_getlease(a) ({ 0; })
#define locks_init_lock(a) ({ })
#define __locks_copy_lock(a, b) ({ })
#define locks_copy_lock(a, b) ({ })
#define locks_remove_posix(a, b) ({ })
#define locks_remove_flock(a) ({ })
#define posix_test_lock(a, b) ({ 0; })
#define posix_lock_file(a, b, c) ({ -ENOLCK; })
#define posix_lock_file_wait(a, b) ({ -ENOLCK; })
#define posix_unblock_lock(a, b) (-ENOENT)
#define vfs_test_lock(a, b) ({ 0; })
static inline int
vfs_lock_file(struct file *filp, unsigned int cmd,
	      struct file_lock *fl, struct file_lock *conf)
{
	return -ENOLCK;
}
#define vfs_cancel_lock(a, b) ({ 0; })
#define flock_lock_file_wait(a, b) ({ -ENOLCK; })
#define __break_lease(a, b) ({ 0; })
static inline void lease_get_mtime(struct inode *inode, struct timespec *time)
{
	*time = (struct timespec) { 0, };
}
#define generic_setlease(a, b, c) ({ -EINVAL; })
static inline int
vfs_setlease(struct file *filp, long arg, struct file_lock **lease)
{
	return -EINVAL;
}
#define lease_modify(a, b) ({ -EINVAL; })
#define lock_may_read(a, b, c) ({ 1; })
#define lock_may_write(a, b, c) ({ 1; })
=======
static inline int fcntl_setlease(unsigned int fd, struct file *filp, long arg)
{
	return 0;
}

static inline int fcntl_getlease(struct file *filp)
{
	return 0;
}

static inline void locks_init_lock(struct file_lock *fl)
{
	return;
}

static inline void __locks_copy_lock(struct file_lock *new, struct file_lock *fl)
{
	return;
}

static inline void locks_copy_lock(struct file_lock *new, struct file_lock *fl)
{
	return;
}

static inline void locks_remove_posix(struct file *filp, fl_owner_t owner)
{
	return;
}

static inline void locks_remove_flock(struct file *filp)
{
	return;
}

static inline void posix_test_lock(struct file *filp, struct file_lock *fl)
{
	return;
}

static inline int posix_lock_file(struct file *filp, struct file_lock *fl,
				  struct file_lock *conflock)
{
	return -ENOLCK;
}

static inline int posix_lock_file_wait(struct file *filp, struct file_lock *fl)
{
	return -ENOLCK;
}

static inline int posix_unblock_lock(struct file *filp,
				     struct file_lock *waiter)
{
	return -ENOENT;
}

static inline int vfs_test_lock(struct file *filp, struct file_lock *fl)
{
	return 0;
}

static inline int vfs_lock_file(struct file *filp, unsigned int cmd,
				struct file_lock *fl, struct file_lock *conf)
{
	return -ENOLCK;
}

static inline int vfs_cancel_lock(struct file *filp, struct file_lock *fl)
{
	return 0;
}

static inline int flock_lock_file_wait(struct file *filp,
				       struct file_lock *request)
{
	return -ENOLCK;
}

static inline int __break_lease(struct inode *inode, unsigned int mode)
{
	return 0;
}

static inline void lease_get_mtime(struct inode *inode, struct timespec *time)
{
	return;
}

static inline int generic_setlease(struct file *filp, long arg,
				    struct file_lock **flp)
{
	return -EINVAL;
}

static inline int vfs_setlease(struct file *filp, long arg,
			       struct file_lock **lease)
{
	return -EINVAL;
}

static inline int lease_modify(struct file_lock **before, int arg)
{
	return -EINVAL;
}

static inline int lock_may_read(struct inode *inode, loff_t start,
				unsigned long len)
{
	return 1;
}

static inline int lock_may_write(struct inode *inode, loff_t start,
				 unsigned long len)
{
	return 1;
}

>>>>>>> 4fe70410
#endif /* !CONFIG_FILE_LOCKING */


struct fasync_struct {
	int	magic;
	int	fa_fd;
	struct	fasync_struct	*fa_next; /* singly linked list */
	struct	file 		*fa_file;
};

#define FASYNC_MAGIC 0x4601

/* SMP safe fasync helpers: */
extern int fasync_helper(int, struct file *, int, struct fasync_struct **);
/* can be called from interrupts */
extern void kill_fasync(struct fasync_struct **, int, int);
/* only for net: no internal synchronization */
extern void __kill_fasync(struct fasync_struct *, int, int);

extern int __f_setown(struct file *filp, struct pid *, enum pid_type, int force);
extern int f_setown(struct file *filp, unsigned long arg, int force);
extern void f_delown(struct file *filp);
extern pid_t f_getown(struct file *filp);
extern int send_sigurg(struct fown_struct *fown);

/*
 *	Umount options
 */

#define MNT_FORCE	0x00000001	/* Attempt to forcibily umount */
#define MNT_DETACH	0x00000002	/* Just detach from the tree */
#define MNT_EXPIRE	0x00000004	/* Mark for expiry */

extern struct list_head super_blocks;
extern spinlock_t sb_lock;

#define sb_entry(list)  list_entry((list), struct super_block, s_list)
#define S_BIAS (1<<30)
struct super_block {
	struct list_head	s_list;		/* Keep this first */
	dev_t			s_dev;		/* search index; _not_ kdev_t */
	unsigned long		s_blocksize;
	unsigned char		s_blocksize_bits;
	unsigned char		s_dirt;
	unsigned long long	s_maxbytes;	/* Max file size */
	struct file_system_type	*s_type;
	const struct super_operations	*s_op;
	struct dquot_operations	*dq_op;
 	struct quotactl_ops	*s_qcop;
	const struct export_operations *s_export_op;
	unsigned long		s_flags;
	unsigned long		s_magic;
	struct dentry		*s_root;
	struct rw_semaphore	s_umount;
	struct mutex		s_lock;
	int			s_count;
	int			s_need_sync_fs;
	atomic_t		s_active;
#ifdef CONFIG_SECURITY
	void                    *s_security;
#endif
	struct xattr_handler	**s_xattr;

	struct list_head	s_inodes;	/* all inodes */
	struct list_head	s_dirty;	/* dirty inodes */
	struct list_head	s_io;		/* parked for writeback */
	struct list_head	s_more_io;	/* parked for more writeback */
	struct hlist_head	s_anon;		/* anonymous dentries for (nfs) exporting */
	struct list_head	s_files;
	/* s_dentry_lru and s_nr_dentry_unused are protected by dcache_lock */
	struct list_head	s_dentry_lru;	/* unused dentry lru */
	int			s_nr_dentry_unused;	/* # of dentry on lru */

	struct block_device	*s_bdev;
	struct mtd_info		*s_mtd;
	struct list_head	s_instances;
	struct quota_info	s_dquot;	/* Diskquota specific options */

	int			s_frozen;
	wait_queue_head_t	s_wait_unfrozen;

	char s_id[32];				/* Informational name */

	void 			*s_fs_info;	/* Filesystem private info */
	fmode_t			s_mode;

	/*
	 * The next field is for VFS *only*. No filesystems have any business
	 * even looking at it. You had been warned.
	 */
	struct mutex s_vfs_rename_mutex;	/* Kludge */

	/* Granularity of c/m/atime in ns.
	   Cannot be worse than a second */
	u32		   s_time_gran;

	/*
	 * Filesystem subtype.  If non-empty the filesystem type field
	 * in /proc/mounts will be "type.subtype"
	 */
	char *s_subtype;

	/*
	 * Saved mount options for lazy filesystems using
	 * generic_show_options()
	 */
	char *s_options;

	/*
	 * storage for asynchronous operations
	 */
	struct list_head s_async_list;
};

extern struct timespec current_fs_time(struct super_block *sb);

/*
 * Snapshotting support.
 */
enum {
	SB_UNFROZEN = 0,
	SB_FREEZE_WRITE	= 1,
	SB_FREEZE_TRANS = 2,
};

#define vfs_check_frozen(sb, level) \
	wait_event((sb)->s_wait_unfrozen, ((sb)->s_frozen < (level)))

#define get_fs_excl() atomic_inc(&current->fs_excl)
#define put_fs_excl() atomic_dec(&current->fs_excl)
#define has_fs_excl() atomic_read(&current->fs_excl)

#define is_owner_or_cap(inode)	\
	((current_fsuid() == (inode)->i_uid) || capable(CAP_FOWNER))

/* not quite ready to be deprecated, but... */
extern void lock_super(struct super_block *);
extern void unlock_super(struct super_block *);

/*
 * VFS helper functions..
 */
extern int vfs_create(struct inode *, struct dentry *, int, struct nameidata *);
extern int vfs_mkdir(struct inode *, struct dentry *, int);
extern int vfs_mknod(struct inode *, struct dentry *, int, dev_t);
extern int vfs_symlink(struct inode *, struct dentry *, const char *);
extern int vfs_link(struct dentry *, struct inode *, struct dentry *);
extern int vfs_rmdir(struct inode *, struct dentry *);
extern int vfs_unlink(struct inode *, struct dentry *);
extern int vfs_rename(struct inode *, struct dentry *, struct inode *, struct dentry *);

/*
 * VFS dentry helper functions.
 */
extern void dentry_unhash(struct dentry *dentry);

/*
 * VFS file helper functions.
 */
extern int file_permission(struct file *, int);

/*
 * VFS FS_IOC_FIEMAP helper definitions.
 */
struct fiemap_extent_info {
	unsigned int fi_flags;		/* Flags as passed from user */
	unsigned int fi_extents_mapped;	/* Number of mapped extents */
	unsigned int fi_extents_max;	/* Size of fiemap_extent array */
	struct fiemap_extent *fi_extents_start; /* Start of fiemap_extent
						 * array */
};
int fiemap_fill_next_extent(struct fiemap_extent_info *info, u64 logical,
			    u64 phys, u64 len, u32 flags);
int fiemap_check_flags(struct fiemap_extent_info *fieinfo, u32 fs_flags);

/*
 * File types
 *
 * NOTE! These match bits 12..15 of stat.st_mode
 * (ie "(i_mode >> 12) & 15").
 */
#define DT_UNKNOWN	0
#define DT_FIFO		1
#define DT_CHR		2
#define DT_DIR		4
#define DT_BLK		6
#define DT_REG		8
#define DT_LNK		10
#define DT_SOCK		12
#define DT_WHT		14

#define OSYNC_METADATA	(1<<0)
#define OSYNC_DATA	(1<<1)
#define OSYNC_INODE	(1<<2)
int generic_osync_inode(struct inode *, struct address_space *, int);

/*
 * This is the "filldir" function type, used by readdir() to let
 * the kernel specify what kind of dirent layout it wants to have.
 * This allows the kernel to read directories into kernel space or
 * to have different dirent layouts depending on the binary type.
 */
typedef int (*filldir_t)(void *, const char *, int, loff_t, u64, unsigned);
struct block_device_operations;

/* These macros are for out of kernel modules to test that
 * the kernel supports the unlocked_ioctl and compat_ioctl
 * fields in struct file_operations. */
#define HAVE_COMPAT_IOCTL 1
#define HAVE_UNLOCKED_IOCTL 1

/*
 * NOTE:
 * read, write, poll, fsync, readv, writev, unlocked_ioctl and compat_ioctl
 * can be called without the big kernel lock held in all filesystems.
 */
struct file_operations {
	struct module *owner;
	loff_t (*llseek) (struct file *, loff_t, int);
	ssize_t (*read) (struct file *, char __user *, size_t, loff_t *);
	ssize_t (*write) (struct file *, const char __user *, size_t, loff_t *);
	ssize_t (*aio_read) (struct kiocb *, const struct iovec *, unsigned long, loff_t);
	ssize_t (*aio_write) (struct kiocb *, const struct iovec *, unsigned long, loff_t);
	int (*readdir) (struct file *, void *, filldir_t);
	unsigned int (*poll) (struct file *, struct poll_table_struct *);
	int (*ioctl) (struct inode *, struct file *, unsigned int, unsigned long);
	long (*unlocked_ioctl) (struct file *, unsigned int, unsigned long);
	long (*compat_ioctl) (struct file *, unsigned int, unsigned long);
	int (*mmap) (struct file *, struct vm_area_struct *);
	int (*open) (struct inode *, struct file *);
	int (*flush) (struct file *, fl_owner_t id);
	int (*release) (struct inode *, struct file *);
	int (*fsync) (struct file *, struct dentry *, int datasync);
	int (*aio_fsync) (struct kiocb *, int datasync);
	int (*fasync) (int, struct file *, int);
	int (*lock) (struct file *, int, struct file_lock *);
	ssize_t (*sendpage) (struct file *, struct page *, int, size_t, loff_t *, int);
	unsigned long (*get_unmapped_area)(struct file *, unsigned long, unsigned long, unsigned long, unsigned long);
	int (*check_flags)(int);
	int (*flock) (struct file *, int, struct file_lock *);
	ssize_t (*splice_write)(struct pipe_inode_info *, struct file *, loff_t *, size_t, unsigned int);
	ssize_t (*splice_read)(struct file *, loff_t *, struct pipe_inode_info *, size_t, unsigned int);
	int (*setlease)(struct file *, long, struct file_lock **);
};

struct inode_operations {
	int (*create) (struct inode *,struct dentry *,int, struct nameidata *);
	struct dentry * (*lookup) (struct inode *,struct dentry *, struct nameidata *);
	int (*link) (struct dentry *,struct inode *,struct dentry *);
	int (*unlink) (struct inode *,struct dentry *);
	int (*symlink) (struct inode *,struct dentry *,const char *);
	int (*mkdir) (struct inode *,struct dentry *,int);
	int (*rmdir) (struct inode *,struct dentry *);
	int (*mknod) (struct inode *,struct dentry *,int,dev_t);
	int (*rename) (struct inode *, struct dentry *,
			struct inode *, struct dentry *);
	int (*readlink) (struct dentry *, char __user *,int);
	void * (*follow_link) (struct dentry *, struct nameidata *);
	void (*put_link) (struct dentry *, struct nameidata *, void *);
	void (*truncate) (struct inode *);
	int (*permission) (struct inode *, int);
	int (*setattr) (struct dentry *, struct iattr *);
	int (*getattr) (struct vfsmount *mnt, struct dentry *, struct kstat *);
	int (*setxattr) (struct dentry *, const char *,const void *,size_t,int);
	ssize_t (*getxattr) (struct dentry *, const char *, void *, size_t);
	ssize_t (*listxattr) (struct dentry *, char *, size_t);
	int (*removexattr) (struct dentry *, const char *);
	void (*truncate_range)(struct inode *, loff_t, loff_t);
	long (*fallocate)(struct inode *inode, int mode, loff_t offset,
			  loff_t len);
	int (*fiemap)(struct inode *, struct fiemap_extent_info *, u64 start,
		      u64 len);
};

struct seq_file;

ssize_t rw_copy_check_uvector(int type, const struct iovec __user * uvector,
				unsigned long nr_segs, unsigned long fast_segs,
				struct iovec *fast_pointer,
				struct iovec **ret_pointer);

extern ssize_t vfs_read(struct file *, char __user *, size_t, loff_t *);
extern ssize_t vfs_write(struct file *, const char __user *, size_t, loff_t *);
extern ssize_t vfs_readv(struct file *, const struct iovec __user *,
		unsigned long, loff_t *);
extern ssize_t vfs_writev(struct file *, const struct iovec __user *,
		unsigned long, loff_t *);

struct super_operations {
   	struct inode *(*alloc_inode)(struct super_block *sb);
	void (*destroy_inode)(struct inode *);

   	void (*dirty_inode) (struct inode *);
	int (*write_inode) (struct inode *, int);
	void (*drop_inode) (struct inode *);
	void (*delete_inode) (struct inode *);
	void (*put_super) (struct super_block *);
	void (*write_super) (struct super_block *);
	int (*sync_fs)(struct super_block *sb, int wait);
	int (*freeze_fs) (struct super_block *);
	int (*unfreeze_fs) (struct super_block *);
	int (*statfs) (struct dentry *, struct kstatfs *);
	int (*remount_fs) (struct super_block *, int *, char *);
	void (*clear_inode) (struct inode *);
	void (*umount_begin) (struct super_block *);

	int (*show_options)(struct seq_file *, struct vfsmount *);
	int (*show_stats)(struct seq_file *, struct vfsmount *);
#ifdef CONFIG_QUOTA
	ssize_t (*quota_read)(struct super_block *, int, char *, size_t, loff_t);
	ssize_t (*quota_write)(struct super_block *, int, const char *, size_t, loff_t);
#endif
	int (*bdev_try_to_free_page)(struct super_block*, struct page*, gfp_t);
};

/*
 * Inode state bits.  Protected by inode_lock.
 *
 * Three bits determine the dirty state of the inode, I_DIRTY_SYNC,
 * I_DIRTY_DATASYNC and I_DIRTY_PAGES.
 *
 * Four bits define the lifetime of an inode.  Initially, inodes are I_NEW,
 * until that flag is cleared.  I_WILL_FREE, I_FREEING and I_CLEAR are set at
 * various stages of removing an inode.
 *
 * Two bits are used for locking and completion notification, I_LOCK and I_SYNC.
 *
 * I_DIRTY_SYNC		Inode is dirty, but doesn't have to be written on
 *			fdatasync().  i_atime is the usual cause.
 * I_DIRTY_DATASYNC	Data-related inode changes pending. We keep track of
 *			these changes separately from I_DIRTY_SYNC so that we
 *			don't have to write inode on fdatasync() when only
 *			mtime has changed in it.
 * I_DIRTY_PAGES	Inode has dirty pages.  Inode itself may be clean.
 * I_NEW		get_new_inode() sets i_state to I_LOCK|I_NEW.  Both
 *			are cleared by unlock_new_inode(), called from iget().
 * I_WILL_FREE		Must be set when calling write_inode_now() if i_count
 *			is zero.  I_FREEING must be set when I_WILL_FREE is
 *			cleared.
 * I_FREEING		Set when inode is about to be freed but still has dirty
 *			pages or buffers attached or the inode itself is still
 *			dirty.
 * I_CLEAR		Set by clear_inode().  In this state the inode is clean
 *			and can be destroyed.
 *
 *			Inodes that are I_WILL_FREE, I_FREEING or I_CLEAR are
 *			prohibited for many purposes.  iget() must wait for
 *			the inode to be completely released, then create it
 *			anew.  Other functions will just ignore such inodes,
 *			if appropriate.  I_LOCK is used for waiting.
 *
 * I_LOCK		Serves as both a mutex and completion notification.
 *			New inodes set I_LOCK.  If two processes both create
 *			the same inode, one of them will release its inode and
 *			wait for I_LOCK to be released before returning.
 *			Inodes in I_WILL_FREE, I_FREEING or I_CLEAR state can
 *			also cause waiting on I_LOCK, without I_LOCK actually
 *			being set.  find_inode() uses this to prevent returning
 *			nearly-dead inodes.
 * I_SYNC		Similar to I_LOCK, but limited in scope to writeback
 *			of inode dirty data.  Having a separate lock for this
 *			purpose reduces latency and prevents some filesystem-
 *			specific deadlocks.
 *
 * Q: What is the difference between I_WILL_FREE and I_FREEING?
 * Q: igrab() only checks on (I_FREEING|I_WILL_FREE).  Should it also check on
 *    I_CLEAR?  If not, why?
 */
#define I_DIRTY_SYNC		1
#define I_DIRTY_DATASYNC	2
#define I_DIRTY_PAGES		4
#define I_NEW			8
#define I_WILL_FREE		16
#define I_FREEING		32
#define I_CLEAR			64
#define __I_LOCK		7
#define I_LOCK			(1 << __I_LOCK)
#define __I_SYNC		8
#define I_SYNC			(1 << __I_SYNC)

#define I_DIRTY (I_DIRTY_SYNC | I_DIRTY_DATASYNC | I_DIRTY_PAGES)

extern void __mark_inode_dirty(struct inode *, int);
static inline void mark_inode_dirty(struct inode *inode)
{
	__mark_inode_dirty(inode, I_DIRTY);
}

static inline void mark_inode_dirty_sync(struct inode *inode)
{
	__mark_inode_dirty(inode, I_DIRTY_SYNC);
}

/**
 * inc_nlink - directly increment an inode's link count
 * @inode: inode
 *
 * This is a low-level filesystem helper to replace any
 * direct filesystem manipulation of i_nlink.  Currently,
 * it is only here for parity with dec_nlink().
 */
static inline void inc_nlink(struct inode *inode)
{
	inode->i_nlink++;
}

static inline void inode_inc_link_count(struct inode *inode)
{
	inc_nlink(inode);
	mark_inode_dirty(inode);
}

/**
 * drop_nlink - directly drop an inode's link count
 * @inode: inode
 *
 * This is a low-level filesystem helper to replace any
 * direct filesystem manipulation of i_nlink.  In cases
 * where we are attempting to track writes to the
 * filesystem, a decrement to zero means an imminent
 * write when the file is truncated and actually unlinked
 * on the filesystem.
 */
static inline void drop_nlink(struct inode *inode)
{
	inode->i_nlink--;
}

/**
 * clear_nlink - directly zero an inode's link count
 * @inode: inode
 *
 * This is a low-level filesystem helper to replace any
 * direct filesystem manipulation of i_nlink.  See
 * drop_nlink() for why we care about i_nlink hitting zero.
 */
static inline void clear_nlink(struct inode *inode)
{
	inode->i_nlink = 0;
}

static inline void inode_dec_link_count(struct inode *inode)
{
	drop_nlink(inode);
	mark_inode_dirty(inode);
}

/**
 * inode_inc_iversion - increments i_version
 * @inode: inode that need to be updated
 *
 * Every time the inode is modified, the i_version field will be incremented.
 * The filesystem has to be mounted with i_version flag
 */

static inline void inode_inc_iversion(struct inode *inode)
{
       spin_lock(&inode->i_lock);
       inode->i_version++;
       spin_unlock(&inode->i_lock);
}

extern void touch_atime(struct vfsmount *mnt, struct dentry *dentry);
static inline void file_accessed(struct file *file)
{
	if (!(file->f_flags & O_NOATIME))
		touch_atime(file->f_path.mnt, file->f_path.dentry);
}

int sync_inode(struct inode *inode, struct writeback_control *wbc);

struct file_system_type {
	const char *name;
	int fs_flags;
	int (*get_sb) (struct file_system_type *, int,
		       const char *, void *, struct vfsmount *);
	void (*kill_sb) (struct super_block *);
	struct module *owner;
	struct file_system_type * next;
	struct list_head fs_supers;

	struct lock_class_key s_lock_key;
	struct lock_class_key s_umount_key;

	struct lock_class_key i_lock_key;
	struct lock_class_key i_mutex_key;
	struct lock_class_key i_mutex_dir_key;
	struct lock_class_key i_alloc_sem_key;
};

extern int get_sb_bdev(struct file_system_type *fs_type,
	int flags, const char *dev_name, void *data,
	int (*fill_super)(struct super_block *, void *, int),
	struct vfsmount *mnt);
extern int get_sb_single(struct file_system_type *fs_type,
	int flags, void *data,
	int (*fill_super)(struct super_block *, void *, int),
	struct vfsmount *mnt);
extern int get_sb_nodev(struct file_system_type *fs_type,
	int flags, void *data,
	int (*fill_super)(struct super_block *, void *, int),
	struct vfsmount *mnt);
void generic_shutdown_super(struct super_block *sb);
void kill_block_super(struct super_block *sb);
void kill_anon_super(struct super_block *sb);
void kill_litter_super(struct super_block *sb);
void deactivate_super(struct super_block *sb);
int set_anon_super(struct super_block *s, void *data);
struct super_block *sget(struct file_system_type *type,
			int (*test)(struct super_block *,void *),
			int (*set)(struct super_block *,void *),
			void *data);
extern int get_sb_pseudo(struct file_system_type *, char *,
	const struct super_operations *ops, unsigned long,
	struct vfsmount *mnt);
extern void simple_set_mnt(struct vfsmount *mnt, struct super_block *sb);
int __put_super_and_need_restart(struct super_block *sb);

/* Alas, no aliases. Too much hassle with bringing module.h everywhere */
#define fops_get(fops) \
	(((fops) && try_module_get((fops)->owner) ? (fops) : NULL))
#define fops_put(fops) \
	do { if (fops) module_put((fops)->owner); } while(0)

extern int register_filesystem(struct file_system_type *);
extern int unregister_filesystem(struct file_system_type *);
extern struct vfsmount *kern_mount_data(struct file_system_type *, void *data);
#define kern_mount(type) kern_mount_data(type, NULL)
extern int may_umount_tree(struct vfsmount *);
extern int may_umount(struct vfsmount *);
extern long do_mount(char *, char *, char *, unsigned long, void *);
extern struct vfsmount *collect_mounts(struct vfsmount *, struct dentry *);
extern void drop_collected_mounts(struct vfsmount *);

extern int vfs_statfs(struct dentry *, struct kstatfs *);

/* /sys/fs */
extern struct kobject *fs_kobj;

extern int rw_verify_area(int, struct file *, loff_t *, size_t);

#define FLOCK_VERIFY_READ  1
#define FLOCK_VERIFY_WRITE 2

#ifdef CONFIG_FILE_LOCKING
extern int locks_mandatory_locked(struct inode *);
extern int locks_mandatory_area(int, struct inode *, struct file *, loff_t, size_t);

/*
 * Candidates for mandatory locking have the setgid bit set
 * but no group execute bit -  an otherwise meaningless combination.
 */

static inline int __mandatory_lock(struct inode *ino)
{
	return (ino->i_mode & (S_ISGID | S_IXGRP)) == S_ISGID;
}

/*
 * ... and these candidates should be on MS_MANDLOCK mounted fs,
 * otherwise these will be advisory locks
 */

static inline int mandatory_lock(struct inode *ino)
{
	return IS_MANDLOCK(ino) && __mandatory_lock(ino);
}

static inline int locks_verify_locked(struct inode *inode)
{
	if (mandatory_lock(inode))
		return locks_mandatory_locked(inode);
	return 0;
}

static inline int locks_verify_truncate(struct inode *inode,
				    struct file *filp,
				    loff_t size)
{
	if (inode->i_flock && mandatory_lock(inode))
		return locks_mandatory_area(
			FLOCK_VERIFY_WRITE, inode, filp,
			size < inode->i_size ? size : inode->i_size,
			(size < inode->i_size ? inode->i_size - size
			 : size - inode->i_size)
		);
	return 0;
}

static inline int break_lease(struct inode *inode, unsigned int mode)
{
	if (inode->i_flock)
		return __break_lease(inode, mode);
	return 0;
}
#else /* !CONFIG_FILE_LOCKING */
static inline int locks_mandatory_locked(struct inode *inode)
{
	return 0;
}

static inline int locks_mandatory_area(int rw, struct inode *inode,
				       struct file *filp, loff_t offset,
				       size_t count)
{
	return 0;
}

static inline int __mandatory_lock(struct inode *inode)
{
	return 0;
}

static inline int mandatory_lock(struct inode *inode)
{
	return 0;
}

static inline int locks_verify_locked(struct inode *inode)
{
	return 0;
}

static inline int locks_verify_truncate(struct inode *inode, struct file *filp,
					size_t size)
{
	return 0;
}

static inline int break_lease(struct inode *inode, unsigned int mode)
{
	return 0;
}

#endif /* CONFIG_FILE_LOCKING */

/* fs/open.c */

extern int do_truncate(struct dentry *, loff_t start, unsigned int time_attrs,
		       struct file *filp);
extern long do_sys_open(int dfd, const char __user *filename, int flags,
			int mode);
extern struct file *filp_open(const char *, int, int);
extern struct file * dentry_open(struct dentry *, struct vfsmount *, int,
				 const struct cred *);
extern int filp_close(struct file *, fl_owner_t id);
extern char * getname(const char __user *);

/* fs/dcache.c */
extern void __init vfs_caches_init_early(void);
extern void __init vfs_caches_init(unsigned long);

extern struct kmem_cache *names_cachep;

#define __getname()	kmem_cache_alloc(names_cachep, GFP_KERNEL)
#define __putname(name) kmem_cache_free(names_cachep, (void *)(name))
#ifndef CONFIG_AUDITSYSCALL
#define putname(name)   __putname(name)
#else
extern void putname(const char *name);
#endif

#ifdef CONFIG_BLOCK
extern int register_blkdev(unsigned int, const char *);
extern void unregister_blkdev(unsigned int, const char *);
extern struct block_device *bdget(dev_t);
extern void bd_set_size(struct block_device *, loff_t size);
extern void bd_forget(struct inode *inode);
extern void bdput(struct block_device *);
extern struct block_device *open_by_devnum(dev_t, fmode_t);
extern void invalidate_bdev(struct block_device *);
extern int sync_blockdev(struct block_device *bdev);
extern struct super_block *freeze_bdev(struct block_device *);
extern void emergency_thaw_all(void);
extern int thaw_bdev(struct block_device *bdev, struct super_block *sb);
extern int fsync_bdev(struct block_device *);
extern int fsync_super(struct super_block *);
extern int fsync_no_super(struct block_device *);
#else
static inline void bd_forget(struct inode *inode) {}
#endif
extern const struct file_operations def_blk_fops;
extern const struct file_operations def_chr_fops;
extern const struct file_operations bad_sock_fops;
extern const struct file_operations def_fifo_fops;
#ifdef CONFIG_BLOCK
extern int ioctl_by_bdev(struct block_device *, unsigned, unsigned long);
extern int blkdev_ioctl(struct block_device *, fmode_t, unsigned, unsigned long);
extern long compat_blkdev_ioctl(struct file *, unsigned, unsigned long);
extern int blkdev_get(struct block_device *, fmode_t);
extern int blkdev_put(struct block_device *, fmode_t);
extern int bd_claim(struct block_device *, void *);
extern void bd_release(struct block_device *);
#ifdef CONFIG_SYSFS
extern int bd_claim_by_disk(struct block_device *, void *, struct gendisk *);
extern void bd_release_from_disk(struct block_device *, struct gendisk *);
#else
#define bd_claim_by_disk(bdev, holder, disk)	bd_claim(bdev, holder)
#define bd_release_from_disk(bdev, disk)	bd_release(bdev)
#endif
#endif

/* fs/char_dev.c */
#define CHRDEV_MAJOR_HASH_SIZE	255
extern int alloc_chrdev_region(dev_t *, unsigned, unsigned, const char *);
extern int register_chrdev_region(dev_t, unsigned, const char *);
extern int register_chrdev(unsigned int, const char *,
			   const struct file_operations *);
extern void unregister_chrdev(unsigned int, const char *);
extern void unregister_chrdev_region(dev_t, unsigned);
extern void chrdev_show(struct seq_file *,off_t);

/* fs/block_dev.c */
#define BDEVNAME_SIZE	32	/* Largest string for a blockdev identifier */
#define BDEVT_SIZE	10	/* Largest string for MAJ:MIN for blkdev */

#ifdef CONFIG_BLOCK
#define BLKDEV_MAJOR_HASH_SIZE	255
extern const char *__bdevname(dev_t, char *buffer);
extern const char *bdevname(struct block_device *bdev, char *buffer);
extern struct block_device *lookup_bdev(const char *);
extern struct block_device *open_bdev_exclusive(const char *, fmode_t, void *);
extern void close_bdev_exclusive(struct block_device *, fmode_t);
extern void blkdev_show(struct seq_file *,off_t);

#else
#define BLKDEV_MAJOR_HASH_SIZE	0
#endif

extern void init_special_inode(struct inode *, umode_t, dev_t);

/* Invalid inode operations -- fs/bad_inode.c */
extern void make_bad_inode(struct inode *);
extern int is_bad_inode(struct inode *);

extern const struct file_operations read_pipefifo_fops;
extern const struct file_operations write_pipefifo_fops;
extern const struct file_operations rdwr_pipefifo_fops;

extern int fs_may_remount_ro(struct super_block *);

#ifdef CONFIG_BLOCK
/*
 * return READ, READA, or WRITE
 */
#define bio_rw(bio)		((bio)->bi_rw & (RW_MASK | RWA_MASK))

/*
 * return data direction, READ or WRITE
 */
#define bio_data_dir(bio)	((bio)->bi_rw & 1)

extern void check_disk_size_change(struct gendisk *disk,
				   struct block_device *bdev);
extern int revalidate_disk(struct gendisk *);
extern int check_disk_change(struct block_device *);
extern int __invalidate_device(struct block_device *);
extern int invalidate_partition(struct gendisk *, int);
#endif
extern int invalidate_inodes(struct super_block *);
unsigned long __invalidate_mapping_pages(struct address_space *mapping,
					pgoff_t start, pgoff_t end,
					bool be_atomic);
unsigned long invalidate_mapping_pages(struct address_space *mapping,
					pgoff_t start, pgoff_t end);

static inline unsigned long __deprecated
invalidate_inode_pages(struct address_space *mapping)
{
	return invalidate_mapping_pages(mapping, 0, ~0UL);
}

static inline void invalidate_remote_inode(struct inode *inode)
{
	if (S_ISREG(inode->i_mode) || S_ISDIR(inode->i_mode) ||
	    S_ISLNK(inode->i_mode))
		invalidate_mapping_pages(inode->i_mapping, 0, -1);
}
extern int invalidate_inode_pages2(struct address_space *mapping);
extern int invalidate_inode_pages2_range(struct address_space *mapping,
					 pgoff_t start, pgoff_t end);
extern void generic_sync_sb_inodes(struct super_block *sb,
				struct writeback_control *wbc);
extern int write_inode_now(struct inode *, int);
extern int filemap_fdatawrite(struct address_space *);
extern int filemap_flush(struct address_space *);
extern int filemap_fdatawait(struct address_space *);
extern int filemap_write_and_wait(struct address_space *mapping);
extern int filemap_write_and_wait_range(struct address_space *mapping,
				        loff_t lstart, loff_t lend);
extern int wait_on_page_writeback_range(struct address_space *mapping,
				pgoff_t start, pgoff_t end);
extern int __filemap_fdatawrite_range(struct address_space *mapping,
				loff_t start, loff_t end, int sync_mode);
extern int filemap_fdatawrite_range(struct address_space *mapping,
				loff_t start, loff_t end);

extern int vfs_fsync(struct file *file, struct dentry *dentry, int datasync);
extern void sync_supers(void);
extern void sync_filesystems(int wait);
extern void __fsync_super(struct super_block *sb);
extern void emergency_sync(void);
extern void emergency_remount(void);
extern int do_remount_sb(struct super_block *sb, int flags,
			 void *data, int force);
#ifdef CONFIG_BLOCK
extern sector_t bmap(struct inode *, sector_t);
#endif
extern int notify_change(struct dentry *, struct iattr *);
extern int inode_permission(struct inode *, int);
extern int generic_permission(struct inode *, int,
		int (*check_acl)(struct inode *, int));

static inline bool execute_ok(struct inode *inode)
{
	return (inode->i_mode & S_IXUGO) || S_ISDIR(inode->i_mode);
}

extern int get_write_access(struct inode *);
extern int deny_write_access(struct file *);
static inline void put_write_access(struct inode * inode)
{
	atomic_dec(&inode->i_writecount);
}
static inline void allow_write_access(struct file *file)
{
	if (file)
		atomic_inc(&file->f_path.dentry->d_inode->i_writecount);
}
extern int do_pipe_flags(int *, int);
extern struct file *create_read_pipe(struct file *f, int flags);
extern struct file *create_write_pipe(int flags);
extern void free_write_pipe(struct file *);

extern struct file *do_filp_open(int dfd, const char *pathname,
		int open_flag, int mode);
extern int may_open(struct path *, int, int);

extern int kernel_read(struct file *, unsigned long, char *, unsigned long);
extern struct file * open_exec(const char *);
 
/* fs/dcache.c -- generic fs support functions */
extern int is_subdir(struct dentry *, struct dentry *);
extern ino_t find_inode_number(struct dentry *, struct qstr *);

#include <linux/err.h>

/* needed for stackable file system support */
extern loff_t default_llseek(struct file *file, loff_t offset, int origin);

extern loff_t vfs_llseek(struct file *file, loff_t offset, int origin);

extern struct inode * inode_init_always(struct super_block *, struct inode *);
extern void inode_init_once(struct inode *);
extern void inode_add_to_lists(struct super_block *, struct inode *);
extern void iput(struct inode *);
extern struct inode * igrab(struct inode *);
extern ino_t iunique(struct super_block *, ino_t);
extern int inode_needs_sync(struct inode *inode);
extern void generic_delete_inode(struct inode *inode);
extern void generic_drop_inode(struct inode *inode);

extern struct inode *ilookup5_nowait(struct super_block *sb,
		unsigned long hashval, int (*test)(struct inode *, void *),
		void *data);
extern struct inode *ilookup5(struct super_block *sb, unsigned long hashval,
		int (*test)(struct inode *, void *), void *data);
extern struct inode *ilookup(struct super_block *sb, unsigned long ino);

extern struct inode * iget5_locked(struct super_block *, unsigned long, int (*test)(struct inode *, void *), int (*set)(struct inode *, void *), void *);
extern struct inode * iget_locked(struct super_block *, unsigned long);
extern int insert_inode_locked4(struct inode *, unsigned long, int (*test)(struct inode *, void *), void *);
extern int insert_inode_locked(struct inode *);
extern void unlock_new_inode(struct inode *);

extern void __iget(struct inode * inode);
extern void iget_failed(struct inode *);
extern void clear_inode(struct inode *);
extern void destroy_inode(struct inode *);
extern struct inode *new_inode(struct super_block *);
extern int should_remove_suid(struct dentry *);
extern int file_remove_suid(struct file *);

extern void __insert_inode_hash(struct inode *, unsigned long hashval);
extern void remove_inode_hash(struct inode *);
static inline void insert_inode_hash(struct inode *inode) {
	__insert_inode_hash(inode, inode->i_ino);
}

extern struct file * get_empty_filp(void);
extern void file_move(struct file *f, struct list_head *list);
extern void file_kill(struct file *f);
#ifdef CONFIG_BLOCK
struct bio;
extern void submit_bio(int, struct bio *);
extern int bdev_read_only(struct block_device *);
#endif
extern int set_blocksize(struct block_device *, int);
extern int sb_set_blocksize(struct super_block *, int);
extern int sb_min_blocksize(struct super_block *, int);
extern int sb_has_dirty_inodes(struct super_block *);

extern int generic_file_mmap(struct file *, struct vm_area_struct *);
extern int generic_file_readonly_mmap(struct file *, struct vm_area_struct *);
extern int file_read_actor(read_descriptor_t * desc, struct page *page, unsigned long offset, unsigned long size);
int generic_write_checks(struct file *file, loff_t *pos, size_t *count, int isblk);
extern ssize_t generic_file_aio_read(struct kiocb *, const struct iovec *, unsigned long, loff_t);
extern ssize_t generic_file_aio_write(struct kiocb *, const struct iovec *, unsigned long, loff_t);
extern ssize_t generic_file_aio_write_nolock(struct kiocb *, const struct iovec *,
		unsigned long, loff_t);
extern ssize_t generic_file_direct_write(struct kiocb *, const struct iovec *,
		unsigned long *, loff_t, loff_t *, size_t, size_t);
extern ssize_t generic_file_buffered_write(struct kiocb *, const struct iovec *,
		unsigned long, loff_t, loff_t *, size_t, ssize_t);
extern ssize_t do_sync_read(struct file *filp, char __user *buf, size_t len, loff_t *ppos);
extern ssize_t do_sync_write(struct file *filp, const char __user *buf, size_t len, loff_t *ppos);
extern int generic_segment_checks(const struct iovec *iov,
		unsigned long *nr_segs, size_t *count, int access_flags);

/* fs/splice.c */
extern ssize_t generic_file_splice_read(struct file *, loff_t *,
		struct pipe_inode_info *, size_t, unsigned int);
extern ssize_t generic_file_splice_write(struct pipe_inode_info *,
		struct file *, loff_t *, size_t, unsigned int);
extern ssize_t generic_file_splice_write_nolock(struct pipe_inode_info *,
		struct file *, loff_t *, size_t, unsigned int);
extern ssize_t generic_splice_sendpage(struct pipe_inode_info *pipe,
		struct file *out, loff_t *, size_t len, unsigned int flags);
extern long do_splice_direct(struct file *in, loff_t *ppos, struct file *out,
		size_t len, unsigned int flags);

extern void
file_ra_state_init(struct file_ra_state *ra, struct address_space *mapping);
extern loff_t no_llseek(struct file *file, loff_t offset, int origin);
extern loff_t generic_file_llseek(struct file *file, loff_t offset, int origin);
extern loff_t generic_file_llseek_unlocked(struct file *file, loff_t offset,
			int origin);
extern int generic_file_open(struct inode * inode, struct file * filp);
extern int nonseekable_open(struct inode * inode, struct file * filp);

#ifdef CONFIG_FS_XIP
extern ssize_t xip_file_read(struct file *filp, char __user *buf, size_t len,
			     loff_t *ppos);
extern int xip_file_mmap(struct file * file, struct vm_area_struct * vma);
extern ssize_t xip_file_write(struct file *filp, const char __user *buf,
			      size_t len, loff_t *ppos);
extern int xip_truncate_page(struct address_space *mapping, loff_t from);
#else
static inline int xip_truncate_page(struct address_space *mapping, loff_t from)
{
	return 0;
}
#endif

#ifdef CONFIG_BLOCK
ssize_t __blockdev_direct_IO(int rw, struct kiocb *iocb, struct inode *inode,
	struct block_device *bdev, const struct iovec *iov, loff_t offset,
	unsigned long nr_segs, get_block_t get_block, dio_iodone_t end_io,
	int lock_type);

enum {
	DIO_LOCKING = 1, /* need locking between buffered and direct access */
	DIO_NO_LOCKING,  /* bdev; no locking at all between buffered/direct */
	DIO_OWN_LOCKING, /* filesystem locks buffered and direct internally */
};

static inline ssize_t blockdev_direct_IO(int rw, struct kiocb *iocb,
	struct inode *inode, struct block_device *bdev, const struct iovec *iov,
	loff_t offset, unsigned long nr_segs, get_block_t get_block,
	dio_iodone_t end_io)
{
	return __blockdev_direct_IO(rw, iocb, inode, bdev, iov, offset,
				nr_segs, get_block, end_io, DIO_LOCKING);
}

static inline ssize_t blockdev_direct_IO_no_locking(int rw, struct kiocb *iocb,
	struct inode *inode, struct block_device *bdev, const struct iovec *iov,
	loff_t offset, unsigned long nr_segs, get_block_t get_block,
	dio_iodone_t end_io)
{
	return __blockdev_direct_IO(rw, iocb, inode, bdev, iov, offset,
				nr_segs, get_block, end_io, DIO_NO_LOCKING);
}

static inline ssize_t blockdev_direct_IO_own_locking(int rw, struct kiocb *iocb,
	struct inode *inode, struct block_device *bdev, const struct iovec *iov,
	loff_t offset, unsigned long nr_segs, get_block_t get_block,
	dio_iodone_t end_io)
{
	return __blockdev_direct_IO(rw, iocb, inode, bdev, iov, offset,
				nr_segs, get_block, end_io, DIO_OWN_LOCKING);
}
#endif

extern const struct file_operations generic_ro_fops;

#define special_file(m) (S_ISCHR(m)||S_ISBLK(m)||S_ISFIFO(m)||S_ISSOCK(m))

extern int vfs_readlink(struct dentry *, char __user *, int, const char *);
extern int vfs_follow_link(struct nameidata *, const char *);
extern int page_readlink(struct dentry *, char __user *, int);
extern void *page_follow_link_light(struct dentry *, struct nameidata *);
extern void page_put_link(struct dentry *, struct nameidata *, void *);
extern int __page_symlink(struct inode *inode, const char *symname, int len,
		int nofs);
extern int page_symlink(struct inode *inode, const char *symname, int len);
extern const struct inode_operations page_symlink_inode_operations;
extern int generic_readlink(struct dentry *, char __user *, int);
extern void generic_fillattr(struct inode *, struct kstat *);
extern int vfs_getattr(struct vfsmount *, struct dentry *, struct kstat *);
void inode_add_bytes(struct inode *inode, loff_t bytes);
void inode_sub_bytes(struct inode *inode, loff_t bytes);
loff_t inode_get_bytes(struct inode *inode);
void inode_set_bytes(struct inode *inode, loff_t bytes);

extern int vfs_readdir(struct file *, filldir_t, void *);

extern int vfs_stat(char __user *, struct kstat *);
extern int vfs_lstat(char __user *, struct kstat *);
extern int vfs_stat_fd(int dfd, char __user *, struct kstat *);
extern int vfs_lstat_fd(int dfd, char __user *, struct kstat *);
extern int vfs_fstat(unsigned int, struct kstat *);

extern int do_vfs_ioctl(struct file *filp, unsigned int fd, unsigned int cmd,
		    unsigned long arg);
extern int __generic_block_fiemap(struct inode *inode,
				  struct fiemap_extent_info *fieinfo, u64 start,
				  u64 len, get_block_t *get_block);
extern int generic_block_fiemap(struct inode *inode,
				struct fiemap_extent_info *fieinfo, u64 start,
				u64 len, get_block_t *get_block);

extern void get_filesystem(struct file_system_type *fs);
extern void put_filesystem(struct file_system_type *fs);
extern struct file_system_type *get_fs_type(const char *name);
extern struct super_block *get_super(struct block_device *);
extern struct super_block *user_get_super(dev_t);
extern void drop_super(struct super_block *sb);

extern int dcache_dir_open(struct inode *, struct file *);
extern int dcache_dir_close(struct inode *, struct file *);
extern loff_t dcache_dir_lseek(struct file *, loff_t, int);
extern int dcache_readdir(struct file *, void *, filldir_t);
extern int simple_getattr(struct vfsmount *, struct dentry *, struct kstat *);
extern int simple_statfs(struct dentry *, struct kstatfs *);
extern int simple_link(struct dentry *, struct inode *, struct dentry *);
extern int simple_unlink(struct inode *, struct dentry *);
extern int simple_rmdir(struct inode *, struct dentry *);
extern int simple_rename(struct inode *, struct dentry *, struct inode *, struct dentry *);
extern int simple_sync_file(struct file *, struct dentry *, int);
extern int simple_empty(struct dentry *);
extern int simple_readpage(struct file *file, struct page *page);
extern int simple_prepare_write(struct file *file, struct page *page,
			unsigned offset, unsigned to);
extern int simple_write_begin(struct file *file, struct address_space *mapping,
			loff_t pos, unsigned len, unsigned flags,
			struct page **pagep, void **fsdata);
extern int simple_write_end(struct file *file, struct address_space *mapping,
			loff_t pos, unsigned len, unsigned copied,
			struct page *page, void *fsdata);

extern struct dentry *simple_lookup(struct inode *, struct dentry *, struct nameidata *);
extern ssize_t generic_read_dir(struct file *, char __user *, size_t, loff_t *);
extern const struct file_operations simple_dir_operations;
extern const struct inode_operations simple_dir_inode_operations;
struct tree_descr { char *name; const struct file_operations *ops; int mode; };
struct dentry *d_alloc_name(struct dentry *, const char *);
extern int simple_fill_super(struct super_block *, int, struct tree_descr *);
extern int simple_pin_fs(struct file_system_type *, struct vfsmount **mount, int *count);
extern void simple_release_fs(struct vfsmount **mount, int *count);

extern ssize_t simple_read_from_buffer(void __user *to, size_t count,
			loff_t *ppos, const void *from, size_t available);

#ifdef CONFIG_MIGRATION
extern int buffer_migrate_page(struct address_space *,
				struct page *, struct page *);
#else
#define buffer_migrate_page NULL
#endif

extern int inode_change_ok(struct inode *, struct iattr *);
extern int __must_check inode_setattr(struct inode *, struct iattr *);

extern void file_update_time(struct file *file);

extern int generic_show_options(struct seq_file *m, struct vfsmount *mnt);
extern void save_mount_options(struct super_block *sb, char *options);

static inline ino_t parent_ino(struct dentry *dentry)
{
	ino_t res;

	spin_lock(&dentry->d_lock);
	res = dentry->d_parent->d_inode->i_ino;
	spin_unlock(&dentry->d_lock);
	return res;
}

/* Transaction based IO helpers */

/*
 * An argresp is stored in an allocated page and holds the
 * size of the argument or response, along with its content
 */
struct simple_transaction_argresp {
	ssize_t size;
	char data[0];
};

#define SIMPLE_TRANSACTION_LIMIT (PAGE_SIZE - sizeof(struct simple_transaction_argresp))

char *simple_transaction_get(struct file *file, const char __user *buf,
				size_t size);
ssize_t simple_transaction_read(struct file *file, char __user *buf,
				size_t size, loff_t *pos);
int simple_transaction_release(struct inode *inode, struct file *file);

static inline void simple_transaction_set(struct file *file, size_t n)
{
	struct simple_transaction_argresp *ar = file->private_data;

	BUG_ON(n > SIMPLE_TRANSACTION_LIMIT);

	/*
	 * The barrier ensures that ar->size will really remain zero until
	 * ar->data is ready for reading.
	 */
	smp_mb();
	ar->size = n;
}

/*
 * simple attribute files
 *
 * These attributes behave similar to those in sysfs:
 *
 * Writing to an attribute immediately sets a value, an open file can be
 * written to multiple times.
 *
 * Reading from an attribute creates a buffer from the value that might get
 * read with multiple read calls. When the attribute has been read
 * completely, no further read calls are possible until the file is opened
 * again.
 *
 * All attributes contain a text representation of a numeric value
 * that are accessed with the get() and set() functions.
 */
#define DEFINE_SIMPLE_ATTRIBUTE(__fops, __get, __set, __fmt)		\
static int __fops ## _open(struct inode *inode, struct file *file)	\
{									\
	__simple_attr_check_format(__fmt, 0ull);			\
	return simple_attr_open(inode, file, __get, __set, __fmt);	\
}									\
static struct file_operations __fops = {				\
	.owner	 = THIS_MODULE,						\
	.open	 = __fops ## _open,					\
	.release = simple_attr_release,					\
	.read	 = simple_attr_read,					\
	.write	 = simple_attr_write,					\
};

static inline void __attribute__((format(printf, 1, 2)))
__simple_attr_check_format(const char *fmt, ...)
{
	/* don't do anything, just let the compiler check the arguments; */
}

int simple_attr_open(struct inode *inode, struct file *file,
		     int (*get)(void *, u64 *), int (*set)(void *, u64),
		     const char *fmt);
int simple_attr_release(struct inode *inode, struct file *file);
ssize_t simple_attr_read(struct file *file, char __user *buf,
			 size_t len, loff_t *ppos);
ssize_t simple_attr_write(struct file *file, const char __user *buf,
			  size_t len, loff_t *ppos);


#ifdef CONFIG_SECURITY
static inline char *alloc_secdata(void)
{
	return (char *)get_zeroed_page(GFP_KERNEL);
}

static inline void free_secdata(void *secdata)
{
	free_page((unsigned long)secdata);
}
#else
static inline char *alloc_secdata(void)
{
	return (char *)1;
}

static inline void free_secdata(void *secdata)
{ }
#endif	/* CONFIG_SECURITY */

struct ctl_table;
int proc_nr_files(struct ctl_table *table, int write, struct file *filp,
		  void __user *buffer, size_t *lenp, loff_t *ppos);

int get_filesystem_list(char * buf);

#endif /* __KERNEL__ */
#endif /* _LINUX_FS_H */<|MERGE_RESOLUTION|>--- conflicted
+++ resolved
@@ -1087,42 +1087,6 @@
 	return -EACCES;
 }
 #endif
-<<<<<<< HEAD
-#define fcntl_setlease(a, b, c) ({ 0; })
-#define fcntl_getlease(a) ({ 0; })
-#define locks_init_lock(a) ({ })
-#define __locks_copy_lock(a, b) ({ })
-#define locks_copy_lock(a, b) ({ })
-#define locks_remove_posix(a, b) ({ })
-#define locks_remove_flock(a) ({ })
-#define posix_test_lock(a, b) ({ 0; })
-#define posix_lock_file(a, b, c) ({ -ENOLCK; })
-#define posix_lock_file_wait(a, b) ({ -ENOLCK; })
-#define posix_unblock_lock(a, b) (-ENOENT)
-#define vfs_test_lock(a, b) ({ 0; })
-static inline int
-vfs_lock_file(struct file *filp, unsigned int cmd,
-	      struct file_lock *fl, struct file_lock *conf)
-{
-	return -ENOLCK;
-}
-#define vfs_cancel_lock(a, b) ({ 0; })
-#define flock_lock_file_wait(a, b) ({ -ENOLCK; })
-#define __break_lease(a, b) ({ 0; })
-static inline void lease_get_mtime(struct inode *inode, struct timespec *time)
-{
-	*time = (struct timespec) { 0, };
-}
-#define generic_setlease(a, b, c) ({ -EINVAL; })
-static inline int
-vfs_setlease(struct file *filp, long arg, struct file_lock **lease)
-{
-	return -EINVAL;
-}
-#define lease_modify(a, b) ({ -EINVAL; })
-#define lock_may_read(a, b, c) ({ 1; })
-#define lock_may_write(a, b, c) ({ 1; })
-=======
 static inline int fcntl_setlease(unsigned int fd, struct file *filp, long arg)
 {
 	return 0;
@@ -1241,7 +1205,6 @@
 	return 1;
 }
 
->>>>>>> 4fe70410
 #endif /* !CONFIG_FILE_LOCKING */
 
 
