#ifndef __LINUX_PAGE_CGROUP_H
#define __LINUX_PAGE_CGROUP_H

#ifdef CONFIG_CGROUP_MEM_RES_CTLR
#include <linux/bit_spinlock.h>
/*
 * Page Cgroup can be considered as an extended mem_map.
 * A page_cgroup page is associated with every page descriptor. The
 * page_cgroup helps us identify information about the cgroup
 * All page cgroups are allocated at boot or memory hotplug event,
 * then the page cgroup for pfn always exists.
 */
struct page_cgroup {
	unsigned long flags;
	spinlock_t lock;
	struct mem_cgroup *mem_cgroup;
	struct page *page;
	struct list_head lru;		/* per cgroup LRU list */
};

void __meminit pgdat_page_cgroup_init(struct pglist_data *pgdat);

#ifdef CONFIG_SPARSEMEM
static inline void __init page_cgroup_init_flatmem(void)
{
}
extern void __init page_cgroup_init(void);
#else
void __init page_cgroup_init_flatmem(void);
static inline void __init page_cgroup_init(void)
{
}
#endif

struct page_cgroup *lookup_page_cgroup(struct page *page);

enum {
	/* flags for mem_cgroup */
	PCG_LOCK,  /* page cgroup is locked */
	PCG_CACHE, /* charged as cache */
	PCG_USED, /* this object is in use. */
	PCG_ACCT_LRU, /* page has been accounted for */
};

#define TESTPCGFLAG(uname, lname)			\
static inline int PageCgroup##uname(struct page_cgroup *pc)	\
	{ return test_bit(PCG_##lname, &pc->flags); }

#define SETPCGFLAG(uname, lname)			\
static inline void SetPageCgroup##uname(struct page_cgroup *pc)\
	{ set_bit(PCG_##lname, &pc->flags);  }

#define CLEARPCGFLAG(uname, lname)			\
static inline void ClearPageCgroup##uname(struct page_cgroup *pc)	\
	{ clear_bit(PCG_##lname, &pc->flags);  }

#define TESTCLEARPCGFLAG(uname, lname)			\
static inline int TestClearPageCgroup##uname(struct page_cgroup *pc)	\
	{ return test_and_clear_bit(PCG_##lname, &pc->flags);  }

TESTPCGFLAG(Locked, LOCK)

/* Cache flag is set only once (at allocation) */
TESTPCGFLAG(Cache, CACHE)
CLEARPCGFLAG(Cache, CACHE)
SETPCGFLAG(Cache, CACHE)

TESTPCGFLAG(Used, USED)
CLEARPCGFLAG(Used, USED)
SETPCGFLAG(Used, USED)

SETPCGFLAG(AcctLRU, ACCT_LRU)
CLEARPCGFLAG(AcctLRU, ACCT_LRU)
TESTPCGFLAG(AcctLRU, ACCT_LRU)
TESTCLEARPCGFLAG(AcctLRU, ACCT_LRU)

static inline int page_cgroup_nid(struct page_cgroup *pc)
{
	return page_to_nid(pc->page);
}

static inline enum zone_type page_cgroup_zid(struct page_cgroup *pc)
{
	return page_zonenum(pc->page);
}

static inline void lock_page_cgroup(struct page_cgroup *pc)
{
	spin_lock(&pc->lock);
}

<<<<<<< HEAD
static inline int trylock_page_cgroup(struct page_cgroup *pc)
{
	return spin_trylock(&pc->lock);
}

=======
>>>>>>> 4ec62b2b
static inline void unlock_page_cgroup(struct page_cgroup *pc)
{
	spin_unlock(&pc->lock);
}

#else /* CONFIG_CGROUP_MEM_RES_CTLR */
struct page_cgroup;

static inline void __meminit pgdat_page_cgroup_init(struct pglist_data *pgdat)
{
}

static inline struct page_cgroup *lookup_page_cgroup(struct page *page)
{
	return NULL;
}

static inline void page_cgroup_init(void)
{
}

static inline void __init page_cgroup_init_flatmem(void)
{
}

#endif

#include <linux/swap.h>

#ifdef CONFIG_CGROUP_MEM_RES_CTLR_SWAP
extern unsigned short swap_cgroup_record(swp_entry_t ent, unsigned short id);
extern unsigned short lookup_swap_cgroup(swp_entry_t ent);
extern int swap_cgroup_swapon(int type, unsigned long max_pages);
extern void swap_cgroup_swapoff(int type);
#else

static inline
unsigned short swap_cgroup_record(swp_entry_t ent, unsigned short id)
{
	return 0;
}

static inline
unsigned short lookup_swap_cgroup(swp_entry_t ent)
{
	return 0;
}

static inline int
swap_cgroup_swapon(int type, unsigned long max_pages)
{
	return 0;
}

static inline void swap_cgroup_swapoff(int type)
{
	return;
}

#endif
#endif<|MERGE_RESOLUTION|>--- conflicted
+++ resolved
@@ -89,14 +89,6 @@
 	spin_lock(&pc->lock);
 }
 
-<<<<<<< HEAD
-static inline int trylock_page_cgroup(struct page_cgroup *pc)
-{
-	return spin_trylock(&pc->lock);
-}
-
-=======
->>>>>>> 4ec62b2b
 static inline void unlock_page_cgroup(struct page_cgroup *pc)
 {
 	spin_unlock(&pc->lock);
