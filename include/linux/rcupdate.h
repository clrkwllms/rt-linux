/*
 * Read-Copy Update mechanism for mutual exclusion
 *
 * This program is free software; you can redistribute it and/or modify
 * it under the terms of the GNU General Public License as published by
 * the Free Software Foundation; either version 2 of the License, or
 * (at your option) any later version.
 *
 * This program is distributed in the hope that it will be useful,
 * but WITHOUT ANY WARRANTY; without even the implied warranty of
 * MERCHANTABILITY or FITNESS FOR A PARTICULAR PURPOSE.  See the
 * GNU General Public License for more details.
 *
 * You should have received a copy of the GNU General Public License
 * along with this program; if not, write to the Free Software
 * Foundation, Inc., 59 Temple Place - Suite 330, Boston, MA 02111-1307, USA.
 *
 * Copyright IBM Corporation, 2001
 *
 * Author: Dipankar Sarma <dipankar@in.ibm.com>
 *
 * Based on the original work by Paul McKenney <paulmck@us.ibm.com>
 * and inputs from Rusty Russell, Andrea Arcangeli and Andi Kleen.
 * Papers:
 * http://www.rdrop.com/users/paulmck/paper/rclockpdcsproof.pdf
 * http://lse.sourceforge.net/locking/rclock_OLS.2001.05.01c.sc.pdf (OLS2001)
 *
 * For detailed explanation of Read-Copy Update mechanism see -
 *		http://lse.sourceforge.net/locking/rcupdate.html
 *
 */

#ifndef __LINUX_RCUPDATE_H
#define __LINUX_RCUPDATE_H

#include <linux/cache.h>
#include <linux/spinlock.h>
#include <linux/threads.h>
#include <linux/cpumask.h>
#include <linux/seqlock.h>
#include <linux/lockdep.h>
#include <linux/completion.h>
#include <linux/debugobjects.h>
#include <linux/compiler.h>

#ifdef CONFIG_RCU_TORTURE_TEST
extern int rcutorture_runnable; /* for sysctl */
#endif /* #ifdef CONFIG_RCU_TORTURE_TEST */

#if defined(CONFIG_TREE_RCU) || defined(CONFIG_TREE_PREEMPT_RCU)
extern void rcutorture_record_test_transition(void);
extern void rcutorture_record_progress(unsigned long vernum);
#else
static inline void rcutorture_record_test_transition(void)
{
}
static inline void rcutorture_record_progress(unsigned long vernum)
{
}
#endif

#define UINT_CMP_GE(a, b)	(UINT_MAX / 2 >= (a) - (b))
#define UINT_CMP_LT(a, b)	(UINT_MAX / 2 < (a) - (b))
#define ULONG_CMP_GE(a, b)	(ULONG_MAX / 2 >= (a) - (b))
#define ULONG_CMP_LT(a, b)	(ULONG_MAX / 2 < (a) - (b))

/**
 * struct rcu_head - callback structure for use with RCU
 * @next: next update requests in a list
 * @func: actual update function to call after the grace period.
 */
struct rcu_head {
	struct rcu_head *next;
	void (*func)(struct rcu_head *head);
};

/* Exported common interfaces */
extern void call_rcu_sched(struct rcu_head *head,
			   void (*func)(struct rcu_head *rcu));
extern void synchronize_sched(void);

#ifdef CONFIG_PREEMPT_RT_FULL
<<<<<<< HEAD
# define rcu_barrier_bh()	rcu_barrier()
=======
# define rcu_barrier_bh		rcu_barrier
>>>>>>> fce776c5
#else
extern void rcu_barrier_bh(void);
#endif

extern void rcu_barrier_sched(void);

static inline void __rcu_read_lock_bh(void)
{
	local_bh_disable();
}

static inline void __rcu_read_unlock_bh(void)
{
	local_bh_enable();
}

#ifdef CONFIG_PREEMPT_RCU

extern void __rcu_read_lock(void);
extern void __rcu_read_unlock(void);
void synchronize_rcu(void);

/*
 * Defined as a macro as it is a very low level header included from
 * areas that don't even know about current.  This gives the rcu_read_lock()
 * nesting depth, but makes sense only if CONFIG_PREEMPT_RCU -- in other
 * types of kernel builds, the rcu_read_lock() nesting depth is unknowable.
 */
#define rcu_preempt_depth() (current->rcu_read_lock_nesting)
#ifndef CONFIG_PREEMPT_RT_FULL
#define sched_rcu_preempt_depth()	rcu_preempt_depth()
#else
static inline int sched_rcu_preempt_depth(void) { return 0; }
#endif

#else /* #ifdef CONFIG_PREEMPT_RCU */

static inline void __rcu_read_lock(void)
{
	preempt_disable();
}

static inline void __rcu_read_unlock(void)
{
	preempt_enable();
}

static inline void synchronize_rcu(void)
{
	synchronize_sched();
}

static inline int rcu_preempt_depth(void)
{
	return 0;
}

#define sched_rcu_preempt_depth()	rcu_preempt_depth()

#endif /* #else #ifdef CONFIG_PREEMPT_RCU */

/* Internal to kernel */
extern void rcu_sched_qs(int cpu);

#ifndef CONFIG_PREEMPT_RT_FULL
extern void rcu_bh_qs(int cpu);
#else
static inline void rcu_bh_qs(int cpu) { }
#endif

extern void rcu_check_callbacks(int cpu, int user);
struct notifier_block;

#ifdef CONFIG_NO_HZ

extern void rcu_enter_nohz(void);
extern void rcu_exit_nohz(void);

#else /* #ifdef CONFIG_NO_HZ */

static inline void rcu_enter_nohz(void)
{
}

static inline void rcu_exit_nohz(void)
{
}

#endif /* #else #ifdef CONFIG_NO_HZ */

#if defined(CONFIG_TREE_RCU) || defined(CONFIG_TREE_PREEMPT_RCU)
#include <linux/rcutree.h>
#elif defined(CONFIG_TINY_RCU) || defined(CONFIG_TINY_PREEMPT_RCU)
#include <linux/rcutiny.h>
#else
#error "Unknown RCU implementation specified to kernel configuration"
#endif

/*
 * init_rcu_head_on_stack()/destroy_rcu_head_on_stack() are needed for dynamic
 * initialization and destruction of rcu_head on the stack. rcu_head structures
 * allocated dynamically in the heap or defined statically don't need any
 * initialization.
 */
#ifdef CONFIG_DEBUG_OBJECTS_RCU_HEAD
extern void init_rcu_head_on_stack(struct rcu_head *head);
extern void destroy_rcu_head_on_stack(struct rcu_head *head);
#else /* !CONFIG_DEBUG_OBJECTS_RCU_HEAD */
static inline void init_rcu_head_on_stack(struct rcu_head *head)
{
}

static inline void destroy_rcu_head_on_stack(struct rcu_head *head)
{
}
#endif	/* #else !CONFIG_DEBUG_OBJECTS_RCU_HEAD */

#ifdef CONFIG_DEBUG_LOCK_ALLOC

extern struct lockdep_map rcu_lock_map;
# define rcu_read_acquire() \
		lock_acquire(&rcu_lock_map, 0, 0, 2, 1, NULL, _THIS_IP_)
# define rcu_read_release()	lock_release(&rcu_lock_map, 1, _THIS_IP_)

extern struct lockdep_map rcu_bh_lock_map;
# define rcu_read_acquire_bh() \
		lock_acquire(&rcu_bh_lock_map, 0, 0, 2, 1, NULL, _THIS_IP_)
# define rcu_read_release_bh()	lock_release(&rcu_bh_lock_map, 1, _THIS_IP_)

extern struct lockdep_map rcu_sched_lock_map;
# define rcu_read_acquire_sched() \
		lock_acquire(&rcu_sched_lock_map, 0, 0, 2, 1, NULL, _THIS_IP_)
# define rcu_read_release_sched() \
		lock_release(&rcu_sched_lock_map, 1, _THIS_IP_)

extern int debug_lockdep_rcu_enabled(void);

/**
 * rcu_read_lock_held() - might we be in RCU read-side critical section?
 *
 * If CONFIG_DEBUG_LOCK_ALLOC is selected, returns nonzero iff in an RCU
 * read-side critical section.  In absence of CONFIG_DEBUG_LOCK_ALLOC,
 * this assumes we are in an RCU read-side critical section unless it can
 * prove otherwise.  This is useful for debug checks in functions that
 * require that they be called within an RCU read-side critical section.
 *
 * Checks debug_lockdep_rcu_enabled() to prevent false positives during boot
 * and while lockdep is disabled.
 */
static inline int rcu_read_lock_held(void)
{
	if (!debug_lockdep_rcu_enabled())
		return 1;
	return lock_is_held(&rcu_lock_map);
}

/*
 * rcu_read_lock_bh_held() is defined out of line to avoid #include-file
 * hell.
 */
#ifdef CONFIG_PREEMPT_RT_FULL
static inline int rcu_read_lock_bh_held(void)
{
	return rcu_read_lock_held();
}
#else
extern int rcu_read_lock_bh_held(void);
#endif

/**
 * rcu_read_lock_sched_held() - might we be in RCU-sched read-side critical section?
 *
 * If CONFIG_DEBUG_LOCK_ALLOC is selected, returns nonzero iff in an
 * RCU-sched read-side critical section.  In absence of
 * CONFIG_DEBUG_LOCK_ALLOC, this assumes we are in an RCU-sched read-side
 * critical section unless it can prove otherwise.  Note that disabling
 * of preemption (including disabling irqs) counts as an RCU-sched
 * read-side critical section.  This is useful for debug checks in functions
 * that required that they be called within an RCU-sched read-side
 * critical section.
 *
 * Check debug_lockdep_rcu_enabled() to prevent false positives during boot
 * and while lockdep is disabled.
 */
#ifdef CONFIG_PREEMPT
static inline int rcu_read_lock_sched_held(void)
{
	int lockdep_opinion = 0;

	if (!debug_lockdep_rcu_enabled())
		return 1;
	if (debug_locks)
		lockdep_opinion = lock_is_held(&rcu_sched_lock_map);
	return lockdep_opinion || preempt_count() != 0 || irqs_disabled();
}
#else /* #ifdef CONFIG_PREEMPT */
static inline int rcu_read_lock_sched_held(void)
{
	return 1;
}
#endif /* #else #ifdef CONFIG_PREEMPT */

#else /* #ifdef CONFIG_DEBUG_LOCK_ALLOC */

# define rcu_read_acquire()		do { } while (0)
# define rcu_read_release()		do { } while (0)
# define rcu_read_acquire_bh()		do { } while (0)
# define rcu_read_release_bh()		do { } while (0)
# define rcu_read_acquire_sched()	do { } while (0)
# define rcu_read_release_sched()	do { } while (0)

static inline int rcu_read_lock_held(void)
{
	return 1;
}

static inline int rcu_read_lock_bh_held(void)
{
	return 1;
}

#ifdef CONFIG_PREEMPT
static inline int rcu_read_lock_sched_held(void)
{
	return preempt_count() != 0 || irqs_disabled();
}
#else /* #ifdef CONFIG_PREEMPT */
static inline int rcu_read_lock_sched_held(void)
{
	return 1;
}
#endif /* #else #ifdef CONFIG_PREEMPT */

#endif /* #else #ifdef CONFIG_DEBUG_LOCK_ALLOC */

#ifdef CONFIG_PROVE_RCU

extern int rcu_my_thread_group_empty(void);

/**
 * rcu_lockdep_assert - emit lockdep splat if specified condition not met
 * @c: condition to check
 */
#define rcu_lockdep_assert(c)						\
	do {								\
		static bool __warned;					\
		if (debug_lockdep_rcu_enabled() && !__warned && !(c)) {	\
			__warned = true;				\
			lockdep_rcu_dereference(__FILE__, __LINE__);	\
		}							\
	} while (0)

#else /* #ifdef CONFIG_PROVE_RCU */

#define rcu_lockdep_assert(c) do { } while (0)

#endif /* #else #ifdef CONFIG_PROVE_RCU */

/*
 * Helper functions for rcu_dereference_check(), rcu_dereference_protected()
 * and rcu_assign_pointer().  Some of these could be folded into their
 * callers, but they are left separate in order to ease introduction of
 * multiple flavors of pointers to match the multiple flavors of RCU
 * (e.g., __rcu_bh, * __rcu_sched, and __srcu), should this make sense in
 * the future.
 */

#ifdef __CHECKER__
#define rcu_dereference_sparse(p, space) \
	((void)(((typeof(*p) space *)p) == p))
#else /* #ifdef __CHECKER__ */
#define rcu_dereference_sparse(p, space)
#endif /* #else #ifdef __CHECKER__ */

#define __rcu_access_pointer(p, space) \
	({ \
		typeof(*p) *_________p1 = (typeof(*p)*__force )ACCESS_ONCE(p); \
		rcu_dereference_sparse(p, space); \
		((typeof(*p) __force __kernel *)(_________p1)); \
	})
#define __rcu_dereference_check(p, c, space) \
	({ \
		typeof(*p) *_________p1 = (typeof(*p)*__force )ACCESS_ONCE(p); \
		rcu_lockdep_assert(c); \
		rcu_dereference_sparse(p, space); \
		smp_read_barrier_depends(); \
		((typeof(*p) __force __kernel *)(_________p1)); \
	})
#define __rcu_dereference_protected(p, c, space) \
	({ \
		rcu_lockdep_assert(c); \
		rcu_dereference_sparse(p, space); \
		((typeof(*p) __force __kernel *)(p)); \
	})

#define __rcu_access_index(p, space) \
	({ \
		typeof(p) _________p1 = ACCESS_ONCE(p); \
		rcu_dereference_sparse(p, space); \
		(_________p1); \
	})
#define __rcu_dereference_index_check(p, c) \
	({ \
		typeof(p) _________p1 = ACCESS_ONCE(p); \
		rcu_lockdep_assert(c); \
		smp_read_barrier_depends(); \
		(_________p1); \
	})
#define __rcu_assign_pointer(p, v, space) \
	({ \
		if (!__builtin_constant_p(v) || \
		    ((v) != NULL)) \
			smp_wmb(); \
		(p) = (typeof(*v) __force space *)(v); \
	})


/**
 * rcu_access_pointer() - fetch RCU pointer with no dereferencing
 * @p: The pointer to read
 *
 * Return the value of the specified RCU-protected pointer, but omit the
 * smp_read_barrier_depends() and keep the ACCESS_ONCE().  This is useful
 * when the value of this pointer is accessed, but the pointer is not
 * dereferenced, for example, when testing an RCU-protected pointer against
 * NULL.  Although rcu_access_pointer() may also be used in cases where
 * update-side locks prevent the value of the pointer from changing, you
 * should instead use rcu_dereference_protected() for this use case.
 */
#define rcu_access_pointer(p) __rcu_access_pointer((p), __rcu)

/**
 * rcu_dereference_check() - rcu_dereference with debug checking
 * @p: The pointer to read, prior to dereferencing
 * @c: The conditions under which the dereference will take place
 *
 * Do an rcu_dereference(), but check that the conditions under which the
 * dereference will take place are correct.  Typically the conditions
 * indicate the various locking conditions that should be held at that
 * point.  The check should return true if the conditions are satisfied.
 * An implicit check for being in an RCU read-side critical section
 * (rcu_read_lock()) is included.
 *
 * For example:
 *
 *	bar = rcu_dereference_check(foo->bar, lockdep_is_held(&foo->lock));
 *
 * could be used to indicate to lockdep that foo->bar may only be dereferenced
 * if either rcu_read_lock() is held, or that the lock required to replace
 * the bar struct at foo->bar is held.
 *
 * Note that the list of conditions may also include indications of when a lock
 * need not be held, for example during initialisation or destruction of the
 * target struct:
 *
 *	bar = rcu_dereference_check(foo->bar, lockdep_is_held(&foo->lock) ||
 *					      atomic_read(&foo->usage) == 0);
 *
 * Inserts memory barriers on architectures that require them
 * (currently only the Alpha), prevents the compiler from refetching
 * (and from merging fetches), and, more importantly, documents exactly
 * which pointers are protected by RCU and checks that the pointer is
 * annotated as __rcu.
 */
#define rcu_dereference_check(p, c) \
	__rcu_dereference_check((p), rcu_read_lock_held() || (c), __rcu)

/**
 * rcu_dereference_bh_check() - rcu_dereference_bh with debug checking
 * @p: The pointer to read, prior to dereferencing
 * @c: The conditions under which the dereference will take place
 *
 * This is the RCU-bh counterpart to rcu_dereference_check().
 */
#define rcu_dereference_bh_check(p, c) \
	__rcu_dereference_check((p), rcu_read_lock_bh_held() || (c), __rcu)

/**
 * rcu_dereference_sched_check() - rcu_dereference_sched with debug checking
 * @p: The pointer to read, prior to dereferencing
 * @c: The conditions under which the dereference will take place
 *
 * This is the RCU-sched counterpart to rcu_dereference_check().
 */
#define rcu_dereference_sched_check(p, c) \
	__rcu_dereference_check((p), rcu_read_lock_sched_held() || (c), \
				__rcu)

#define rcu_dereference_raw(p) rcu_dereference_check(p, 1) /*@@@ needed? @@@*/

/**
 * rcu_access_index() - fetch RCU index with no dereferencing
 * @p: The index to read
 *
 * Return the value of the specified RCU-protected index, but omit the
 * smp_read_barrier_depends() and keep the ACCESS_ONCE().  This is useful
 * when the value of this index is accessed, but the index is not
 * dereferenced, for example, when testing an RCU-protected index against
 * -1.  Although rcu_access_index() may also be used in cases where
 * update-side locks prevent the value of the index from changing, you
 * should instead use rcu_dereference_index_protected() for this use case.
 */
#define rcu_access_index(p) __rcu_access_index((p), __rcu)

/**
 * rcu_dereference_index_check() - rcu_dereference for indices with debug checking
 * @p: The pointer to read, prior to dereferencing
 * @c: The conditions under which the dereference will take place
 *
 * Similar to rcu_dereference_check(), but omits the sparse checking.
 * This allows rcu_dereference_index_check() to be used on integers,
 * which can then be used as array indices.  Attempting to use
 * rcu_dereference_check() on an integer will give compiler warnings
 * because the sparse address-space mechanism relies on dereferencing
 * the RCU-protected pointer.  Dereferencing integers is not something
 * that even gcc will put up with.
 *
 * Note that this function does not implicitly check for RCU read-side
 * critical sections.  If this function gains lots of uses, it might
 * make sense to provide versions for each flavor of RCU, but it does
 * not make sense as of early 2010.
 */
#define rcu_dereference_index_check(p, c) \
	__rcu_dereference_index_check((p), (c))

/**
 * rcu_dereference_protected() - fetch RCU pointer when updates prevented
 * @p: The pointer to read, prior to dereferencing
 * @c: The conditions under which the dereference will take place
 *
 * Return the value of the specified RCU-protected pointer, but omit
 * both the smp_read_barrier_depends() and the ACCESS_ONCE().  This
 * is useful in cases where update-side locks prevent the value of the
 * pointer from changing.  Please note that this primitive does -not-
 * prevent the compiler from repeating this reference or combining it
 * with other references, so it should not be used without protection
 * of appropriate locks.
 *
 * This function is only for update-side use.  Using this function
 * when protected only by rcu_read_lock() will result in infrequent
 * but very ugly failures.
 */
#define rcu_dereference_protected(p, c) \
	__rcu_dereference_protected((p), (c), __rcu)

/**
 * rcu_dereference_bh_protected() - fetch RCU-bh pointer when updates prevented
 * @p: The pointer to read, prior to dereferencing
 * @c: The conditions under which the dereference will take place
 *
 * This is the RCU-bh counterpart to rcu_dereference_protected().
 */
#define rcu_dereference_bh_protected(p, c) \
	__rcu_dereference_protected((p), (c), __rcu)

/**
 * rcu_dereference_sched_protected() - fetch RCU-sched pointer when updates prevented
 * @p: The pointer to read, prior to dereferencing
 * @c: The conditions under which the dereference will take place
 *
 * This is the RCU-sched counterpart to rcu_dereference_protected().
 */
#define rcu_dereference_sched_protected(p, c) \
	__rcu_dereference_protected((p), (c), __rcu)


/**
 * rcu_dereference() - fetch RCU-protected pointer for dereferencing
 * @p: The pointer to read, prior to dereferencing
 *
 * This is a simple wrapper around rcu_dereference_check().
 */
#define rcu_dereference(p) rcu_dereference_check(p, 0)

/**
 * rcu_dereference_bh() - fetch an RCU-bh-protected pointer for dereferencing
 * @p: The pointer to read, prior to dereferencing
 *
 * Makes rcu_dereference_check() do the dirty work.
 */
#define rcu_dereference_bh(p) rcu_dereference_bh_check(p, 0)

/**
 * rcu_dereference_sched() - fetch RCU-sched-protected pointer for dereferencing
 * @p: The pointer to read, prior to dereferencing
 *
 * Makes rcu_dereference_check() do the dirty work.
 */
#define rcu_dereference_sched(p) rcu_dereference_sched_check(p, 0)

/**
 * rcu_read_lock() - mark the beginning of an RCU read-side critical section
 *
 * When synchronize_rcu() is invoked on one CPU while other CPUs
 * are within RCU read-side critical sections, then the
 * synchronize_rcu() is guaranteed to block until after all the other
 * CPUs exit their critical sections.  Similarly, if call_rcu() is invoked
 * on one CPU while other CPUs are within RCU read-side critical
 * sections, invocation of the corresponding RCU callback is deferred
 * until after the all the other CPUs exit their critical sections.
 *
 * Note, however, that RCU callbacks are permitted to run concurrently
 * with new RCU read-side critical sections.  One way that this can happen
 * is via the following sequence of events: (1) CPU 0 enters an RCU
 * read-side critical section, (2) CPU 1 invokes call_rcu() to register
 * an RCU callback, (3) CPU 0 exits the RCU read-side critical section,
 * (4) CPU 2 enters a RCU read-side critical section, (5) the RCU
 * callback is invoked.  This is legal, because the RCU read-side critical
 * section that was running concurrently with the call_rcu() (and which
 * therefore might be referencing something that the corresponding RCU
 * callback would free up) has completed before the corresponding
 * RCU callback is invoked.
 *
 * RCU read-side critical sections may be nested.  Any deferred actions
 * will be deferred until the outermost RCU read-side critical section
 * completes.
 *
 * You can avoid reading and understanding the next paragraph by
 * following this rule: don't put anything in an rcu_read_lock() RCU
 * read-side critical section that would block in a !PREEMPT kernel.
 * But if you want the full story, read on!
 *
 * In non-preemptible RCU implementations (TREE_RCU and TINY_RCU), it
 * is illegal to block while in an RCU read-side critical section.  In
 * preemptible RCU implementations (TREE_PREEMPT_RCU and TINY_PREEMPT_RCU)
 * in CONFIG_PREEMPT kernel builds, RCU read-side critical sections may
 * be preempted, but explicit blocking is illegal.  Finally, in preemptible
 * RCU implementations in real-time (CONFIG_PREEMPT_RT) kernel builds,
 * RCU read-side critical sections may be preempted and they may also
 * block, but only when acquiring spinlocks that are subject to priority
 * inheritance.
 */
static inline void rcu_read_lock(void)
{
	__rcu_read_lock();
	__acquire(RCU);
	rcu_read_acquire();
}

/*
 * So where is rcu_write_lock()?  It does not exist, as there is no
 * way for writers to lock out RCU readers.  This is a feature, not
 * a bug -- this property is what provides RCU's performance benefits.
 * Of course, writers must coordinate with each other.  The normal
 * spinlock primitives work well for this, but any other technique may be
 * used as well.  RCU does not care how the writers keep out of each
 * others' way, as long as they do so.
 */

/**
 * rcu_read_unlock() - marks the end of an RCU read-side critical section.
 *
 * See rcu_read_lock() for more information.
 */
static inline void rcu_read_unlock(void)
{
	rcu_read_release();
	__release(RCU);
	__rcu_read_unlock();
}

/**
 * rcu_read_lock_bh() - mark the beginning of an RCU-bh critical section
 *
 * This is equivalent of rcu_read_lock(), but to be used when updates
 * are being done using call_rcu_bh() or synchronize_rcu_bh(). Since
 * both call_rcu_bh() and synchronize_rcu_bh() consider completion of a
 * softirq handler to be a quiescent state, a process in RCU read-side
 * critical section must be protected by disabling softirqs. Read-side
 * critical sections in interrupt context can use just rcu_read_lock(),
 * though this should at least be commented to avoid confusing people
 * reading the code.
 */
static inline void rcu_read_lock_bh(void)
{
	__rcu_read_lock_bh();

#ifdef CONFIG_PREEMPT_RT_FULL
	rcu_read_lock();
#else
	__acquire(RCU_BH);
	rcu_read_acquire_bh();
#endif
}

/*
 * rcu_read_unlock_bh - marks the end of a softirq-only RCU critical section
 *
 * See rcu_read_lock_bh() for more information.
 */
static inline void rcu_read_unlock_bh(void)
{
#ifdef CONFIG_PREEMPT_RT_FULL
	rcu_read_unlock();
#else
	rcu_read_release_bh();
	__release(RCU_BH);
#endif
	__rcu_read_unlock_bh();
}

/**
 * rcu_read_lock_sched() - mark the beginning of a RCU-sched critical section
 *
 * This is equivalent of rcu_read_lock(), but to be used when updates
 * are being done using call_rcu_sched() or synchronize_rcu_sched().
 * Read-side critical sections can also be introduced by anything that
 * disables preemption, including local_irq_disable() and friends.
 */
static inline void rcu_read_lock_sched(void)
{
	preempt_disable();
	__acquire(RCU_SCHED);
	rcu_read_acquire_sched();
}

/* Used by lockdep and tracing: cannot be traced, cannot call lockdep. */
static inline notrace void rcu_read_lock_sched_notrace(void)
{
	preempt_disable_notrace();
	__acquire(RCU_SCHED);
}

/*
 * rcu_read_unlock_sched - marks the end of a RCU-classic critical section
 *
 * See rcu_read_lock_sched for more information.
 */
static inline void rcu_read_unlock_sched(void)
{
	rcu_read_release_sched();
	__release(RCU_SCHED);
	preempt_enable();
}

/* Used by lockdep and tracing: cannot be traced, cannot call lockdep. */
static inline notrace void rcu_read_unlock_sched_notrace(void)
{
	__release(RCU_SCHED);
	preempt_enable_notrace();
}

/**
 * rcu_assign_pointer() - assign to RCU-protected pointer
 * @p: pointer to assign to
 * @v: value to assign (publish)
 *
 * Assigns the specified value to the specified RCU-protected
 * pointer, ensuring that any concurrent RCU readers will see
 * any prior initialization.  Returns the value assigned.
 *
 * Inserts memory barriers on architectures that require them
 * (pretty much all of them other than x86), and also prevents
 * the compiler from reordering the code that initializes the
 * structure after the pointer assignment.  More importantly, this
 * call documents which pointers will be dereferenced by RCU read-side
 * code.
 */
#define rcu_assign_pointer(p, v) \
	__rcu_assign_pointer((p), (v), __rcu)

/**
 * RCU_INIT_POINTER() - initialize an RCU protected pointer
 *
 * Initialize an RCU-protected pointer in such a way to avoid RCU-lockdep
 * splats.
 */
#define RCU_INIT_POINTER(p, v) \
		p = (typeof(*v) __force __rcu *)(v)

/* Infrastructure to implement the synchronize_() primitives. */

struct rcu_synchronize {
	struct rcu_head head;
	struct completion completion;
};

extern void wakeme_after_rcu(struct rcu_head  *head);

#ifdef CONFIG_PREEMPT_RCU

/**
 * call_rcu() - Queue an RCU callback for invocation after a grace period.
 * @head: structure to be used for queueing the RCU updates.
 * @func: actual callback function to be invoked after the grace period
 *
 * The callback function will be invoked some time after a full grace
 * period elapses, in other words after all pre-existing RCU read-side
 * critical sections have completed.  However, the callback function
 * might well execute concurrently with RCU read-side critical sections
 * that started after call_rcu() was invoked.  RCU read-side critical
 * sections are delimited by rcu_read_lock() and rcu_read_unlock(),
 * and may be nested.
 */
extern void call_rcu(struct rcu_head *head,
			      void (*func)(struct rcu_head *head));

#else /* #ifdef CONFIG_PREEMPT_RCU */

/* In classic RCU, call_rcu() is just call_rcu_sched(). */
#define	call_rcu	call_rcu_sched

#endif /* #else #ifdef CONFIG_PREEMPT_RCU */

#ifdef CONFIG_PREEMPT_RT_FULL
#define call_rcu_bh	call_rcu
#else
/**
 * call_rcu_bh() - Queue an RCU for invocation after a quicker grace period.
 * @head: structure to be used for queueing the RCU updates.
 * @func: actual callback function to be invoked after the grace period
 *
 * The callback function will be invoked some time after a full grace
 * period elapses, in other words after all currently executing RCU
 * read-side critical sections have completed. call_rcu_bh() assumes
 * that the read-side critical sections end on completion of a softirq
 * handler. This means that read-side critical sections in process
 * context must not be interrupted by softirqs. This interface is to be
 * used when most of the read-side critical sections are in softirq context.
 * RCU read-side critical sections are delimited by :
 *  - rcu_read_lock() and  rcu_read_unlock(), if in interrupt context.
 *  OR
 *  - rcu_read_lock_bh() and rcu_read_unlock_bh(), if in process context.
 *  These may be nested.
 */
extern void call_rcu_bh(struct rcu_head *head,
			void (*func)(struct rcu_head *head));
#endif

/*
 * debug_rcu_head_queue()/debug_rcu_head_unqueue() are used internally
 * by call_rcu() and rcu callback execution, and are therefore not part of the
 * RCU API. Leaving in rcupdate.h because they are used by all RCU flavors.
 */

#ifdef CONFIG_DEBUG_OBJECTS_RCU_HEAD
# define STATE_RCU_HEAD_READY	0
# define STATE_RCU_HEAD_QUEUED	1

extern struct debug_obj_descr rcuhead_debug_descr;

static inline void debug_rcu_head_queue(struct rcu_head *head)
{
	WARN_ON_ONCE((unsigned long)head & 0x3);
	debug_object_activate(head, &rcuhead_debug_descr);
	debug_object_active_state(head, &rcuhead_debug_descr,
				  STATE_RCU_HEAD_READY,
				  STATE_RCU_HEAD_QUEUED);
}

static inline void debug_rcu_head_unqueue(struct rcu_head *head)
{
	debug_object_active_state(head, &rcuhead_debug_descr,
				  STATE_RCU_HEAD_QUEUED,
				  STATE_RCU_HEAD_READY);
	debug_object_deactivate(head, &rcuhead_debug_descr);
}
#else	/* !CONFIG_DEBUG_OBJECTS_RCU_HEAD */
static inline void debug_rcu_head_queue(struct rcu_head *head)
{
}

static inline void debug_rcu_head_unqueue(struct rcu_head *head)
{
}
#endif	/* #else !CONFIG_DEBUG_OBJECTS_RCU_HEAD */

static __always_inline bool __is_kfree_rcu_offset(unsigned long offset)
{
	return offset < 4096;
}

static __always_inline
void __kfree_rcu(struct rcu_head *head, unsigned long offset)
{
	typedef void (*rcu_callback)(struct rcu_head *);

	BUILD_BUG_ON(!__builtin_constant_p(offset));

	/* See the kfree_rcu() header comment. */
	BUILD_BUG_ON(!__is_kfree_rcu_offset(offset));

	call_rcu(head, (rcu_callback)offset);
}

extern void kfree(const void *);

static inline void __rcu_reclaim(struct rcu_head *head)
{
	unsigned long offset = (unsigned long)head->func;

	if (__is_kfree_rcu_offset(offset))
		kfree((void *)head - offset);
	else
		head->func(head);
}

/**
 * kfree_rcu() - kfree an object after a grace period.
 * @ptr:	pointer to kfree
 * @rcu_head:	the name of the struct rcu_head within the type of @ptr.
 *
 * Many rcu callbacks functions just call kfree() on the base structure.
 * These functions are trivial, but their size adds up, and furthermore
 * when they are used in a kernel module, that module must invoke the
 * high-latency rcu_barrier() function at module-unload time.
 *
 * The kfree_rcu() function handles this issue.  Rather than encoding a
 * function address in the embedded rcu_head structure, kfree_rcu() instead
 * encodes the offset of the rcu_head structure within the base structure.
 * Because the functions are not allowed in the low-order 4096 bytes of
 * kernel virtual memory, offsets up to 4095 bytes can be accommodated.
 * If the offset is larger than 4095 bytes, a compile-time error will
 * be generated in __kfree_rcu().  If this error is triggered, you can
 * either fall back to use of call_rcu() or rearrange the structure to
 * position the rcu_head structure into the first 4096 bytes.
 *
 * Note that the allowable offset might decrease in the future, for example,
 * to allow something like kmem_cache_free_rcu().
 */
#define kfree_rcu(ptr, rcu_head)					\
	__kfree_rcu(&((ptr)->rcu_head), offsetof(typeof(*(ptr)), rcu_head))

#endif /* __LINUX_RCUPDATE_H */<|MERGE_RESOLUTION|>--- conflicted
+++ resolved
@@ -80,11 +80,7 @@
 extern void synchronize_sched(void);
 
 #ifdef CONFIG_PREEMPT_RT_FULL
-<<<<<<< HEAD
-# define rcu_barrier_bh()	rcu_barrier()
-=======
 # define rcu_barrier_bh		rcu_barrier
->>>>>>> fce776c5
 #else
 extern void rcu_barrier_bh(void);
 #endif
