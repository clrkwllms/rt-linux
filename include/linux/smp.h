#ifndef __LINUX_SMP_H
#define __LINUX_SMP_H

/*
 *	Generic SMP support
 *		Alan Cox. <alan@redhat.com>
 */

#include <linux/errno.h>
#include <linux/types.h>
#include <linux/list.h>
#include <linux/cpumask.h>
#include <linux/init.h>

extern void cpu_idle(void);

typedef void (*smp_call_func_t)(void *info);
struct call_single_data {
	struct list_head list;
	smp_call_func_t func;
	void *info;
	u16 flags;
	u16 priv;
};

/* total number of cpus in this system (may exceed NR_CPUS) */
extern unsigned int total_cpus;

int smp_call_function_single(int cpuid, smp_call_func_t func, void *info,
			     int wait);

#ifdef CONFIG_SMP

#include <linux/preempt.h>
#include <linux/kernel.h>
#include <linux/compiler.h>
#include <linux/thread_info.h>
#include <asm/smp.h>

/*
 * main cross-CPU interfaces, handles INIT, TLB flush, STOP, etc.
 * (defined in asm header):
 */

/*
 * stops all CPUs but the current one:
 */
extern void smp_send_stop(void);

/*
 * sends a 'reschedule' event to another CPU:
 */
extern void smp_send_reschedule(int cpu);


/*
 * Prepare machine for booting other CPUs.
 */
extern void smp_prepare_cpus(unsigned int max_cpus);

/*
 * Bring a CPU up
 */
extern int __cpu_up(unsigned int cpunum);

/*
 * Final polishing of CPUs
 */
extern void smp_cpus_done(unsigned int max_cpus);

/*
 * Call a function on all other processors
 */
int smp_call_function(smp_call_func_t func, void *info, int wait);
void smp_call_function_many(const struct cpumask *mask,
			    smp_call_func_t func, void *info, bool wait);

void __smp_call_function_single(int cpuid, struct call_single_data *data,
				int wait);

int smp_call_function_any(const struct cpumask *mask,
			  smp_call_func_t func, void *info, int wait);
/*
 * Generic and arch helpers
 */
#ifdef CONFIG_USE_GENERIC_SMP_HELPERS
void __init call_function_init(void);
void generic_smp_call_function_single_interrupt(void);
void generic_smp_call_function_interrupt(void);
void ipi_call_lock(void);
void ipi_call_unlock(void);
void ipi_call_lock_irq(void);
void ipi_call_unlock_irq(void);
#else
static inline void call_function_init(void) { }
#endif

/*
 * Call a function on all processors
 */
int on_each_cpu(smp_call_func_t func, void *info, int wait);

/*
 * Mark the boot cpu "online" so that it can call console drivers in
 * printk() and can access its per-cpu storage.
 */
void smp_prepare_boot_cpu(void);

extern unsigned int setup_max_cpus;
extern void __init setup_nr_cpu_ids(void);
extern void __init smp_init(void);

#else /* !SMP */

static inline void smp_send_stop(void) { }

/*
 *	These macros fold the SMP functionality into a single CPU system
 */
#define raw_smp_processor_id()			0
static inline int up_smp_call_function(smp_call_func_t func, void *info)
{
	return 0;
}
#define smp_call_function(func, info, wait) \
			(up_smp_call_function(func, info))
#define on_each_cpu(func,info,wait)		\
	({					\
		local_irq_disable();		\
		func(info);			\
		local_irq_enable();		\
		0;				\
	})
static inline void smp_send_reschedule(int cpu) { }
#define num_booting_cpus()			1
#define smp_prepare_boot_cpu()			do {} while (0)
#define smp_call_function_many(mask, func, info, wait) \
			(up_smp_call_function(func, info))
static inline void call_function_init(void) { }

static inline int
smp_call_function_any(const struct cpumask *mask, smp_call_func_t func,
		      void *info, int wait)
{
	return smp_call_function_single(0, func, info, wait);
}

#endif /* !SMP */

/*
 * smp_processor_id(): get the current CPU ID.
 *
 * if DEBUG_PREEMPT is enabled then we check whether it is
 * used in a preemption-safe way. (smp_processor_id() is safe
 * if it's used in a preemption-off critical section, or in
 * a thread that is bound to the current CPU.)
 *
 * NOTE: raw_smp_processor_id() is for internal use only
 * (smp_processor_id() is the preferred variant), but in rare
 * instances it might also be used to turn off false positives
 * (i.e. smp_processor_id() use that the debugging code reports but
 * which use for some reason is legal). Don't use this to hack around
 * the warning message, as your code might not work under PREEMPT.
 */
#ifdef CONFIG_DEBUG_PREEMPT
  extern unsigned int debug_smp_processor_id(void);
# define smp_processor_id() debug_smp_processor_id()
#else
# define smp_processor_id() raw_smp_processor_id()
#endif

#define get_cpu()		({ preempt_disable(); smp_processor_id(); })
#define put_cpu()		preempt_enable()

<<<<<<< HEAD
#ifndef CONFIG_PREEMPT_RT_FULL
# define get_cpu_light()	get_cpu()
# define put_cpu_light()	put_cpu()
#else
# define get_cpu_light()	({ migrate_disable(); smp_processor_id(); })
# define put_cpu_light()	migrate_enable()
#endif
=======
#define get_cpu_light()		({ migrate_disable(); smp_processor_id(); })
#define put_cpu_light()		migrate_enable()
>>>>>>> f0b62f18

/*
 * Callback to arch code if there's nosmp or maxcpus=0 on the
 * boot command line:
 */
extern void arch_disable_smp_support(void);

void smp_setup_processor_id(void);

#endif /* __LINUX_SMP_H */<|MERGE_RESOLUTION|>--- conflicted
+++ resolved
@@ -172,18 +172,8 @@
 #define get_cpu()		({ preempt_disable(); smp_processor_id(); })
 #define put_cpu()		preempt_enable()
 
-<<<<<<< HEAD
-#ifndef CONFIG_PREEMPT_RT_FULL
-# define get_cpu_light()	get_cpu()
-# define put_cpu_light()	put_cpu()
-#else
-# define get_cpu_light()	({ migrate_disable(); smp_processor_id(); })
-# define put_cpu_light()	migrate_enable()
-#endif
-=======
 #define get_cpu_light()		({ migrate_disable(); smp_processor_id(); })
 #define put_cpu_light()		migrate_enable()
->>>>>>> f0b62f18
 
 /*
  * Callback to arch code if there's nosmp or maxcpus=0 on the
