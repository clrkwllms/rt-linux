/*
 *
 * Copyright (c) 2011, Microsoft Corporation.
 *
 * This program is free software; you can redistribute it and/or modify it
 * under the terms and conditions of the GNU General Public License,
 * version 2, as published by the Free Software Foundation.
 *
 * This program is distributed in the hope it will be useful, but WITHOUT
 * ANY WARRANTY; without even the implied warranty of MERCHANTABILITY or
 * FITNESS FOR A PARTICULAR PURPOSE.  See the GNU General Public License for
 * more details.
 *
 * You should have received a copy of the GNU General Public License along with
 * this program; if not, write to the Free Software Foundation, Inc., 59 Temple
 * Place - Suite 330, Boston, MA 02111-1307 USA.
 *
 * Authors:
 *   Haiyang Zhang <haiyangz@microsoft.com>
 *   Hank Janssen  <hjanssen@microsoft.com>
 *   K. Y. Srinivasan <kys@microsoft.com>
 *
 */

#ifndef _HYPERV_H
#define _HYPERV_H

#include <uapi/linux/hyperv.h>
#include <uapi/asm/hyperv.h>

#include <linux/types.h>
#include <linux/scatterlist.h>
#include <linux/list.h>
#include <linux/timer.h>
#include <linux/completion.h>
#include <linux/device.h>
#include <linux/mod_devicetable.h>
#include <linux/interrupt.h>

#define MAX_PAGE_BUFFER_COUNT				32
#define MAX_MULTIPAGE_BUFFER_COUNT			32 /* 128K */

#pragma pack(push, 1)

/* Single-page buffer */
struct hv_page_buffer {
	u32 len;
	u32 offset;
	u64 pfn;
};

/* Multiple-page buffer */
struct hv_multipage_buffer {
	/* Length and Offset determines the # of pfns in the array */
	u32 len;
	u32 offset;
	u64 pfn_array[MAX_MULTIPAGE_BUFFER_COUNT];
};

/*
 * Multiple-page buffer array; the pfn array is variable size:
 * The number of entries in the PFN array is determined by
 * "len" and "offset".
 */
struct hv_mpb_array {
	/* Length and Offset determines the # of pfns in the array */
	u32 len;
	u32 offset;
	u64 pfn_array[];
};

/* 0x18 includes the proprietary packet header */
#define MAX_PAGE_BUFFER_PACKET		(0x18 +			\
					(sizeof(struct hv_page_buffer) * \
					 MAX_PAGE_BUFFER_COUNT))
#define MAX_MULTIPAGE_BUFFER_PACKET	(0x18 +			\
					 sizeof(struct hv_multipage_buffer))


#pragma pack(pop)

struct hv_ring_buffer {
	/* Offset in bytes from the start of ring data below */
	u32 write_index;

	/* Offset in bytes from the start of ring data below */
	u32 read_index;

	u32 interrupt_mask;

	/*
	 * Win8 uses some of the reserved bits to implement
	 * interrupt driven flow management. On the send side
	 * we can request that the receiver interrupt the sender
	 * when the ring transitions from being full to being able
	 * to handle a message of size "pending_send_sz".
	 *
	 * Add necessary state for this enhancement.
	 */
	u32 pending_send_sz;

	u32 reserved1[12];

	union {
		struct {
			u32 feat_pending_send_sz:1;
		};
		u32 value;
	} feature_bits;

	/* Pad it to PAGE_SIZE so that data starts on page boundary */
	u8	reserved2[4028];

	/*
	 * Ring data starts here + RingDataStartOffset
	 * !!! DO NOT place any fields below this !!!
	 */
	u8 buffer[0];
} __packed;

struct hv_ring_buffer_info {
	struct hv_ring_buffer *ring_buffer;
	u32 ring_size;			/* Include the shared header */
	spinlock_t ring_lock;

	u32 ring_datasize;		/* < ring_size */
	u32 ring_data_startoffset;
	u32 priv_write_index;
	u32 priv_read_index;
	u32 cached_read_index;
};

/*
 *
 * hv_get_ringbuffer_availbytes()
 *
 * Get number of bytes available to read and to write to
 * for the specified ring buffer
 */
static inline void
hv_get_ringbuffer_availbytes(const struct hv_ring_buffer_info *rbi,
			     u32 *read, u32 *write)
{
	u32 read_loc, write_loc, dsize;

	/* Capture the read/write indices before they changed */
	read_loc = rbi->ring_buffer->read_index;
	write_loc = rbi->ring_buffer->write_index;
	dsize = rbi->ring_datasize;

	*write = write_loc >= read_loc ? dsize - (write_loc - read_loc) :
		read_loc - write_loc;
	*read = dsize - *write;
}

static inline u32 hv_get_bytes_to_read(const struct hv_ring_buffer_info *rbi)
{
	u32 read_loc, write_loc, dsize, read;

	dsize = rbi->ring_datasize;
	read_loc = rbi->ring_buffer->read_index;
	write_loc = READ_ONCE(rbi->ring_buffer->write_index);

	read = write_loc >= read_loc ? (write_loc - read_loc) :
		(dsize - read_loc) + write_loc;

	return read;
}

static inline u32 hv_get_bytes_to_write(const struct hv_ring_buffer_info *rbi)
{
	u32 read_loc, write_loc, dsize, write;

	dsize = rbi->ring_datasize;
	read_loc = READ_ONCE(rbi->ring_buffer->read_index);
	write_loc = rbi->ring_buffer->write_index;

	write = write_loc >= read_loc ? dsize - (write_loc - read_loc) :
		read_loc - write_loc;
	return write;
}

static inline u32 hv_get_cached_bytes_to_write(
	const struct hv_ring_buffer_info *rbi)
{
	u32 read_loc, write_loc, dsize, write;

	dsize = rbi->ring_datasize;
	read_loc = rbi->cached_read_index;
	write_loc = rbi->ring_buffer->write_index;

	write = write_loc >= read_loc ? dsize - (write_loc - read_loc) :
		read_loc - write_loc;
	return write;
}
/*
 * VMBUS version is 32 bit entity broken up into
 * two 16 bit quantities: major_number. minor_number.
 *
 * 0 . 13 (Windows Server 2008)
 * 1 . 1  (Windows 7)
 * 2 . 4  (Windows 8)
 * 3 . 0  (Windows 8 R2)
 * 4 . 0  (Windows 10)
 */

#define VERSION_WS2008  ((0 << 16) | (13))
#define VERSION_WIN7    ((1 << 16) | (1))
#define VERSION_WIN8    ((2 << 16) | (4))
#define VERSION_WIN8_1    ((3 << 16) | (0))
#define VERSION_WIN10	((4 << 16) | (0))

#define VERSION_INVAL -1

#define VERSION_CURRENT VERSION_WIN10

/* Make maximum size of pipe payload of 16K */
#define MAX_PIPE_DATA_PAYLOAD		(sizeof(u8) * 16384)

/* Define PipeMode values. */
#define VMBUS_PIPE_TYPE_BYTE		0x00000000
#define VMBUS_PIPE_TYPE_MESSAGE		0x00000004

/* The size of the user defined data buffer for non-pipe offers. */
#define MAX_USER_DEFINED_BYTES		120

/* The size of the user defined data buffer for pipe offers. */
#define MAX_PIPE_USER_DEFINED_BYTES	116

/*
 * At the center of the Channel Management library is the Channel Offer. This
 * struct contains the fundamental information about an offer.
 */
struct vmbus_channel_offer {
	uuid_le if_type;
	uuid_le if_instance;

	/*
	 * These two fields are not currently used.
	 */
	u64 reserved1;
	u64 reserved2;

	u16 chn_flags;
	u16 mmio_megabytes;		/* in bytes * 1024 * 1024 */

	union {
		/* Non-pipes: The user has MAX_USER_DEFINED_BYTES bytes. */
		struct {
			unsigned char user_def[MAX_USER_DEFINED_BYTES];
		} std;

		/*
		 * Pipes:
		 * The following sructure is an integrated pipe protocol, which
		 * is implemented on top of standard user-defined data. Pipe
		 * clients have MAX_PIPE_USER_DEFINED_BYTES left for their own
		 * use.
		 */
		struct {
			u32  pipe_mode;
			unsigned char user_def[MAX_PIPE_USER_DEFINED_BYTES];
		} pipe;
	} u;
	/*
	 * The sub_channel_index is defined in win8.
	 */
	u16 sub_channel_index;
	u16 reserved3;
} __packed;

/* Server Flags */
#define VMBUS_CHANNEL_ENUMERATE_DEVICE_INTERFACE	1
#define VMBUS_CHANNEL_SERVER_SUPPORTS_TRANSFER_PAGES	2
#define VMBUS_CHANNEL_SERVER_SUPPORTS_GPADLS		4
#define VMBUS_CHANNEL_NAMED_PIPE_MODE			0x10
#define VMBUS_CHANNEL_LOOPBACK_OFFER			0x100
#define VMBUS_CHANNEL_PARENT_OFFER			0x200
#define VMBUS_CHANNEL_REQUEST_MONITORED_NOTIFICATION	0x400
#define VMBUS_CHANNEL_TLNPI_PROVIDER_OFFER		0x2000

struct vmpacket_descriptor {
	u16 type;
	u16 offset8;
	u16 len8;
	u16 flags;
	u64 trans_id;
} __packed;

struct vmpacket_header {
	u32 prev_pkt_start_offset;
	struct vmpacket_descriptor descriptor;
} __packed;

struct vmtransfer_page_range {
	u32 byte_count;
	u32 byte_offset;
} __packed;

struct vmtransfer_page_packet_header {
	struct vmpacket_descriptor d;
	u16 xfer_pageset_id;
	u8  sender_owns_set;
	u8 reserved;
	u32 range_cnt;
	struct vmtransfer_page_range ranges[1];
} __packed;

struct vmgpadl_packet_header {
	struct vmpacket_descriptor d;
	u32 gpadl;
	u32 reserved;
} __packed;

struct vmadd_remove_transfer_page_set {
	struct vmpacket_descriptor d;
	u32 gpadl;
	u16 xfer_pageset_id;
	u16 reserved;
} __packed;

/*
 * This structure defines a range in guest physical space that can be made to
 * look virtually contiguous.
 */
struct gpa_range {
	u32 byte_count;
	u32 byte_offset;
	u64 pfn_array[0];
};

/*
 * This is the format for an Establish Gpadl packet, which contains a handle by
 * which this GPADL will be known and a set of GPA ranges associated with it.
 * This can be converted to a MDL by the guest OS.  If there are multiple GPA
 * ranges, then the resulting MDL will be "chained," representing multiple VA
 * ranges.
 */
struct vmestablish_gpadl {
	struct vmpacket_descriptor d;
	u32 gpadl;
	u32 range_cnt;
	struct gpa_range range[1];
} __packed;

/*
 * This is the format for a Teardown Gpadl packet, which indicates that the
 * GPADL handle in the Establish Gpadl packet will never be referenced again.
 */
struct vmteardown_gpadl {
	struct vmpacket_descriptor d;
	u32 gpadl;
	u32 reserved;	/* for alignment to a 8-byte boundary */
} __packed;

/*
 * This is the format for a GPA-Direct packet, which contains a set of GPA
 * ranges, in addition to commands and/or data.
 */
struct vmdata_gpa_direct {
	struct vmpacket_descriptor d;
	u32 reserved;
	u32 range_cnt;
	struct gpa_range range[1];
} __packed;

/* This is the format for a Additional Data Packet. */
struct vmadditional_data {
	struct vmpacket_descriptor d;
	u64 total_bytes;
	u32 offset;
	u32 byte_cnt;
	unsigned char data[1];
} __packed;

union vmpacket_largest_possible_header {
	struct vmpacket_descriptor simple_hdr;
	struct vmtransfer_page_packet_header xfer_page_hdr;
	struct vmgpadl_packet_header gpadl_hdr;
	struct vmadd_remove_transfer_page_set add_rm_xfer_page_hdr;
	struct vmestablish_gpadl establish_gpadl_hdr;
	struct vmteardown_gpadl teardown_gpadl_hdr;
	struct vmdata_gpa_direct data_gpa_direct_hdr;
};

#define VMPACKET_DATA_START_ADDRESS(__packet)	\
	(void *)(((unsigned char *)__packet) +	\
	 ((struct vmpacket_descriptor)__packet)->offset8 * 8)

#define VMPACKET_DATA_LENGTH(__packet)		\
	((((struct vmpacket_descriptor)__packet)->len8 -	\
	  ((struct vmpacket_descriptor)__packet)->offset8) * 8)

#define VMPACKET_TRANSFER_MODE(__packet)	\
	(((struct IMPACT)__packet)->type)

enum vmbus_packet_type {
	VM_PKT_INVALID				= 0x0,
	VM_PKT_SYNCH				= 0x1,
	VM_PKT_ADD_XFER_PAGESET			= 0x2,
	VM_PKT_RM_XFER_PAGESET			= 0x3,
	VM_PKT_ESTABLISH_GPADL			= 0x4,
	VM_PKT_TEARDOWN_GPADL			= 0x5,
	VM_PKT_DATA_INBAND			= 0x6,
	VM_PKT_DATA_USING_XFER_PAGES		= 0x7,
	VM_PKT_DATA_USING_GPADL			= 0x8,
	VM_PKT_DATA_USING_GPA_DIRECT		= 0x9,
	VM_PKT_CANCEL_REQUEST			= 0xa,
	VM_PKT_COMP				= 0xb,
	VM_PKT_DATA_USING_ADDITIONAL_PKT	= 0xc,
	VM_PKT_ADDITIONAL_DATA			= 0xd
};

#define VMBUS_DATA_PACKET_FLAG_COMPLETION_REQUESTED	1


/* Version 1 messages */
enum vmbus_channel_message_type {
	CHANNELMSG_INVALID			=  0,
	CHANNELMSG_OFFERCHANNEL		=  1,
	CHANNELMSG_RESCIND_CHANNELOFFER	=  2,
	CHANNELMSG_REQUESTOFFERS		=  3,
	CHANNELMSG_ALLOFFERS_DELIVERED	=  4,
	CHANNELMSG_OPENCHANNEL		=  5,
	CHANNELMSG_OPENCHANNEL_RESULT		=  6,
	CHANNELMSG_CLOSECHANNEL		=  7,
	CHANNELMSG_GPADL_HEADER		=  8,
	CHANNELMSG_GPADL_BODY			=  9,
	CHANNELMSG_GPADL_CREATED		= 10,
	CHANNELMSG_GPADL_TEARDOWN		= 11,
	CHANNELMSG_GPADL_TORNDOWN		= 12,
	CHANNELMSG_RELID_RELEASED		= 13,
	CHANNELMSG_INITIATE_CONTACT		= 14,
	CHANNELMSG_VERSION_RESPONSE		= 15,
	CHANNELMSG_UNLOAD			= 16,
	CHANNELMSG_UNLOAD_RESPONSE		= 17,
	CHANNELMSG_18				= 18,
	CHANNELMSG_19				= 19,
	CHANNELMSG_20				= 20,
	CHANNELMSG_TL_CONNECT_REQUEST		= 21,
	CHANNELMSG_COUNT
};

struct vmbus_channel_message_header {
	enum vmbus_channel_message_type msgtype;
	u32 padding;
} __packed;

/* Query VMBus Version parameters */
struct vmbus_channel_query_vmbus_version {
	struct vmbus_channel_message_header header;
	u32 version;
} __packed;

/* VMBus Version Supported parameters */
struct vmbus_channel_version_supported {
	struct vmbus_channel_message_header header;
	u8 version_supported;
} __packed;

/* Offer Channel parameters */
struct vmbus_channel_offer_channel {
	struct vmbus_channel_message_header header;
	struct vmbus_channel_offer offer;
	u32 child_relid;
	u8 monitorid;
	/*
	 * win7 and beyond splits this field into a bit field.
	 */
	u8 monitor_allocated:1;
	u8 reserved:7;
	/*
	 * These are new fields added in win7 and later.
	 * Do not access these fields without checking the
	 * negotiated protocol.
	 *
	 * If "is_dedicated_interrupt" is set, we must not set the
	 * associated bit in the channel bitmap while sending the
	 * interrupt to the host.
	 *
	 * connection_id is to be used in signaling the host.
	 */
	u16 is_dedicated_interrupt:1;
	u16 reserved1:15;
	u32 connection_id;
} __packed;

/* Rescind Offer parameters */
struct vmbus_channel_rescind_offer {
	struct vmbus_channel_message_header header;
	u32 child_relid;
} __packed;

/*
 * Request Offer -- no parameters, SynIC message contains the partition ID
 * Set Snoop -- no parameters, SynIC message contains the partition ID
 * Clear Snoop -- no parameters, SynIC message contains the partition ID
 * All Offers Delivered -- no parameters, SynIC message contains the partition
 *		           ID
 * Flush Client -- no parameters, SynIC message contains the partition ID
 */

/* Open Channel parameters */
struct vmbus_channel_open_channel {
	struct vmbus_channel_message_header header;

	/* Identifies the specific VMBus channel that is being opened. */
	u32 child_relid;

	/* ID making a particular open request at a channel offer unique. */
	u32 openid;

	/* GPADL for the channel's ring buffer. */
	u32 ringbuffer_gpadlhandle;

	/*
	 * Starting with win8, this field will be used to specify
	 * the target virtual processor on which to deliver the interrupt for
	 * the host to guest communication.
	 * Prior to win8, incoming channel interrupts would only
	 * be delivered on cpu 0. Setting this value to 0 would
	 * preserve the earlier behavior.
	 */
	u32 target_vp;

	/*
	* The upstream ring buffer begins at offset zero in the memory
	* described by RingBufferGpadlHandle. The downstream ring buffer
	* follows it at this offset (in pages).
	*/
	u32 downstream_ringbuffer_pageoffset;

	/* User-specific data to be passed along to the server endpoint. */
	unsigned char userdata[MAX_USER_DEFINED_BYTES];
} __packed;

/* Open Channel Result parameters */
struct vmbus_channel_open_result {
	struct vmbus_channel_message_header header;
	u32 child_relid;
	u32 openid;
	u32 status;
} __packed;

/* Close channel parameters; */
struct vmbus_channel_close_channel {
	struct vmbus_channel_message_header header;
	u32 child_relid;
} __packed;

/* Channel Message GPADL */
#define GPADL_TYPE_RING_BUFFER		1
#define GPADL_TYPE_SERVER_SAVE_AREA	2
#define GPADL_TYPE_TRANSACTION		8

/*
 * The number of PFNs in a GPADL message is defined by the number of
 * pages that would be spanned by ByteCount and ByteOffset.  If the
 * implied number of PFNs won't fit in this packet, there will be a
 * follow-up packet that contains more.
 */
struct vmbus_channel_gpadl_header {
	struct vmbus_channel_message_header header;
	u32 child_relid;
	u32 gpadl;
	u16 range_buflen;
	u16 rangecount;
	struct gpa_range range[0];
} __packed;

/* This is the followup packet that contains more PFNs. */
struct vmbus_channel_gpadl_body {
	struct vmbus_channel_message_header header;
	u32 msgnumber;
	u32 gpadl;
	u64 pfn[0];
} __packed;

struct vmbus_channel_gpadl_created {
	struct vmbus_channel_message_header header;
	u32 child_relid;
	u32 gpadl;
	u32 creation_status;
} __packed;

struct vmbus_channel_gpadl_teardown {
	struct vmbus_channel_message_header header;
	u32 child_relid;
	u32 gpadl;
} __packed;

struct vmbus_channel_gpadl_torndown {
	struct vmbus_channel_message_header header;
	u32 gpadl;
} __packed;

struct vmbus_channel_relid_released {
	struct vmbus_channel_message_header header;
	u32 child_relid;
} __packed;

struct vmbus_channel_initiate_contact {
	struct vmbus_channel_message_header header;
	u32 vmbus_version_requested;
	u32 target_vcpu; /* The VCPU the host should respond to */
	u64 interrupt_page;
	u64 monitor_page1;
	u64 monitor_page2;
} __packed;

/* Hyper-V socket: guest's connect()-ing to host */
struct vmbus_channel_tl_connect_request {
	struct vmbus_channel_message_header header;
	uuid_le guest_endpoint_id;
	uuid_le host_service_id;
} __packed;

struct vmbus_channel_version_response {
	struct vmbus_channel_message_header header;
	u8 version_supported;
} __packed;

enum vmbus_channel_state {
	CHANNEL_OFFER_STATE,
	CHANNEL_OPENING_STATE,
	CHANNEL_OPEN_STATE,
	CHANNEL_OPENED_STATE,
};

/*
 * Represents each channel msg on the vmbus connection This is a
 * variable-size data structure depending on the msg type itself
 */
struct vmbus_channel_msginfo {
	/* Bookkeeping stuff */
	struct list_head msglistentry;

	/* So far, this is only used to handle gpadl body message */
	struct list_head submsglist;

	/* Synchronize the request/response if needed */
	struct completion  waitevent;
	struct vmbus_channel *waiting_channel;
	union {
		struct vmbus_channel_version_supported version_supported;
		struct vmbus_channel_open_result open_result;
		struct vmbus_channel_gpadl_torndown gpadl_torndown;
		struct vmbus_channel_gpadl_created gpadl_created;
		struct vmbus_channel_version_response version_response;
	} response;

	u32 msgsize;
	/*
	 * The channel message that goes out on the "wire".
	 * It will contain at minimum the VMBUS_CHANNEL_MESSAGE_HEADER header
	 */
	unsigned char msg[0];
};

struct vmbus_close_msg {
	struct vmbus_channel_msginfo info;
	struct vmbus_channel_close_channel msg;
};

/* Define connection identifier type. */
union hv_connection_id {
	u32 asu32;
	struct {
		u32 id:24;
		u32 reserved:8;
	} u;
};

/* Definition of the hv_signal_event hypercall input structure. */
struct hv_input_signal_event {
	union hv_connection_id connectionid;
	u16 flag_number;
	u16 rsvdz;
};

struct hv_input_signal_event_buffer {
	u64 align8;
	struct hv_input_signal_event event;
};

enum hv_numa_policy {
	HV_BALANCED = 0,
	HV_LOCALIZED,
};

enum vmbus_device_type {
	HV_IDE = 0,
	HV_SCSI,
	HV_FC,
	HV_NIC,
	HV_ND,
	HV_PCIE,
	HV_FB,
	HV_KBD,
	HV_MOUSE,
	HV_KVP,
	HV_TS,
	HV_HB,
	HV_SHUTDOWN,
	HV_FCOPY,
	HV_BACKUP,
	HV_DM,
	HV_UNKNOWN,
};

struct vmbus_device {
	u16  dev_type;
	uuid_le guid;
	bool perf_device;
};

struct vmbus_channel {
	struct list_head listentry;

	struct hv_device *device_obj;

	enum vmbus_channel_state state;

	struct vmbus_channel_offer_channel offermsg;
	/*
	 * These are based on the OfferMsg.MonitorId.
	 * Save it here for easy access.
	 */
	u8 monitor_grp;
	u8 monitor_bit;

	bool rescind; /* got rescind msg */

	u32 ringbuffer_gpadlhandle;

	/* Allocated memory for ring buffer */
	void *ringbuffer_pages;
	u32 ringbuffer_pagecount;
	struct hv_ring_buffer_info outbound;	/* send to parent */
	struct hv_ring_buffer_info inbound;	/* receive from parent */
	spinlock_t inbound_lock;

	struct vmbus_close_msg close_msg;

	/* Channel callback's invoked in softirq context */
	struct tasklet_struct callback_event;
	void (*onchannel_callback)(void *context);
	void *channel_callback_context;

	/*
	 * A channel can be marked for one of three modes of reading:
	 *   BATCHED - callback called from taslket and should read
	 *            channel until empty. Interrupts from the host
	 *            are masked while read is in process (default).
	 *   DIRECT - callback called from tasklet (softirq).
	 *   ISR - callback called in interrupt context and must
	 *         invoke its own deferred processing.
	 *         Host interrupts are disabled and must be re-enabled
	 *         when ring is empty.
	 */
	enum hv_callback_mode {
		HV_CALL_BATCHED,
		HV_CALL_DIRECT,
		HV_CALL_ISR
	} callback_mode;

	bool is_dedicated_interrupt;
	struct hv_input_signal_event_buffer sig_buf;
	struct hv_input_signal_event *sig_event;

	/*
	 * Starting with win8, this field will be used to specify
	 * the target virtual processor on which to deliver the interrupt for
	 * the host to guest communication.
	 * Prior to win8, incoming channel interrupts would only
	 * be delivered on cpu 0. Setting this value to 0 would
	 * preserve the earlier behavior.
	 */
	u32 target_vp;
	/* The corresponding CPUID in the guest */
	u32 target_cpu;
	/*
	 * State to manage the CPU affiliation of channels.
	 */
	struct cpumask alloced_cpus_in_node;
	int numa_node;
	/*
	 * Support for sub-channels. For high performance devices,
	 * it will be useful to have multiple sub-channels to support
	 * a scalable communication infrastructure with the host.
	 * The support for sub-channels is implemented as an extention
	 * to the current infrastructure.
	 * The initial offer is considered the primary channel and this
	 * offer message will indicate if the host supports sub-channels.
	 * The guest is free to ask for sub-channels to be offerred and can
	 * open these sub-channels as a normal "primary" channel. However,
	 * all sub-channels will have the same type and instance guids as the
	 * primary channel. Requests sent on a given channel will result in a
	 * response on the same channel.
	 */

	/*
	 * Sub-channel creation callback. This callback will be called in
	 * process context when a sub-channel offer is received from the host.
	 * The guest can open the sub-channel in the context of this callback.
	 */
	void (*sc_creation_callback)(struct vmbus_channel *new_sc);

	/*
	 * Channel rescind callback. Some channels (the hvsock ones), need to
	 * register a callback which is invoked in vmbus_onoffer_rescind().
	 */
	void (*chn_rescind_callback)(struct vmbus_channel *channel);

	/*
	 * The spinlock to protect the structure. It is being used to protect
	 * test-and-set access to various attributes of the structure as well
	 * as all sc_list operations.
	 */
	spinlock_t lock;
	/*
	 * All Sub-channels of a primary channel are linked here.
	 */
	struct list_head sc_list;
	/*
	 * Current number of sub-channels.
	 */
	int num_sc;
	/*
	 * Number of a sub-channel (position within sc_list) which is supposed
	 * to be used as the next outgoing channel.
	 */
	int next_oc;
	/*
	 * The primary channel this sub-channel belongs to.
	 * This will be NULL for the primary channel.
	 */
	struct vmbus_channel *primary_channel;
	/*
	 * Support per-channel state for use by vmbus drivers.
	 */
	void *per_channel_state;
	/*
	 * To support per-cpu lookup mapping of relid to channel,
	 * link up channels based on their CPU affinity.
	 */
	struct list_head percpu_list;

	/*
	 * Defer freeing channel until after all cpu's have
	 * gone through grace period.
	 */
	struct rcu_head rcu;

	/*
	 * For performance critical channels (storage, networking
	 * etc,), Hyper-V has a mechanism to enhance the throughput
	 * at the expense of latency:
	 * When the host is to be signaled, we just set a bit in a shared page
	 * and this bit will be inspected by the hypervisor within a certain
	 * window and if the bit is set, the host will be signaled. The window
	 * of time is the monitor latency - currently around 100 usecs. This
	 * mechanism improves throughput by:
	 *
	 * A) Making the host more efficient - each time it wakes up,
	 *    potentially it will process morev number of packets. The
	 *    monitor latency allows a batch to build up.
	 * B) By deferring the hypercall to signal, we will also minimize
	 *    the interrupts.
	 *
	 * Clearly, these optimizations improve throughput at the expense of
	 * latency. Furthermore, since the channel is shared for both
	 * control and data messages, control messages currently suffer
	 * unnecessary latency adversley impacting performance and boot
	 * time. To fix this issue, permit tagging the channel as being
	 * in "low latency" mode. In this mode, we will bypass the monitor
	 * mechanism.
	 */
	bool low_latency;

	/*
	 * NUMA distribution policy:
	 * We support teo policies:
	 * 1) Balanced: Here all performance critical channels are
	 *    distributed evenly amongst all the NUMA nodes.
	 *    This policy will be the default policy.
	 * 2) Localized: All channels of a given instance of a
	 *    performance critical service will be assigned CPUs
	 *    within a selected NUMA node.
	 */
	enum hv_numa_policy affinity_policy;

};

static inline bool is_hvsock_channel(const struct vmbus_channel *c)
{
	return !!(c->offermsg.offer.chn_flags &
		  VMBUS_CHANNEL_TLNPI_PROVIDER_OFFER);
}

static inline void set_channel_affinity_state(struct vmbus_channel *c,
					      enum hv_numa_policy policy)
{
	c->affinity_policy = policy;
}

static inline void set_channel_read_mode(struct vmbus_channel *c,
					enum hv_callback_mode mode)
{
	c->callback_mode = mode;
}

static inline void set_per_channel_state(struct vmbus_channel *c, void *s)
{
	c->per_channel_state = s;
}

static inline void *get_per_channel_state(struct vmbus_channel *c)
{
	return c->per_channel_state;
}

static inline void set_channel_pending_send_size(struct vmbus_channel *c,
						 u32 size)
{
	c->outbound.ring_buffer->pending_send_sz = size;
}

static inline void set_low_latency_mode(struct vmbus_channel *c)
{
	c->low_latency = true;
}

static inline void clear_low_latency_mode(struct vmbus_channel *c)
{
	c->low_latency = false;
}

void vmbus_onmessage(void *context);

int vmbus_request_offers(void);

/*
 * APIs for managing sub-channels.
 */

void vmbus_set_sc_create_callback(struct vmbus_channel *primary_channel,
			void (*sc_cr_cb)(struct vmbus_channel *new_sc));

void vmbus_set_chn_rescind_callback(struct vmbus_channel *channel,
		void (*chn_rescind_cb)(struct vmbus_channel *));

/*
 * Retrieve the (sub) channel on which to send an outgoing request.
 * When a primary channel has multiple sub-channels, we choose a
 * channel whose VCPU binding is closest to the VCPU on which
 * this call is being made.
 */
struct vmbus_channel *vmbus_get_outgoing_channel(struct vmbus_channel *primary);

/*
 * Check if sub-channels have already been offerred. This API will be useful
 * when the driver is unloaded after establishing sub-channels. In this case,
 * when the driver is re-loaded, the driver would have to check if the
 * subchannels have already been established before attempting to request
 * the creation of sub-channels.
 * This function returns TRUE to indicate that subchannels have already been
 * created.
 * This function should be invoked after setting the callback function for
 * sub-channel creation.
 */
bool vmbus_are_subchannels_present(struct vmbus_channel *primary);

/* The format must be the same as struct vmdata_gpa_direct */
struct vmbus_channel_packet_page_buffer {
	u16 type;
	u16 dataoffset8;
	u16 length8;
	u16 flags;
	u64 transactionid;
	u32 reserved;
	u32 rangecount;
	struct hv_page_buffer range[MAX_PAGE_BUFFER_COUNT];
} __packed;

/* The format must be the same as struct vmdata_gpa_direct */
struct vmbus_channel_packet_multipage_buffer {
	u16 type;
	u16 dataoffset8;
	u16 length8;
	u16 flags;
	u64 transactionid;
	u32 reserved;
	u32 rangecount;		/* Always 1 in this case */
	struct hv_multipage_buffer range;
} __packed;

/* The format must be the same as struct vmdata_gpa_direct */
struct vmbus_packet_mpb_array {
	u16 type;
	u16 dataoffset8;
	u16 length8;
	u16 flags;
	u64 transactionid;
	u32 reserved;
	u32 rangecount;         /* Always 1 in this case */
	struct hv_mpb_array range;
} __packed;


extern int vmbus_open(struct vmbus_channel *channel,
			    u32 send_ringbuffersize,
			    u32 recv_ringbuffersize,
			    void *userdata,
			    u32 userdatalen,
			    void(*onchannel_callback)(void *context),
			    void *context);

extern void vmbus_close(struct vmbus_channel *channel);

extern int vmbus_sendpacket(struct vmbus_channel *channel,
				  void *buffer,
				  u32 bufferLen,
				  u64 requestid,
				  enum vmbus_packet_type type,
				  u32 flags);

extern int vmbus_sendpacket_ctl(struct vmbus_channel *channel,
				  void *buffer,
				  u32 bufferLen,
				  u64 requestid,
				  enum vmbus_packet_type type,
				  u32 flags);

extern int vmbus_sendpacket_pagebuffer(struct vmbus_channel *channel,
					    struct hv_page_buffer pagebuffers[],
					    u32 pagecount,
					    void *buffer,
					    u32 bufferlen,
					    u64 requestid);

extern int vmbus_sendpacket_pagebuffer_ctl(struct vmbus_channel *channel,
					   struct hv_page_buffer pagebuffers[],
					   u32 pagecount,
					   void *buffer,
					   u32 bufferlen,
					   u64 requestid,
					   u32 flags);

extern int vmbus_sendpacket_multipagebuffer(struct vmbus_channel *channel,
					struct hv_multipage_buffer *mpb,
					void *buffer,
					u32 bufferlen,
					u64 requestid);

extern int vmbus_sendpacket_mpb_desc(struct vmbus_channel *channel,
				     struct vmbus_packet_mpb_array *mpb,
				     u32 desc_size,
				     void *buffer,
				     u32 bufferlen,
				     u64 requestid);

extern int vmbus_establish_gpadl(struct vmbus_channel *channel,
				      void *kbuffer,
				      u32 size,
				      u32 *gpadl_handle);

extern int vmbus_teardown_gpadl(struct vmbus_channel *channel,
				     u32 gpadl_handle);

extern int vmbus_recvpacket(struct vmbus_channel *channel,
				  void *buffer,
				  u32 bufferlen,
				  u32 *buffer_actual_len,
				  u64 *requestid);

extern int vmbus_recvpacket_raw(struct vmbus_channel *channel,
				     void *buffer,
				     u32 bufferlen,
				     u32 *buffer_actual_len,
				     u64 *requestid);


extern void vmbus_ontimer(unsigned long data);

/* Base driver object */
struct hv_driver {
	const char *name;

	/*
	 * A hvsock offer, which has a VMBUS_CHANNEL_TLNPI_PROVIDER_OFFER
	 * channel flag, actually doesn't mean a synthetic device because the
	 * offer's if_type/if_instance can change for every new hvsock
	 * connection.
	 *
	 * However, to facilitate the notification of new-offer/rescind-offer
	 * from vmbus driver to hvsock driver, we can handle hvsock offer as
	 * a special vmbus device, and hence we need the below flag to
	 * indicate if the driver is the hvsock driver or not: we need to
	 * specially treat the hvosck offer & driver in vmbus_match().
	 */
	bool hvsock;

	/* the device type supported by this driver */
	uuid_le dev_type;
	const struct hv_vmbus_device_id *id_table;

	struct device_driver driver;

	/* dynamic device GUID's */
	struct  {
		spinlock_t lock;
		struct list_head list;
	} dynids;

	int (*probe)(struct hv_device *, const struct hv_vmbus_device_id *);
	int (*remove)(struct hv_device *);
	void (*shutdown)(struct hv_device *);

};

/* Base device object */
struct hv_device {
	/* the device type id of this device */
	uuid_le dev_type;

	/* the device instance id of this device */
	uuid_le dev_instance;
	u16 vendor_id;
	u16 device_id;

	struct device device;

	struct vmbus_channel *channel;
};


static inline struct hv_device *device_to_hv_device(struct device *d)
{
	return container_of(d, struct hv_device, device);
}

static inline struct hv_driver *drv_to_hv_drv(struct device_driver *d)
{
	return container_of(d, struct hv_driver, driver);
}

static inline void hv_set_drvdata(struct hv_device *dev, void *data)
{
	dev_set_drvdata(&dev->device, data);
}

static inline void *hv_get_drvdata(struct hv_device *dev)
{
	return dev_get_drvdata(&dev->device);
}

/* Vmbus interface */
#define vmbus_driver_register(driver)	\
	__vmbus_driver_register(driver, THIS_MODULE, KBUILD_MODNAME)
int __must_check __vmbus_driver_register(struct hv_driver *hv_driver,
					 struct module *owner,
					 const char *mod_name);
void vmbus_driver_unregister(struct hv_driver *hv_driver);

void vmbus_hvsock_device_unregister(struct vmbus_channel *channel);

int vmbus_allocate_mmio(struct resource **new, struct hv_device *device_obj,
			resource_size_t min, resource_size_t max,
			resource_size_t size, resource_size_t align,
			bool fb_overlap_ok);
void vmbus_free_mmio(resource_size_t start, resource_size_t size);
int vmbus_cpu_number_to_vp_number(int cpu_number);
u64 hv_do_hypercall(u64 control, void *input, void *output);

/*
 * GUID definitions of various offer types - services offered to the guest.
 */

/*
 * Network GUID
 * {f8615163-df3e-46c5-913f-f2d2f965ed0e}
 */
#define HV_NIC_GUID \
	.guid = UUID_LE(0xf8615163, 0xdf3e, 0x46c5, 0x91, 0x3f, \
			0xf2, 0xd2, 0xf9, 0x65, 0xed, 0x0e)

/*
 * IDE GUID
 * {32412632-86cb-44a2-9b5c-50d1417354f5}
 */
#define HV_IDE_GUID \
	.guid = UUID_LE(0x32412632, 0x86cb, 0x44a2, 0x9b, 0x5c, \
			0x50, 0xd1, 0x41, 0x73, 0x54, 0xf5)

/*
 * SCSI GUID
 * {ba6163d9-04a1-4d29-b605-72e2ffb1dc7f}
 */
#define HV_SCSI_GUID \
	.guid = UUID_LE(0xba6163d9, 0x04a1, 0x4d29, 0xb6, 0x05, \
			0x72, 0xe2, 0xff, 0xb1, 0xdc, 0x7f)

/*
 * Shutdown GUID
 * {0e0b6031-5213-4934-818b-38d90ced39db}
 */
#define HV_SHUTDOWN_GUID \
	.guid = UUID_LE(0x0e0b6031, 0x5213, 0x4934, 0x81, 0x8b, \
			0x38, 0xd9, 0x0c, 0xed, 0x39, 0xdb)

/*
 * Time Synch GUID
 * {9527E630-D0AE-497b-ADCE-E80AB0175CAF}
 */
#define HV_TS_GUID \
	.guid = UUID_LE(0x9527e630, 0xd0ae, 0x497b, 0xad, 0xce, \
			0xe8, 0x0a, 0xb0, 0x17, 0x5c, 0xaf)

/*
 * Heartbeat GUID
 * {57164f39-9115-4e78-ab55-382f3bd5422d}
 */
#define HV_HEART_BEAT_GUID \
	.guid = UUID_LE(0x57164f39, 0x9115, 0x4e78, 0xab, 0x55, \
			0x38, 0x2f, 0x3b, 0xd5, 0x42, 0x2d)

/*
 * KVP GUID
 * {a9a0f4e7-5a45-4d96-b827-8a841e8c03e6}
 */
#define HV_KVP_GUID \
	.guid = UUID_LE(0xa9a0f4e7, 0x5a45, 0x4d96, 0xb8, 0x27, \
			0x8a, 0x84, 0x1e, 0x8c, 0x03, 0xe6)

/*
 * Dynamic memory GUID
 * {525074dc-8985-46e2-8057-a307dc18a502}
 */
#define HV_DM_GUID \
	.guid = UUID_LE(0x525074dc, 0x8985, 0x46e2, 0x80, 0x57, \
			0xa3, 0x07, 0xdc, 0x18, 0xa5, 0x02)

/*
 * Mouse GUID
 * {cfa8b69e-5b4a-4cc0-b98b-8ba1a1f3f95a}
 */
#define HV_MOUSE_GUID \
	.guid = UUID_LE(0xcfa8b69e, 0x5b4a, 0x4cc0, 0xb9, 0x8b, \
			0x8b, 0xa1, 0xa1, 0xf3, 0xf9, 0x5a)

/*
 * Keyboard GUID
 * {f912ad6d-2b17-48ea-bd65-f927a61c7684}
 */
#define HV_KBD_GUID \
	.guid = UUID_LE(0xf912ad6d, 0x2b17, 0x48ea, 0xbd, 0x65, \
			0xf9, 0x27, 0xa6, 0x1c, 0x76, 0x84)

/*
 * VSS (Backup/Restore) GUID
 */
#define HV_VSS_GUID \
	.guid = UUID_LE(0x35fa2e29, 0xea23, 0x4236, 0x96, 0xae, \
			0x3a, 0x6e, 0xba, 0xcb, 0xa4, 0x40)
/*
 * Synthetic Video GUID
 * {DA0A7802-E377-4aac-8E77-0558EB1073F8}
 */
#define HV_SYNTHVID_GUID \
	.guid = UUID_LE(0xda0a7802, 0xe377, 0x4aac, 0x8e, 0x77, \
			0x05, 0x58, 0xeb, 0x10, 0x73, 0xf8)

/*
 * Synthetic FC GUID
 * {2f9bcc4a-0069-4af3-b76b-6fd0be528cda}
 */
#define HV_SYNTHFC_GUID \
	.guid = UUID_LE(0x2f9bcc4a, 0x0069, 0x4af3, 0xb7, 0x6b, \
			0x6f, 0xd0, 0xbe, 0x52, 0x8c, 0xda)

/*
 * Guest File Copy Service
 * {34D14BE3-DEE4-41c8-9AE7-6B174977C192}
 */

#define HV_FCOPY_GUID \
	.guid = UUID_LE(0x34d14be3, 0xdee4, 0x41c8, 0x9a, 0xe7, \
			0x6b, 0x17, 0x49, 0x77, 0xc1, 0x92)

/*
 * NetworkDirect. This is the guest RDMA service.
 * {8c2eaf3d-32a7-4b09-ab99-bd1f1c86b501}
 */
#define HV_ND_GUID \
	.guid = UUID_LE(0x8c2eaf3d, 0x32a7, 0x4b09, 0xab, 0x99, \
			0xbd, 0x1f, 0x1c, 0x86, 0xb5, 0x01)

/*
 * PCI Express Pass Through
 * {44C4F61D-4444-4400-9D52-802E27EDE19F}
 */

#define HV_PCIE_GUID \
	.guid = UUID_LE(0x44c4f61d, 0x4444, 0x4400, 0x9d, 0x52, \
			0x80, 0x2e, 0x27, 0xed, 0xe1, 0x9f)

/*
 * Linux doesn't support the 3 devices: the first two are for
 * Automatic Virtual Machine Activation, and the third is for
 * Remote Desktop Virtualization.
 * {f8e65716-3cb3-4a06-9a60-1889c5cccab5}
 * {3375baf4-9e15-4b30-b765-67acb10d607b}
 * {276aacf4-ac15-426c-98dd-7521ad3f01fe}
 */

#define HV_AVMA1_GUID \
	.guid = UUID_LE(0xf8e65716, 0x3cb3, 0x4a06, 0x9a, 0x60, \
			0x18, 0x89, 0xc5, 0xcc, 0xca, 0xb5)

#define HV_AVMA2_GUID \
	.guid = UUID_LE(0x3375baf4, 0x9e15, 0x4b30, 0xb7, 0x65, \
			0x67, 0xac, 0xb1, 0x0d, 0x60, 0x7b)

#define HV_RDV_GUID \
	.guid = UUID_LE(0x276aacf4, 0xac15, 0x426c, 0x98, 0xdd, \
			0x75, 0x21, 0xad, 0x3f, 0x01, 0xfe)

/*
 * Common header for Hyper-V ICs
 */

#define ICMSGTYPE_NEGOTIATE		0
#define ICMSGTYPE_HEARTBEAT		1
#define ICMSGTYPE_KVPEXCHANGE		2
#define ICMSGTYPE_SHUTDOWN		3
#define ICMSGTYPE_TIMESYNC		4
#define ICMSGTYPE_VSS			5

#define ICMSGHDRFLAG_TRANSACTION	1
#define ICMSGHDRFLAG_REQUEST		2
#define ICMSGHDRFLAG_RESPONSE		4


/*
 * While we want to handle util services as regular devices,
 * there is only one instance of each of these services; so
 * we statically allocate the service specific state.
 */

struct hv_util_service {
	u8 *recv_buffer;
	void *channel;
	void (*util_cb)(void *);
	int (*util_init)(struct hv_util_service *);
	void (*util_deinit)(void);
};

struct vmbuspipe_hdr {
	u32 flags;
	u32 msgsize;
} __packed;

struct ic_version {
	u16 major;
	u16 minor;
} __packed;

struct icmsg_hdr {
	struct ic_version icverframe;
	u16 icmsgtype;
	struct ic_version icvermsg;
	u16 icmsgsize;
	u32 status;
	u8 ictransaction_id;
	u8 icflags;
	u8 reserved[2];
} __packed;

struct icmsg_negotiate {
	u16 icframe_vercnt;
	u16 icmsg_vercnt;
	u32 reserved;
	struct ic_version icversion_data[1]; /* any size array */
} __packed;

struct shutdown_msg_data {
	u32 reason_code;
	u32 timeout_seconds;
	u32 flags;
	u8  display_message[2048];
} __packed;

struct heartbeat_msg_data {
	u64 seq_num;
	u32 reserved[8];
} __packed;

/* Time Sync IC defs */
#define ICTIMESYNCFLAG_PROBE	0
#define ICTIMESYNCFLAG_SYNC	1
#define ICTIMESYNCFLAG_SAMPLE	2

#ifdef __x86_64__
#define WLTIMEDELTA	116444736000000000L	/* in 100ns unit */
#else
#define WLTIMEDELTA	116444736000000000LL
#endif

struct ictimesync_data {
	u64 parenttime;
	u64 childtime;
	u64 roundtriptime;
	u8 flags;
} __packed;

struct ictimesync_ref_data {
	u64 parenttime;
	u64 vmreferencetime;
	u8 flags;
	char leapflags;
	char stratum;
	u8 reserved[3];
} __packed;

struct hyperv_service_callback {
	u8 msg_type;
	char *log_msg;
	uuid_le data;
	struct vmbus_channel *channel;
	void (*callback) (void *context);
};

#define MAX_SRV_VER	0x7ffffff
extern bool vmbus_prep_negotiate_resp(struct icmsg_hdr *icmsghdrp, u8 *buf,
				const int *fw_version, int fw_vercnt,
				const int *srv_version, int srv_vercnt,
				int *nego_fw_version, int *nego_srv_version);

void hv_process_channel_removal(struct vmbus_channel *channel, u32 relid);

void vmbus_setevent(struct vmbus_channel *channel);
/*
 * Negotiated version with the Host.
 */

extern __u32 vmbus_proto_version;

int vmbus_send_tl_connect_request(const uuid_le *shv_guest_servie_id,
				  const uuid_le *shv_host_servie_id);
void vmbus_set_event(struct vmbus_channel *channel);

/* Get the start of the ring buffer. */
static inline void *
hv_get_ring_buffer(const struct hv_ring_buffer_info *ring_info)
{
	return ring_info->ring_buffer->buffer;
}

/*
 * To optimize the flow management on the send-side,
 * when the sender is blocked because of lack of
 * sufficient space in the ring buffer, potential the
 * consumer of the ring buffer can signal the producer.
 * This is controlled by the following parameters:
 *
 * 1. pending_send_sz: This is the size in bytes that the
 *    producer is trying to send.
 * 2. The feature bit feat_pending_send_sz set to indicate if
 *    the consumer of the ring will signal when the ring
 *    state transitions from being full to a state where
 *    there is room for the producer to send the pending packet.
 */

static inline  void hv_signal_on_read(struct vmbus_channel *channel)
{
	u32 cur_write_sz, cached_write_sz;
	u32 pending_sz;
	struct hv_ring_buffer_info *rbi = &channel->inbound;

	/*
	 * Issue a full memory barrier before making the signaling decision.
	 * Here is the reason for having this barrier:
	 * If the reading of the pend_sz (in this function)
	 * were to be reordered and read before we commit the new read
	 * index (in the calling function)  we could
	 * have a problem. If the host were to set the pending_sz after we
	 * have sampled pending_sz and go to sleep before we commit the
	 * read index, we could miss sending the interrupt. Issue a full
	 * memory barrier to address this.
	 */
	virt_mb();

	pending_sz = READ_ONCE(rbi->ring_buffer->pending_send_sz);
	/* If the other end is not blocked on write don't bother. */
	if (pending_sz == 0)
		return;

	cur_write_sz = hv_get_bytes_to_write(rbi);

	if (cur_write_sz < pending_sz)
		return;

	cached_write_sz = hv_get_cached_bytes_to_write(rbi);
	if (cached_write_sz < pending_sz)
		vmbus_setevent(channel);

	return;
}

static inline void
init_cached_read_index(struct vmbus_channel *channel)
{
	struct hv_ring_buffer_info *rbi = &channel->inbound;

	rbi->cached_read_index = rbi->ring_buffer->read_index;
}

<<<<<<< HEAD
=======
/*
 * Mask off host interrupt callback notifications
 */
static inline void hv_begin_read(struct hv_ring_buffer_info *rbi)
{
	rbi->ring_buffer->interrupt_mask = 1;

	/* make sure mask update is not reordered */
	virt_mb();
}

/*
 * Re-enable host callback and return number of outstanding bytes
 */
static inline u32 hv_end_read(struct hv_ring_buffer_info *rbi)
{

	rbi->ring_buffer->interrupt_mask = 0;

	/* make sure mask update is not reordered */
	virt_mb();

	/*
	 * Now check to see if the ring buffer is still empty.
	 * If it is not, we raced and we need to process new
	 * incoming messages.
	 */
	return hv_get_bytes_to_read(rbi);
}

>>>>>>> a71c9a1c
/*
 * An API to support in-place processing of incoming VMBUS packets.
 */
#define VMBUS_PKT_TRAILER	8

static inline struct vmpacket_descriptor *
get_next_pkt_raw(struct vmbus_channel *channel)
{
	struct hv_ring_buffer_info *ring_info = &channel->inbound;
	u32 priv_read_loc = ring_info->priv_read_index;
	void *ring_buffer = hv_get_ring_buffer(ring_info);
	u32 dsize = ring_info->ring_datasize;
	/*
	 * delta is the difference between what is available to read and
	 * what was already consumed in place. We commit read index after
	 * the whole batch is processed.
	 */
	u32 delta = priv_read_loc >= ring_info->ring_buffer->read_index ?
		priv_read_loc - ring_info->ring_buffer->read_index :
		(dsize - ring_info->ring_buffer->read_index) + priv_read_loc;
	u32 bytes_avail_toread = (hv_get_bytes_to_read(ring_info) - delta);

	if (bytes_avail_toread < sizeof(struct vmpacket_descriptor))
		return NULL;

	return ring_buffer + priv_read_loc;
}

/*
 * A helper function to step through packets "in-place"
 * This API is to be called after each successful call
 * get_next_pkt_raw().
 */
static inline void put_pkt_raw(struct vmbus_channel *channel,
				struct vmpacket_descriptor *desc)
{
	struct hv_ring_buffer_info *ring_info = &channel->inbound;
	u32 packetlen = desc->len8 << 3;
	u32 dsize = ring_info->ring_datasize;

	/*
	 * Include the packet trailer.
	 */
	ring_info->priv_read_index += packetlen + VMBUS_PKT_TRAILER;
	ring_info->priv_read_index %= dsize;
}

/*
 * This call commits the read index and potentially signals the host.
 * Here is the pattern for using the "in-place" consumption APIs:
 *
 * init_cached_read_index();
 *
 * while (get_next_pkt_raw() {
 *	process the packet "in-place";
 *	put_pkt_raw();
 * }
 * if (packets processed in place)
 *	commit_rd_index();
 */
static inline void commit_rd_index(struct vmbus_channel *channel)
{
	struct hv_ring_buffer_info *ring_info = &channel->inbound;
	/*
	 * Make sure all reads are done before we update the read index since
	 * the writer may start writing to the read area once the read index
	 * is updated.
	 */
	virt_rmb();
	ring_info->ring_buffer->read_index = ring_info->priv_read_index;

	hv_signal_on_read(channel);
}


#endif /* _HYPERV_H */<|MERGE_RESOLUTION|>--- conflicted
+++ resolved
@@ -1516,8 +1516,6 @@
 	rbi->cached_read_index = rbi->ring_buffer->read_index;
 }
 
-<<<<<<< HEAD
-=======
 /*
  * Mask off host interrupt callback notifications
  */
@@ -1548,7 +1546,6 @@
 	return hv_get_bytes_to_read(rbi);
 }
 
->>>>>>> a71c9a1c
 /*
  * An API to support in-place processing of incoming VMBUS packets.
  */
