--- conflicted
+++ resolved
@@ -94,10 +94,6 @@
 	void *virtual;			/* Kernel virtual address (NULL if
 					   not kmapped, ie. highmem) */
 #endif /* WANT_PAGE_VIRTUAL */
-<<<<<<< HEAD
-#ifdef CONFIG_CGROUP_MEM_RES_CTLR
-	unsigned long page_cgroup;
-#endif
 
 #ifdef CONFIG_KMEMCHECK
 	/*
@@ -106,8 +102,6 @@
 	 */
 	void *shadow;
 #endif
-=======
->>>>>>> 0173a326
 };
 
 /*
