--- conflicted
+++ resolved
@@ -105,15 +105,6 @@
 # define preempt_enable_rt()		preempt_enable()
 # define preempt_disable_nort()		do { } while (0)
 # define preempt_enable_nort()		do { } while (0)
-<<<<<<< HEAD
-#ifdef CONFIG_SMP
-extern void migrate_disable(void);
-extern void migrate_enable(void);
-#else /* CONFIG_SMP */
-# define migrate_disable()		do { } while (0)
-# define migrate_enable()		do { } while (0)
-#endif /* CONFIG_SMP */
-=======
 # ifdef CONFIG_SMP
    extern void migrate_disable(void);
    extern void migrate_enable(void);
@@ -121,7 +112,6 @@
 #  define migrate_disable()		do { } while (0)
 #  define migrate_enable()		do { } while (0)
 # endif /* CONFIG_SMP */
->>>>>>> 6e7cb5f0
 #else
 # define preempt_disable_rt()		do { } while (0)
 # define preempt_enable_rt()		do { } while (0)
