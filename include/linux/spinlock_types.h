#ifndef __LINUX_SPINLOCK_TYPES_H
#define __LINUX_SPINLOCK_TYPES_H

/*
 * include/linux/spinlock_types.h - generic spinlock type definitions
 *                                  and initializers
 *
 * portions Copyright 2005, Red Hat, Inc., Ingo Molnar
 * Released under the General Public License (GPL).
 */

/*
 * Must define these before including other files, inline functions need them
 */
#define LOCK_SECTION_NAME ".text.lock."KBUILD_BASENAME

#define LOCK_SECTION_START(extra)		\
	".subsection 1\n\t"			\
	extra					\
	".ifndef " LOCK_SECTION_NAME "\n\t"     \
	LOCK_SECTION_NAME ":\n\t"		\
	".endif\n"

#define LOCK_SECTION_END			\
	".previous\n\t"

#define __lockfunc __attribute__((section(".spinlock.text")))

#if defined(CONFIG_SMP)
# include <asm/spinlock_types.h>
#else
# include <linux/spinlock_types_up.h>
#endif

#include <linux/lockdep.h>

<<<<<<< HEAD
typedef struct atomic_spinlock {
	raw_spinlock_t raw_lock;
=======
typedef struct raw_spinlock {
	arch_spinlock_t raw_lock;
>>>>>>> 4ec62b2b
#ifdef CONFIG_GENERIC_LOCKBREAK
	unsigned int break_lock;
#endif
#ifdef CONFIG_DEBUG_SPINLOCK
	unsigned int magic, owner_cpu;
	void *owner;
#endif
#ifdef CONFIG_DEBUG_LOCK_ALLOC
	struct lockdep_map dep_map;
#endif
<<<<<<< HEAD
} atomic_spinlock_t;
=======
} raw_spinlock_t;
>>>>>>> 4ec62b2b

#define SPINLOCK_MAGIC		0xdead4ead

#define SPINLOCK_OWNER_INIT	((void *)-1L)

#ifdef CONFIG_DEBUG_LOCK_ALLOC
# define SPIN_DEP_MAP_INIT(lockname)	.dep_map = { .name = #lockname }
#else
# define SPIN_DEP_MAP_INIT(lockname)
#endif

#ifdef CONFIG_DEBUG_SPINLOCK
<<<<<<< HEAD
# define __ATOMIC_SPIN_LOCK_UNLOCKED(lockname)				\
	(atomic_spinlock_t) {	.raw_lock = __RAW_SPIN_LOCK_UNLOCKED,	\
				.magic = SPINLOCK_MAGIC,		\
				.owner = SPINLOCK_OWNER_INIT,		\
				.owner_cpu = -1,			\
				SPIN_DEP_MAP_INIT(lockname) }
#else
# define __ATOMIC_SPIN_LOCK_UNLOCKED(lockname) \
	(atomic_spinlock_t) {	.raw_lock = __RAW_SPIN_LOCK_UNLOCKED,	\
				SPIN_DEP_MAP_INIT(lockname) }
=======
# define SPIN_DEBUG_INIT(lockname)		\
	.magic = SPINLOCK_MAGIC,		\
	.owner_cpu = -1,			\
	.owner = SPINLOCK_OWNER_INIT,
#else
# define SPIN_DEBUG_INIT(lockname)
#endif

#define __RAW_SPIN_LOCK_INITIALIZER(lockname)	\
	{					\
	.raw_lock = __ARCH_SPIN_LOCK_UNLOCKED,	\
	SPIN_DEBUG_INIT(lockname)		\
	SPIN_DEP_MAP_INIT(lockname) }

#define __RAW_SPIN_LOCK_UNLOCKED(lockname)	\
	(raw_spinlock_t) __RAW_SPIN_LOCK_INITIALIZER(lockname)

#define DEFINE_RAW_SPINLOCK(x)	raw_spinlock_t x = __RAW_SPIN_LOCK_UNLOCKED(x)

typedef struct spinlock {
	union {
		struct raw_spinlock rlock;

#ifdef CONFIG_DEBUG_LOCK_ALLOC
# define LOCK_PADSIZE (offsetof(struct raw_spinlock, dep_map))
		struct {
			u8 __padding[LOCK_PADSIZE];
			struct lockdep_map dep_map;
		};
>>>>>>> 4ec62b2b
#endif
	};
} spinlock_t;

#define __SPIN_LOCK_INITIALIZER(lockname) \
	{ { .rlock = __RAW_SPIN_LOCK_INITIALIZER(lockname) } }

#define __SPIN_LOCK_UNLOCKED(lockname) \
	(spinlock_t ) __SPIN_LOCK_INITIALIZER(lockname)

/*
 * SPIN_LOCK_UNLOCKED defeats lockdep state tracking and is hence
 * deprecated.
<<<<<<< HEAD
 *
 * Please use DEFINE_SPINLOCK() or __SPIN_LOCK_UNLOCKED() as
 * appropriate.
 */
#define DEFINE_ATOMIC_SPINLOCK(x)	\
	atomic_spinlock_t x = __ATOMIC_SPIN_LOCK_UNLOCKED(x)

#ifndef CONFIG_PREEMPT_RT
/*
 * For PREEMPT_RT=n we use the same data structures and the spinlock
 * functions are mapped to the atomic_spinlock functions
 */
typedef struct spinlock {
	raw_spinlock_t raw_lock;
#ifdef CONFIG_GENERIC_LOCKBREAK
	unsigned int break_lock;
#endif
#ifdef CONFIG_DEBUG_SPINLOCK
	unsigned int magic, owner_cpu;
	void *owner;
#endif
#ifdef CONFIG_DEBUG_LOCK_ALLOC
	struct lockdep_map dep_map;
#endif
} spinlock_t;

#ifdef CONFIG_DEBUG_SPINLOCK
# define __SPIN_LOCK_UNLOCKED(lockname)				\
	(spinlock_t) {	.raw_lock = __RAW_SPIN_LOCK_UNLOCKED,	\
			.magic = SPINLOCK_MAGIC,		\
			.owner = SPINLOCK_OWNER_INIT,		\
			.owner_cpu = -1,			\
			SPIN_DEP_MAP_INIT(lockname) }
#else
# define __SPIN_LOCK_UNLOCKED(lockname) \
	(spinlock_t) {	.raw_lock = __RAW_SPIN_LOCK_UNLOCKED,	\
			SPIN_DEP_MAP_INIT(lockname) }
#endif

/*
 * SPIN_LOCK_UNLOCKED defeats lockdep state tracking and is hence
 * deprecated.
 *
=======
>>>>>>> 4ec62b2b
 * Please use DEFINE_SPINLOCK() or __SPIN_LOCK_UNLOCKED() as
 * appropriate.
 */
#define SPIN_LOCK_UNLOCKED	__SPIN_LOCK_UNLOCKED(old_style_spin_init)

<<<<<<< HEAD
#define __DEFINE_SPINLOCK(x)	spinlock_t x = __SPIN_LOCK_UNLOCKED(x)
#define DEFINE_SPINLOCK(x)	__DEFINE_SPINLOCK(x)

#include <linux/rwlock_types.h>

#endif
=======
#define DEFINE_SPINLOCK(x)	spinlock_t x = __SPIN_LOCK_UNLOCKED(x)

#include <linux/rwlock_types.h>
>>>>>>> 4ec62b2b

#endif /* __LINUX_SPINLOCK_TYPES_H */<|MERGE_RESOLUTION|>--- conflicted
+++ resolved
@@ -34,13 +34,8 @@
 
 #include <linux/lockdep.h>
 
-<<<<<<< HEAD
-typedef struct atomic_spinlock {
-	raw_spinlock_t raw_lock;
-=======
 typedef struct raw_spinlock {
 	arch_spinlock_t raw_lock;
->>>>>>> 4ec62b2b
 #ifdef CONFIG_GENERIC_LOCKBREAK
 	unsigned int break_lock;
 #endif
@@ -51,11 +46,7 @@
 #ifdef CONFIG_DEBUG_LOCK_ALLOC
 	struct lockdep_map dep_map;
 #endif
-<<<<<<< HEAD
-} atomic_spinlock_t;
-=======
 } raw_spinlock_t;
->>>>>>> 4ec62b2b
 
 #define SPINLOCK_MAGIC		0xdead4ead
 
@@ -68,18 +59,6 @@
 #endif
 
 #ifdef CONFIG_DEBUG_SPINLOCK
-<<<<<<< HEAD
-# define __ATOMIC_SPIN_LOCK_UNLOCKED(lockname)				\
-	(atomic_spinlock_t) {	.raw_lock = __RAW_SPIN_LOCK_UNLOCKED,	\
-				.magic = SPINLOCK_MAGIC,		\
-				.owner = SPINLOCK_OWNER_INIT,		\
-				.owner_cpu = -1,			\
-				SPIN_DEP_MAP_INIT(lockname) }
-#else
-# define __ATOMIC_SPIN_LOCK_UNLOCKED(lockname) \
-	(atomic_spinlock_t) {	.raw_lock = __RAW_SPIN_LOCK_UNLOCKED,	\
-				SPIN_DEP_MAP_INIT(lockname) }
-=======
 # define SPIN_DEBUG_INIT(lockname)		\
 	.magic = SPINLOCK_MAGIC,		\
 	.owner_cpu = -1,			\
@@ -99,6 +78,8 @@
 
 #define DEFINE_RAW_SPINLOCK(x)	raw_spinlock_t x = __RAW_SPIN_LOCK_UNLOCKED(x)
 
+#ifndef CONFIG_PREEMPT_RT
+
 typedef struct spinlock {
 	union {
 		struct raw_spinlock rlock;
@@ -109,7 +90,6 @@
 			u8 __padding[LOCK_PADSIZE];
 			struct lockdep_map dep_map;
 		};
->>>>>>> 4ec62b2b
 #endif
 	};
 } spinlock_t;
@@ -123,68 +103,16 @@
 /*
  * SPIN_LOCK_UNLOCKED defeats lockdep state tracking and is hence
  * deprecated.
-<<<<<<< HEAD
- *
- * Please use DEFINE_SPINLOCK() or __SPIN_LOCK_UNLOCKED() as
- * appropriate.
- */
-#define DEFINE_ATOMIC_SPINLOCK(x)	\
-	atomic_spinlock_t x = __ATOMIC_SPIN_LOCK_UNLOCKED(x)
-
-#ifndef CONFIG_PREEMPT_RT
-/*
- * For PREEMPT_RT=n we use the same data structures and the spinlock
- * functions are mapped to the atomic_spinlock functions
- */
-typedef struct spinlock {
-	raw_spinlock_t raw_lock;
-#ifdef CONFIG_GENERIC_LOCKBREAK
-	unsigned int break_lock;
-#endif
-#ifdef CONFIG_DEBUG_SPINLOCK
-	unsigned int magic, owner_cpu;
-	void *owner;
-#endif
-#ifdef CONFIG_DEBUG_LOCK_ALLOC
-	struct lockdep_map dep_map;
-#endif
-} spinlock_t;
-
-#ifdef CONFIG_DEBUG_SPINLOCK
-# define __SPIN_LOCK_UNLOCKED(lockname)				\
-	(spinlock_t) {	.raw_lock = __RAW_SPIN_LOCK_UNLOCKED,	\
-			.magic = SPINLOCK_MAGIC,		\
-			.owner = SPINLOCK_OWNER_INIT,		\
-			.owner_cpu = -1,			\
-			SPIN_DEP_MAP_INIT(lockname) }
-#else
-# define __SPIN_LOCK_UNLOCKED(lockname) \
-	(spinlock_t) {	.raw_lock = __RAW_SPIN_LOCK_UNLOCKED,	\
-			SPIN_DEP_MAP_INIT(lockname) }
-#endif
-
-/*
- * SPIN_LOCK_UNLOCKED defeats lockdep state tracking and is hence
- * deprecated.
- *
-=======
->>>>>>> 4ec62b2b
  * Please use DEFINE_SPINLOCK() or __SPIN_LOCK_UNLOCKED() as
  * appropriate.
  */
 #define SPIN_LOCK_UNLOCKED	__SPIN_LOCK_UNLOCKED(old_style_spin_init)
 
-<<<<<<< HEAD
-#define __DEFINE_SPINLOCK(x)	spinlock_t x = __SPIN_LOCK_UNLOCKED(x)
-#define DEFINE_SPINLOCK(x)	__DEFINE_SPINLOCK(x)
+#define DEFINE_SPINLOCK(x)	spinlock_t x = __SPIN_LOCK_UNLOCKED(x)
+#define __DEFINE_SPINLOCK(x)	DEFINE_SPINLOCK(x)
 
 #include <linux/rwlock_types.h>
 
-#endif
-=======
-#define DEFINE_SPINLOCK(x)	spinlock_t x = __SPIN_LOCK_UNLOCKED(x)
-
-#include <linux/rwlock_types.h>
->>>>>>> 4ec62b2b
+#endif /* !PREEMPT_RT */
 
 #endif /* __LINUX_SPINLOCK_TYPES_H */