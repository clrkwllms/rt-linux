#ifndef _LINUX_RING_BUFFER_H
#define _LINUX_RING_BUFFER_H

#include <linux/kmemcheck.h>
#include <linux/mm.h>
#include <linux/seq_file.h>

struct ring_buffer;
struct ring_buffer_iter;

/*
 * Don't refer to this struct directly, use functions below.
 */
struct ring_buffer_event {
<<<<<<< HEAD
	kmemcheck_bitfield_begin(bitfield);
	u32		type:2, len:3, time_delta:27;
	kmemcheck_bitfield_end(bitfield);

=======
	u32		type_len:5, time_delta:27;
>>>>>>> 8ebf9756
	u32		array[];
};

/**
 * enum ring_buffer_type - internal ring buffer types
 *
 * @RINGBUF_TYPE_PADDING:	Left over page padding or discarded event
 *				 If time_delta is 0:
 *				  array is ignored
 *				  size is variable depending on how much
 *				  padding is needed
 *				 If time_delta is non zero:
 *				  array[0] holds the actual length
 *				  size = 4 + length (bytes)
 *
 * @RINGBUF_TYPE_TIME_EXTEND:	Extend the time delta
 *				 array[0] = time delta (28 .. 59)
 *				 size = 8 bytes
 *
 * @RINGBUF_TYPE_TIME_STAMP:	Sync time stamp with external clock
 *				 array[0]    = tv_nsec
 *				 array[1..2] = tv_sec
 *				 size = 16 bytes
 *
 * <= @RINGBUF_TYPE_DATA_TYPE_LEN_MAX:
 *				Data record
 *				 If type_len is zero:
 *				  array[0] holds the actual length
 *				  array[1..(length+3)/4] holds data
 *				  size = 4 + length (bytes)
 *				 else
 *				  length = type_len << 2
 *				  array[0..(length+3)/4-1] holds data
 *				  size = 4 + length (bytes)
 */
enum ring_buffer_type {
	RINGBUF_TYPE_DATA_TYPE_LEN_MAX = 28,
	RINGBUF_TYPE_PADDING,
	RINGBUF_TYPE_TIME_EXTEND,
	/* FIXME: RINGBUF_TYPE_TIME_STAMP not implemented */
	RINGBUF_TYPE_TIME_STAMP,
};

unsigned ring_buffer_event_length(struct ring_buffer_event *event);
void *ring_buffer_event_data(struct ring_buffer_event *event);

/**
 * ring_buffer_event_time_delta - return the delta timestamp of the event
 * @event: the event to get the delta timestamp of
 *
 * The delta timestamp is the 27 bit timestamp since the last event.
 */
static inline unsigned
ring_buffer_event_time_delta(struct ring_buffer_event *event)
{
	return event->time_delta;
}

/*
 * ring_buffer_event_discard can discard any event in the ring buffer.
 *   it is up to the caller to protect against a reader from
 *   consuming it or a writer from wrapping and replacing it.
 *
 * No external protection is needed if this is called before
 * the event is commited. But in that case it would be better to
 * use ring_buffer_discard_commit.
 *
 * Note, if an event that has not been committed is discarded
 * with ring_buffer_event_discard, it must still be committed.
 */
void ring_buffer_event_discard(struct ring_buffer_event *event);

/*
 * ring_buffer_discard_commit will remove an event that has not
 *   ben committed yet. If this is used, then ring_buffer_unlock_commit
 *   must not be called on the discarded event. This function
 *   will try to remove the event from the ring buffer completely
 *   if another event has not been written after it.
 *
 * Example use:
 *
 *  if (some_condition)
 *    ring_buffer_discard_commit(buffer, event);
 *  else
 *    ring_buffer_unlock_commit(buffer, event);
 */
void ring_buffer_discard_commit(struct ring_buffer *buffer,
				struct ring_buffer_event *event);

/*
 * size is in bytes for each per CPU buffer.
 */
struct ring_buffer *
__ring_buffer_alloc(unsigned long size, unsigned flags, struct lock_class_key *key);

/*
 * Because the ring buffer is generic, if other users of the ring buffer get
 * traced by ftrace, it can produce lockdep warnings. We need to keep each
 * ring buffer's lock class separate.
 */
#define ring_buffer_alloc(size, flags)			\
({							\
	static struct lock_class_key __key;		\
	__ring_buffer_alloc((size), (flags), &__key);	\
})

void ring_buffer_free(struct ring_buffer *buffer);

int ring_buffer_resize(struct ring_buffer *buffer, unsigned long size);

struct ring_buffer_event *ring_buffer_lock_reserve(struct ring_buffer *buffer,
						   unsigned long length);
int ring_buffer_unlock_commit(struct ring_buffer *buffer,
			      struct ring_buffer_event *event);
int ring_buffer_write(struct ring_buffer *buffer,
		      unsigned long length, void *data);

struct ring_buffer_event *
ring_buffer_peek(struct ring_buffer *buffer, int cpu, u64 *ts);
struct ring_buffer_event *
ring_buffer_consume(struct ring_buffer *buffer, int cpu, u64 *ts);

struct ring_buffer_iter *
ring_buffer_read_start(struct ring_buffer *buffer, int cpu);
void ring_buffer_read_finish(struct ring_buffer_iter *iter);

struct ring_buffer_event *
ring_buffer_iter_peek(struct ring_buffer_iter *iter, u64 *ts);
struct ring_buffer_event *
ring_buffer_read(struct ring_buffer_iter *iter, u64 *ts);
void ring_buffer_iter_reset(struct ring_buffer_iter *iter);
int ring_buffer_iter_empty(struct ring_buffer_iter *iter);

unsigned long ring_buffer_size(struct ring_buffer *buffer);

void ring_buffer_reset_cpu(struct ring_buffer *buffer, int cpu);
void ring_buffer_reset(struct ring_buffer *buffer);

int ring_buffer_swap_cpu(struct ring_buffer *buffer_a,
			 struct ring_buffer *buffer_b, int cpu);

int ring_buffer_empty(struct ring_buffer *buffer);
int ring_buffer_empty_cpu(struct ring_buffer *buffer, int cpu);

void ring_buffer_record_disable(struct ring_buffer *buffer);
void ring_buffer_record_enable(struct ring_buffer *buffer);
void ring_buffer_record_disable_cpu(struct ring_buffer *buffer, int cpu);
void ring_buffer_record_enable_cpu(struct ring_buffer *buffer, int cpu);

unsigned long ring_buffer_entries(struct ring_buffer *buffer);
unsigned long ring_buffer_overruns(struct ring_buffer *buffer);
unsigned long ring_buffer_entries_cpu(struct ring_buffer *buffer, int cpu);
unsigned long ring_buffer_overrun_cpu(struct ring_buffer *buffer, int cpu);
unsigned long ring_buffer_commit_overrun_cpu(struct ring_buffer *buffer, int cpu);
unsigned long ring_buffer_nmi_dropped_cpu(struct ring_buffer *buffer, int cpu);

u64 ring_buffer_time_stamp(struct ring_buffer *buffer, int cpu);
void ring_buffer_normalize_time_stamp(struct ring_buffer *buffer,
				      int cpu, u64 *ts);
void ring_buffer_set_clock(struct ring_buffer *buffer,
			   u64 (*clock)(void));

size_t ring_buffer_page_len(void *page);


void *ring_buffer_alloc_read_page(struct ring_buffer *buffer);
void ring_buffer_free_read_page(struct ring_buffer *buffer, void *data);
int ring_buffer_read_page(struct ring_buffer *buffer, void **data_page,
			  size_t len, int cpu, int full);

struct trace_seq;

int ring_buffer_print_entry_header(struct trace_seq *s);
int ring_buffer_print_page_header(struct trace_seq *s);

enum ring_buffer_flags {
	RB_FL_OVERWRITE		= 1 << 0,
};

#endif /* _LINUX_RING_BUFFER_H */<|MERGE_RESOLUTION|>--- conflicted
+++ resolved
@@ -12,14 +12,10 @@
  * Don't refer to this struct directly, use functions below.
  */
 struct ring_buffer_event {
-<<<<<<< HEAD
 	kmemcheck_bitfield_begin(bitfield);
-	u32		type:2, len:3, time_delta:27;
+	u32		type_len:5, time_delta:27;
 	kmemcheck_bitfield_end(bitfield);
 
-=======
-	u32		type_len:5, time_delta:27;
->>>>>>> 8ebf9756
 	u32		array[];
 };
 
