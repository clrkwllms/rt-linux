#ifndef ASM_X86__DMA_MAPPING_H
#define ASM_X86__DMA_MAPPING_H

/*
 * IOMMU interface. See Documentation/DMA-mapping.txt and DMA-API.txt for
 * documentation.
 */

#include <linux/scatterlist.h>
#include <asm/io.h>
#include <asm/swiotlb.h>
#include <asm-generic/dma-coherent.h>

extern dma_addr_t bad_dma_address;
extern int iommu_merge;
extern struct device x86_dma_fallback_dev;
extern int panic_on_overflow;

struct dma_mapping_ops {
	int             (*mapping_error)(struct device *dev,
					 dma_addr_t dma_addr);
	void*           (*alloc_coherent)(struct device *dev, size_t size,
				dma_addr_t *dma_handle, gfp_t gfp);
	void            (*free_coherent)(struct device *dev, size_t size,
				void *vaddr, dma_addr_t dma_handle);
	dma_addr_t      (*map_single)(struct device *hwdev, phys_addr_t ptr,
				size_t size, int direction);
	void            (*unmap_single)(struct device *dev, dma_addr_t addr,
				size_t size, int direction);
	void            (*sync_single_for_cpu)(struct device *hwdev,
				dma_addr_t dma_handle, size_t size,
				int direction);
	void            (*sync_single_for_device)(struct device *hwdev,
				dma_addr_t dma_handle, size_t size,
				int direction);
	void            (*sync_single_range_for_cpu)(struct device *hwdev,
				dma_addr_t dma_handle, unsigned long offset,
				size_t size, int direction);
	void            (*sync_single_range_for_device)(struct device *hwdev,
				dma_addr_t dma_handle, unsigned long offset,
				size_t size, int direction);
	void            (*sync_sg_for_cpu)(struct device *hwdev,
				struct scatterlist *sg, int nelems,
				int direction);
	void            (*sync_sg_for_device)(struct device *hwdev,
				struct scatterlist *sg, int nelems,
				int direction);
	int             (*map_sg)(struct device *hwdev, struct scatterlist *sg,
				int nents, int direction);
	void            (*unmap_sg)(struct device *hwdev,
				struct scatterlist *sg, int nents,
				int direction);
	int             (*dma_supported)(struct device *hwdev, u64 mask);
	int		is_phys;
};

extern struct dma_mapping_ops *dma_ops;

static inline struct dma_mapping_ops *get_dma_ops(struct device *dev)
{
#ifdef CONFIG_X86_32
	return dma_ops;
#else
	if (unlikely(!dev) || !dev->archdata.dma_ops)
		return dma_ops;
	else
		return dev->archdata.dma_ops;
#endif /* ASM_X86__DMA_MAPPING_H */
}

/* Make sure we keep the same behaviour */
static inline int dma_mapping_error(struct device *dev, dma_addr_t dma_addr)
{
#ifdef CONFIG_X86_32
	return 0;
#else
	struct dma_mapping_ops *ops = get_dma_ops(dev);
	if (ops->mapping_error)
		return ops->mapping_error(dev, dma_addr);

	return (dma_addr == bad_dma_address);
#endif
}

#define dma_alloc_noncoherent(d, s, h, f) dma_alloc_coherent(d, s, h, f)
#define dma_free_noncoherent(d, s, v, h) dma_free_coherent(d, s, v, h)
#define dma_is_consistent(d, h)	(1)

extern int dma_supported(struct device *hwdev, u64 mask);
extern int dma_set_mask(struct device *dev, u64 mask);

static inline dma_addr_t
dma_map_single(struct device *hwdev, void *ptr, size_t size,
	       int direction)
{
	struct dma_mapping_ops *ops = get_dma_ops(hwdev);

	BUG_ON(!valid_dma_direction(direction));
	return ops->map_single(hwdev, virt_to_phys(ptr), size, direction);
}

static inline void
dma_unmap_single(struct device *dev, dma_addr_t addr, size_t size,
		 int direction)
{
	struct dma_mapping_ops *ops = get_dma_ops(dev);

	BUG_ON(!valid_dma_direction(direction));
	if (ops->unmap_single)
		ops->unmap_single(dev, addr, size, direction);
}

static inline int
dma_map_sg(struct device *hwdev, struct scatterlist *sg,
	   int nents, int direction)
{
	struct dma_mapping_ops *ops = get_dma_ops(hwdev);

	BUG_ON(!valid_dma_direction(direction));
	return ops->map_sg(hwdev, sg, nents, direction);
}

static inline void
dma_unmap_sg(struct device *hwdev, struct scatterlist *sg, int nents,
	     int direction)
{
	struct dma_mapping_ops *ops = get_dma_ops(hwdev);

	BUG_ON(!valid_dma_direction(direction));
	if (ops->unmap_sg)
		ops->unmap_sg(hwdev, sg, nents, direction);
}

static inline void
dma_sync_single_for_cpu(struct device *hwdev, dma_addr_t dma_handle,
			size_t size, int direction)
{
	struct dma_mapping_ops *ops = get_dma_ops(hwdev);

	BUG_ON(!valid_dma_direction(direction));
	if (ops->sync_single_for_cpu)
		ops->sync_single_for_cpu(hwdev, dma_handle, size, direction);
	flush_write_buffers();
}

static inline void
dma_sync_single_for_device(struct device *hwdev, dma_addr_t dma_handle,
			   size_t size, int direction)
{
	struct dma_mapping_ops *ops = get_dma_ops(hwdev);

	BUG_ON(!valid_dma_direction(direction));
	if (ops->sync_single_for_device)
		ops->sync_single_for_device(hwdev, dma_handle, size, direction);
	flush_write_buffers();
}

static inline void
dma_sync_single_range_for_cpu(struct device *hwdev, dma_addr_t dma_handle,
			      unsigned long offset, size_t size, int direction)
{
	struct dma_mapping_ops *ops = get_dma_ops(hwdev);

	BUG_ON(!valid_dma_direction(direction));
	if (ops->sync_single_range_for_cpu)
		ops->sync_single_range_for_cpu(hwdev, dma_handle, offset,
					       size, direction);
	flush_write_buffers();
}

static inline void
dma_sync_single_range_for_device(struct device *hwdev, dma_addr_t dma_handle,
				 unsigned long offset, size_t size,
				 int direction)
{
	struct dma_mapping_ops *ops = get_dma_ops(hwdev);

	BUG_ON(!valid_dma_direction(direction));
	if (ops->sync_single_range_for_device)
		ops->sync_single_range_for_device(hwdev, dma_handle,
						  offset, size, direction);
	flush_write_buffers();
}

static inline void
dma_sync_sg_for_cpu(struct device *hwdev, struct scatterlist *sg,
		    int nelems, int direction)
{
	struct dma_mapping_ops *ops = get_dma_ops(hwdev);

	BUG_ON(!valid_dma_direction(direction));
	if (ops->sync_sg_for_cpu)
		ops->sync_sg_for_cpu(hwdev, sg, nelems, direction);
	flush_write_buffers();
}

static inline void
dma_sync_sg_for_device(struct device *hwdev, struct scatterlist *sg,
		       int nelems, int direction)
{
	struct dma_mapping_ops *ops = get_dma_ops(hwdev);

	BUG_ON(!valid_dma_direction(direction));
	if (ops->sync_sg_for_device)
		ops->sync_sg_for_device(hwdev, sg, nelems, direction);

	flush_write_buffers();
}

static inline dma_addr_t dma_map_page(struct device *dev, struct page *page,
				      size_t offset, size_t size,
				      int direction)
{
	struct dma_mapping_ops *ops = get_dma_ops(dev);

	BUG_ON(!valid_dma_direction(direction));
	return ops->map_single(dev, page_to_phys(page) + offset,
			       size, direction);
}

static inline void dma_unmap_page(struct device *dev, dma_addr_t addr,
				  size_t size, int direction)
{
	dma_unmap_single(dev, addr, size, direction);
}

static inline void
dma_cache_sync(struct device *dev, void *vaddr, size_t size,
	enum dma_data_direction dir)
{
	flush_write_buffers();
}

static inline int dma_get_cache_alignment(void)
{
	/* no easy way to get cache size on all x86, so return the
	 * maximum possible, to be safe */
	return boot_cpu_data.x86_clflush_size;
}

static inline unsigned long dma_alloc_coherent_mask(struct device *dev,
						    gfp_t gfp)
{
	unsigned long dma_mask = 0;

	dma_mask = dev->coherent_dma_mask;
	if (!dma_mask)
		dma_mask = (gfp & GFP_DMA) ? DMA_24BIT_MASK : DMA_32BIT_MASK;

	return dma_mask;
}

static inline gfp_t dma_alloc_coherent_gfp_flags(struct device *dev, gfp_t gfp)
{
#ifdef CONFIG_X86_64
	unsigned long dma_mask = dma_alloc_coherent_mask(dev, gfp);

	if (dma_mask <= DMA_32BIT_MASK && !(gfp & GFP_DMA))
		gfp |= GFP_DMA32;
#endif
       return gfp;
}

static inline void *
dma_alloc_coherent(struct device *dev, size_t size, dma_addr_t *dma_handle,
		gfp_t gfp)
{
	struct dma_mapping_ops *ops = get_dma_ops(dev);
	void *memory;

	gfp &= ~(__GFP_DMA | __GFP_HIGHMEM | __GFP_DMA32);

	if (dma_alloc_from_coherent(dev, size, dma_handle, &memory))
		return memory;

	if (!dev) {
		dev = &x86_dma_fallback_dev;
		gfp |= GFP_DMA;
	}

	if (!is_device_dma_capable(dev))
		return NULL;

	if (!ops->alloc_coherent)
		return NULL;

	return ops->alloc_coherent(dev, size, dma_handle,
				   dma_alloc_coherent_gfp_flags(dev, gfp));
}

static inline void dma_free_coherent(struct device *dev, size_t size,
				     void *vaddr, dma_addr_t bus)
{
	struct dma_mapping_ops *ops = get_dma_ops(dev);

	WARN_ON(irqs_disabled());       /* for portability */

	if (dma_release_from_coherent(dev, get_order(size), vaddr))
		return;

	if (ops->free_coherent)
		ops->free_coherent(dev, size, vaddr, bus);
}

<<<<<<< HEAD
#include <asm-generic/dma-coherent.h>
#endif /* ASM_X86__DMA_MAPPING_H */
=======
#endif
>>>>>>> 99fd876d
<|MERGE_RESOLUTION|>--- conflicted
+++ resolved
@@ -302,9 +302,4 @@
 		ops->free_coherent(dev, size, vaddr, bus);
 }
 
-<<<<<<< HEAD
-#include <asm-generic/dma-coherent.h>
-#endif /* ASM_X86__DMA_MAPPING_H */
-=======
-#endif
->>>>>>> 99fd876d
+#endif