--- conflicted
+++ resolved
@@ -158,8 +158,6 @@
 }
 #endif
 
-<<<<<<< HEAD
-=======
 static inline int __ticket_spin_is_locked(raw_spinlock_t *lock)
 {
 	int tmp = ACCESS_ONCE(lock->slock);
@@ -174,9 +172,6 @@
 	return (((tmp >> TICKET_SHIFT) - tmp) & ((1 << TICKET_SHIFT) - 1)) > 1;
 }
 
-#define __raw_spin_lock_flags(lock, flags) __raw_spin_lock(lock)
-
->>>>>>> 74e91604
 #ifdef CONFIG_PARAVIRT
 /*
  * Define virtualization-friendly old-style lock byte lock, for use in
