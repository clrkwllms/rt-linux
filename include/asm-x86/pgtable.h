--- conflicted
+++ resolved
@@ -57,13 +57,8 @@
 #define _KERNPG_TABLE	(_PAGE_PRESENT | _PAGE_RW | _PAGE_ACCESSED |	\
 			 _PAGE_DIRTY)
 
-<<<<<<< HEAD
-/* Set of bits not changed in pte_modify */
-#define _PAGE_CHG_MASK	(PTE_MASK | _PAGE_ACCESSED | _PAGE_DIRTY)
-=======
 #define _PAGE_CHG_MASK	(PTE_MASK | _PAGE_PCD | _PAGE_PWT |		\
 			 _PAGE_ACCESSED | _PAGE_DIRTY)
->>>>>>> f26a3988
 
 #define _PAGE_CACHE_MASK	(_PAGE_PCD | _PAGE_PWT)
 #define _PAGE_CACHE_WB		(0)
@@ -290,25 +285,16 @@
 {
 	pteval_t val = pte_val(pte);
 
-<<<<<<< HEAD
-	/* Extract unchanged bits from pte */
-	val &= _PAGE_CHG_MASK;
-	val |= pgprot_val(newprot) & __supported_pte_mask;
-=======
 	/*
 	 * Chop off the NX bit (if present), and add the NX portion of
 	 * the newprot (if present):
 	 */
 	val &= _PAGE_CHG_MASK;
 	val |= pgprot_val(newprot) & (~_PAGE_CHG_MASK) & __supported_pte_mask;
->>>>>>> f26a3988
 
 	return __pte(val);
 }
 
-<<<<<<< HEAD
-#define pte_pgprot(x) __pgprot(pte_val(x) & ~PTE_MASK)
-=======
 /* mprotect needs to preserve PAT bits when updating vm_page_prot */
 #define pgprot_modify pgprot_modify
 static inline pgprot_t pgprot_modify(pgprot_t oldprot, pgprot_t newprot)
@@ -318,8 +304,7 @@
 	return __pgprot(preservebits | addbits);
 }
 
-#define pte_pgprot(x) __pgprot(pte_val(x) & (0xfff | _PAGE_NX))
->>>>>>> f26a3988
+#define pte_pgprot(x) __pgprot(pte_val(x) & ~PTE_MASK)
 
 #define canon_pgprot(p) __pgprot(pgprot_val(p) & __supported_pte_mask)
 
