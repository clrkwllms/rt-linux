--- conflicted
+++ resolved
@@ -177,11 +177,7 @@
 
 #ifdef CONFIG_X86_32
 extern void send_sigtrap(struct task_struct *tsk, struct pt_regs *regs,
-<<<<<<< HEAD
-			 int error_code);
-=======
 			 int error_code, int si_code);
->>>>>>> e8d3f455
 #endif
 
 void signal_fault(struct pt_regs *regs, void __user *frame, char *where);
