#ifndef __ASM_IO_APIC_H
#define __ASM_IO_APIC_H

#include <linux/types.h>
#include <asm/mpspec.h>
#include <asm/apicdef.h>

/*
 * Intel IO-APIC support for SMP and UP systems.
 *
 * Copyright (C) 1997, 1998, 1999, 2000 Ingo Molnar
 */

/* I/O Unit Redirection Table */
#define IO_APIC_REDIR_VECTOR_MASK	0x000FF
#define IO_APIC_REDIR_DEST_LOGICAL	0x00800
#define IO_APIC_REDIR_DEST_PHYSICAL	0x00000
#define IO_APIC_REDIR_SEND_PENDING	(1 << 12)
#define IO_APIC_REDIR_REMOTE_IRR	(1 << 14)
#define IO_APIC_REDIR_LEVEL_TRIGGER	(1 << 15)
#define IO_APIC_REDIR_MASKED		(1 << 16)

/*
 * The structure of the IO-APIC:
 */
union IO_APIC_reg_00 {
	u32	raw;
	struct {
		u32	__reserved_2	: 14,
			LTS		:  1,
			delivery_type	:  1,
			__reserved_1	:  8,
			ID		:  8;
	} __attribute__ ((packed)) bits;
};

union IO_APIC_reg_01 {
	u32	raw;
	struct {
		u32	version		:  8,
			__reserved_2	:  7,
			PRQ		:  1,
			entries		:  8,
			__reserved_1	:  8;
	} __attribute__ ((packed)) bits;
};

union IO_APIC_reg_02 {
	u32	raw;
	struct {
		u32	__reserved_2	: 24,
			arbitration	:  4,
			__reserved_1	:  4;
	} __attribute__ ((packed)) bits;
};

union IO_APIC_reg_03 {
	u32	raw;
	struct {
		u32	boot_DT		:  1,
			__reserved_1	: 31;
	} __attribute__ ((packed)) bits;
};

enum ioapic_irq_destination_types {
	dest_Fixed = 0,
	dest_LowestPrio = 1,
	dest_SMI = 2,
	dest__reserved_1 = 3,
	dest_NMI = 4,
	dest_INIT = 5,
	dest__reserved_2 = 6,
	dest_ExtINT = 7
};

struct IO_APIC_route_entry {
	__u32	vector		:  8,
		delivery_mode	:  3,	/* 000: FIXED
					 * 001: lowest prio
					 * 111: ExtINT
					 */
		dest_mode	:  1,	/* 0: physical, 1: logical */
		delivery_status	:  1,
		polarity	:  1,
		irr		:  1,
		trigger		:  1,	/* 0: edge, 1: level */
		mask		:  1,	/* 0: enabled, 1: disabled */
		__reserved_2	: 15;

#ifdef CONFIG_X86_32
	union {
		struct {
			__u32	__reserved_1	: 24,
				physical_dest	:  4,
				__reserved_2	:  4;
		} physical;

		struct {
			__u32	__reserved_1	: 24,
				logical_dest	:  8;
		} logical;
	} dest;
#else
	__u32	__reserved_3	: 24,
		dest		:  8;
#endif

} __attribute__ ((packed));

#ifdef CONFIG_X86_IO_APIC

/*
 * # of IO-APICs and # of IRQ routing registers
 */
extern int nr_ioapics;
extern int nr_ioapic_registers[MAX_IO_APICS];

/*
 * MP-BIOS irq configuration table structures:
 */

#define MP_MAX_IOAPIC_PIN 127

struct mp_config_ioapic {
	unsigned long mp_apicaddr;
	unsigned int mp_apicid;
	unsigned char mp_type;
	unsigned char mp_apicver;
	unsigned char mp_flags;
};

struct mp_config_intsrc {
	unsigned int mp_dstapic;
	unsigned char mp_type;
	unsigned char mp_irqtype;
	unsigned short mp_irqflag;
	unsigned char mp_srcbus;
	unsigned char mp_srcbusirq;
	unsigned char mp_dstirq;
};

/* I/O APIC entries */
extern struct mp_config_ioapic mp_ioapics[MAX_IO_APICS];

/* # of MP IRQ source entries */
extern int mp_irq_entries;

/* MP IRQ source entries */
extern struct mp_config_intsrc mp_irqs[MAX_IRQ_SOURCES];

/* non-0 if default (table-less) MP configuration */
extern int mpc_default_type;

/* Older SiS APIC requires we rewrite the index register */
extern int sis_apic_bug;

/* 1 if "noapic" boot option passed */
extern int skip_ioapic_setup;

<<<<<<< HEAD
=======
/* 1 if "noapic" boot option passed */
extern int noioapicquirk;

/* -1 if "noapic" boot option passed */
extern int noioapicreroute;

>>>>>>> ec1e8116
/* 1 if the timer IRQ uses the '8259A Virtual Wire' mode */
extern int timer_through_8259;

static inline void disable_ioapic_setup(void)
{
#ifdef CONFIG_PCI
	noioapicquirk = 1;
	noioapicreroute = -1;
#endif
	skip_ioapic_setup = 1;
}

/*
 * If we use the IO-APIC for IRQ routing, disable automatic
 * assignment of PCI IRQ's.
 */
#define io_apic_assign_pci_irqs \
	(mp_irq_entries && !skip_ioapic_setup && io_apic_irqs)

#ifdef CONFIG_ACPI
extern int io_apic_get_unique_id(int ioapic, int apic_id);
extern int io_apic_get_version(int ioapic);
extern int io_apic_get_redir_entries(int ioapic);
extern int io_apic_set_pci_routing(int ioapic, int pin, int irq,
				   int edge_level, int active_high_low);
#endif /* CONFIG_ACPI */

extern int (*ioapic_renumber_irq)(int ioapic, int irq);
extern void ioapic_init_mappings(void);

#else  /* !CONFIG_X86_IO_APIC */
#define io_apic_assign_pci_irqs 0
static const int timer_through_8259 = 0;
<<<<<<< HEAD
static inline void ioapic_init_mappings(void) { }
=======
>>>>>>> ec1e8116
#endif

#endif<|MERGE_RESOLUTION|>--- conflicted
+++ resolved
@@ -157,15 +157,12 @@
 /* 1 if "noapic" boot option passed */
 extern int skip_ioapic_setup;
 
-<<<<<<< HEAD
-=======
 /* 1 if "noapic" boot option passed */
 extern int noioapicquirk;
 
 /* -1 if "noapic" boot option passed */
 extern int noioapicreroute;
 
->>>>>>> ec1e8116
 /* 1 if the timer IRQ uses the '8259A Virtual Wire' mode */
 extern int timer_through_8259;
 
@@ -199,10 +196,7 @@
 #else  /* !CONFIG_X86_IO_APIC */
 #define io_apic_assign_pci_irqs 0
 static const int timer_through_8259 = 0;
-<<<<<<< HEAD
 static inline void ioapic_init_mappings(void) { }
-=======
->>>>>>> ec1e8116
 #endif
 
 #endif