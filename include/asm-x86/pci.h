--- conflicted
+++ resolved
@@ -19,11 +19,8 @@
 };
 
 extern int pci_routeirq;
-<<<<<<< HEAD
-=======
 extern int noioapicquirk;
 extern int ioapicreroute;
->>>>>>> ec1e8116
 
 /* scan a bus after allocating a pci_sysdata for it */
 extern struct pci_bus *pci_scan_bus_on_node(int busno, struct pci_ops *ops,
