--- conflicted
+++ resolved
@@ -144,10 +144,6 @@
 	u64 (*read_pmc)(int counter);
 	unsigned long long (*read_tscp)(unsigned int *aux);
 
-<<<<<<< HEAD
-	/* These three are jmp to, not actually called. */
-	void (*irq_enable_syscall_ret)(void);
-=======
 	/*
 	 * Atomically enable interrupts and return to userspace.  This
 	 * is only ever used to return to 32-bit processes; in a
@@ -174,7 +170,6 @@
 
 	/* Normal iret.  Jump to this with the standard iret stack
 	   frame set up. */
->>>>>>> 5b664cb2
 	void (*iret)(void);
 	void (*nmi_return)(void);
 
