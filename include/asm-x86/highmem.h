--- conflicted
+++ resolved
@@ -75,11 +75,7 @@
 #define flush_cache_kmaps()	do { } while (0)
 
 extern void add_highpages_with_active_regions(int nid, unsigned long start_pfn,
-<<<<<<< HEAD
-					unsigned long end_pfn, int bad_ppro);
-=======
 					unsigned long end_pfn);
->>>>>>> 087c66c2
 
 #endif /* __KERNEL__ */
 
