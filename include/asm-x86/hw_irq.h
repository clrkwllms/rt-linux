--- conflicted
+++ resolved
@@ -97,15 +97,9 @@
 #else
 typedef int vector_irq_t[NR_VECTORS];
 DECLARE_PER_CPU(vector_irq_t, vector_irq);
-<<<<<<< HEAD
-extern void __setup_vector_irq(int cpu);
-extern spinlock_t vector_lock;
-#endif
-=======
 extern spinlock_t vector_lock;
 #endif
 extern void setup_vector_irq(int cpu);
->>>>>>> 07af968b
 
 #endif /* !ASSEMBLY_ */
 
