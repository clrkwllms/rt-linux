--- conflicted
+++ resolved
@@ -20,10 +20,6 @@
 #endif
 
 extern void die_nmi(char *str, struct pt_regs *regs, int do_panic);
-<<<<<<< HEAD
-extern void nmi_watchdog_default(void);
-=======
->>>>>>> e4d210d7
 extern int check_nmi_watchdog(void);
 extern int nmi_watchdog_enabled;
 extern int avail_to_resrv_perfctr_nmi_bit(unsigned int);
@@ -60,8 +56,6 @@
 	if (nmi_watchdog == NMI_IO_APIC)
 		nmi_watchdog = NMI_LOCAL_APIC;
 }
-<<<<<<< HEAD
-=======
 
 /* check if nmi_watchdog is active (ie was specified at boot) */
 static inline int nmi_watchdog_active(void)
@@ -75,7 +69,6 @@
 	 */
 	return nmi_watchdog & 0x3;
 }
->>>>>>> e4d210d7
 #endif
 
 void lapic_watchdog_stop(void);
