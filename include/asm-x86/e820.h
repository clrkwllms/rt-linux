#ifndef __ASM_E820_H
#define __ASM_E820_H
#define E820MAP	0x2d0		/* our map */
#define E820MAX	128		/* number of entries in E820MAP */

/*
 * Legacy E820 BIOS limits us to 128 (E820MAX) nodes due to the
 * constrained space in the zeropage.  If we have more nodes than
 * that, and if we've booted off EFI firmware, then the EFI tables
 * passed us from the EFI firmware can list more nodes.  Size our
 * internal memory map tables to have room for these additional
 * nodes, based on up to three entries per node for which the
 * kernel was built: MAX_NUMNODES == (1 << CONFIG_NODES_SHIFT),
 * plus E820MAX, allowing space for the possible duplicate E820
 * entries that might need room in the same arrays, prior to the
 * call to sanitize_e820_map() to remove duplicates.  The allowance
 * of three memory map entries per node is "enough" entries for
 * the initial hardware platform motivating this mechanism to make
 * use of additional EFI map entries.  Future platforms may want
 * to allow more than three entries per node or otherwise refine
 * this size.
 */

/*
 * Odd: 'make headers_check' complains about numa.h if I try
 * to collapse the next two #ifdef lines to a single line:
 *	#if defined(__KERNEL__) && defined(CONFIG_EFI)
 */
#ifdef __KERNEL__
#ifdef CONFIG_EFI
#include <linux/numa.h>
#define E820_X_MAX (E820MAX + 3 * MAX_NUMNODES)
#else	/* ! CONFIG_EFI */
#define E820_X_MAX E820MAX
#endif
#else	/* ! __KERNEL__ */
#define E820_X_MAX E820MAX
#endif

#define E820NR	0x1e8		/* # entries in E820MAP */

#define E820_RAM	1
#define E820_RESERVED	2
#define E820_ACPI	3
#define E820_NVS	4

#ifndef __ASSEMBLY__
struct e820entry {
	__u64 addr;	/* start of memory segment */
	__u64 size;	/* size of memory segment */
	__u32 type;	/* type of memory segment */
} __attribute__((packed));

struct e820map {
	__u32 nr_map;
	struct e820entry map[E820_X_MAX];
};

extern struct e820map e820;

extern int e820_any_mapped(u64 start, u64 end, unsigned type);
extern int e820_all_mapped(u64 start, u64 end, unsigned type);
extern void e820_add_region(u64 start, u64 size, int type);
extern void e820_print_map(char *who);
extern int
sanitize_e820_map(struct e820entry *biosmap, int max_nr_map, int *pnr_map);
extern int copy_e820_map(struct e820entry *biosmap, int nr_map);
extern u64 e820_update_range(u64 start, u64 size, unsigned old_type,
			       unsigned new_type);
extern u64 e820_remove_range(u64 start, u64 size, unsigned old_type,
			     int checktype);
extern void update_e820(void);
extern void e820_setup_gap(void);
<<<<<<< HEAD
=======
extern int e820_search_gap(unsigned long *gapstart, unsigned long *gapsize,
				unsigned long start_addr);
>>>>>>> ee045d27
struct setup_data;
extern void parse_e820_ext(struct setup_data *data, unsigned long pa_data);

#if defined(CONFIG_X86_64) || \
	(defined(CONFIG_X86_32) && defined(CONFIG_HIBERNATION))
extern void e820_mark_nosave_regions(unsigned long limit_pfn);
#else
static inline void e820_mark_nosave_regions(unsigned long limit_pfn)
{
}
#endif

extern unsigned long end_user_pfn;

extern u64 find_e820_area(u64 start, u64 end, u64 size, u64 align);
extern u64 find_e820_area_size(u64 start, u64 *sizep, u64 align);
extern void reserve_early(u64 start, u64 end, char *name);
extern void reserve_early_overlap_ok(u64 start, u64 end, char *name);
extern void free_early(u64 start, u64 end);
extern void early_res_to_bootmem(u64 start, u64 end);
extern u64 early_reserve_e820(u64 startt, u64 sizet, u64 align);

extern unsigned long e820_end_of_ram(void);
extern int e820_find_active_region(const struct e820entry *ei,
				  unsigned long start_pfn,
				  unsigned long last_pfn,
				  unsigned long *ei_startpfn,
				  unsigned long *ei_endpfn);
extern void e820_register_active_regions(int nid, unsigned long start_pfn,
					 unsigned long end_pfn);
extern u64 e820_hole_size(u64 start, u64 end);
extern void finish_e820_parsing(void);
extern void e820_reserve_resources(void);
extern void setup_memory_map(void);
extern char *default_machine_specific_memory_setup(void);
extern char *machine_specific_memory_setup(void);
extern char *memory_setup(void);

#endif /* __ASSEMBLY__ */

#define ISA_START_ADDRESS	0xa0000
#define ISA_END_ADDRESS		0x100000
#define is_ISA_range(s, e) ((s) >= ISA_START_ADDRESS && (e) < ISA_END_ADDRESS)

#define BIOS_BEGIN		0x000a0000
#define BIOS_END		0x00100000

#ifdef __KERNEL__
#include <linux/ioport.h>

#define HIGH_MEMORY	(1024*1024)
#endif /* __KERNEL__ */

#endif  /* __ASM_E820_H */<|MERGE_RESOLUTION|>--- conflicted
+++ resolved
@@ -71,11 +71,8 @@
 			     int checktype);
 extern void update_e820(void);
 extern void e820_setup_gap(void);
-<<<<<<< HEAD
-=======
 extern int e820_search_gap(unsigned long *gapstart, unsigned long *gapsize,
 				unsigned long start_addr);
->>>>>>> ee045d27
 struct setup_data;
 extern void parse_e820_ext(struct setup_data *data, unsigned long pa_data);
 
