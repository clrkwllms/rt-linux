/*
 * 	NET3	Protocol independent device support routines.
 *
 *		This program is free software; you can redistribute it and/or
 *		modify it under the terms of the GNU General Public License
 *		as published by the Free Software Foundation; either version
 *		2 of the License, or (at your option) any later version.
 *
 *	Derived from the non IP parts of dev.c 1.0.19
 * 		Authors:	Ross Biro
 *				Fred N. van Kempen, <waltje@uWalt.NL.Mugnet.ORG>
 *				Mark Evans, <evansmp@uhura.aston.ac.uk>
 *
 *	Additional Authors:
 *		Florian la Roche <rzsfl@rz.uni-sb.de>
 *		Alan Cox <gw4pts@gw4pts.ampr.org>
 *		David Hinds <dahinds@users.sourceforge.net>
 *		Alexey Kuznetsov <kuznet@ms2.inr.ac.ru>
 *		Adam Sulmicki <adam@cfar.umd.edu>
 *              Pekka Riikonen <priikone@poesidon.pspt.fi>
 *
 *	Changes:
 *              D.J. Barrow     :       Fixed bug where dev->refcnt gets set
 *              			to 2 if register_netdev gets called
 *              			before net_dev_init & also removed a
 *              			few lines of code in the process.
 *		Alan Cox	:	device private ioctl copies fields back.
 *		Alan Cox	:	Transmit queue code does relevant
 *					stunts to keep the queue safe.
 *		Alan Cox	:	Fixed double lock.
 *		Alan Cox	:	Fixed promisc NULL pointer trap
 *		????????	:	Support the full private ioctl range
 *		Alan Cox	:	Moved ioctl permission check into
 *					drivers
 *		Tim Kordas	:	SIOCADDMULTI/SIOCDELMULTI
 *		Alan Cox	:	100 backlog just doesn't cut it when
 *					you start doing multicast video 8)
 *		Alan Cox	:	Rewrote net_bh and list manager.
 *		Alan Cox	: 	Fix ETH_P_ALL echoback lengths.
 *		Alan Cox	:	Took out transmit every packet pass
 *					Saved a few bytes in the ioctl handler
 *		Alan Cox	:	Network driver sets packet type before
 *					calling netif_rx. Saves a function
 *					call a packet.
 *		Alan Cox	:	Hashed net_bh()
 *		Richard Kooijman:	Timestamp fixes.
 *		Alan Cox	:	Wrong field in SIOCGIFDSTADDR
 *		Alan Cox	:	Device lock protection.
 *		Alan Cox	: 	Fixed nasty side effect of device close
 *					changes.
 *		Rudi Cilibrasi	:	Pass the right thing to
 *					set_mac_address()
 *		Dave Miller	:	32bit quantity for the device lock to
 *					make it work out on a Sparc.
 *		Bjorn Ekwall	:	Added KERNELD hack.
 *		Alan Cox	:	Cleaned up the backlog initialise.
 *		Craig Metz	:	SIOCGIFCONF fix if space for under
 *					1 device.
 *	    Thomas Bogendoerfer :	Return ENODEV for dev_open, if there
 *					is no device open function.
 *		Andi Kleen	:	Fix error reporting for SIOCGIFCONF
 *	    Michael Chastain	:	Fix signed/unsigned for SIOCGIFCONF
 *		Cyrus Durgin	:	Cleaned for KMOD
 *		Adam Sulmicki   :	Bug Fix : Network Device Unload
 *					A network device unload needs to purge
 *					the backlog queue.
 *	Paul Rusty Russell	:	SIOCSIFNAME
 *              Pekka Riikonen  :	Netdev boot-time settings code
 *              Andrew Morton   :       Make unregister_netdevice wait
 *              			indefinitely on dev->refcnt
 * 		J Hadi Salim	:	- Backlog queue sampling
 *				        - netif_rx() feedback
 */

#include <asm/uaccess.h>
#include <asm/system.h>
#include <linux/bitops.h>
#include <linux/capability.h>
#include <linux/cpu.h>
#include <linux/types.h>
#include <linux/kernel.h>
#include <linux/hash.h>
#include <linux/slab.h>
#include <linux/sched.h>
#include <linux/mutex.h>
#include <linux/string.h>
#include <linux/mm.h>
#include <linux/socket.h>
#include <linux/sockios.h>
#include <linux/errno.h>
#include <linux/interrupt.h>
#include <linux/if_ether.h>
#include <linux/netdevice.h>
#include <linux/etherdevice.h>
#include <linux/ethtool.h>
#include <linux/notifier.h>
#include <linux/skbuff.h>
#include <net/net_namespace.h>
#include <net/sock.h>
#include <linux/rtnetlink.h>
#include <linux/proc_fs.h>
#include <linux/seq_file.h>
#include <linux/stat.h>
#include <net/dst.h>
#include <net/pkt_sched.h>
#include <net/checksum.h>
#include <net/xfrm.h>
#include <linux/highmem.h>
#include <linux/init.h>
#include <linux/kmod.h>
#include <linux/module.h>
#include <linux/netpoll.h>
#include <linux/rcupdate.h>
#include <linux/delay.h>
#include <net/wext.h>
#include <net/iw_handler.h>
#include <asm/current.h>
#include <linux/audit.h>
#include <linux/dmaengine.h>
#include <linux/err.h>
#include <linux/ctype.h>
#include <linux/if_arp.h>
#include <linux/if_vlan.h>
#include <linux/ip.h>
#include <net/ip.h>
#include <linux/ipv6.h>
#include <linux/in.h>
#include <linux/jhash.h>
#include <linux/random.h>
#include <trace/events/napi.h>
#include <trace/events/net.h>
#include <trace/events/skb.h>
#include <linux/pci.h>
#include <linux/inetdevice.h>
#include <linux/cpu_rmap.h>

#include "net-sysfs.h"

/* Instead of increasing this, you should create a hash table. */
#define MAX_GRO_SKBS 8

/* This should be increased if a protocol with a bigger head is added. */
#define GRO_MAX_HEAD (MAX_HEADER + 128)

/*
 *	The list of packet types we will receive (as opposed to discard)
 *	and the routines to invoke.
 *
 *	Why 16. Because with 16 the only overlap we get on a hash of the
 *	low nibble of the protocol value is RARP/SNAP/X.25.
 *
 *      NOTE:  That is no longer true with the addition of VLAN tags.  Not
 *             sure which should go first, but I bet it won't make much
 *             difference if we are running VLANs.  The good news is that
 *             this protocol won't be in the list unless compiled in, so
 *             the average user (w/out VLANs) will not be adversely affected.
 *             --BLG
 *
 *		0800	IP
 *		8100    802.1Q VLAN
 *		0001	802.3
 *		0002	AX.25
 *		0004	802.2
 *		8035	RARP
 *		0005	SNAP
 *		0805	X.25
 *		0806	ARP
 *		8137	IPX
 *		0009	Localtalk
 *		86DD	IPv6
 */

#define PTYPE_HASH_SIZE	(16)
#define PTYPE_HASH_MASK	(PTYPE_HASH_SIZE - 1)

static DEFINE_SPINLOCK(ptype_lock);
static struct list_head ptype_base[PTYPE_HASH_SIZE] __read_mostly;
static struct list_head ptype_all __read_mostly;	/* Taps */

/*
 * The @dev_base_head list is protected by @dev_base_lock and the rtnl
 * semaphore.
 *
 * Pure readers hold dev_base_lock for reading, or rcu_read_lock()
 *
 * Writers must hold the rtnl semaphore while they loop through the
 * dev_base_head list, and hold dev_base_lock for writing when they do the
 * actual updates.  This allows pure readers to access the list even
 * while a writer is preparing to update it.
 *
 * To put it another way, dev_base_lock is held for writing only to
 * protect against pure readers; the rtnl semaphore provides the
 * protection against other writers.
 *
 * See, for example usages, register_netdevice() and
 * unregister_netdevice(), which must be called with the rtnl
 * semaphore held.
 */
DEFINE_RWLOCK(dev_base_lock);
EXPORT_SYMBOL(dev_base_lock);

static inline struct hlist_head *dev_name_hash(struct net *net, const char *name)
{
	unsigned hash = full_name_hash(name, strnlen(name, IFNAMSIZ));
	return &net->dev_name_head[hash_32(hash, NETDEV_HASHBITS)];
}

static inline struct hlist_head *dev_index_hash(struct net *net, int ifindex)
{
	return &net->dev_index_head[ifindex & (NETDEV_HASHENTRIES - 1)];
}

static inline void rps_lock(struct softnet_data *sd)
{
#ifdef CONFIG_RPS
	raw_spin_lock(&sd->input_pkt_queue.raw_lock);
#endif
}

static inline void rps_unlock(struct softnet_data *sd)
{
#ifdef CONFIG_RPS
	raw_spin_unlock(&sd->input_pkt_queue.raw_lock);
#endif
}

/* Device list insertion */
static int list_netdevice(struct net_device *dev)
{
	struct net *net = dev_net(dev);

	ASSERT_RTNL();

	write_lock_bh(&dev_base_lock);
	list_add_tail_rcu(&dev->dev_list, &net->dev_base_head);
	hlist_add_head_rcu(&dev->name_hlist, dev_name_hash(net, dev->name));
	hlist_add_head_rcu(&dev->index_hlist,
			   dev_index_hash(net, dev->ifindex));
	write_unlock_bh(&dev_base_lock);
	return 0;
}

/* Device list removal
 * caller must respect a RCU grace period before freeing/reusing dev
 */
static void unlist_netdevice(struct net_device *dev)
{
	ASSERT_RTNL();

	/* Unlink dev from the device chain */
	write_lock_bh(&dev_base_lock);
	list_del_rcu(&dev->dev_list);
	hlist_del_rcu(&dev->name_hlist);
	hlist_del_rcu(&dev->index_hlist);
	write_unlock_bh(&dev_base_lock);
}

/*
 *	Our notifier list
 */

static RAW_NOTIFIER_HEAD(netdev_chain);

/*
 *	Device drivers call our routines to queue packets here. We empty the
 *	queue in the local softnet handler.
 */

DEFINE_PER_CPU_ALIGNED(struct softnet_data, softnet_data);
EXPORT_PER_CPU_SYMBOL(softnet_data);

#ifdef CONFIG_LOCKDEP
/*
 * register_netdevice() inits txq->_xmit_lock and sets lockdep class
 * according to dev->type
 */
static const unsigned short netdev_lock_type[] =
	{ARPHRD_NETROM, ARPHRD_ETHER, ARPHRD_EETHER, ARPHRD_AX25,
	 ARPHRD_PRONET, ARPHRD_CHAOS, ARPHRD_IEEE802, ARPHRD_ARCNET,
	 ARPHRD_APPLETLK, ARPHRD_DLCI, ARPHRD_ATM, ARPHRD_METRICOM,
	 ARPHRD_IEEE1394, ARPHRD_EUI64, ARPHRD_INFINIBAND, ARPHRD_SLIP,
	 ARPHRD_CSLIP, ARPHRD_SLIP6, ARPHRD_CSLIP6, ARPHRD_RSRVD,
	 ARPHRD_ADAPT, ARPHRD_ROSE, ARPHRD_X25, ARPHRD_HWX25,
	 ARPHRD_PPP, ARPHRD_CISCO, ARPHRD_LAPB, ARPHRD_DDCMP,
	 ARPHRD_RAWHDLC, ARPHRD_TUNNEL, ARPHRD_TUNNEL6, ARPHRD_FRAD,
	 ARPHRD_SKIP, ARPHRD_LOOPBACK, ARPHRD_LOCALTLK, ARPHRD_FDDI,
	 ARPHRD_BIF, ARPHRD_SIT, ARPHRD_IPDDP, ARPHRD_IPGRE,
	 ARPHRD_PIMREG, ARPHRD_HIPPI, ARPHRD_ASH, ARPHRD_ECONET,
	 ARPHRD_IRDA, ARPHRD_FCPP, ARPHRD_FCAL, ARPHRD_FCPL,
	 ARPHRD_FCFABRIC, ARPHRD_IEEE802_TR, ARPHRD_IEEE80211,
	 ARPHRD_IEEE80211_PRISM, ARPHRD_IEEE80211_RADIOTAP, ARPHRD_PHONET,
	 ARPHRD_PHONET_PIPE, ARPHRD_IEEE802154,
	 ARPHRD_VOID, ARPHRD_NONE};

static const char *const netdev_lock_name[] =
	{"_xmit_NETROM", "_xmit_ETHER", "_xmit_EETHER", "_xmit_AX25",
	 "_xmit_PRONET", "_xmit_CHAOS", "_xmit_IEEE802", "_xmit_ARCNET",
	 "_xmit_APPLETLK", "_xmit_DLCI", "_xmit_ATM", "_xmit_METRICOM",
	 "_xmit_IEEE1394", "_xmit_EUI64", "_xmit_INFINIBAND", "_xmit_SLIP",
	 "_xmit_CSLIP", "_xmit_SLIP6", "_xmit_CSLIP6", "_xmit_RSRVD",
	 "_xmit_ADAPT", "_xmit_ROSE", "_xmit_X25", "_xmit_HWX25",
	 "_xmit_PPP", "_xmit_CISCO", "_xmit_LAPB", "_xmit_DDCMP",
	 "_xmit_RAWHDLC", "_xmit_TUNNEL", "_xmit_TUNNEL6", "_xmit_FRAD",
	 "_xmit_SKIP", "_xmit_LOOPBACK", "_xmit_LOCALTLK", "_xmit_FDDI",
	 "_xmit_BIF", "_xmit_SIT", "_xmit_IPDDP", "_xmit_IPGRE",
	 "_xmit_PIMREG", "_xmit_HIPPI", "_xmit_ASH", "_xmit_ECONET",
	 "_xmit_IRDA", "_xmit_FCPP", "_xmit_FCAL", "_xmit_FCPL",
	 "_xmit_FCFABRIC", "_xmit_IEEE802_TR", "_xmit_IEEE80211",
	 "_xmit_IEEE80211_PRISM", "_xmit_IEEE80211_RADIOTAP", "_xmit_PHONET",
	 "_xmit_PHONET_PIPE", "_xmit_IEEE802154",
	 "_xmit_VOID", "_xmit_NONE"};

static struct lock_class_key netdev_xmit_lock_key[ARRAY_SIZE(netdev_lock_type)];
static struct lock_class_key netdev_addr_lock_key[ARRAY_SIZE(netdev_lock_type)];

static inline unsigned short netdev_lock_pos(unsigned short dev_type)
{
	int i;

	for (i = 0; i < ARRAY_SIZE(netdev_lock_type); i++)
		if (netdev_lock_type[i] == dev_type)
			return i;
	/* the last key is used by default */
	return ARRAY_SIZE(netdev_lock_type) - 1;
}

static inline void netdev_set_xmit_lockdep_class(spinlock_t *lock,
						 unsigned short dev_type)
{
	int i;

	i = netdev_lock_pos(dev_type);
	lockdep_set_class_and_name(lock, &netdev_xmit_lock_key[i],
				   netdev_lock_name[i]);
}

static inline void netdev_set_addr_lockdep_class(struct net_device *dev)
{
	int i;

	i = netdev_lock_pos(dev->type);
	lockdep_set_class_and_name(&dev->addr_list_lock,
				   &netdev_addr_lock_key[i],
				   netdev_lock_name[i]);
}
#else
static inline void netdev_set_xmit_lockdep_class(spinlock_t *lock,
						 unsigned short dev_type)
{
}
static inline void netdev_set_addr_lockdep_class(struct net_device *dev)
{
}
#endif

/*******************************************************************************

		Protocol management and registration routines

*******************************************************************************/

/*
 *	Add a protocol ID to the list. Now that the input handler is
 *	smarter we can dispense with all the messy stuff that used to be
 *	here.
 *
 *	BEWARE!!! Protocol handlers, mangling input packets,
 *	MUST BE last in hash buckets and checking protocol handlers
 *	MUST start from promiscuous ptype_all chain in net_bh.
 *	It is true now, do not change it.
 *	Explanation follows: if protocol handler, mangling packet, will
 *	be the first on list, it is not able to sense, that packet
 *	is cloned and should be copied-on-write, so that it will
 *	change it and subsequent readers will get broken packet.
 *							--ANK (980803)
 */

static inline struct list_head *ptype_head(const struct packet_type *pt)
{
	if (pt->type == htons(ETH_P_ALL))
		return &ptype_all;
	else
		return &ptype_base[ntohs(pt->type) & PTYPE_HASH_MASK];
}

/**
 *	dev_add_pack - add packet handler
 *	@pt: packet type declaration
 *
 *	Add a protocol handler to the networking stack. The passed &packet_type
 *	is linked into kernel lists and may not be freed until it has been
 *	removed from the kernel lists.
 *
 *	This call does not sleep therefore it can not
 *	guarantee all CPU's that are in middle of receiving packets
 *	will see the new packet type (until the next received packet).
 */

void dev_add_pack(struct packet_type *pt)
{
	struct list_head *head = ptype_head(pt);

	spin_lock(&ptype_lock);
	list_add_rcu(&pt->list, head);
	spin_unlock(&ptype_lock);
}
EXPORT_SYMBOL(dev_add_pack);

/**
 *	__dev_remove_pack	 - remove packet handler
 *	@pt: packet type declaration
 *
 *	Remove a protocol handler that was previously added to the kernel
 *	protocol handlers by dev_add_pack(). The passed &packet_type is removed
 *	from the kernel lists and can be freed or reused once this function
 *	returns.
 *
 *      The packet type might still be in use by receivers
 *	and must not be freed until after all the CPU's have gone
 *	through a quiescent state.
 */
void __dev_remove_pack(struct packet_type *pt)
{
	struct list_head *head = ptype_head(pt);
	struct packet_type *pt1;

	spin_lock(&ptype_lock);

	list_for_each_entry(pt1, head, list) {
		if (pt == pt1) {
			list_del_rcu(&pt->list);
			goto out;
		}
	}

	printk(KERN_WARNING "dev_remove_pack: %p not found.\n", pt);
out:
	spin_unlock(&ptype_lock);
}
EXPORT_SYMBOL(__dev_remove_pack);

/**
 *	dev_remove_pack	 - remove packet handler
 *	@pt: packet type declaration
 *
 *	Remove a protocol handler that was previously added to the kernel
 *	protocol handlers by dev_add_pack(). The passed &packet_type is removed
 *	from the kernel lists and can be freed or reused once this function
 *	returns.
 *
 *	This call sleeps to guarantee that no CPU is looking at the packet
 *	type after return.
 */
void dev_remove_pack(struct packet_type *pt)
{
	__dev_remove_pack(pt);

	synchronize_net();
}
EXPORT_SYMBOL(dev_remove_pack);

/******************************************************************************

		      Device Boot-time Settings Routines

*******************************************************************************/

/* Boot time configuration table */
static struct netdev_boot_setup dev_boot_setup[NETDEV_BOOT_SETUP_MAX];

/**
 *	netdev_boot_setup_add	- add new setup entry
 *	@name: name of the device
 *	@map: configured settings for the device
 *
 *	Adds new setup entry to the dev_boot_setup list.  The function
 *	returns 0 on error and 1 on success.  This is a generic routine to
 *	all netdevices.
 */
static int netdev_boot_setup_add(char *name, struct ifmap *map)
{
	struct netdev_boot_setup *s;
	int i;

	s = dev_boot_setup;
	for (i = 0; i < NETDEV_BOOT_SETUP_MAX; i++) {
		if (s[i].name[0] == '\0' || s[i].name[0] == ' ') {
			memset(s[i].name, 0, sizeof(s[i].name));
			strlcpy(s[i].name, name, IFNAMSIZ);
			memcpy(&s[i].map, map, sizeof(s[i].map));
			break;
		}
	}

	return i >= NETDEV_BOOT_SETUP_MAX ? 0 : 1;
}

/**
 *	netdev_boot_setup_check	- check boot time settings
 *	@dev: the netdevice
 *
 * 	Check boot time settings for the device.
 *	The found settings are set for the device to be used
 *	later in the device probing.
 *	Returns 0 if no settings found, 1 if they are.
 */
int netdev_boot_setup_check(struct net_device *dev)
{
	struct netdev_boot_setup *s = dev_boot_setup;
	int i;

	for (i = 0; i < NETDEV_BOOT_SETUP_MAX; i++) {
		if (s[i].name[0] != '\0' && s[i].name[0] != ' ' &&
		    !strcmp(dev->name, s[i].name)) {
			dev->irq 	= s[i].map.irq;
			dev->base_addr 	= s[i].map.base_addr;
			dev->mem_start 	= s[i].map.mem_start;
			dev->mem_end 	= s[i].map.mem_end;
			return 1;
		}
	}
	return 0;
}
EXPORT_SYMBOL(netdev_boot_setup_check);


/**
 *	netdev_boot_base	- get address from boot time settings
 *	@prefix: prefix for network device
 *	@unit: id for network device
 *
 * 	Check boot time settings for the base address of device.
 *	The found settings are set for the device to be used
 *	later in the device probing.
 *	Returns 0 if no settings found.
 */
unsigned long netdev_boot_base(const char *prefix, int unit)
{
	const struct netdev_boot_setup *s = dev_boot_setup;
	char name[IFNAMSIZ];
	int i;

	sprintf(name, "%s%d", prefix, unit);

	/*
	 * If device already registered then return base of 1
	 * to indicate not to probe for this interface
	 */
	if (__dev_get_by_name(&init_net, name))
		return 1;

	for (i = 0; i < NETDEV_BOOT_SETUP_MAX; i++)
		if (!strcmp(name, s[i].name))
			return s[i].map.base_addr;
	return 0;
}

/*
 * Saves at boot time configured settings for any netdevice.
 */
int __init netdev_boot_setup(char *str)
{
	int ints[5];
	struct ifmap map;

	str = get_options(str, ARRAY_SIZE(ints), ints);
	if (!str || !*str)
		return 0;

	/* Save settings */
	memset(&map, 0, sizeof(map));
	if (ints[0] > 0)
		map.irq = ints[1];
	if (ints[0] > 1)
		map.base_addr = ints[2];
	if (ints[0] > 2)
		map.mem_start = ints[3];
	if (ints[0] > 3)
		map.mem_end = ints[4];

	/* Add new entry to the list */
	return netdev_boot_setup_add(str, &map);
}

__setup("netdev=", netdev_boot_setup);

/*******************************************************************************

			    Device Interface Subroutines

*******************************************************************************/

/**
 *	__dev_get_by_name	- find a device by its name
 *	@net: the applicable net namespace
 *	@name: name to find
 *
 *	Find an interface by name. Must be called under RTNL semaphore
 *	or @dev_base_lock. If the name is found a pointer to the device
 *	is returned. If the name is not found then %NULL is returned. The
 *	reference counters are not incremented so the caller must be
 *	careful with locks.
 */

struct net_device *__dev_get_by_name(struct net *net, const char *name)
{
	struct hlist_node *p;
	struct net_device *dev;
	struct hlist_head *head = dev_name_hash(net, name);

	hlist_for_each_entry(dev, p, head, name_hlist)
		if (!strncmp(dev->name, name, IFNAMSIZ))
			return dev;

	return NULL;
}
EXPORT_SYMBOL(__dev_get_by_name);

/**
 *	dev_get_by_name_rcu	- find a device by its name
 *	@net: the applicable net namespace
 *	@name: name to find
 *
 *	Find an interface by name.
 *	If the name is found a pointer to the device is returned.
 * 	If the name is not found then %NULL is returned.
 *	The reference counters are not incremented so the caller must be
 *	careful with locks. The caller must hold RCU lock.
 */

struct net_device *dev_get_by_name_rcu(struct net *net, const char *name)
{
	struct hlist_node *p;
	struct net_device *dev;
	struct hlist_head *head = dev_name_hash(net, name);

	hlist_for_each_entry_rcu(dev, p, head, name_hlist)
		if (!strncmp(dev->name, name, IFNAMSIZ))
			return dev;

	return NULL;
}
EXPORT_SYMBOL(dev_get_by_name_rcu);

/**
 *	dev_get_by_name		- find a device by its name
 *	@net: the applicable net namespace
 *	@name: name to find
 *
 *	Find an interface by name. This can be called from any
 *	context and does its own locking. The returned handle has
 *	the usage count incremented and the caller must use dev_put() to
 *	release it when it is no longer needed. %NULL is returned if no
 *	matching device is found.
 */

struct net_device *dev_get_by_name(struct net *net, const char *name)
{
	struct net_device *dev;

	rcu_read_lock();
	dev = dev_get_by_name_rcu(net, name);
	if (dev)
		dev_hold(dev);
	rcu_read_unlock();
	return dev;
}
EXPORT_SYMBOL(dev_get_by_name);

/**
 *	__dev_get_by_index - find a device by its ifindex
 *	@net: the applicable net namespace
 *	@ifindex: index of device
 *
 *	Search for an interface by index. Returns %NULL if the device
 *	is not found or a pointer to the device. The device has not
 *	had its reference counter increased so the caller must be careful
 *	about locking. The caller must hold either the RTNL semaphore
 *	or @dev_base_lock.
 */

struct net_device *__dev_get_by_index(struct net *net, int ifindex)
{
	struct hlist_node *p;
	struct net_device *dev;
	struct hlist_head *head = dev_index_hash(net, ifindex);

	hlist_for_each_entry(dev, p, head, index_hlist)
		if (dev->ifindex == ifindex)
			return dev;

	return NULL;
}
EXPORT_SYMBOL(__dev_get_by_index);

/**
 *	dev_get_by_index_rcu - find a device by its ifindex
 *	@net: the applicable net namespace
 *	@ifindex: index of device
 *
 *	Search for an interface by index. Returns %NULL if the device
 *	is not found or a pointer to the device. The device has not
 *	had its reference counter increased so the caller must be careful
 *	about locking. The caller must hold RCU lock.
 */

struct net_device *dev_get_by_index_rcu(struct net *net, int ifindex)
{
	struct hlist_node *p;
	struct net_device *dev;
	struct hlist_head *head = dev_index_hash(net, ifindex);

	hlist_for_each_entry_rcu(dev, p, head, index_hlist)
		if (dev->ifindex == ifindex)
			return dev;

	return NULL;
}
EXPORT_SYMBOL(dev_get_by_index_rcu);


/**
 *	dev_get_by_index - find a device by its ifindex
 *	@net: the applicable net namespace
 *	@ifindex: index of device
 *
 *	Search for an interface by index. Returns NULL if the device
 *	is not found or a pointer to the device. The device returned has
 *	had a reference added and the pointer is safe until the user calls
 *	dev_put to indicate they have finished with it.
 */

struct net_device *dev_get_by_index(struct net *net, int ifindex)
{
	struct net_device *dev;

	rcu_read_lock();
	dev = dev_get_by_index_rcu(net, ifindex);
	if (dev)
		dev_hold(dev);
	rcu_read_unlock();
	return dev;
}
EXPORT_SYMBOL(dev_get_by_index);

/**
 *	dev_getbyhwaddr_rcu - find a device by its hardware address
 *	@net: the applicable net namespace
 *	@type: media type of device
 *	@ha: hardware address
 *
 *	Search for an interface by MAC address. Returns NULL if the device
 *	is not found or a pointer to the device.
 *	The caller must hold RCU or RTNL.
 *	The returned device has not had its ref count increased
 *	and the caller must therefore be careful about locking
 *
 */

struct net_device *dev_getbyhwaddr_rcu(struct net *net, unsigned short type,
				       const char *ha)
{
	struct net_device *dev;

	for_each_netdev_rcu(net, dev)
		if (dev->type == type &&
		    !memcmp(dev->dev_addr, ha, dev->addr_len))
			return dev;

	return NULL;
}
EXPORT_SYMBOL(dev_getbyhwaddr_rcu);

struct net_device *__dev_getfirstbyhwtype(struct net *net, unsigned short type)
{
	struct net_device *dev;

	ASSERT_RTNL();
	for_each_netdev(net, dev)
		if (dev->type == type)
			return dev;

	return NULL;
}
EXPORT_SYMBOL(__dev_getfirstbyhwtype);

struct net_device *dev_getfirstbyhwtype(struct net *net, unsigned short type)
{
	struct net_device *dev, *ret = NULL;

	rcu_read_lock();
	for_each_netdev_rcu(net, dev)
		if (dev->type == type) {
			dev_hold(dev);
			ret = dev;
			break;
		}
	rcu_read_unlock();
	return ret;
}
EXPORT_SYMBOL(dev_getfirstbyhwtype);

/**
 *	dev_get_by_flags_rcu - find any device with given flags
 *	@net: the applicable net namespace
 *	@if_flags: IFF_* values
 *	@mask: bitmask of bits in if_flags to check
 *
 *	Search for any interface with the given flags. Returns NULL if a device
 *	is not found or a pointer to the device. Must be called inside
 *	rcu_read_lock(), and result refcount is unchanged.
 */

struct net_device *dev_get_by_flags_rcu(struct net *net, unsigned short if_flags,
				    unsigned short mask)
{
	struct net_device *dev, *ret;

	ret = NULL;
	for_each_netdev_rcu(net, dev) {
		if (((dev->flags ^ if_flags) & mask) == 0) {
			ret = dev;
			break;
		}
	}
	return ret;
}
EXPORT_SYMBOL(dev_get_by_flags_rcu);

/**
 *	dev_valid_name - check if name is okay for network device
 *	@name: name string
 *
 *	Network device names need to be valid file names to
 *	to allow sysfs to work.  We also disallow any kind of
 *	whitespace.
 */
int dev_valid_name(const char *name)
{
	if (*name == '\0')
		return 0;
	if (strlen(name) >= IFNAMSIZ)
		return 0;
	if (!strcmp(name, ".") || !strcmp(name, ".."))
		return 0;

	while (*name) {
		if (*name == '/' || isspace(*name))
			return 0;
		name++;
	}
	return 1;
}
EXPORT_SYMBOL(dev_valid_name);

/**
 *	__dev_alloc_name - allocate a name for a device
 *	@net: network namespace to allocate the device name in
 *	@name: name format string
 *	@buf:  scratch buffer and result name string
 *
 *	Passed a format string - eg "lt%d" it will try and find a suitable
 *	id. It scans list of devices to build up a free map, then chooses
 *	the first empty slot. The caller must hold the dev_base or rtnl lock
 *	while allocating the name and adding the device in order to avoid
 *	duplicates.
 *	Limited to bits_per_byte * page size devices (ie 32K on most platforms).
 *	Returns the number of the unit assigned or a negative errno code.
 */

static int __dev_alloc_name(struct net *net, const char *name, char *buf)
{
	int i = 0;
	const char *p;
	const int max_netdevices = 8*PAGE_SIZE;
	unsigned long *inuse;
	struct net_device *d;

	p = strnchr(name, IFNAMSIZ-1, '%');
	if (p) {
		/*
		 * Verify the string as this thing may have come from
		 * the user.  There must be either one "%d" and no other "%"
		 * characters.
		 */
		if (p[1] != 'd' || strchr(p + 2, '%'))
			return -EINVAL;

		/* Use one page as a bit array of possible slots */
		inuse = (unsigned long *) get_zeroed_page(GFP_ATOMIC);
		if (!inuse)
			return -ENOMEM;

		for_each_netdev(net, d) {
			if (!sscanf(d->name, name, &i))
				continue;
			if (i < 0 || i >= max_netdevices)
				continue;

			/*  avoid cases where sscanf is not exact inverse of printf */
			snprintf(buf, IFNAMSIZ, name, i);
			if (!strncmp(buf, d->name, IFNAMSIZ))
				set_bit(i, inuse);
		}

		i = find_first_zero_bit(inuse, max_netdevices);
		free_page((unsigned long) inuse);
	}

	if (buf != name)
		snprintf(buf, IFNAMSIZ, name, i);
	if (!__dev_get_by_name(net, buf))
		return i;

	/* It is possible to run out of possible slots
	 * when the name is long and there isn't enough space left
	 * for the digits, or if all bits are used.
	 */
	return -ENFILE;
}

/**
 *	dev_alloc_name - allocate a name for a device
 *	@dev: device
 *	@name: name format string
 *
 *	Passed a format string - eg "lt%d" it will try and find a suitable
 *	id. It scans list of devices to build up a free map, then chooses
 *	the first empty slot. The caller must hold the dev_base or rtnl lock
 *	while allocating the name and adding the device in order to avoid
 *	duplicates.
 *	Limited to bits_per_byte * page size devices (ie 32K on most platforms).
 *	Returns the number of the unit assigned or a negative errno code.
 */

int dev_alloc_name(struct net_device *dev, const char *name)
{
	char buf[IFNAMSIZ];
	struct net *net;
	int ret;

	BUG_ON(!dev_net(dev));
	net = dev_net(dev);
	ret = __dev_alloc_name(net, name, buf);
	if (ret >= 0)
		strlcpy(dev->name, buf, IFNAMSIZ);
	return ret;
}
EXPORT_SYMBOL(dev_alloc_name);

static int dev_get_valid_name(struct net_device *dev, const char *name)
{
	struct net *net;

	BUG_ON(!dev_net(dev));
	net = dev_net(dev);

	if (!dev_valid_name(name))
		return -EINVAL;

	if (strchr(name, '%'))
		return dev_alloc_name(dev, name);
	else if (__dev_get_by_name(net, name))
		return -EEXIST;
	else if (dev->name != name)
		strlcpy(dev->name, name, IFNAMSIZ);

	return 0;
}

/**
 *	dev_change_name - change name of a device
 *	@dev: device
 *	@newname: name (or format string) must be at least IFNAMSIZ
 *
 *	Change name of a device, can pass format strings "eth%d".
 *	for wildcarding.
 */
int dev_change_name(struct net_device *dev, const char *newname)
{
	char oldname[IFNAMSIZ];
	int err = 0;
	int ret;
	struct net *net;

	ASSERT_RTNL();
	BUG_ON(!dev_net(dev));

	net = dev_net(dev);
	if (dev->flags & IFF_UP)
		return -EBUSY;

	if (strncmp(newname, dev->name, IFNAMSIZ) == 0)
		return 0;

	memcpy(oldname, dev->name, IFNAMSIZ);

	err = dev_get_valid_name(dev, newname);
	if (err < 0)
		return err;

rollback:
	ret = device_rename(&dev->dev, dev->name);
	if (ret) {
		memcpy(dev->name, oldname, IFNAMSIZ);
		return ret;
	}

	write_lock_bh(&dev_base_lock);
	hlist_del_rcu(&dev->name_hlist);
	write_unlock_bh(&dev_base_lock);

	synchronize_rcu();

	write_lock_bh(&dev_base_lock);
	hlist_add_head_rcu(&dev->name_hlist, dev_name_hash(net, dev->name));
	write_unlock_bh(&dev_base_lock);

	ret = call_netdevice_notifiers(NETDEV_CHANGENAME, dev);
	ret = notifier_to_errno(ret);

	if (ret) {
		/* err >= 0 after dev_alloc_name() or stores the first errno */
		if (err >= 0) {
			err = ret;
			memcpy(dev->name, oldname, IFNAMSIZ);
			goto rollback;
		} else {
			printk(KERN_ERR
			       "%s: name change rollback failed: %d.\n",
			       dev->name, ret);
		}
	}

	return err;
}

/**
 *	dev_set_alias - change ifalias of a device
 *	@dev: device
 *	@alias: name up to IFALIASZ
 *	@len: limit of bytes to copy from info
 *
 *	Set ifalias for a device,
 */
int dev_set_alias(struct net_device *dev, const char *alias, size_t len)
{
	ASSERT_RTNL();

	if (len >= IFALIASZ)
		return -EINVAL;

	if (!len) {
		if (dev->ifalias) {
			kfree(dev->ifalias);
			dev->ifalias = NULL;
		}
		return 0;
	}

	dev->ifalias = krealloc(dev->ifalias, len + 1, GFP_KERNEL);
	if (!dev->ifalias)
		return -ENOMEM;

	strlcpy(dev->ifalias, alias, len+1);
	return len;
}


/**
 *	netdev_features_change - device changes features
 *	@dev: device to cause notification
 *
 *	Called to indicate a device has changed features.
 */
void netdev_features_change(struct net_device *dev)
{
	call_netdevice_notifiers(NETDEV_FEAT_CHANGE, dev);
}
EXPORT_SYMBOL(netdev_features_change);

/**
 *	netdev_state_change - device changes state
 *	@dev: device to cause notification
 *
 *	Called to indicate a device has changed state. This function calls
 *	the notifier chains for netdev_chain and sends a NEWLINK message
 *	to the routing socket.
 */
void netdev_state_change(struct net_device *dev)
{
	if (dev->flags & IFF_UP) {
		call_netdevice_notifiers(NETDEV_CHANGE, dev);
		rtmsg_ifinfo(RTM_NEWLINK, dev, 0);
	}
}
EXPORT_SYMBOL(netdev_state_change);

int netdev_bonding_change(struct net_device *dev, unsigned long event)
{
	return call_netdevice_notifiers(event, dev);
}
EXPORT_SYMBOL(netdev_bonding_change);

/**
 *	dev_load 	- load a network module
 *	@net: the applicable net namespace
 *	@name: name of interface
 *
 *	If a network interface is not present and the process has suitable
 *	privileges this function loads the module. If module loading is not
 *	available in this kernel then it becomes a nop.
 */

void dev_load(struct net *net, const char *name)
{
	struct net_device *dev;
	int no_module;

	rcu_read_lock();
	dev = dev_get_by_name_rcu(net, name);
	rcu_read_unlock();

	no_module = !dev;
	if (no_module && capable(CAP_NET_ADMIN))
		no_module = request_module("netdev-%s", name);
	if (no_module && capable(CAP_SYS_MODULE)) {
		if (!request_module("%s", name))
			pr_err("Loading kernel module for a network device "
"with CAP_SYS_MODULE (deprecated).  Use CAP_NET_ADMIN and alias netdev-%s "
"instead\n", name);
	}
}
EXPORT_SYMBOL(dev_load);

static int __dev_open(struct net_device *dev)
{
	const struct net_device_ops *ops = dev->netdev_ops;
	int ret;

	ASSERT_RTNL();

	if (!netif_device_present(dev))
		return -ENODEV;

	ret = call_netdevice_notifiers(NETDEV_PRE_UP, dev);
	ret = notifier_to_errno(ret);
	if (ret)
		return ret;

	set_bit(__LINK_STATE_START, &dev->state);

	if (ops->ndo_validate_addr)
		ret = ops->ndo_validate_addr(dev);

	if (!ret && ops->ndo_open)
		ret = ops->ndo_open(dev);

	if (ret)
		clear_bit(__LINK_STATE_START, &dev->state);
	else {
		dev->flags |= IFF_UP;
		net_dmaengine_get();
		dev_set_rx_mode(dev);
		dev_activate(dev);
	}

	return ret;
}

/**
 *	dev_open	- prepare an interface for use.
 *	@dev:	device to open
 *
 *	Takes a device from down to up state. The device's private open
 *	function is invoked and then the multicast lists are loaded. Finally
 *	the device is moved into the up state and a %NETDEV_UP message is
 *	sent to the netdev notifier chain.
 *
 *	Calling this function on an active interface is a nop. On a failure
 *	a negative errno code is returned.
 */
int dev_open(struct net_device *dev)
{
	int ret;

	if (dev->flags & IFF_UP)
		return 0;

	ret = __dev_open(dev);
	if (ret < 0)
		return ret;

	rtmsg_ifinfo(RTM_NEWLINK, dev, IFF_UP|IFF_RUNNING);
	call_netdevice_notifiers(NETDEV_UP, dev);

	return ret;
}
EXPORT_SYMBOL(dev_open);

static int __dev_close_many(struct list_head *head)
{
	struct net_device *dev;

	ASSERT_RTNL();
	might_sleep();

	list_for_each_entry(dev, head, unreg_list) {
		call_netdevice_notifiers(NETDEV_GOING_DOWN, dev);

		clear_bit(__LINK_STATE_START, &dev->state);

		/* Synchronize to scheduled poll. We cannot touch poll list, it
		 * can be even on different cpu. So just clear netif_running().
		 *
		 * dev->stop() will invoke napi_disable() on all of it's
		 * napi_struct instances on this device.
		 */
		smp_mb__after_clear_bit(); /* Commit netif_running(). */
	}

	dev_deactivate_many(head);

	list_for_each_entry(dev, head, unreg_list) {
		const struct net_device_ops *ops = dev->netdev_ops;

		/*
		 *	Call the device specific close. This cannot fail.
		 *	Only if device is UP
		 *
		 *	We allow it to be called even after a DETACH hot-plug
		 *	event.
		 */
		if (ops->ndo_stop)
			ops->ndo_stop(dev);

		dev->flags &= ~IFF_UP;
		net_dmaengine_put();
	}

	return 0;
}

static int __dev_close(struct net_device *dev)
{
	int retval;
	LIST_HEAD(single);

	list_add(&dev->unreg_list, &single);
	retval = __dev_close_many(&single);
	list_del(&single);
	return retval;
}

static int dev_close_many(struct list_head *head)
{
	struct net_device *dev, *tmp;
	LIST_HEAD(tmp_list);

	list_for_each_entry_safe(dev, tmp, head, unreg_list)
		if (!(dev->flags & IFF_UP))
			list_move(&dev->unreg_list, &tmp_list);

	__dev_close_many(head);

	list_for_each_entry(dev, head, unreg_list) {
		rtmsg_ifinfo(RTM_NEWLINK, dev, IFF_UP|IFF_RUNNING);
		call_netdevice_notifiers(NETDEV_DOWN, dev);
	}

	/* rollback_registered_many needs the complete original list */
	list_splice(&tmp_list, head);
	return 0;
}

/**
 *	dev_close - shutdown an interface.
 *	@dev: device to shutdown
 *
 *	This function moves an active device into down state. A
 *	%NETDEV_GOING_DOWN is sent to the netdev notifier chain. The device
 *	is then deactivated and finally a %NETDEV_DOWN is sent to the notifier
 *	chain.
 */
int dev_close(struct net_device *dev)
{
	if (dev->flags & IFF_UP) {
		LIST_HEAD(single);

		list_add(&dev->unreg_list, &single);
		dev_close_many(&single);
		list_del(&single);
	}
	return 0;
}
EXPORT_SYMBOL(dev_close);


/**
 *	dev_disable_lro - disable Large Receive Offload on a device
 *	@dev: device
 *
 *	Disable Large Receive Offload (LRO) on a net device.  Must be
 *	called under RTNL.  This is needed if received packets may be
 *	forwarded to another interface.
 */
void dev_disable_lro(struct net_device *dev)
{
	u32 flags;

	/*
	 * If we're trying to disable lro on a vlan device
	 * use the underlying physical device instead
	 */
	if (is_vlan_dev(dev))
		dev = vlan_dev_real_dev(dev);

	if (dev->ethtool_ops && dev->ethtool_ops->get_flags)
		flags = dev->ethtool_ops->get_flags(dev);
	else
		flags = ethtool_op_get_flags(dev);

	if (!(flags & ETH_FLAG_LRO))
		return;

	__ethtool_set_flags(dev, flags & ~ETH_FLAG_LRO);
	if (unlikely(dev->features & NETIF_F_LRO))
		netdev_WARN(dev, "failed to disable LRO!\n");
}
EXPORT_SYMBOL(dev_disable_lro);


static int dev_boot_phase = 1;

/**
 *	register_netdevice_notifier - register a network notifier block
 *	@nb: notifier
 *
 *	Register a notifier to be called when network device events occur.
 *	The notifier passed is linked into the kernel structures and must
 *	not be reused until it has been unregistered. A negative errno code
 *	is returned on a failure.
 *
 * 	When registered all registration and up events are replayed
 *	to the new notifier to allow device to have a race free
 *	view of the network device list.
 */

int register_netdevice_notifier(struct notifier_block *nb)
{
	struct net_device *dev;
	struct net_device *last;
	struct net *net;
	int err;

	rtnl_lock();
	err = raw_notifier_chain_register(&netdev_chain, nb);
	if (err)
		goto unlock;
	if (dev_boot_phase)
		goto unlock;
	for_each_net(net) {
		for_each_netdev(net, dev) {
			err = nb->notifier_call(nb, NETDEV_REGISTER, dev);
			err = notifier_to_errno(err);
			if (err)
				goto rollback;

			if (!(dev->flags & IFF_UP))
				continue;

			nb->notifier_call(nb, NETDEV_UP, dev);
		}
	}

unlock:
	rtnl_unlock();
	return err;

rollback:
	last = dev;
	for_each_net(net) {
		for_each_netdev(net, dev) {
			if (dev == last)
				break;

			if (dev->flags & IFF_UP) {
				nb->notifier_call(nb, NETDEV_GOING_DOWN, dev);
				nb->notifier_call(nb, NETDEV_DOWN, dev);
			}
			nb->notifier_call(nb, NETDEV_UNREGISTER, dev);
			nb->notifier_call(nb, NETDEV_UNREGISTER_BATCH, dev);
		}
	}

	raw_notifier_chain_unregister(&netdev_chain, nb);
	goto unlock;
}
EXPORT_SYMBOL(register_netdevice_notifier);

/**
 *	unregister_netdevice_notifier - unregister a network notifier block
 *	@nb: notifier
 *
 *	Unregister a notifier previously registered by
 *	register_netdevice_notifier(). The notifier is unlinked into the
 *	kernel structures and may then be reused. A negative errno code
 *	is returned on a failure.
 */

int unregister_netdevice_notifier(struct notifier_block *nb)
{
	int err;

	rtnl_lock();
	err = raw_notifier_chain_unregister(&netdev_chain, nb);
	rtnl_unlock();
	return err;
}
EXPORT_SYMBOL(unregister_netdevice_notifier);

/**
 *	call_netdevice_notifiers - call all network notifier blocks
 *      @val: value passed unmodified to notifier function
 *      @dev: net_device pointer passed unmodified to notifier function
 *
 *	Call all network notifier blocks.  Parameters and return value
 *	are as for raw_notifier_call_chain().
 */

int call_netdevice_notifiers(unsigned long val, struct net_device *dev)
{
	ASSERT_RTNL();
	return raw_notifier_call_chain(&netdev_chain, val, dev);
}
EXPORT_SYMBOL(call_netdevice_notifiers);

/* When > 0 there are consumers of rx skb time stamps */
static atomic_t netstamp_needed = ATOMIC_INIT(0);

void net_enable_timestamp(void)
{
	atomic_inc(&netstamp_needed);
}
EXPORT_SYMBOL(net_enable_timestamp);

void net_disable_timestamp(void)
{
	atomic_dec(&netstamp_needed);
}
EXPORT_SYMBOL(net_disable_timestamp);

static inline void net_timestamp_set(struct sk_buff *skb)
{
	if (atomic_read(&netstamp_needed))
		__net_timestamp(skb);
	else
		skb->tstamp.tv64 = 0;
}

static inline void net_timestamp_check(struct sk_buff *skb)
{
	if (!skb->tstamp.tv64 && atomic_read(&netstamp_needed))
		__net_timestamp(skb);
}

static inline bool is_skb_forwardable(struct net_device *dev,
				      struct sk_buff *skb)
{
	unsigned int len;

	if (!(dev->flags & IFF_UP))
		return false;

	len = dev->mtu + dev->hard_header_len + VLAN_HLEN;
	if (skb->len <= len)
		return true;

	/* if TSO is enabled, we don't care about the length as the packet
	 * could be forwarded without being segmented before
	 */
	if (skb_is_gso(skb))
		return true;

	return false;
}

/**
 * dev_forward_skb - loopback an skb to another netif
 *
 * @dev: destination network device
 * @skb: buffer to forward
 *
 * return values:
 *	NET_RX_SUCCESS	(no congestion)
 *	NET_RX_DROP     (packet was dropped, but freed)
 *
 * dev_forward_skb can be used for injecting an skb from the
 * start_xmit function of one device into the receive queue
 * of another device.
 *
 * The receiving device may be in another namespace, so
 * we have to clear all information in the skb that could
 * impact namespace isolation.
 */
int dev_forward_skb(struct net_device *dev, struct sk_buff *skb)
{
	skb_orphan(skb);
	nf_reset(skb);

	if (unlikely(!is_skb_forwardable(dev, skb))) {
		atomic_long_inc(&dev->rx_dropped);
		kfree_skb(skb);
		return NET_RX_DROP;
	}
	skb_set_dev(skb, dev);
	skb->tstamp.tv64 = 0;
	skb->pkt_type = PACKET_HOST;
	skb->protocol = eth_type_trans(skb, dev);
	return netif_rx(skb);
}
EXPORT_SYMBOL_GPL(dev_forward_skb);

static inline int deliver_skb(struct sk_buff *skb,
			      struct packet_type *pt_prev,
			      struct net_device *orig_dev)
{
	atomic_inc(&skb->users);
	return pt_prev->func(skb, skb->dev, pt_prev, orig_dev);
}

/*
 *	Support routine. Sends outgoing frames to any network
 *	taps currently in use.
 */

static void dev_queue_xmit_nit(struct sk_buff *skb, struct net_device *dev)
{
	struct packet_type *ptype;
	struct sk_buff *skb2 = NULL;
	struct packet_type *pt_prev = NULL;

	rcu_read_lock();
	list_for_each_entry_rcu(ptype, &ptype_all, list) {
		/* Never send packets back to the socket
		 * they originated from - MvS (miquels@drinkel.ow.org)
		 */
		if ((ptype->dev == dev || !ptype->dev) &&
		    (ptype->af_packet_priv == NULL ||
		     (struct sock *)ptype->af_packet_priv != skb->sk)) {
			if (pt_prev) {
				deliver_skb(skb2, pt_prev, skb->dev);
				pt_prev = ptype;
				continue;
			}

			skb2 = skb_clone(skb, GFP_ATOMIC);
			if (!skb2)
				break;

			net_timestamp_set(skb2);

			/* skb->nh should be correctly
			   set by sender, so that the second statement is
			   just protection against buggy protocols.
			 */
			skb_reset_mac_header(skb2);

			if (skb_network_header(skb2) < skb2->data ||
			    skb2->network_header > skb2->tail) {
				if (net_ratelimit())
					printk(KERN_CRIT "protocol %04x is "
					       "buggy, dev %s\n",
					       ntohs(skb2->protocol),
					       dev->name);
				skb_reset_network_header(skb2);
			}

			skb2->transport_header = skb2->network_header;
			skb2->pkt_type = PACKET_OUTGOING;
			pt_prev = ptype;
		}
	}
	if (pt_prev)
		pt_prev->func(skb2, skb->dev, pt_prev, skb->dev);
	rcu_read_unlock();
}

/* netif_setup_tc - Handle tc mappings on real_num_tx_queues change
 * @dev: Network device
 * @txq: number of queues available
 *
 * If real_num_tx_queues is changed the tc mappings may no longer be
 * valid. To resolve this verify the tc mapping remains valid and if
 * not NULL the mapping. With no priorities mapping to this
 * offset/count pair it will no longer be used. In the worst case TC0
 * is invalid nothing can be done so disable priority mappings. If is
 * expected that drivers will fix this mapping if they can before
 * calling netif_set_real_num_tx_queues.
 */
static void netif_setup_tc(struct net_device *dev, unsigned int txq)
{
	int i;
	struct netdev_tc_txq *tc = &dev->tc_to_txq[0];

	/* If TC0 is invalidated disable TC mapping */
	if (tc->offset + tc->count > txq) {
		pr_warning("Number of in use tx queues changed "
			   "invalidating tc mappings. Priority "
			   "traffic classification disabled!\n");
		dev->num_tc = 0;
		return;
	}

	/* Invalidated prio to tc mappings set to TC0 */
	for (i = 1; i < TC_BITMASK + 1; i++) {
		int q = netdev_get_prio_tc_map(dev, i);

		tc = &dev->tc_to_txq[q];
		if (tc->offset + tc->count > txq) {
			pr_warning("Number of in use tx queues "
				   "changed. Priority %i to tc "
				   "mapping %i is no longer valid "
				   "setting map to 0\n",
				   i, q);
			netdev_set_prio_tc_map(dev, i, 0);
		}
	}
}

/*
 * Routine to help set real_num_tx_queues. To avoid skbs mapped to queues
 * greater then real_num_tx_queues stale skbs on the qdisc must be flushed.
 */
int netif_set_real_num_tx_queues(struct net_device *dev, unsigned int txq)
{
	int rc;

	if (txq < 1 || txq > dev->num_tx_queues)
		return -EINVAL;

	if (dev->reg_state == NETREG_REGISTERED ||
	    dev->reg_state == NETREG_UNREGISTERING) {
		ASSERT_RTNL();

		rc = netdev_queue_update_kobjects(dev, dev->real_num_tx_queues,
						  txq);
		if (rc)
			return rc;

		if (dev->num_tc)
			netif_setup_tc(dev, txq);

		if (txq < dev->real_num_tx_queues)
			qdisc_reset_all_tx_gt(dev, txq);
	}

	dev->real_num_tx_queues = txq;
	return 0;
}
EXPORT_SYMBOL(netif_set_real_num_tx_queues);

#ifdef CONFIG_RPS
/**
 *	netif_set_real_num_rx_queues - set actual number of RX queues used
 *	@dev: Network device
 *	@rxq: Actual number of RX queues
 *
 *	This must be called either with the rtnl_lock held or before
 *	registration of the net device.  Returns 0 on success, or a
 *	negative error code.  If called before registration, it always
 *	succeeds.
 */
int netif_set_real_num_rx_queues(struct net_device *dev, unsigned int rxq)
{
	int rc;

	if (rxq < 1 || rxq > dev->num_rx_queues)
		return -EINVAL;

	if (dev->reg_state == NETREG_REGISTERED) {
		ASSERT_RTNL();

		rc = net_rx_queue_update_kobjects(dev, dev->real_num_rx_queues,
						  rxq);
		if (rc)
			return rc;
	}

	dev->real_num_rx_queues = rxq;
	return 0;
}
EXPORT_SYMBOL(netif_set_real_num_rx_queues);
#endif

static inline void __netif_reschedule(struct Qdisc *q)
{
	struct softnet_data *sd;
	unsigned long flags;

	local_irq_save(flags);
	sd = &__get_cpu_var(softnet_data);
	q->next_sched = NULL;
	*sd->output_queue_tailp = q;
	sd->output_queue_tailp = &q->next_sched;
	raise_softirq_irqoff(NET_TX_SOFTIRQ);
	local_irq_restore(flags);
}

void __netif_schedule(struct Qdisc *q)
{
	if (!test_and_set_bit(__QDISC_STATE_SCHED, &q->state))
		__netif_reschedule(q);
}
EXPORT_SYMBOL(__netif_schedule);

void dev_kfree_skb_irq(struct sk_buff *skb)
{
	if (atomic_dec_and_test(&skb->users)) {
		struct softnet_data *sd;
		unsigned long flags;

		local_irq_save(flags);
		sd = &__get_cpu_var(softnet_data);
		skb->next = sd->completion_queue;
		sd->completion_queue = skb;
		raise_softirq_irqoff(NET_TX_SOFTIRQ);
		local_irq_restore(flags);
	}
}
EXPORT_SYMBOL(dev_kfree_skb_irq);

void dev_kfree_skb_any(struct sk_buff *skb)
{
	if (in_irq() || irqs_disabled())
		dev_kfree_skb_irq(skb);
	else
		dev_kfree_skb(skb);
}
EXPORT_SYMBOL(dev_kfree_skb_any);


/**
 * netif_device_detach - mark device as removed
 * @dev: network device
 *
 * Mark device as removed from system and therefore no longer available.
 */
void netif_device_detach(struct net_device *dev)
{
	if (test_and_clear_bit(__LINK_STATE_PRESENT, &dev->state) &&
	    netif_running(dev)) {
		netif_tx_stop_all_queues(dev);
	}
}
EXPORT_SYMBOL(netif_device_detach);

/**
 * netif_device_attach - mark device as attached
 * @dev: network device
 *
 * Mark device as attached from system and restart if needed.
 */
void netif_device_attach(struct net_device *dev)
{
	if (!test_and_set_bit(__LINK_STATE_PRESENT, &dev->state) &&
	    netif_running(dev)) {
		netif_tx_wake_all_queues(dev);
		__netdev_watchdog_up(dev);
	}
}
EXPORT_SYMBOL(netif_device_attach);

/**
 * skb_dev_set -- assign a new device to a buffer
 * @skb: buffer for the new device
 * @dev: network device
 *
 * If an skb is owned by a device already, we have to reset
 * all data private to the namespace a device belongs to
 * before assigning it a new device.
 */
#ifdef CONFIG_NET_NS
void skb_set_dev(struct sk_buff *skb, struct net_device *dev)
{
	skb_dst_drop(skb);
	if (skb->dev && !net_eq(dev_net(skb->dev), dev_net(dev))) {
		secpath_reset(skb);
		nf_reset(skb);
		skb_init_secmark(skb);
		skb->mark = 0;
		skb->priority = 0;
		skb->nf_trace = 0;
		skb->ipvs_property = 0;
#ifdef CONFIG_NET_SCHED
		skb->tc_index = 0;
#endif
	}
	skb->dev = dev;
}
EXPORT_SYMBOL(skb_set_dev);
#endif /* CONFIG_NET_NS */

/*
 * Invalidate hardware checksum when packet is to be mangled, and
 * complete checksum manually on outgoing path.
 */
int skb_checksum_help(struct sk_buff *skb)
{
	__wsum csum;
	int ret = 0, offset;

	if (skb->ip_summed == CHECKSUM_COMPLETE)
		goto out_set_summed;

	if (unlikely(skb_shinfo(skb)->gso_size)) {
		/* Let GSO fix up the checksum. */
		goto out_set_summed;
	}

	offset = skb_checksum_start_offset(skb);
	BUG_ON(offset >= skb_headlen(skb));
	csum = skb_checksum(skb, offset, skb->len - offset, 0);

	offset += skb->csum_offset;
	BUG_ON(offset + sizeof(__sum16) > skb_headlen(skb));

	if (skb_cloned(skb) &&
	    !skb_clone_writable(skb, offset + sizeof(__sum16))) {
		ret = pskb_expand_head(skb, 0, 0, GFP_ATOMIC);
		if (ret)
			goto out;
	}

	*(__sum16 *)(skb->data + offset) = csum_fold(csum);
out_set_summed:
	skb->ip_summed = CHECKSUM_NONE;
out:
	return ret;
}
EXPORT_SYMBOL(skb_checksum_help);

/**
 *	skb_gso_segment - Perform segmentation on skb.
 *	@skb: buffer to segment
 *	@features: features for the output path (see dev->features)
 *
 *	This function segments the given skb and returns a list of segments.
 *
 *	It may return NULL if the skb requires no segmentation.  This is
 *	only possible when GSO is used for verifying header integrity.
 */
struct sk_buff *skb_gso_segment(struct sk_buff *skb, u32 features)
{
	struct sk_buff *segs = ERR_PTR(-EPROTONOSUPPORT);
	struct packet_type *ptype;
	__be16 type = skb->protocol;
	int vlan_depth = ETH_HLEN;
	int err;

	while (type == htons(ETH_P_8021Q)) {
		struct vlan_hdr *vh;

		if (unlikely(!pskb_may_pull(skb, vlan_depth + VLAN_HLEN)))
			return ERR_PTR(-EINVAL);

		vh = (struct vlan_hdr *)(skb->data + vlan_depth);
		type = vh->h_vlan_encapsulated_proto;
		vlan_depth += VLAN_HLEN;
	}

	skb_reset_mac_header(skb);
	skb->mac_len = skb->network_header - skb->mac_header;
	__skb_pull(skb, skb->mac_len);

	if (unlikely(skb->ip_summed != CHECKSUM_PARTIAL)) {
		struct net_device *dev = skb->dev;
		struct ethtool_drvinfo info = {};

		if (dev && dev->ethtool_ops && dev->ethtool_ops->get_drvinfo)
			dev->ethtool_ops->get_drvinfo(dev, &info);

		WARN(1, "%s: caps=(0x%lx, 0x%lx) len=%d data_len=%d ip_summed=%d\n",
		     info.driver, dev ? dev->features : 0L,
		     skb->sk ? skb->sk->sk_route_caps : 0L,
		     skb->len, skb->data_len, skb->ip_summed);

		if (skb_header_cloned(skb) &&
		    (err = pskb_expand_head(skb, 0, 0, GFP_ATOMIC)))
			return ERR_PTR(err);
	}

	rcu_read_lock();
	list_for_each_entry_rcu(ptype,
			&ptype_base[ntohs(type) & PTYPE_HASH_MASK], list) {
		if (ptype->type == type && !ptype->dev && ptype->gso_segment) {
			if (unlikely(skb->ip_summed != CHECKSUM_PARTIAL)) {
				err = ptype->gso_send_check(skb);
				segs = ERR_PTR(err);
				if (err || skb_gso_ok(skb, features))
					break;
				__skb_push(skb, (skb->data -
						 skb_network_header(skb)));
			}
			segs = ptype->gso_segment(skb, features);
			break;
		}
	}
	rcu_read_unlock();

	__skb_push(skb, skb->data - skb_mac_header(skb));

	return segs;
}
EXPORT_SYMBOL(skb_gso_segment);

/* Take action when hardware reception checksum errors are detected. */
#ifdef CONFIG_BUG
void netdev_rx_csum_fault(struct net_device *dev)
{
	if (net_ratelimit()) {
		printk(KERN_ERR "%s: hw csum failure.\n",
			dev ? dev->name : "<unknown>");
		dump_stack();
	}
}
EXPORT_SYMBOL(netdev_rx_csum_fault);
#endif

/* Actually, we should eliminate this check as soon as we know, that:
 * 1. IOMMU is present and allows to map all the memory.
 * 2. No high memory really exists on this machine.
 */

static int illegal_highdma(struct net_device *dev, struct sk_buff *skb)
{
#ifdef CONFIG_HIGHMEM
	int i;
	if (!(dev->features & NETIF_F_HIGHDMA)) {
		for (i = 0; i < skb_shinfo(skb)->nr_frags; i++)
			if (PageHighMem(skb_shinfo(skb)->frags[i].page))
				return 1;
	}

	if (PCI_DMA_BUS_IS_PHYS) {
		struct device *pdev = dev->dev.parent;

		if (!pdev)
			return 0;
		for (i = 0; i < skb_shinfo(skb)->nr_frags; i++) {
			dma_addr_t addr = page_to_phys(skb_shinfo(skb)->frags[i].page);
			if (!pdev->dma_mask || addr + PAGE_SIZE - 1 > *pdev->dma_mask)
				return 1;
		}
	}
#endif
	return 0;
}

struct dev_gso_cb {
	void (*destructor)(struct sk_buff *skb);
};

#define DEV_GSO_CB(skb) ((struct dev_gso_cb *)(skb)->cb)

static void dev_gso_skb_destructor(struct sk_buff *skb)
{
	struct dev_gso_cb *cb;

	do {
		struct sk_buff *nskb = skb->next;

		skb->next = nskb->next;
		nskb->next = NULL;
		kfree_skb(nskb);
	} while (skb->next);

	cb = DEV_GSO_CB(skb);
	if (cb->destructor)
		cb->destructor(skb);
}

/**
 *	dev_gso_segment - Perform emulated hardware segmentation on skb.
 *	@skb: buffer to segment
 *	@features: device features as applicable to this skb
 *
 *	This function segments the given skb and stores the list of segments
 *	in skb->next.
 */
static int dev_gso_segment(struct sk_buff *skb, int features)
{
	struct sk_buff *segs;

	segs = skb_gso_segment(skb, features);

	/* Verifying header integrity only. */
	if (!segs)
		return 0;

	if (IS_ERR(segs))
		return PTR_ERR(segs);

	skb->next = segs;
	DEV_GSO_CB(skb)->destructor = skb->destructor;
	skb->destructor = dev_gso_skb_destructor;

	return 0;
}

/*
 * Try to orphan skb early, right before transmission by the device.
 * We cannot orphan skb if tx timestamp is requested or the sk-reference
 * is needed on driver level for other reasons, e.g. see net/can/raw.c
 */
static inline void skb_orphan_try(struct sk_buff *skb)
{
	struct sock *sk = skb->sk;

	if (sk && !skb_shinfo(skb)->tx_flags) {
		/* skb_tx_hash() wont be able to get sk.
		 * We copy sk_hash into skb->rxhash
		 */
		if (!skb->rxhash)
			skb->rxhash = sk->sk_hash;
		skb_orphan(skb);
	}
}

static bool can_checksum_protocol(unsigned long features, __be16 protocol)
{
	return ((features & NETIF_F_GEN_CSUM) ||
		((features & NETIF_F_V4_CSUM) &&
		 protocol == htons(ETH_P_IP)) ||
		((features & NETIF_F_V6_CSUM) &&
		 protocol == htons(ETH_P_IPV6)) ||
		((features & NETIF_F_FCOE_CRC) &&
		 protocol == htons(ETH_P_FCOE)));
}

static u32 harmonize_features(struct sk_buff *skb, __be16 protocol, u32 features)
{
	if (!can_checksum_protocol(features, protocol)) {
		features &= ~NETIF_F_ALL_CSUM;
		features &= ~NETIF_F_SG;
	} else if (illegal_highdma(skb->dev, skb)) {
		features &= ~NETIF_F_SG;
	}

	return features;
}

u32 netif_skb_features(struct sk_buff *skb)
{
	__be16 protocol = skb->protocol;
	u32 features = skb->dev->features;

	if (protocol == htons(ETH_P_8021Q)) {
		struct vlan_ethhdr *veh = (struct vlan_ethhdr *)skb->data;
		protocol = veh->h_vlan_encapsulated_proto;
	} else if (!vlan_tx_tag_present(skb)) {
		return harmonize_features(skb, protocol, features);
	}

	features &= (skb->dev->vlan_features | NETIF_F_HW_VLAN_TX);

	if (protocol != htons(ETH_P_8021Q)) {
		return harmonize_features(skb, protocol, features);
	} else {
		features &= NETIF_F_SG | NETIF_F_HIGHDMA | NETIF_F_FRAGLIST |
				NETIF_F_GEN_CSUM | NETIF_F_HW_VLAN_TX;
		return harmonize_features(skb, protocol, features);
	}
}
EXPORT_SYMBOL(netif_skb_features);

/*
 * Returns true if either:
 *	1. skb has frag_list and the device doesn't support FRAGLIST, or
 *	2. skb is fragmented and the device does not support SG, or if
 *	   at least one of fragments is in highmem and device does not
 *	   support DMA from it.
 */
static inline int skb_needs_linearize(struct sk_buff *skb,
				      int features)
{
	return skb_is_nonlinear(skb) &&
			((skb_has_frag_list(skb) &&
				!(features & NETIF_F_FRAGLIST)) ||
			(skb_shinfo(skb)->nr_frags &&
				!(features & NETIF_F_SG)));
}

int dev_hard_start_xmit(struct sk_buff *skb, struct net_device *dev,
			struct netdev_queue *txq)
{
	const struct net_device_ops *ops = dev->netdev_ops;
	int rc = NETDEV_TX_OK;
	unsigned int skb_len;

	if (likely(!skb->next)) {
		u32 features;

		/*
		 * If device doesn't need skb->dst, release it right now while
		 * its hot in this cpu cache
		 */
		if (dev->priv_flags & IFF_XMIT_DST_RELEASE)
			skb_dst_drop(skb);

		if (!list_empty(&ptype_all))
			dev_queue_xmit_nit(skb, dev);

		skb_orphan_try(skb);

		features = netif_skb_features(skb);

		if (vlan_tx_tag_present(skb) &&
		    !(features & NETIF_F_HW_VLAN_TX)) {
			skb = __vlan_put_tag(skb, vlan_tx_tag_get(skb));
			if (unlikely(!skb))
				goto out;

			skb->vlan_tci = 0;
		}

		if (netif_needs_gso(skb, features)) {
			if (unlikely(dev_gso_segment(skb, features)))
				goto out_kfree_skb;
			if (skb->next)
				goto gso;
		} else {
			if (skb_needs_linearize(skb, features) &&
			    __skb_linearize(skb))
				goto out_kfree_skb;

			/* If packet is not checksummed and device does not
			 * support checksumming for this protocol, complete
			 * checksumming here.
			 */
			if (skb->ip_summed == CHECKSUM_PARTIAL) {
				skb_set_transport_header(skb,
					skb_checksum_start_offset(skb));
				if (!(features & NETIF_F_ALL_CSUM) &&
				     skb_checksum_help(skb))
					goto out_kfree_skb;
			}
		}

		skb_len = skb->len;
		rc = ops->ndo_start_xmit(skb, dev);
		trace_net_dev_xmit(skb, rc, dev, skb_len);
		if (rc == NETDEV_TX_OK)
			txq_trans_update(txq);
		return rc;
	}

gso:
	do {
		struct sk_buff *nskb = skb->next;

		skb->next = nskb->next;
		nskb->next = NULL;

		/*
		 * If device doesn't need nskb->dst, release it right now while
		 * its hot in this cpu cache
		 */
		if (dev->priv_flags & IFF_XMIT_DST_RELEASE)
			skb_dst_drop(nskb);

		skb_len = nskb->len;
		rc = ops->ndo_start_xmit(nskb, dev);
		trace_net_dev_xmit(nskb, rc, dev, skb_len);
		if (unlikely(rc != NETDEV_TX_OK)) {
			if (rc & ~NETDEV_TX_MASK)
				goto out_kfree_gso_skb;
			nskb->next = skb->next;
			skb->next = nskb;
			return rc;
		}
		txq_trans_update(txq);
		if (unlikely(netif_tx_queue_stopped(txq) && skb->next))
			return NETDEV_TX_BUSY;
	} while (skb->next);

out_kfree_gso_skb:
	if (likely(skb->next == NULL))
		skb->destructor = DEV_GSO_CB(skb)->destructor;
out_kfree_skb:
	kfree_skb(skb);
out:
	return rc;
}

static u32 hashrnd __read_mostly;

/*
 * Returns a Tx hash based on the given packet descriptor a Tx queues' number
 * to be used as a distribution range.
 */
u16 __skb_tx_hash(const struct net_device *dev, const struct sk_buff *skb,
		  unsigned int num_tx_queues)
{
	u32 hash;
	u16 qoffset = 0;
	u16 qcount = num_tx_queues;

	if (skb_rx_queue_recorded(skb)) {
		hash = skb_get_rx_queue(skb);
		while (unlikely(hash >= num_tx_queues))
			hash -= num_tx_queues;
		return hash;
	}

	if (dev->num_tc) {
		u8 tc = netdev_get_prio_tc_map(dev, skb->priority);
		qoffset = dev->tc_to_txq[tc].offset;
		qcount = dev->tc_to_txq[tc].count;
	}

	if (skb->sk && skb->sk->sk_hash)
		hash = skb->sk->sk_hash;
	else
		hash = (__force u16) skb->protocol ^ skb->rxhash;
	hash = jhash_1word(hash, hashrnd);

	return (u16) (((u64) hash * qcount) >> 32) + qoffset;
}
EXPORT_SYMBOL(__skb_tx_hash);

static inline u16 dev_cap_txqueue(struct net_device *dev, u16 queue_index)
{
	if (unlikely(queue_index >= dev->real_num_tx_queues)) {
		if (net_ratelimit()) {
			pr_warning("%s selects TX queue %d, but "
				"real number of TX queues is %d\n",
				dev->name, queue_index, dev->real_num_tx_queues);
		}
		return 0;
	}
	return queue_index;
}

static inline int get_xps_queue(struct net_device *dev, struct sk_buff *skb)
{
#ifdef CONFIG_XPS
	struct xps_dev_maps *dev_maps;
	struct xps_map *map;
	int queue_index = -1;

	rcu_read_lock();
	dev_maps = rcu_dereference(dev->xps_maps);
	if (dev_maps) {
		map = rcu_dereference(
		    dev_maps->cpu_map[raw_smp_processor_id()]);
		if (map) {
			if (map->len == 1)
				queue_index = map->queues[0];
			else {
				u32 hash;
				if (skb->sk && skb->sk->sk_hash)
					hash = skb->sk->sk_hash;
				else
					hash = (__force u16) skb->protocol ^
					    skb->rxhash;
				hash = jhash_1word(hash, hashrnd);
				queue_index = map->queues[
				    ((u64)hash * map->len) >> 32];
			}
			if (unlikely(queue_index >= dev->real_num_tx_queues))
				queue_index = -1;
		}
	}
	rcu_read_unlock();

	return queue_index;
#else
	return -1;
#endif
}

static struct netdev_queue *dev_pick_tx(struct net_device *dev,
					struct sk_buff *skb)
{
	int queue_index;
	const struct net_device_ops *ops = dev->netdev_ops;

	if (dev->real_num_tx_queues == 1)
		queue_index = 0;
	else if (ops->ndo_select_queue) {
		queue_index = ops->ndo_select_queue(dev, skb);
		queue_index = dev_cap_txqueue(dev, queue_index);
	} else {
		struct sock *sk = skb->sk;
		queue_index = sk_tx_queue_get(sk);

		if (queue_index < 0 || skb->ooo_okay ||
		    queue_index >= dev->real_num_tx_queues) {
			int old_index = queue_index;

			queue_index = get_xps_queue(dev, skb);
			if (queue_index < 0)
				queue_index = skb_tx_hash(dev, skb);

			if (queue_index != old_index && sk) {
				struct dst_entry *dst =
				    rcu_dereference_check(sk->sk_dst_cache, 1);

				if (dst && skb_dst(skb) == dst)
					sk_tx_queue_set(sk, queue_index);
			}
		}
	}

	skb_set_queue_mapping(skb, queue_index);
	return netdev_get_tx_queue(dev, queue_index);
}

static inline int __dev_xmit_skb(struct sk_buff *skb, struct Qdisc *q,
				 struct net_device *dev,
				 struct netdev_queue *txq)
{
	spinlock_t *root_lock = qdisc_lock(q);
	bool contended;
	int rc;

	qdisc_skb_cb(skb)->pkt_len = skb->len;
	qdisc_calculate_pkt_len(skb, q);
	/*
	 * Heuristic to force contended enqueues to serialize on a
	 * separate lock before trying to get qdisc main lock.
	 * This permits __QDISC_STATE_RUNNING owner to get the lock more often
	 * and dequeue packets faster.
	 */
	contended = qdisc_is_running(q);
	if (unlikely(contended))
		spin_lock(&q->busylock);

	spin_lock(root_lock);
	if (unlikely(test_bit(__QDISC_STATE_DEACTIVATED, &q->state))) {
		kfree_skb(skb);
		rc = NET_XMIT_DROP;
	} else if ((q->flags & TCQ_F_CAN_BYPASS) && !qdisc_qlen(q) &&
		   qdisc_run_begin(q)) {
		/*
		 * This is a work-conserving queue; there are no old skbs
		 * waiting to be sent out; and the qdisc is not running -
		 * xmit the skb directly.
		 */
		if (!(dev->priv_flags & IFF_XMIT_DST_RELEASE))
			skb_dst_force(skb);

		qdisc_bstats_update(q, skb);

		if (sch_direct_xmit(skb, q, dev, txq, root_lock)) {
			if (unlikely(contended)) {
				spin_unlock(&q->busylock);
				contended = false;
			}
			__qdisc_run(q);
		} else
			qdisc_run_end(q);

		rc = NET_XMIT_SUCCESS;
	} else {
		skb_dst_force(skb);
		rc = q->enqueue(skb, q) & NET_XMIT_MASK;
		if (qdisc_run_begin(q)) {
			if (unlikely(contended)) {
				spin_unlock(&q->busylock);
				contended = false;
			}
			__qdisc_run(q);
		}
	}
	spin_unlock(root_lock);
	if (unlikely(contended))
		spin_unlock(&q->busylock);
	return rc;
}

static DEFINE_PER_CPU(int, xmit_recursion);
#define RECURSION_LIMIT 10

/**
 *	dev_queue_xmit - transmit a buffer
 *	@skb: buffer to transmit
 *
 *	Queue a buffer for transmission to a network device. The caller must
 *	have set the device and priority and built the buffer before calling
 *	this function. The function can be called from an interrupt.
 *
 *	A negative errno code is returned on a failure. A success does not
 *	guarantee the frame will be transmitted as it may be dropped due
 *	to congestion or traffic shaping.
 *
 * -----------------------------------------------------------------------------------
 *      I notice this method can also return errors from the queue disciplines,
 *      including NET_XMIT_DROP, which is a positive value.  So, errors can also
 *      be positive.
 *
 *      Regardless of the return value, the skb is consumed, so it is currently
 *      difficult to retry a send to this method.  (You can bump the ref count
 *      before sending to hold a reference for retry if you are careful.)
 *
 *      When calling this method, interrupts MUST be enabled.  This is because
 *      the BH enable code must have IRQs enabled so that it will not deadlock.
 *          --BLG
 */
int dev_queue_xmit(struct sk_buff *skb)
{
	struct net_device *dev = skb->dev;
	struct netdev_queue *txq;
	struct Qdisc *q;
	int rc = -ENOMEM;

	/* Disable soft irqs for various locks below. Also
	 * stops preemption for RCU.
	 */
	rcu_read_lock_bh();

	txq = dev_pick_tx(dev, skb);
	q = rcu_dereference_bh(txq->qdisc);

#ifdef CONFIG_NET_CLS_ACT
	skb->tc_verd = SET_TC_AT(skb->tc_verd, AT_EGRESS);
#endif
	trace_net_dev_queue(skb);
	if (q->enqueue) {
		rc = __dev_xmit_skb(skb, q, dev, txq);
		goto out;
	}

	/* The device has no queue. Common case for software devices:
	   loopback, all the sorts of tunnels...

	   Really, it is unlikely that netif_tx_lock protection is necessary
	   here.  (f.e. loopback and IP tunnels are clean ignoring statistics
	   counters.)
	   However, it is possible, that they rely on protection
	   made by us here.

	   Check this and shot the lock. It is not prone from deadlocks.
	   Either shot noqueue qdisc, it is even simpler 8)
	 */
	if (dev->flags & IFF_UP) {
		int cpu = smp_processor_id(); /* ok because BHs are off */

		if (txq->xmit_lock_owner != cpu) {

			if (__this_cpu_read(xmit_recursion) > RECURSION_LIMIT)
				goto recursion_alert;

			HARD_TX_LOCK(dev, txq, cpu);

			if (!netif_tx_queue_stopped(txq)) {
				__this_cpu_inc(xmit_recursion);
				rc = dev_hard_start_xmit(skb, dev, txq);
				__this_cpu_dec(xmit_recursion);
				if (dev_xmit_complete(rc)) {
					HARD_TX_UNLOCK(dev, txq);
					goto out;
				}
			}
			HARD_TX_UNLOCK(dev, txq);
			if (net_ratelimit())
				printk(KERN_CRIT "Virtual device %s asks to "
				       "queue packet!\n", dev->name);
		} else {
			/* Recursion is detected! It is possible,
			 * unfortunately
			 */
recursion_alert:
			if (net_ratelimit())
				printk(KERN_CRIT "Dead loop on virtual device "
				       "%s, fix it urgently!\n", dev->name);
		}
	}

	rc = -ENETDOWN;
	rcu_read_unlock_bh();

	kfree_skb(skb);
	return rc;
out:
	rcu_read_unlock_bh();
	return rc;
}
EXPORT_SYMBOL(dev_queue_xmit);


/*=======================================================================
			Receiver routines
  =======================================================================*/

int netdev_max_backlog __read_mostly = 1000;
int netdev_tstamp_prequeue __read_mostly = 1;
int netdev_budget __read_mostly = 300;
int weight_p __read_mostly = 64;            /* old backlog weight */

/* Called with irq disabled */
static inline void ____napi_schedule(struct softnet_data *sd,
				     struct napi_struct *napi)
{
	list_add_tail(&napi->poll_list, &sd->poll_list);
	__raise_softirq_irqoff(NET_RX_SOFTIRQ);
}

/*
 * __skb_get_rxhash: calculate a flow hash based on src/dst addresses
 * and src/dst port numbers. Returns a non-zero hash number on success
 * and 0 on failure.
 */
__u32 __skb_get_rxhash(struct sk_buff *skb)
{
	int nhoff, hash = 0, poff;
	const struct ipv6hdr *ip6;
	const struct iphdr *ip;
	u8 ip_proto;
	u32 addr1, addr2, ihl;
	union {
		u32 v32;
		u16 v16[2];
	} ports;

	nhoff = skb_network_offset(skb);

	switch (skb->protocol) {
	case __constant_htons(ETH_P_IP):
		if (!pskb_may_pull(skb, sizeof(*ip) + nhoff))
			goto done;

		ip = (const struct iphdr *) (skb->data + nhoff);
		if (ip->frag_off & htons(IP_MF | IP_OFFSET))
			ip_proto = 0;
		else
			ip_proto = ip->protocol;
		addr1 = (__force u32) ip->saddr;
		addr2 = (__force u32) ip->daddr;
		ihl = ip->ihl;
		break;
	case __constant_htons(ETH_P_IPV6):
		if (!pskb_may_pull(skb, sizeof(*ip6) + nhoff))
			goto done;

		ip6 = (const struct ipv6hdr *) (skb->data + nhoff);
		ip_proto = ip6->nexthdr;
		addr1 = (__force u32) ip6->saddr.s6_addr32[3];
		addr2 = (__force u32) ip6->daddr.s6_addr32[3];
		ihl = (40 >> 2);
		break;
	default:
		goto done;
	}

	ports.v32 = 0;
	poff = proto_ports_offset(ip_proto);
	if (poff >= 0) {
		nhoff += ihl * 4 + poff;
		if (pskb_may_pull(skb, nhoff + 4)) {
			ports.v32 = * (__force u32 *) (skb->data + nhoff);
			if (ports.v16[1] < ports.v16[0])
				swap(ports.v16[0], ports.v16[1]);
		}
	}

	/* get a consistent hash (same value on both flow directions) */
	if (addr2 < addr1)
		swap(addr1, addr2);

	hash = jhash_3words(addr1, addr2, ports.v32, hashrnd);
	if (!hash)
		hash = 1;

done:
	return hash;
}
EXPORT_SYMBOL(__skb_get_rxhash);

#ifdef CONFIG_RPS

/* One global table that all flow-based protocols share. */
struct rps_sock_flow_table __rcu *rps_sock_flow_table __read_mostly;
EXPORT_SYMBOL(rps_sock_flow_table);

static struct rps_dev_flow *
set_rps_cpu(struct net_device *dev, struct sk_buff *skb,
	    struct rps_dev_flow *rflow, u16 next_cpu)
{
	u16 tcpu;

	tcpu = rflow->cpu = next_cpu;
	if (tcpu != RPS_NO_CPU) {
#ifdef CONFIG_RFS_ACCEL
		struct netdev_rx_queue *rxqueue;
		struct rps_dev_flow_table *flow_table;
		struct rps_dev_flow *old_rflow;
		u32 flow_id;
		u16 rxq_index;
		int rc;

		/* Should we steer this flow to a different hardware queue? */
		if (!skb_rx_queue_recorded(skb) || !dev->rx_cpu_rmap ||
		    !(dev->features & NETIF_F_NTUPLE))
			goto out;
		rxq_index = cpu_rmap_lookup_index(dev->rx_cpu_rmap, next_cpu);
		if (rxq_index == skb_get_rx_queue(skb))
			goto out;

		rxqueue = dev->_rx + rxq_index;
		flow_table = rcu_dereference(rxqueue->rps_flow_table);
		if (!flow_table)
			goto out;
		flow_id = skb->rxhash & flow_table->mask;
		rc = dev->netdev_ops->ndo_rx_flow_steer(dev, skb,
							rxq_index, flow_id);
		if (rc < 0)
			goto out;
		old_rflow = rflow;
		rflow = &flow_table->flows[flow_id];
		rflow->cpu = next_cpu;
		rflow->filter = rc;
		if (old_rflow->filter == rflow->filter)
			old_rflow->filter = RPS_NO_FILTER;
	out:
#endif
		rflow->last_qtail =
			per_cpu(softnet_data, tcpu).input_queue_head;
	}

	return rflow;
}

/*
 * get_rps_cpu is called from netif_receive_skb and returns the target
 * CPU from the RPS map of the receiving queue for a given skb.
 * rcu_read_lock must be held on entry.
 */
static int get_rps_cpu(struct net_device *dev, struct sk_buff *skb,
		       struct rps_dev_flow **rflowp)
{
	struct netdev_rx_queue *rxqueue;
	struct rps_map *map;
	struct rps_dev_flow_table *flow_table;
	struct rps_sock_flow_table *sock_flow_table;
	int cpu = -1;
	u16 tcpu;

	if (skb_rx_queue_recorded(skb)) {
		u16 index = skb_get_rx_queue(skb);
		if (unlikely(index >= dev->real_num_rx_queues)) {
			WARN_ONCE(dev->real_num_rx_queues > 1,
				  "%s received packet on queue %u, but number "
				  "of RX queues is %u\n",
				  dev->name, index, dev->real_num_rx_queues);
			goto done;
		}
		rxqueue = dev->_rx + index;
	} else
		rxqueue = dev->_rx;

	map = rcu_dereference(rxqueue->rps_map);
	if (map) {
		if (map->len == 1 &&
		    !rcu_dereference_raw(rxqueue->rps_flow_table)) {
			tcpu = map->cpus[0];
			if (cpu_online(tcpu))
				cpu = tcpu;
			goto done;
		}
	} else if (!rcu_dereference_raw(rxqueue->rps_flow_table)) {
		goto done;
	}

	skb_reset_network_header(skb);
	if (!skb_get_rxhash(skb))
		goto done;

	flow_table = rcu_dereference(rxqueue->rps_flow_table);
	sock_flow_table = rcu_dereference(rps_sock_flow_table);
	if (flow_table && sock_flow_table) {
		u16 next_cpu;
		struct rps_dev_flow *rflow;

		rflow = &flow_table->flows[skb->rxhash & flow_table->mask];
		tcpu = rflow->cpu;

		next_cpu = sock_flow_table->ents[skb->rxhash &
		    sock_flow_table->mask];

		/*
		 * If the desired CPU (where last recvmsg was done) is
		 * different from current CPU (one in the rx-queue flow
		 * table entry), switch if one of the following holds:
		 *   - Current CPU is unset (equal to RPS_NO_CPU).
		 *   - Current CPU is offline.
		 *   - The current CPU's queue tail has advanced beyond the
		 *     last packet that was enqueued using this table entry.
		 *     This guarantees that all previous packets for the flow
		 *     have been dequeued, thus preserving in order delivery.
		 */
		if (unlikely(tcpu != next_cpu) &&
		    (tcpu == RPS_NO_CPU || !cpu_online(tcpu) ||
		     ((int)(per_cpu(softnet_data, tcpu).input_queue_head -
		      rflow->last_qtail)) >= 0))
			rflow = set_rps_cpu(dev, skb, rflow, next_cpu);

		if (tcpu != RPS_NO_CPU && cpu_online(tcpu)) {
			*rflowp = rflow;
			cpu = tcpu;
			goto done;
		}
	}

	if (map) {
		tcpu = map->cpus[((u64) skb->rxhash * map->len) >> 32];

		if (cpu_online(tcpu)) {
			cpu = tcpu;
			goto done;
		}
	}

done:
	return cpu;
}

#ifdef CONFIG_RFS_ACCEL

/**
 * rps_may_expire_flow - check whether an RFS hardware filter may be removed
 * @dev: Device on which the filter was set
 * @rxq_index: RX queue index
 * @flow_id: Flow ID passed to ndo_rx_flow_steer()
 * @filter_id: Filter ID returned by ndo_rx_flow_steer()
 *
 * Drivers that implement ndo_rx_flow_steer() should periodically call
 * this function for each installed filter and remove the filters for
 * which it returns %true.
 */
bool rps_may_expire_flow(struct net_device *dev, u16 rxq_index,
			 u32 flow_id, u16 filter_id)
{
	struct netdev_rx_queue *rxqueue = dev->_rx + rxq_index;
	struct rps_dev_flow_table *flow_table;
	struct rps_dev_flow *rflow;
	bool expire = true;
	int cpu;

	rcu_read_lock();
	flow_table = rcu_dereference(rxqueue->rps_flow_table);
	if (flow_table && flow_id <= flow_table->mask) {
		rflow = &flow_table->flows[flow_id];
		cpu = ACCESS_ONCE(rflow->cpu);
		if (rflow->filter == filter_id && cpu != RPS_NO_CPU &&
		    ((int)(per_cpu(softnet_data, cpu).input_queue_head -
			   rflow->last_qtail) <
		     (int)(10 * flow_table->mask)))
			expire = false;
	}
	rcu_read_unlock();
	return expire;
}
EXPORT_SYMBOL(rps_may_expire_flow);

#endif /* CONFIG_RFS_ACCEL */

/* Called from hardirq (IPI) context */
static void rps_trigger_softirq(void *data)
{
	struct softnet_data *sd = data;

	____napi_schedule(sd, &sd->backlog);
	sd->received_rps++;
}

#endif /* CONFIG_RPS */

/*
 * Check if this softnet_data structure is another cpu one
 * If yes, queue it to our IPI list and return 1
 * If no, return 0
 */
static int rps_ipi_queued(struct softnet_data *sd)
{
#ifdef CONFIG_RPS
	struct softnet_data *mysd = &__get_cpu_var(softnet_data);

	if (sd != mysd) {
		sd->rps_ipi_next = mysd->rps_ipi_list;
		mysd->rps_ipi_list = sd;

		__raise_softirq_irqoff(NET_RX_SOFTIRQ);
		return 1;
	}
#endif /* CONFIG_RPS */
	return 0;
}

/*
 * enqueue_to_backlog is called to queue an skb to a per CPU backlog
 * queue (may be a remote CPU queue).
 */
static int enqueue_to_backlog(struct sk_buff *skb, int cpu,
			      unsigned int *qtail)
{
	struct softnet_data *sd;
	unsigned long flags;

	sd = &per_cpu(softnet_data, cpu);

	local_irq_save(flags);

	rps_lock(sd);
	if (skb_queue_len(&sd->input_pkt_queue) <= netdev_max_backlog) {
		if (skb_queue_len(&sd->input_pkt_queue)) {
enqueue:
			__skb_queue_tail(&sd->input_pkt_queue, skb);
			input_queue_tail_incr_save(sd, qtail);
			rps_unlock(sd);
			local_irq_restore(flags);
			return NET_RX_SUCCESS;
		}

		/* Schedule NAPI for backlog device
		 * We can use non atomic operation since we own the queue lock
		 */
		if (!__test_and_set_bit(NAPI_STATE_SCHED, &sd->backlog.state)) {
			if (!rps_ipi_queued(sd))
				____napi_schedule(sd, &sd->backlog);
		}
		goto enqueue;
	}

	sd->dropped++;
	rps_unlock(sd);

	local_irq_restore(flags);

	atomic_long_inc(&skb->dev->rx_dropped);
	kfree_skb(skb);
	return NET_RX_DROP;
}

/**
 *	netif_rx	-	post buffer to the network code
 *	@skb: buffer to post
 *
 *	This function receives a packet from a device driver and queues it for
 *	the upper (protocol) levels to process.  It always succeeds. The buffer
 *	may be dropped during processing for congestion control or by the
 *	protocol layers.
 *
 *	return values:
 *	NET_RX_SUCCESS	(no congestion)
 *	NET_RX_DROP     (packet was dropped)
 *
 */

int netif_rx(struct sk_buff *skb)
{
	int ret;

	/* if netpoll wants it, pretend we never saw it */
	if (netpoll_rx(skb))
		return NET_RX_DROP;

	if (netdev_tstamp_prequeue)
		net_timestamp_check(skb);

	trace_netif_rx(skb);
#ifdef CONFIG_RPS
	{
		struct rps_dev_flow voidflow, *rflow = &voidflow;
		int cpu;

		preempt_disable();
		rcu_read_lock();

		cpu = get_rps_cpu(skb->dev, skb, &rflow);
		if (cpu < 0)
			cpu = smp_processor_id();

		ret = enqueue_to_backlog(skb, cpu, &rflow->last_qtail);

		rcu_read_unlock();
		preempt_enable();
	}
#else
	{
		unsigned int qtail;
		ret = enqueue_to_backlog(skb, get_cpu(), &qtail);
		put_cpu();
	}
#endif
	return ret;
}
EXPORT_SYMBOL(netif_rx);

int netif_rx_ni(struct sk_buff *skb)
{
	int err;

<<<<<<< HEAD
	preempt_disable_nort();
	migrate_disable_rt();
	err = netif_rx(skb);
	if (local_softirq_pending())
		thread_do_softirq();
	migrate_enable_rt();
	preempt_enable_nort();
=======
	migrate_disable();
	err = netif_rx(skb);
	if (local_softirq_pending())
		thread_do_softirq();
	migrate_enable();
>>>>>>> f0b62f18

	return err;
}
EXPORT_SYMBOL(netif_rx_ni);

static void net_tx_action(struct softirq_action *h)
{
	struct softnet_data *sd = &__get_cpu_var(softnet_data);

	if (sd->completion_queue) {
		struct sk_buff *clist;

		local_irq_disable();
		clist = sd->completion_queue;
		sd->completion_queue = NULL;
		local_irq_enable();

		while (clist) {
			struct sk_buff *skb = clist;
			clist = clist->next;

			WARN_ON(atomic_read(&skb->users));
			trace_kfree_skb(skb, net_tx_action);
			__kfree_skb(skb);
		}
	}

	if (sd->output_queue) {
		struct Qdisc *head;

		local_irq_disable();
		head = sd->output_queue;
		sd->output_queue = NULL;
		sd->output_queue_tailp = &sd->output_queue;
		local_irq_enable();

		while (head) {
			struct Qdisc *q = head;
			spinlock_t *root_lock;

			head = head->next_sched;

			root_lock = qdisc_lock(q);
			if (spin_trylock(root_lock)) {
				smp_mb__before_clear_bit();
				clear_bit(__QDISC_STATE_SCHED,
					  &q->state);
				qdisc_run(q);
				spin_unlock(root_lock);
			} else {
				if (!test_bit(__QDISC_STATE_DEACTIVATED,
					      &q->state)) {
					__netif_reschedule(q);
				} else {
					smp_mb__before_clear_bit();
					clear_bit(__QDISC_STATE_SCHED,
						  &q->state);
				}
			}
		}
	}
}

#if (defined(CONFIG_BRIDGE) || defined(CONFIG_BRIDGE_MODULE)) && \
    (defined(CONFIG_ATM_LANE) || defined(CONFIG_ATM_LANE_MODULE))
/* This hook is defined here for ATM LANE */
int (*br_fdb_test_addr_hook)(struct net_device *dev,
			     unsigned char *addr) __read_mostly;
EXPORT_SYMBOL_GPL(br_fdb_test_addr_hook);
#endif

#ifdef CONFIG_NET_CLS_ACT
/* TODO: Maybe we should just force sch_ingress to be compiled in
 * when CONFIG_NET_CLS_ACT is? otherwise some useless instructions
 * a compare and 2 stores extra right now if we dont have it on
 * but have CONFIG_NET_CLS_ACT
 * NOTE: This doesn't stop any functionality; if you dont have
 * the ingress scheduler, you just can't add policies on ingress.
 *
 */
static int ing_filter(struct sk_buff *skb, struct netdev_queue *rxq)
{
	struct net_device *dev = skb->dev;
	u32 ttl = G_TC_RTTL(skb->tc_verd);
	int result = TC_ACT_OK;
	struct Qdisc *q;

	if (unlikely(MAX_RED_LOOP < ttl++)) {
		if (net_ratelimit())
			pr_warning( "Redir loop detected Dropping packet (%d->%d)\n",
			       skb->skb_iif, dev->ifindex);
		return TC_ACT_SHOT;
	}

	skb->tc_verd = SET_TC_RTTL(skb->tc_verd, ttl);
	skb->tc_verd = SET_TC_AT(skb->tc_verd, AT_INGRESS);

	q = rxq->qdisc;
	if (q != &noop_qdisc) {
		spin_lock(qdisc_lock(q));
		if (likely(!test_bit(__QDISC_STATE_DEACTIVATED, &q->state)))
			result = qdisc_enqueue_root(skb, q);
		spin_unlock(qdisc_lock(q));
	}

	return result;
}

static inline struct sk_buff *handle_ing(struct sk_buff *skb,
					 struct packet_type **pt_prev,
					 int *ret, struct net_device *orig_dev)
{
	struct netdev_queue *rxq = rcu_dereference(skb->dev->ingress_queue);

	if (!rxq || rxq->qdisc == &noop_qdisc)
		goto out;

	if (*pt_prev) {
		*ret = deliver_skb(skb, *pt_prev, orig_dev);
		*pt_prev = NULL;
	}

	switch (ing_filter(skb, rxq)) {
	case TC_ACT_SHOT:
	case TC_ACT_STOLEN:
		kfree_skb(skb);
		return NULL;
	}

out:
	skb->tc_verd = 0;
	return skb;
}
#endif

/**
 *	netdev_rx_handler_register - register receive handler
 *	@dev: device to register a handler for
 *	@rx_handler: receive handler to register
 *	@rx_handler_data: data pointer that is used by rx handler
 *
 *	Register a receive hander for a device. This handler will then be
 *	called from __netif_receive_skb. A negative errno code is returned
 *	on a failure.
 *
 *	The caller must hold the rtnl_mutex.
 *
 *	For a general description of rx_handler, see enum rx_handler_result.
 */
int netdev_rx_handler_register(struct net_device *dev,
			       rx_handler_func_t *rx_handler,
			       void *rx_handler_data)
{
	ASSERT_RTNL();

	if (dev->rx_handler)
		return -EBUSY;

	rcu_assign_pointer(dev->rx_handler_data, rx_handler_data);
	rcu_assign_pointer(dev->rx_handler, rx_handler);

	return 0;
}
EXPORT_SYMBOL_GPL(netdev_rx_handler_register);

/**
 *	netdev_rx_handler_unregister - unregister receive handler
 *	@dev: device to unregister a handler from
 *
 *	Unregister a receive hander from a device.
 *
 *	The caller must hold the rtnl_mutex.
 */
void netdev_rx_handler_unregister(struct net_device *dev)
{

	ASSERT_RTNL();
	rcu_assign_pointer(dev->rx_handler, NULL);
	rcu_assign_pointer(dev->rx_handler_data, NULL);
}
EXPORT_SYMBOL_GPL(netdev_rx_handler_unregister);

static int __netif_receive_skb(struct sk_buff *skb)
{
	struct packet_type *ptype, *pt_prev;
	rx_handler_func_t *rx_handler;
	struct net_device *orig_dev;
	struct net_device *null_or_dev;
	bool deliver_exact = false;
	int ret = NET_RX_DROP;
	__be16 type;

	if (!netdev_tstamp_prequeue)
		net_timestamp_check(skb);

	trace_netif_receive_skb(skb);

	/* if we've gotten here through NAPI, check netpoll */
	if (netpoll_receive_skb(skb))
		return NET_RX_DROP;

	if (!skb->skb_iif)
		skb->skb_iif = skb->dev->ifindex;
	orig_dev = skb->dev;

	skb_reset_network_header(skb);
	skb_reset_transport_header(skb);
	skb_reset_mac_len(skb);

	pt_prev = NULL;

	rcu_read_lock();

another_round:

	__this_cpu_inc(softnet_data.processed);

	if (skb->protocol == cpu_to_be16(ETH_P_8021Q)) {
		skb = vlan_untag(skb);
		if (unlikely(!skb))
			goto out;
	}

#ifdef CONFIG_NET_CLS_ACT
	if (skb->tc_verd & TC_NCLS) {
		skb->tc_verd = CLR_TC_NCLS(skb->tc_verd);
		goto ncls;
	}
#endif

	list_for_each_entry_rcu(ptype, &ptype_all, list) {
		if (!ptype->dev || ptype->dev == skb->dev) {
			if (pt_prev)
				ret = deliver_skb(skb, pt_prev, orig_dev);
			pt_prev = ptype;
		}
	}

#ifdef CONFIG_NET_CLS_ACT
	skb = handle_ing(skb, &pt_prev, &ret, orig_dev);
	if (!skb)
		goto out;
ncls:
#endif

	rx_handler = rcu_dereference(skb->dev->rx_handler);
	if (rx_handler) {
		if (pt_prev) {
			ret = deliver_skb(skb, pt_prev, orig_dev);
			pt_prev = NULL;
		}
		switch (rx_handler(&skb)) {
		case RX_HANDLER_CONSUMED:
			goto out;
		case RX_HANDLER_ANOTHER:
			goto another_round;
		case RX_HANDLER_EXACT:
			deliver_exact = true;
		case RX_HANDLER_PASS:
			break;
		default:
			BUG();
		}
	}

	if (vlan_tx_tag_present(skb)) {
		if (pt_prev) {
			ret = deliver_skb(skb, pt_prev, orig_dev);
			pt_prev = NULL;
		}
		if (vlan_do_receive(&skb)) {
			ret = __netif_receive_skb(skb);
			goto out;
		} else if (unlikely(!skb))
			goto out;
	}

	/* deliver only exact match when indicated */
	null_or_dev = deliver_exact ? skb->dev : NULL;

	type = skb->protocol;
	list_for_each_entry_rcu(ptype,
			&ptype_base[ntohs(type) & PTYPE_HASH_MASK], list) {
		if (ptype->type == type &&
		    (ptype->dev == null_or_dev || ptype->dev == skb->dev ||
		     ptype->dev == orig_dev)) {
			if (pt_prev)
				ret = deliver_skb(skb, pt_prev, orig_dev);
			pt_prev = ptype;
		}
	}

	if (pt_prev) {
		ret = pt_prev->func(skb, skb->dev, pt_prev, orig_dev);
	} else {
		atomic_long_inc(&skb->dev->rx_dropped);
		kfree_skb(skb);
		/* Jamal, now you will not able to escape explaining
		 * me how you were going to use this. :-)
		 */
		ret = NET_RX_DROP;
	}

out:
	rcu_read_unlock();
	return ret;
}

/**
 *	netif_receive_skb - process receive buffer from network
 *	@skb: buffer to process
 *
 *	netif_receive_skb() is the main receive data processing function.
 *	It always succeeds. The buffer may be dropped during processing
 *	for congestion control or by the protocol layers.
 *
 *	This function may only be called from softirq context and interrupts
 *	should be enabled.
 *
 *	Return values (usually ignored):
 *	NET_RX_SUCCESS: no congestion
 *	NET_RX_DROP: packet was dropped
 */
int netif_receive_skb(struct sk_buff *skb)
{
	if (netdev_tstamp_prequeue)
		net_timestamp_check(skb);

	if (skb_defer_rx_timestamp(skb))
		return NET_RX_SUCCESS;

#ifdef CONFIG_RPS
	{
		struct rps_dev_flow voidflow, *rflow = &voidflow;
		int cpu, ret;

		rcu_read_lock();

		cpu = get_rps_cpu(skb->dev, skb, &rflow);

		if (cpu >= 0) {
			ret = enqueue_to_backlog(skb, cpu, &rflow->last_qtail);
			rcu_read_unlock();
		} else {
			rcu_read_unlock();
			ret = __netif_receive_skb(skb);
		}

		return ret;
	}
#else
	return __netif_receive_skb(skb);
#endif
}
EXPORT_SYMBOL(netif_receive_skb);

/* Network device is going away, flush any packets still pending
 * Called with irqs disabled.
 */
static void flush_backlog(void *arg)
{
	struct net_device *dev = arg;
	struct softnet_data *sd = &__get_cpu_var(softnet_data);
	struct sk_buff *skb, *tmp;

	rps_lock(sd);
	skb_queue_walk_safe(&sd->input_pkt_queue, skb, tmp) {
		if (skb->dev == dev) {
			__skb_unlink(skb, &sd->input_pkt_queue);
			__skb_queue_tail(&sd->tofree_queue, skb);
			input_queue_head_incr(sd);
		}
	}
	rps_unlock(sd);

	skb_queue_walk_safe(&sd->process_queue, skb, tmp) {
		if (skb->dev == dev) {
			__skb_unlink(skb, &sd->process_queue);
			__skb_queue_tail(&sd->tofree_queue, skb);
			input_queue_head_incr(sd);
		}
	}

	if (!skb_queue_empty(&sd->tofree_queue))
		raise_softirq_irqoff(NET_RX_SOFTIRQ);
}

static int napi_gro_complete(struct sk_buff *skb)
{
	struct packet_type *ptype;
	__be16 type = skb->protocol;
	struct list_head *head = &ptype_base[ntohs(type) & PTYPE_HASH_MASK];
	int err = -ENOENT;

	if (NAPI_GRO_CB(skb)->count == 1) {
		skb_shinfo(skb)->gso_size = 0;
		goto out;
	}

	rcu_read_lock();
	list_for_each_entry_rcu(ptype, head, list) {
		if (ptype->type != type || ptype->dev || !ptype->gro_complete)
			continue;

		err = ptype->gro_complete(skb);
		break;
	}
	rcu_read_unlock();

	if (err) {
		WARN_ON(&ptype->list == head);
		kfree_skb(skb);
		return NET_RX_SUCCESS;
	}

out:
	return netif_receive_skb(skb);
}

inline void napi_gro_flush(struct napi_struct *napi)
{
	struct sk_buff *skb, *next;

	for (skb = napi->gro_list; skb; skb = next) {
		next = skb->next;
		skb->next = NULL;
		napi_gro_complete(skb);
	}

	napi->gro_count = 0;
	napi->gro_list = NULL;
}
EXPORT_SYMBOL(napi_gro_flush);

enum gro_result dev_gro_receive(struct napi_struct *napi, struct sk_buff *skb)
{
	struct sk_buff **pp = NULL;
	struct packet_type *ptype;
	__be16 type = skb->protocol;
	struct list_head *head = &ptype_base[ntohs(type) & PTYPE_HASH_MASK];
	int same_flow;
	int mac_len;
	enum gro_result ret;

	if (!(skb->dev->features & NETIF_F_GRO) || netpoll_rx_on(skb))
		goto normal;

	if (skb_is_gso(skb) || skb_has_frag_list(skb))
		goto normal;

	rcu_read_lock();
	list_for_each_entry_rcu(ptype, head, list) {
		if (ptype->type != type || ptype->dev || !ptype->gro_receive)
			continue;

		skb_set_network_header(skb, skb_gro_offset(skb));
		mac_len = skb->network_header - skb->mac_header;
		skb->mac_len = mac_len;
		NAPI_GRO_CB(skb)->same_flow = 0;
		NAPI_GRO_CB(skb)->flush = 0;
		NAPI_GRO_CB(skb)->free = 0;

		pp = ptype->gro_receive(&napi->gro_list, skb);
		break;
	}
	rcu_read_unlock();

	if (&ptype->list == head)
		goto normal;

	same_flow = NAPI_GRO_CB(skb)->same_flow;
	ret = NAPI_GRO_CB(skb)->free ? GRO_MERGED_FREE : GRO_MERGED;

	if (pp) {
		struct sk_buff *nskb = *pp;

		*pp = nskb->next;
		nskb->next = NULL;
		napi_gro_complete(nskb);
		napi->gro_count--;
	}

	if (same_flow)
		goto ok;

	if (NAPI_GRO_CB(skb)->flush || napi->gro_count >= MAX_GRO_SKBS)
		goto normal;

	napi->gro_count++;
	NAPI_GRO_CB(skb)->count = 1;
	skb_shinfo(skb)->gso_size = skb_gro_len(skb);
	skb->next = napi->gro_list;
	napi->gro_list = skb;
	ret = GRO_HELD;

pull:
	if (skb_headlen(skb) < skb_gro_offset(skb)) {
		int grow = skb_gro_offset(skb) - skb_headlen(skb);

		BUG_ON(skb->end - skb->tail < grow);

		memcpy(skb_tail_pointer(skb), NAPI_GRO_CB(skb)->frag0, grow);

		skb->tail += grow;
		skb->data_len -= grow;

		skb_shinfo(skb)->frags[0].page_offset += grow;
		skb_shinfo(skb)->frags[0].size -= grow;

		if (unlikely(!skb_shinfo(skb)->frags[0].size)) {
			put_page(skb_shinfo(skb)->frags[0].page);
			memmove(skb_shinfo(skb)->frags,
				skb_shinfo(skb)->frags + 1,
				--skb_shinfo(skb)->nr_frags * sizeof(skb_frag_t));
		}
	}

ok:
	return ret;

normal:
	ret = GRO_NORMAL;
	goto pull;
}
EXPORT_SYMBOL(dev_gro_receive);

static inline gro_result_t
__napi_gro_receive(struct napi_struct *napi, struct sk_buff *skb)
{
	struct sk_buff *p;

	for (p = napi->gro_list; p; p = p->next) {
		unsigned long diffs;

		diffs = (unsigned long)p->dev ^ (unsigned long)skb->dev;
		diffs |= p->vlan_tci ^ skb->vlan_tci;
		diffs |= compare_ether_header(skb_mac_header(p),
					      skb_gro_mac_header(skb));
		NAPI_GRO_CB(p)->same_flow = !diffs;
		NAPI_GRO_CB(p)->flush = 0;
	}

	return dev_gro_receive(napi, skb);
}

gro_result_t napi_skb_finish(gro_result_t ret, struct sk_buff *skb)
{
	switch (ret) {
	case GRO_NORMAL:
		if (netif_receive_skb(skb))
			ret = GRO_DROP;
		break;

	case GRO_DROP:
	case GRO_MERGED_FREE:
		kfree_skb(skb);
		break;

	case GRO_HELD:
	case GRO_MERGED:
		break;
	}

	return ret;
}
EXPORT_SYMBOL(napi_skb_finish);

void skb_gro_reset_offset(struct sk_buff *skb)
{
	NAPI_GRO_CB(skb)->data_offset = 0;
	NAPI_GRO_CB(skb)->frag0 = NULL;
	NAPI_GRO_CB(skb)->frag0_len = 0;

	if (skb->mac_header == skb->tail &&
	    !PageHighMem(skb_shinfo(skb)->frags[0].page)) {
		NAPI_GRO_CB(skb)->frag0 =
			page_address(skb_shinfo(skb)->frags[0].page) +
			skb_shinfo(skb)->frags[0].page_offset;
		NAPI_GRO_CB(skb)->frag0_len = skb_shinfo(skb)->frags[0].size;
	}
}
EXPORT_SYMBOL(skb_gro_reset_offset);

gro_result_t napi_gro_receive(struct napi_struct *napi, struct sk_buff *skb)
{
	skb_gro_reset_offset(skb);

	return napi_skb_finish(__napi_gro_receive(napi, skb), skb);
}
EXPORT_SYMBOL(napi_gro_receive);

static void napi_reuse_skb(struct napi_struct *napi, struct sk_buff *skb)
{
	__skb_pull(skb, skb_headlen(skb));
	skb_reserve(skb, NET_IP_ALIGN - skb_headroom(skb));
	skb->vlan_tci = 0;
	skb->dev = napi->dev;
	skb->skb_iif = 0;

	napi->skb = skb;
}

struct sk_buff *napi_get_frags(struct napi_struct *napi)
{
	struct sk_buff *skb = napi->skb;

	if (!skb) {
		skb = netdev_alloc_skb_ip_align(napi->dev, GRO_MAX_HEAD);
		if (skb)
			napi->skb = skb;
	}
	return skb;
}
EXPORT_SYMBOL(napi_get_frags);

gro_result_t napi_frags_finish(struct napi_struct *napi, struct sk_buff *skb,
			       gro_result_t ret)
{
	switch (ret) {
	case GRO_NORMAL:
	case GRO_HELD:
		skb->protocol = eth_type_trans(skb, skb->dev);

		if (ret == GRO_HELD)
			skb_gro_pull(skb, -ETH_HLEN);
		else if (netif_receive_skb(skb))
			ret = GRO_DROP;
		break;

	case GRO_DROP:
	case GRO_MERGED_FREE:
		napi_reuse_skb(napi, skb);
		break;

	case GRO_MERGED:
		break;
	}

	return ret;
}
EXPORT_SYMBOL(napi_frags_finish);

struct sk_buff *napi_frags_skb(struct napi_struct *napi)
{
	struct sk_buff *skb = napi->skb;
	struct ethhdr *eth;
	unsigned int hlen;
	unsigned int off;

	napi->skb = NULL;

	skb_reset_mac_header(skb);
	skb_gro_reset_offset(skb);

	off = skb_gro_offset(skb);
	hlen = off + sizeof(*eth);
	eth = skb_gro_header_fast(skb, off);
	if (skb_gro_header_hard(skb, hlen)) {
		eth = skb_gro_header_slow(skb, hlen, off);
		if (unlikely(!eth)) {
			napi_reuse_skb(napi, skb);
			skb = NULL;
			goto out;
		}
	}

	skb_gro_pull(skb, sizeof(*eth));

	/*
	 * This works because the only protocols we care about don't require
	 * special handling.  We'll fix it up properly at the end.
	 */
	skb->protocol = eth->h_proto;

out:
	return skb;
}
EXPORT_SYMBOL(napi_frags_skb);

gro_result_t napi_gro_frags(struct napi_struct *napi)
{
	struct sk_buff *skb = napi_frags_skb(napi);

	if (!skb)
		return GRO_DROP;

	return napi_frags_finish(napi, skb, __napi_gro_receive(napi, skb));
}
EXPORT_SYMBOL(napi_gro_frags);

/*
 * net_rps_action sends any pending IPI's for rps.
 * Note: called with local irq disabled, but exits with local irq enabled.
 */
static void net_rps_action_and_irq_enable(struct softnet_data *sd)
{
#ifdef CONFIG_RPS
	struct softnet_data *remsd = sd->rps_ipi_list;

	if (remsd) {
		sd->rps_ipi_list = NULL;

		local_irq_enable();

		/* Send pending IPI's to kick RPS processing on remote cpus. */
		while (remsd) {
			struct softnet_data *next = remsd->rps_ipi_next;

			if (cpu_online(remsd->cpu))
				__smp_call_function_single(remsd->cpu,
							   &remsd->csd, 0);
			remsd = next;
		}
	} else
#endif
		local_irq_enable();
}

static int process_backlog(struct napi_struct *napi, int quota)
{
	int work = 0;
	struct softnet_data *sd = container_of(napi, struct softnet_data, backlog);

#ifdef CONFIG_RPS
	/* Check if we have pending ipi, its better to send them now,
	 * not waiting net_rx_action() end.
	 */
	if (sd->rps_ipi_list) {
		local_irq_disable();
		net_rps_action_and_irq_enable(sd);
	}
#endif
	napi->weight = weight_p;
	local_irq_disable();
	while (work < quota) {
		struct sk_buff *skb;
		unsigned int qlen;

		while ((skb = __skb_dequeue(&sd->process_queue))) {
			local_irq_enable();
			__netif_receive_skb(skb);
			local_irq_disable();
			input_queue_head_incr(sd);
			if (++work >= quota) {
				local_irq_enable();
				return work;
			}
		}

		rps_lock(sd);
		qlen = skb_queue_len(&sd->input_pkt_queue);
		if (qlen)
			skb_queue_splice_tail_init(&sd->input_pkt_queue,
						   &sd->process_queue);

		if (qlen < quota - work) {
			/*
			 * Inline a custom version of __napi_complete().
			 * only current cpu owns and manipulates this napi,
			 * and NAPI_STATE_SCHED is the only possible flag set on backlog.
			 * we can use a plain write instead of clear_bit(),
			 * and we dont need an smp_mb() memory barrier.
			 */
			list_del(&napi->poll_list);
			napi->state = 0;

			quota = work + qlen;
		}
		rps_unlock(sd);
	}
	local_irq_enable();

	return work;
}

/**
 * __napi_schedule - schedule for receive
 * @n: entry to schedule
 *
 * The entry's receive function will be scheduled to run
 */
void __napi_schedule(struct napi_struct *n)
{
	unsigned long flags;

	local_irq_save(flags);
	____napi_schedule(&__get_cpu_var(softnet_data), n);
	local_irq_restore(flags);
}
EXPORT_SYMBOL(__napi_schedule);

void __napi_complete(struct napi_struct *n)
{
	BUG_ON(!test_bit(NAPI_STATE_SCHED, &n->state));
	BUG_ON(n->gro_list);

	list_del(&n->poll_list);
	smp_mb__before_clear_bit();
	clear_bit(NAPI_STATE_SCHED, &n->state);
}
EXPORT_SYMBOL(__napi_complete);

void napi_complete(struct napi_struct *n)
{
	unsigned long flags;

	/*
	 * don't let napi dequeue from the cpu poll list
	 * just in case its running on a different cpu
	 */
	if (unlikely(test_bit(NAPI_STATE_NPSVC, &n->state)))
		return;

	napi_gro_flush(n);
	local_irq_save(flags);
	__napi_complete(n);
	local_irq_restore(flags);
}
EXPORT_SYMBOL(napi_complete);

void netif_napi_add(struct net_device *dev, struct napi_struct *napi,
		    int (*poll)(struct napi_struct *, int), int weight)
{
	INIT_LIST_HEAD(&napi->poll_list);
	napi->gro_count = 0;
	napi->gro_list = NULL;
	napi->skb = NULL;
	napi->poll = poll;
	napi->weight = weight;
	list_add(&napi->dev_list, &dev->napi_list);
	napi->dev = dev;
#ifdef CONFIG_NETPOLL
	spin_lock_init(&napi->poll_lock);
	napi->poll_owner = -1;
#endif
	set_bit(NAPI_STATE_SCHED, &napi->state);
}
EXPORT_SYMBOL(netif_napi_add);

void netif_napi_del(struct napi_struct *napi)
{
	struct sk_buff *skb, *next;

	list_del_init(&napi->dev_list);
	napi_free_frags(napi);

	for (skb = napi->gro_list; skb; skb = next) {
		next = skb->next;
		skb->next = NULL;
		kfree_skb(skb);
	}

	napi->gro_list = NULL;
	napi->gro_count = 0;
}
EXPORT_SYMBOL(netif_napi_del);

static void net_rx_action(struct softirq_action *h)
{
	struct softnet_data *sd = &__get_cpu_var(softnet_data);
	unsigned long time_limit = jiffies + 2;
	int budget = netdev_budget;
	struct sk_buff *skb;
	void *have;

	local_irq_disable();

	while ((skb = __skb_dequeue(&sd->tofree_queue))) {
		local_irq_enable();
		kfree_skb(skb);
		local_irq_disable();
	}

	while (!list_empty(&sd->poll_list)) {
		struct napi_struct *n;
		int work, weight;

		/* If softirq window is exhuasted then punt.
		 * Allow this to run for 2 jiffies since which will allow
		 * an average latency of 1.5/HZ.
		 */
		if (unlikely(budget <= 0 || time_after(jiffies, time_limit)))
			goto softnet_break;

		local_irq_enable();

		/* Even though interrupts have been re-enabled, this
		 * access is safe because interrupts can only add new
		 * entries to the tail of this list, and only ->poll()
		 * calls can remove this head entry from the list.
		 */
		n = list_first_entry(&sd->poll_list, struct napi_struct, poll_list);

		have = netpoll_poll_lock(n);

		weight = n->weight;

		/* This NAPI_STATE_SCHED test is for avoiding a race
		 * with netpoll's poll_napi().  Only the entity which
		 * obtains the lock and sees NAPI_STATE_SCHED set will
		 * actually make the ->poll() call.  Therefore we avoid
		 * accidentally calling ->poll() when NAPI is not scheduled.
		 */
		work = 0;
		if (test_bit(NAPI_STATE_SCHED, &n->state)) {
			work = n->poll(n, weight);
			trace_napi_poll(n);
		}

		WARN_ON_ONCE(work > weight);

		budget -= work;

		local_irq_disable();

		/* Drivers must not modify the NAPI state if they
		 * consume the entire weight.  In such cases this code
		 * still "owns" the NAPI instance and therefore can
		 * move the instance around on the list at-will.
		 */
		if (unlikely(work == weight)) {
			if (unlikely(napi_disable_pending(n))) {
				local_irq_enable();
				napi_complete(n);
				local_irq_disable();
			} else
				list_move_tail(&n->poll_list, &sd->poll_list);
		}

		netpoll_poll_unlock(have);
	}
out:
	net_rps_action_and_irq_enable(sd);

#ifdef CONFIG_NET_DMA
	/*
	 * There may not be any more sk_buffs coming right now, so push
	 * any pending DMA copies to hardware
	 */
	dma_issue_pending_all();
#endif

	return;

softnet_break:
	sd->time_squeeze++;
	__raise_softirq_irqoff(NET_RX_SOFTIRQ);
	goto out;
}

static gifconf_func_t *gifconf_list[NPROTO];

/**
 *	register_gifconf	-	register a SIOCGIF handler
 *	@family: Address family
 *	@gifconf: Function handler
 *
 *	Register protocol dependent address dumping routines. The handler
 *	that is passed must not be freed or reused until it has been replaced
 *	by another handler.
 */
int register_gifconf(unsigned int family, gifconf_func_t *gifconf)
{
	if (family >= NPROTO)
		return -EINVAL;
	gifconf_list[family] = gifconf;
	return 0;
}
EXPORT_SYMBOL(register_gifconf);


/*
 *	Map an interface index to its name (SIOCGIFNAME)
 */

/*
 *	We need this ioctl for efficient implementation of the
 *	if_indextoname() function required by the IPv6 API.  Without
 *	it, we would have to search all the interfaces to find a
 *	match.  --pb
 */

static int dev_ifname(struct net *net, struct ifreq __user *arg)
{
	struct net_device *dev;
	struct ifreq ifr;

	/*
	 *	Fetch the caller's info block.
	 */

	if (copy_from_user(&ifr, arg, sizeof(struct ifreq)))
		return -EFAULT;

	rcu_read_lock();
	dev = dev_get_by_index_rcu(net, ifr.ifr_ifindex);
	if (!dev) {
		rcu_read_unlock();
		return -ENODEV;
	}

	strcpy(ifr.ifr_name, dev->name);
	rcu_read_unlock();

	if (copy_to_user(arg, &ifr, sizeof(struct ifreq)))
		return -EFAULT;
	return 0;
}

/*
 *	Perform a SIOCGIFCONF call. This structure will change
 *	size eventually, and there is nothing I can do about it.
 *	Thus we will need a 'compatibility mode'.
 */

static int dev_ifconf(struct net *net, char __user *arg)
{
	struct ifconf ifc;
	struct net_device *dev;
	char __user *pos;
	int len;
	int total;
	int i;

	/*
	 *	Fetch the caller's info block.
	 */

	if (copy_from_user(&ifc, arg, sizeof(struct ifconf)))
		return -EFAULT;

	pos = ifc.ifc_buf;
	len = ifc.ifc_len;

	/*
	 *	Loop over the interfaces, and write an info block for each.
	 */

	total = 0;
	for_each_netdev(net, dev) {
		for (i = 0; i < NPROTO; i++) {
			if (gifconf_list[i]) {
				int done;
				if (!pos)
					done = gifconf_list[i](dev, NULL, 0);
				else
					done = gifconf_list[i](dev, pos + total,
							       len - total);
				if (done < 0)
					return -EFAULT;
				total += done;
			}
		}
	}

	/*
	 *	All done.  Write the updated control block back to the caller.
	 */
	ifc.ifc_len = total;

	/*
	 * 	Both BSD and Solaris return 0 here, so we do too.
	 */
	return copy_to_user(arg, &ifc, sizeof(struct ifconf)) ? -EFAULT : 0;
}

#ifdef CONFIG_PROC_FS
/*
 *	This is invoked by the /proc filesystem handler to display a device
 *	in detail.
 */
void *dev_seq_start(struct seq_file *seq, loff_t *pos)
	__acquires(RCU)
{
	struct net *net = seq_file_net(seq);
	loff_t off;
	struct net_device *dev;

	rcu_read_lock();
	if (!*pos)
		return SEQ_START_TOKEN;

	off = 1;
	for_each_netdev_rcu(net, dev)
		if (off++ == *pos)
			return dev;

	return NULL;
}

void *dev_seq_next(struct seq_file *seq, void *v, loff_t *pos)
{
	struct net_device *dev = v;

	if (v == SEQ_START_TOKEN)
		dev = first_net_device_rcu(seq_file_net(seq));
	else
		dev = next_net_device_rcu(dev);

	++*pos;
	return dev;
}

void dev_seq_stop(struct seq_file *seq, void *v)
	__releases(RCU)
{
	rcu_read_unlock();
}

static void dev_seq_printf_stats(struct seq_file *seq, struct net_device *dev)
{
	struct rtnl_link_stats64 temp;
	const struct rtnl_link_stats64 *stats = dev_get_stats(dev, &temp);

	seq_printf(seq, "%6s: %7llu %7llu %4llu %4llu %4llu %5llu %10llu %9llu "
		   "%8llu %7llu %4llu %4llu %4llu %5llu %7llu %10llu\n",
		   dev->name, stats->rx_bytes, stats->rx_packets,
		   stats->rx_errors,
		   stats->rx_dropped + stats->rx_missed_errors,
		   stats->rx_fifo_errors,
		   stats->rx_length_errors + stats->rx_over_errors +
		    stats->rx_crc_errors + stats->rx_frame_errors,
		   stats->rx_compressed, stats->multicast,
		   stats->tx_bytes, stats->tx_packets,
		   stats->tx_errors, stats->tx_dropped,
		   stats->tx_fifo_errors, stats->collisions,
		   stats->tx_carrier_errors +
		    stats->tx_aborted_errors +
		    stats->tx_window_errors +
		    stats->tx_heartbeat_errors,
		   stats->tx_compressed);
}

/*
 *	Called from the PROCfs module. This now uses the new arbitrary sized
 *	/proc/net interface to create /proc/net/dev
 */
static int dev_seq_show(struct seq_file *seq, void *v)
{
	if (v == SEQ_START_TOKEN)
		seq_puts(seq, "Inter-|   Receive                            "
			      "                    |  Transmit\n"
			      " face |bytes    packets errs drop fifo frame "
			      "compressed multicast|bytes    packets errs "
			      "drop fifo colls carrier compressed\n");
	else
		dev_seq_printf_stats(seq, v);
	return 0;
}

static struct softnet_data *softnet_get_online(loff_t *pos)
{
	struct softnet_data *sd = NULL;

	while (*pos < nr_cpu_ids)
		if (cpu_online(*pos)) {
			sd = &per_cpu(softnet_data, *pos);
			break;
		} else
			++*pos;
	return sd;
}

static void *softnet_seq_start(struct seq_file *seq, loff_t *pos)
{
	return softnet_get_online(pos);
}

static void *softnet_seq_next(struct seq_file *seq, void *v, loff_t *pos)
{
	++*pos;
	return softnet_get_online(pos);
}

static void softnet_seq_stop(struct seq_file *seq, void *v)
{
}

static int softnet_seq_show(struct seq_file *seq, void *v)
{
	struct softnet_data *sd = v;

	seq_printf(seq, "%08x %08x %08x %08x %08x %08x %08x %08x %08x %08x\n",
		   sd->processed, sd->dropped, sd->time_squeeze, 0,
		   0, 0, 0, 0, /* was fastroute */
		   sd->cpu_collision, sd->received_rps);
	return 0;
}

static const struct seq_operations dev_seq_ops = {
	.start = dev_seq_start,
	.next  = dev_seq_next,
	.stop  = dev_seq_stop,
	.show  = dev_seq_show,
};

static int dev_seq_open(struct inode *inode, struct file *file)
{
	return seq_open_net(inode, file, &dev_seq_ops,
			    sizeof(struct seq_net_private));
}

static const struct file_operations dev_seq_fops = {
	.owner	 = THIS_MODULE,
	.open    = dev_seq_open,
	.read    = seq_read,
	.llseek  = seq_lseek,
	.release = seq_release_net,
};

static const struct seq_operations softnet_seq_ops = {
	.start = softnet_seq_start,
	.next  = softnet_seq_next,
	.stop  = softnet_seq_stop,
	.show  = softnet_seq_show,
};

static int softnet_seq_open(struct inode *inode, struct file *file)
{
	return seq_open(file, &softnet_seq_ops);
}

static const struct file_operations softnet_seq_fops = {
	.owner	 = THIS_MODULE,
	.open    = softnet_seq_open,
	.read    = seq_read,
	.llseek  = seq_lseek,
	.release = seq_release,
};

static void *ptype_get_idx(loff_t pos)
{
	struct packet_type *pt = NULL;
	loff_t i = 0;
	int t;

	list_for_each_entry_rcu(pt, &ptype_all, list) {
		if (i == pos)
			return pt;
		++i;
	}

	for (t = 0; t < PTYPE_HASH_SIZE; t++) {
		list_for_each_entry_rcu(pt, &ptype_base[t], list) {
			if (i == pos)
				return pt;
			++i;
		}
	}
	return NULL;
}

static void *ptype_seq_start(struct seq_file *seq, loff_t *pos)
	__acquires(RCU)
{
	rcu_read_lock();
	return *pos ? ptype_get_idx(*pos - 1) : SEQ_START_TOKEN;
}

static void *ptype_seq_next(struct seq_file *seq, void *v, loff_t *pos)
{
	struct packet_type *pt;
	struct list_head *nxt;
	int hash;

	++*pos;
	if (v == SEQ_START_TOKEN)
		return ptype_get_idx(0);

	pt = v;
	nxt = pt->list.next;
	if (pt->type == htons(ETH_P_ALL)) {
		if (nxt != &ptype_all)
			goto found;
		hash = 0;
		nxt = ptype_base[0].next;
	} else
		hash = ntohs(pt->type) & PTYPE_HASH_MASK;

	while (nxt == &ptype_base[hash]) {
		if (++hash >= PTYPE_HASH_SIZE)
			return NULL;
		nxt = ptype_base[hash].next;
	}
found:
	return list_entry(nxt, struct packet_type, list);
}

static void ptype_seq_stop(struct seq_file *seq, void *v)
	__releases(RCU)
{
	rcu_read_unlock();
}

static int ptype_seq_show(struct seq_file *seq, void *v)
{
	struct packet_type *pt = v;

	if (v == SEQ_START_TOKEN)
		seq_puts(seq, "Type Device      Function\n");
	else if (pt->dev == NULL || dev_net(pt->dev) == seq_file_net(seq)) {
		if (pt->type == htons(ETH_P_ALL))
			seq_puts(seq, "ALL ");
		else
			seq_printf(seq, "%04x", ntohs(pt->type));

		seq_printf(seq, " %-8s %pF\n",
			   pt->dev ? pt->dev->name : "", pt->func);
	}

	return 0;
}

static const struct seq_operations ptype_seq_ops = {
	.start = ptype_seq_start,
	.next  = ptype_seq_next,
	.stop  = ptype_seq_stop,
	.show  = ptype_seq_show,
};

static int ptype_seq_open(struct inode *inode, struct file *file)
{
	return seq_open_net(inode, file, &ptype_seq_ops,
			sizeof(struct seq_net_private));
}

static const struct file_operations ptype_seq_fops = {
	.owner	 = THIS_MODULE,
	.open    = ptype_seq_open,
	.read    = seq_read,
	.llseek  = seq_lseek,
	.release = seq_release_net,
};


static int __net_init dev_proc_net_init(struct net *net)
{
	int rc = -ENOMEM;

	if (!proc_net_fops_create(net, "dev", S_IRUGO, &dev_seq_fops))
		goto out;
	if (!proc_net_fops_create(net, "softnet_stat", S_IRUGO, &softnet_seq_fops))
		goto out_dev;
	if (!proc_net_fops_create(net, "ptype", S_IRUGO, &ptype_seq_fops))
		goto out_softnet;

	if (wext_proc_init(net))
		goto out_ptype;
	rc = 0;
out:
	return rc;
out_ptype:
	proc_net_remove(net, "ptype");
out_softnet:
	proc_net_remove(net, "softnet_stat");
out_dev:
	proc_net_remove(net, "dev");
	goto out;
}

static void __net_exit dev_proc_net_exit(struct net *net)
{
	wext_proc_exit(net);

	proc_net_remove(net, "ptype");
	proc_net_remove(net, "softnet_stat");
	proc_net_remove(net, "dev");
}

static struct pernet_operations __net_initdata dev_proc_ops = {
	.init = dev_proc_net_init,
	.exit = dev_proc_net_exit,
};

static int __init dev_proc_init(void)
{
	return register_pernet_subsys(&dev_proc_ops);
}
#else
#define dev_proc_init() 0
#endif	/* CONFIG_PROC_FS */


/**
 *	netdev_set_master	-	set up master pointer
 *	@slave: slave device
 *	@master: new master device
 *
 *	Changes the master device of the slave. Pass %NULL to break the
 *	bonding. The caller must hold the RTNL semaphore. On a failure
 *	a negative errno code is returned. On success the reference counts
 *	are adjusted and the function returns zero.
 */
int netdev_set_master(struct net_device *slave, struct net_device *master)
{
	struct net_device *old = slave->master;

	ASSERT_RTNL();

	if (master) {
		if (old)
			return -EBUSY;
		dev_hold(master);
	}

	slave->master = master;

	if (old)
		dev_put(old);
	return 0;
}
EXPORT_SYMBOL(netdev_set_master);

/**
 *	netdev_set_bond_master	-	set up bonding master/slave pair
 *	@slave: slave device
 *	@master: new master device
 *
 *	Changes the master device of the slave. Pass %NULL to break the
 *	bonding. The caller must hold the RTNL semaphore. On a failure
 *	a negative errno code is returned. On success %RTM_NEWLINK is sent
 *	to the routing socket and the function returns zero.
 */
int netdev_set_bond_master(struct net_device *slave, struct net_device *master)
{
	int err;

	ASSERT_RTNL();

	err = netdev_set_master(slave, master);
	if (err)
		return err;
	if (master)
		slave->flags |= IFF_SLAVE;
	else
		slave->flags &= ~IFF_SLAVE;

	rtmsg_ifinfo(RTM_NEWLINK, slave, IFF_SLAVE);
	return 0;
}
EXPORT_SYMBOL(netdev_set_bond_master);

static void dev_change_rx_flags(struct net_device *dev, int flags)
{
	const struct net_device_ops *ops = dev->netdev_ops;

	if ((dev->flags & IFF_UP) && ops->ndo_change_rx_flags)
		ops->ndo_change_rx_flags(dev, flags);
}

static int __dev_set_promiscuity(struct net_device *dev, int inc)
{
	unsigned short old_flags = dev->flags;
	uid_t uid;
	gid_t gid;

	ASSERT_RTNL();

	dev->flags |= IFF_PROMISC;
	dev->promiscuity += inc;
	if (dev->promiscuity == 0) {
		/*
		 * Avoid overflow.
		 * If inc causes overflow, untouch promisc and return error.
		 */
		if (inc < 0)
			dev->flags &= ~IFF_PROMISC;
		else {
			dev->promiscuity -= inc;
			printk(KERN_WARNING "%s: promiscuity touches roof, "
				"set promiscuity failed, promiscuity feature "
				"of device might be broken.\n", dev->name);
			return -EOVERFLOW;
		}
	}
	if (dev->flags != old_flags) {
		printk(KERN_INFO "device %s %s promiscuous mode\n",
		       dev->name, (dev->flags & IFF_PROMISC) ? "entered" :
							       "left");
		if (audit_enabled) {
			current_uid_gid(&uid, &gid);
			audit_log(current->audit_context, GFP_ATOMIC,
				AUDIT_ANOM_PROMISCUOUS,
				"dev=%s prom=%d old_prom=%d auid=%u uid=%u gid=%u ses=%u",
				dev->name, (dev->flags & IFF_PROMISC),
				(old_flags & IFF_PROMISC),
				audit_get_loginuid(current),
				uid, gid,
				audit_get_sessionid(current));
		}

		dev_change_rx_flags(dev, IFF_PROMISC);
	}
	return 0;
}

/**
 *	dev_set_promiscuity	- update promiscuity count on a device
 *	@dev: device
 *	@inc: modifier
 *
 *	Add or remove promiscuity from a device. While the count in the device
 *	remains above zero the interface remains promiscuous. Once it hits zero
 *	the device reverts back to normal filtering operation. A negative inc
 *	value is used to drop promiscuity on the device.
 *	Return 0 if successful or a negative errno code on error.
 */
int dev_set_promiscuity(struct net_device *dev, int inc)
{
	unsigned short old_flags = dev->flags;
	int err;

	err = __dev_set_promiscuity(dev, inc);
	if (err < 0)
		return err;
	if (dev->flags != old_flags)
		dev_set_rx_mode(dev);
	return err;
}
EXPORT_SYMBOL(dev_set_promiscuity);

/**
 *	dev_set_allmulti	- update allmulti count on a device
 *	@dev: device
 *	@inc: modifier
 *
 *	Add or remove reception of all multicast frames to a device. While the
 *	count in the device remains above zero the interface remains listening
 *	to all interfaces. Once it hits zero the device reverts back to normal
 *	filtering operation. A negative @inc value is used to drop the counter
 *	when releasing a resource needing all multicasts.
 *	Return 0 if successful or a negative errno code on error.
 */

int dev_set_allmulti(struct net_device *dev, int inc)
{
	unsigned short old_flags = dev->flags;

	ASSERT_RTNL();

	dev->flags |= IFF_ALLMULTI;
	dev->allmulti += inc;
	if (dev->allmulti == 0) {
		/*
		 * Avoid overflow.
		 * If inc causes overflow, untouch allmulti and return error.
		 */
		if (inc < 0)
			dev->flags &= ~IFF_ALLMULTI;
		else {
			dev->allmulti -= inc;
			printk(KERN_WARNING "%s: allmulti touches roof, "
				"set allmulti failed, allmulti feature of "
				"device might be broken.\n", dev->name);
			return -EOVERFLOW;
		}
	}
	if (dev->flags ^ old_flags) {
		dev_change_rx_flags(dev, IFF_ALLMULTI);
		dev_set_rx_mode(dev);
	}
	return 0;
}
EXPORT_SYMBOL(dev_set_allmulti);

/*
 *	Upload unicast and multicast address lists to device and
 *	configure RX filtering. When the device doesn't support unicast
 *	filtering it is put in promiscuous mode while unicast addresses
 *	are present.
 */
void __dev_set_rx_mode(struct net_device *dev)
{
	const struct net_device_ops *ops = dev->netdev_ops;

	/* dev_open will call this function so the list will stay sane. */
	if (!(dev->flags&IFF_UP))
		return;

	if (!netif_device_present(dev))
		return;

	if (ops->ndo_set_rx_mode)
		ops->ndo_set_rx_mode(dev);
	else {
		/* Unicast addresses changes may only happen under the rtnl,
		 * therefore calling __dev_set_promiscuity here is safe.
		 */
		if (!netdev_uc_empty(dev) && !dev->uc_promisc) {
			__dev_set_promiscuity(dev, 1);
			dev->uc_promisc = 1;
		} else if (netdev_uc_empty(dev) && dev->uc_promisc) {
			__dev_set_promiscuity(dev, -1);
			dev->uc_promisc = 0;
		}

		if (ops->ndo_set_multicast_list)
			ops->ndo_set_multicast_list(dev);
	}
}

void dev_set_rx_mode(struct net_device *dev)
{
	netif_addr_lock_bh(dev);
	__dev_set_rx_mode(dev);
	netif_addr_unlock_bh(dev);
}

/**
 *	dev_ethtool_get_settings - call device's ethtool_ops::get_settings()
 *	@dev: device
 *	@cmd: memory area for ethtool_ops::get_settings() result
 *
 *      The cmd arg is initialized properly (cleared and
 *      ethtool_cmd::cmd field set to ETHTOOL_GSET).
 *
 *	Return device's ethtool_ops::get_settings() result value or
 *	-EOPNOTSUPP when device doesn't expose
 *	ethtool_ops::get_settings() operation.
 */
int dev_ethtool_get_settings(struct net_device *dev,
			     struct ethtool_cmd *cmd)
{
	if (!dev->ethtool_ops || !dev->ethtool_ops->get_settings)
		return -EOPNOTSUPP;

	memset(cmd, 0, sizeof(struct ethtool_cmd));
	cmd->cmd = ETHTOOL_GSET;
	return dev->ethtool_ops->get_settings(dev, cmd);
}
EXPORT_SYMBOL(dev_ethtool_get_settings);

/**
 *	dev_get_flags - get flags reported to userspace
 *	@dev: device
 *
 *	Get the combination of flag bits exported through APIs to userspace.
 */
unsigned dev_get_flags(const struct net_device *dev)
{
	unsigned flags;

	flags = (dev->flags & ~(IFF_PROMISC |
				IFF_ALLMULTI |
				IFF_RUNNING |
				IFF_LOWER_UP |
				IFF_DORMANT)) |
		(dev->gflags & (IFF_PROMISC |
				IFF_ALLMULTI));

	if (netif_running(dev)) {
		if (netif_oper_up(dev))
			flags |= IFF_RUNNING;
		if (netif_carrier_ok(dev))
			flags |= IFF_LOWER_UP;
		if (netif_dormant(dev))
			flags |= IFF_DORMANT;
	}

	return flags;
}
EXPORT_SYMBOL(dev_get_flags);

int __dev_change_flags(struct net_device *dev, unsigned int flags)
{
	int old_flags = dev->flags;
	int ret;

	ASSERT_RTNL();

	/*
	 *	Set the flags on our device.
	 */

	dev->flags = (flags & (IFF_DEBUG | IFF_NOTRAILERS | IFF_NOARP |
			       IFF_DYNAMIC | IFF_MULTICAST | IFF_PORTSEL |
			       IFF_AUTOMEDIA)) |
		     (dev->flags & (IFF_UP | IFF_VOLATILE | IFF_PROMISC |
				    IFF_ALLMULTI));

	/*
	 *	Load in the correct multicast list now the flags have changed.
	 */

	if ((old_flags ^ flags) & IFF_MULTICAST)
		dev_change_rx_flags(dev, IFF_MULTICAST);

	dev_set_rx_mode(dev);

	/*
	 *	Have we downed the interface. We handle IFF_UP ourselves
	 *	according to user attempts to set it, rather than blindly
	 *	setting it.
	 */

	ret = 0;
	if ((old_flags ^ flags) & IFF_UP) {	/* Bit is different  ? */
		ret = ((old_flags & IFF_UP) ? __dev_close : __dev_open)(dev);

		if (!ret)
			dev_set_rx_mode(dev);
	}

	if ((flags ^ dev->gflags) & IFF_PROMISC) {
		int inc = (flags & IFF_PROMISC) ? 1 : -1;

		dev->gflags ^= IFF_PROMISC;
		dev_set_promiscuity(dev, inc);
	}

	/* NOTE: order of synchronization of IFF_PROMISC and IFF_ALLMULTI
	   is important. Some (broken) drivers set IFF_PROMISC, when
	   IFF_ALLMULTI is requested not asking us and not reporting.
	 */
	if ((flags ^ dev->gflags) & IFF_ALLMULTI) {
		int inc = (flags & IFF_ALLMULTI) ? 1 : -1;

		dev->gflags ^= IFF_ALLMULTI;
		dev_set_allmulti(dev, inc);
	}

	return ret;
}

void __dev_notify_flags(struct net_device *dev, unsigned int old_flags)
{
	unsigned int changes = dev->flags ^ old_flags;

	if (changes & IFF_UP) {
		if (dev->flags & IFF_UP)
			call_netdevice_notifiers(NETDEV_UP, dev);
		else
			call_netdevice_notifiers(NETDEV_DOWN, dev);
	}

	if (dev->flags & IFF_UP &&
	    (changes & ~(IFF_UP | IFF_PROMISC | IFF_ALLMULTI | IFF_VOLATILE)))
		call_netdevice_notifiers(NETDEV_CHANGE, dev);
}

/**
 *	dev_change_flags - change device settings
 *	@dev: device
 *	@flags: device state flags
 *
 *	Change settings on device based state flags. The flags are
 *	in the userspace exported format.
 */
int dev_change_flags(struct net_device *dev, unsigned flags)
{
	int ret, changes;
	int old_flags = dev->flags;

	ret = __dev_change_flags(dev, flags);
	if (ret < 0)
		return ret;

	changes = old_flags ^ dev->flags;
	if (changes)
		rtmsg_ifinfo(RTM_NEWLINK, dev, changes);

	__dev_notify_flags(dev, old_flags);
	return ret;
}
EXPORT_SYMBOL(dev_change_flags);

/**
 *	dev_set_mtu - Change maximum transfer unit
 *	@dev: device
 *	@new_mtu: new transfer unit
 *
 *	Change the maximum transfer size of the network device.
 */
int dev_set_mtu(struct net_device *dev, int new_mtu)
{
	const struct net_device_ops *ops = dev->netdev_ops;
	int err;

	if (new_mtu == dev->mtu)
		return 0;

	/*	MTU must be positive.	 */
	if (new_mtu < 0)
		return -EINVAL;

	if (!netif_device_present(dev))
		return -ENODEV;

	err = 0;
	if (ops->ndo_change_mtu)
		err = ops->ndo_change_mtu(dev, new_mtu);
	else
		dev->mtu = new_mtu;

	if (!err && dev->flags & IFF_UP)
		call_netdevice_notifiers(NETDEV_CHANGEMTU, dev);
	return err;
}
EXPORT_SYMBOL(dev_set_mtu);

/**
 *	dev_set_group - Change group this device belongs to
 *	@dev: device
 *	@new_group: group this device should belong to
 */
void dev_set_group(struct net_device *dev, int new_group)
{
	dev->group = new_group;
}
EXPORT_SYMBOL(dev_set_group);

/**
 *	dev_set_mac_address - Change Media Access Control Address
 *	@dev: device
 *	@sa: new address
 *
 *	Change the hardware (MAC) address of the device
 */
int dev_set_mac_address(struct net_device *dev, struct sockaddr *sa)
{
	const struct net_device_ops *ops = dev->netdev_ops;
	int err;

	if (!ops->ndo_set_mac_address)
		return -EOPNOTSUPP;
	if (sa->sa_family != dev->type)
		return -EINVAL;
	if (!netif_device_present(dev))
		return -ENODEV;
	err = ops->ndo_set_mac_address(dev, sa);
	if (!err)
		call_netdevice_notifiers(NETDEV_CHANGEADDR, dev);
	return err;
}
EXPORT_SYMBOL(dev_set_mac_address);

/*
 *	Perform the SIOCxIFxxx calls, inside rcu_read_lock()
 */
static int dev_ifsioc_locked(struct net *net, struct ifreq *ifr, unsigned int cmd)
{
	int err;
	struct net_device *dev = dev_get_by_name_rcu(net, ifr->ifr_name);

	if (!dev)
		return -ENODEV;

	switch (cmd) {
	case SIOCGIFFLAGS:	/* Get interface flags */
		ifr->ifr_flags = (short) dev_get_flags(dev);
		return 0;

	case SIOCGIFMETRIC:	/* Get the metric on the interface
				   (currently unused) */
		ifr->ifr_metric = 0;
		return 0;

	case SIOCGIFMTU:	/* Get the MTU of a device */
		ifr->ifr_mtu = dev->mtu;
		return 0;

	case SIOCGIFHWADDR:
		if (!dev->addr_len)
			memset(ifr->ifr_hwaddr.sa_data, 0, sizeof ifr->ifr_hwaddr.sa_data);
		else
			memcpy(ifr->ifr_hwaddr.sa_data, dev->dev_addr,
			       min(sizeof ifr->ifr_hwaddr.sa_data, (size_t) dev->addr_len));
		ifr->ifr_hwaddr.sa_family = dev->type;
		return 0;

	case SIOCGIFSLAVE:
		err = -EINVAL;
		break;

	case SIOCGIFMAP:
		ifr->ifr_map.mem_start = dev->mem_start;
		ifr->ifr_map.mem_end   = dev->mem_end;
		ifr->ifr_map.base_addr = dev->base_addr;
		ifr->ifr_map.irq       = dev->irq;
		ifr->ifr_map.dma       = dev->dma;
		ifr->ifr_map.port      = dev->if_port;
		return 0;

	case SIOCGIFINDEX:
		ifr->ifr_ifindex = dev->ifindex;
		return 0;

	case SIOCGIFTXQLEN:
		ifr->ifr_qlen = dev->tx_queue_len;
		return 0;

	default:
		/* dev_ioctl() should ensure this case
		 * is never reached
		 */
		WARN_ON(1);
		err = -ENOTTY;
		break;

	}
	return err;
}

/*
 *	Perform the SIOCxIFxxx calls, inside rtnl_lock()
 */
static int dev_ifsioc(struct net *net, struct ifreq *ifr, unsigned int cmd)
{
	int err;
	struct net_device *dev = __dev_get_by_name(net, ifr->ifr_name);
	const struct net_device_ops *ops;

	if (!dev)
		return -ENODEV;

	ops = dev->netdev_ops;

	switch (cmd) {
	case SIOCSIFFLAGS:	/* Set interface flags */
		return dev_change_flags(dev, ifr->ifr_flags);

	case SIOCSIFMETRIC:	/* Set the metric on the interface
				   (currently unused) */
		return -EOPNOTSUPP;

	case SIOCSIFMTU:	/* Set the MTU of a device */
		return dev_set_mtu(dev, ifr->ifr_mtu);

	case SIOCSIFHWADDR:
		return dev_set_mac_address(dev, &ifr->ifr_hwaddr);

	case SIOCSIFHWBROADCAST:
		if (ifr->ifr_hwaddr.sa_family != dev->type)
			return -EINVAL;
		memcpy(dev->broadcast, ifr->ifr_hwaddr.sa_data,
		       min(sizeof ifr->ifr_hwaddr.sa_data, (size_t) dev->addr_len));
		call_netdevice_notifiers(NETDEV_CHANGEADDR, dev);
		return 0;

	case SIOCSIFMAP:
		if (ops->ndo_set_config) {
			if (!netif_device_present(dev))
				return -ENODEV;
			return ops->ndo_set_config(dev, &ifr->ifr_map);
		}
		return -EOPNOTSUPP;

	case SIOCADDMULTI:
		if ((!ops->ndo_set_multicast_list && !ops->ndo_set_rx_mode) ||
		    ifr->ifr_hwaddr.sa_family != AF_UNSPEC)
			return -EINVAL;
		if (!netif_device_present(dev))
			return -ENODEV;
		return dev_mc_add_global(dev, ifr->ifr_hwaddr.sa_data);

	case SIOCDELMULTI:
		if ((!ops->ndo_set_multicast_list && !ops->ndo_set_rx_mode) ||
		    ifr->ifr_hwaddr.sa_family != AF_UNSPEC)
			return -EINVAL;
		if (!netif_device_present(dev))
			return -ENODEV;
		return dev_mc_del_global(dev, ifr->ifr_hwaddr.sa_data);

	case SIOCSIFTXQLEN:
		if (ifr->ifr_qlen < 0)
			return -EINVAL;
		dev->tx_queue_len = ifr->ifr_qlen;
		return 0;

	case SIOCSIFNAME:
		ifr->ifr_newname[IFNAMSIZ-1] = '\0';
		return dev_change_name(dev, ifr->ifr_newname);

	/*
	 *	Unknown or private ioctl
	 */
	default:
		if ((cmd >= SIOCDEVPRIVATE &&
		    cmd <= SIOCDEVPRIVATE + 15) ||
		    cmd == SIOCBONDENSLAVE ||
		    cmd == SIOCBONDRELEASE ||
		    cmd == SIOCBONDSETHWADDR ||
		    cmd == SIOCBONDSLAVEINFOQUERY ||
		    cmd == SIOCBONDINFOQUERY ||
		    cmd == SIOCBONDCHANGEACTIVE ||
		    cmd == SIOCGMIIPHY ||
		    cmd == SIOCGMIIREG ||
		    cmd == SIOCSMIIREG ||
		    cmd == SIOCBRADDIF ||
		    cmd == SIOCBRDELIF ||
		    cmd == SIOCSHWTSTAMP ||
		    cmd == SIOCWANDEV) {
			err = -EOPNOTSUPP;
			if (ops->ndo_do_ioctl) {
				if (netif_device_present(dev))
					err = ops->ndo_do_ioctl(dev, ifr, cmd);
				else
					err = -ENODEV;
			}
		} else
			err = -EINVAL;

	}
	return err;
}

/*
 *	This function handles all "interface"-type I/O control requests. The actual
 *	'doing' part of this is dev_ifsioc above.
 */

/**
 *	dev_ioctl	-	network device ioctl
 *	@net: the applicable net namespace
 *	@cmd: command to issue
 *	@arg: pointer to a struct ifreq in user space
 *
 *	Issue ioctl functions to devices. This is normally called by the
 *	user space syscall interfaces but can sometimes be useful for
 *	other purposes. The return value is the return from the syscall if
 *	positive or a negative errno code on error.
 */

int dev_ioctl(struct net *net, unsigned int cmd, void __user *arg)
{
	struct ifreq ifr;
	int ret;
	char *colon;

	/* One special case: SIOCGIFCONF takes ifconf argument
	   and requires shared lock, because it sleeps writing
	   to user space.
	 */

	if (cmd == SIOCGIFCONF) {
		rtnl_lock();
		ret = dev_ifconf(net, (char __user *) arg);
		rtnl_unlock();
		return ret;
	}
	if (cmd == SIOCGIFNAME)
		return dev_ifname(net, (struct ifreq __user *)arg);

	if (copy_from_user(&ifr, arg, sizeof(struct ifreq)))
		return -EFAULT;

	ifr.ifr_name[IFNAMSIZ-1] = 0;

	colon = strchr(ifr.ifr_name, ':');
	if (colon)
		*colon = 0;

	/*
	 *	See which interface the caller is talking about.
	 */

	switch (cmd) {
	/*
	 *	These ioctl calls:
	 *	- can be done by all.
	 *	- atomic and do not require locking.
	 *	- return a value
	 */
	case SIOCGIFFLAGS:
	case SIOCGIFMETRIC:
	case SIOCGIFMTU:
	case SIOCGIFHWADDR:
	case SIOCGIFSLAVE:
	case SIOCGIFMAP:
	case SIOCGIFINDEX:
	case SIOCGIFTXQLEN:
		dev_load(net, ifr.ifr_name);
		rcu_read_lock();
		ret = dev_ifsioc_locked(net, &ifr, cmd);
		rcu_read_unlock();
		if (!ret) {
			if (colon)
				*colon = ':';
			if (copy_to_user(arg, &ifr,
					 sizeof(struct ifreq)))
				ret = -EFAULT;
		}
		return ret;

	case SIOCETHTOOL:
		dev_load(net, ifr.ifr_name);
		rtnl_lock();
		ret = dev_ethtool(net, &ifr);
		rtnl_unlock();
		if (!ret) {
			if (colon)
				*colon = ':';
			if (copy_to_user(arg, &ifr,
					 sizeof(struct ifreq)))
				ret = -EFAULT;
		}
		return ret;

	/*
	 *	These ioctl calls:
	 *	- require superuser power.
	 *	- require strict serialization.
	 *	- return a value
	 */
	case SIOCGMIIPHY:
	case SIOCGMIIREG:
	case SIOCSIFNAME:
		if (!capable(CAP_NET_ADMIN))
			return -EPERM;
		dev_load(net, ifr.ifr_name);
		rtnl_lock();
		ret = dev_ifsioc(net, &ifr, cmd);
		rtnl_unlock();
		if (!ret) {
			if (colon)
				*colon = ':';
			if (copy_to_user(arg, &ifr,
					 sizeof(struct ifreq)))
				ret = -EFAULT;
		}
		return ret;

	/*
	 *	These ioctl calls:
	 *	- require superuser power.
	 *	- require strict serialization.
	 *	- do not return a value
	 */
	case SIOCSIFFLAGS:
	case SIOCSIFMETRIC:
	case SIOCSIFMTU:
	case SIOCSIFMAP:
	case SIOCSIFHWADDR:
	case SIOCSIFSLAVE:
	case SIOCADDMULTI:
	case SIOCDELMULTI:
	case SIOCSIFHWBROADCAST:
	case SIOCSIFTXQLEN:
	case SIOCSMIIREG:
	case SIOCBONDENSLAVE:
	case SIOCBONDRELEASE:
	case SIOCBONDSETHWADDR:
	case SIOCBONDCHANGEACTIVE:
	case SIOCBRADDIF:
	case SIOCBRDELIF:
	case SIOCSHWTSTAMP:
		if (!capable(CAP_NET_ADMIN))
			return -EPERM;
		/* fall through */
	case SIOCBONDSLAVEINFOQUERY:
	case SIOCBONDINFOQUERY:
		dev_load(net, ifr.ifr_name);
		rtnl_lock();
		ret = dev_ifsioc(net, &ifr, cmd);
		rtnl_unlock();
		return ret;

	case SIOCGIFMEM:
		/* Get the per device memory space. We can add this but
		 * currently do not support it */
	case SIOCSIFMEM:
		/* Set the per device memory buffer space.
		 * Not applicable in our case */
	case SIOCSIFLINK:
		return -ENOTTY;

	/*
	 *	Unknown or private ioctl.
	 */
	default:
		if (cmd == SIOCWANDEV ||
		    (cmd >= SIOCDEVPRIVATE &&
		     cmd <= SIOCDEVPRIVATE + 15)) {
			dev_load(net, ifr.ifr_name);
			rtnl_lock();
			ret = dev_ifsioc(net, &ifr, cmd);
			rtnl_unlock();
			if (!ret && copy_to_user(arg, &ifr,
						 sizeof(struct ifreq)))
				ret = -EFAULT;
			return ret;
		}
		/* Take care of Wireless Extensions */
		if (cmd >= SIOCIWFIRST && cmd <= SIOCIWLAST)
			return wext_handle_ioctl(net, &ifr, cmd, arg);
		return -ENOTTY;
	}
}


/**
 *	dev_new_index	-	allocate an ifindex
 *	@net: the applicable net namespace
 *
 *	Returns a suitable unique value for a new device interface
 *	number.  The caller must hold the rtnl semaphore or the
 *	dev_base_lock to be sure it remains unique.
 */
static int dev_new_index(struct net *net)
{
	static int ifindex;
	for (;;) {
		if (++ifindex <= 0)
			ifindex = 1;
		if (!__dev_get_by_index(net, ifindex))
			return ifindex;
	}
}

/* Delayed registration/unregisteration */
static LIST_HEAD(net_todo_list);

static void net_set_todo(struct net_device *dev)
{
	list_add_tail(&dev->todo_list, &net_todo_list);
}

static void rollback_registered_many(struct list_head *head)
{
	struct net_device *dev, *tmp;

	BUG_ON(dev_boot_phase);
	ASSERT_RTNL();

	list_for_each_entry_safe(dev, tmp, head, unreg_list) {
		/* Some devices call without registering
		 * for initialization unwind. Remove those
		 * devices and proceed with the remaining.
		 */
		if (dev->reg_state == NETREG_UNINITIALIZED) {
			pr_debug("unregister_netdevice: device %s/%p never "
				 "was registered\n", dev->name, dev);

			WARN_ON(1);
			list_del(&dev->unreg_list);
			continue;
		}
		dev->dismantle = true;
		BUG_ON(dev->reg_state != NETREG_REGISTERED);
	}

	/* If device is running, close it first. */
	dev_close_many(head);

	list_for_each_entry(dev, head, unreg_list) {
		/* And unlink it from device chain. */
		unlist_netdevice(dev);

		dev->reg_state = NETREG_UNREGISTERING;
	}

	synchronize_net();

	list_for_each_entry(dev, head, unreg_list) {
		/* Shutdown queueing discipline. */
		dev_shutdown(dev);


		/* Notify protocols, that we are about to destroy
		   this device. They should clean all the things.
		*/
		call_netdevice_notifiers(NETDEV_UNREGISTER, dev);

		if (!dev->rtnl_link_ops ||
		    dev->rtnl_link_state == RTNL_LINK_INITIALIZED)
			rtmsg_ifinfo(RTM_DELLINK, dev, ~0U);

		/*
		 *	Flush the unicast and multicast chains
		 */
		dev_uc_flush(dev);
		dev_mc_flush(dev);

		if (dev->netdev_ops->ndo_uninit)
			dev->netdev_ops->ndo_uninit(dev);

		/* Notifier chain MUST detach us from master device. */
		WARN_ON(dev->master);

		/* Remove entries from kobject tree */
		netdev_unregister_kobject(dev);
	}

	/* Process any work delayed until the end of the batch */
	dev = list_first_entry(head, struct net_device, unreg_list);
	call_netdevice_notifiers(NETDEV_UNREGISTER_BATCH, dev);

	rcu_barrier();

	list_for_each_entry(dev, head, unreg_list)
		dev_put(dev);
}

static void rollback_registered(struct net_device *dev)
{
	LIST_HEAD(single);

	list_add(&dev->unreg_list, &single);
	rollback_registered_many(&single);
	list_del(&single);
}

u32 netdev_fix_features(struct net_device *dev, u32 features)
{
	/* Fix illegal checksum combinations */
	if ((features & NETIF_F_HW_CSUM) &&
	    (features & (NETIF_F_IP_CSUM|NETIF_F_IPV6_CSUM))) {
		netdev_warn(dev, "mixed HW and IP checksum settings.\n");
		features &= ~(NETIF_F_IP_CSUM|NETIF_F_IPV6_CSUM);
	}

	if ((features & NETIF_F_NO_CSUM) &&
	    (features & (NETIF_F_HW_CSUM|NETIF_F_IP_CSUM|NETIF_F_IPV6_CSUM))) {
		netdev_warn(dev, "mixed no checksumming and other settings.\n");
		features &= ~(NETIF_F_IP_CSUM|NETIF_F_IPV6_CSUM|NETIF_F_HW_CSUM);
	}

	/* Fix illegal SG+CSUM combinations. */
	if ((features & NETIF_F_SG) &&
	    !(features & NETIF_F_ALL_CSUM)) {
		netdev_dbg(dev,
			"Dropping NETIF_F_SG since no checksum feature.\n");
		features &= ~NETIF_F_SG;
	}

	/* TSO requires that SG is present as well. */
	if ((features & NETIF_F_ALL_TSO) && !(features & NETIF_F_SG)) {
		netdev_dbg(dev, "Dropping TSO features since no SG feature.\n");
		features &= ~NETIF_F_ALL_TSO;
	}

	/* TSO ECN requires that TSO is present as well. */
	if ((features & NETIF_F_ALL_TSO) == NETIF_F_TSO_ECN)
		features &= ~NETIF_F_TSO_ECN;

	/* Software GSO depends on SG. */
	if ((features & NETIF_F_GSO) && !(features & NETIF_F_SG)) {
		netdev_dbg(dev, "Dropping NETIF_F_GSO since no SG feature.\n");
		features &= ~NETIF_F_GSO;
	}

	/* UFO needs SG and checksumming */
	if (features & NETIF_F_UFO) {
		/* maybe split UFO into V4 and V6? */
		if (!((features & NETIF_F_GEN_CSUM) ||
		    (features & (NETIF_F_IP_CSUM|NETIF_F_IPV6_CSUM))
			    == (NETIF_F_IP_CSUM|NETIF_F_IPV6_CSUM))) {
			netdev_dbg(dev,
				"Dropping NETIF_F_UFO since no checksum offload features.\n");
			features &= ~NETIF_F_UFO;
		}

		if (!(features & NETIF_F_SG)) {
			netdev_dbg(dev,
				"Dropping NETIF_F_UFO since no NETIF_F_SG feature.\n");
			features &= ~NETIF_F_UFO;
		}
	}

	return features;
}
EXPORT_SYMBOL(netdev_fix_features);

int __netdev_update_features(struct net_device *dev)
{
	u32 features;
	int err = 0;

	ASSERT_RTNL();

	features = netdev_get_wanted_features(dev);

	if (dev->netdev_ops->ndo_fix_features)
		features = dev->netdev_ops->ndo_fix_features(dev, features);

	/* driver might be less strict about feature dependencies */
	features = netdev_fix_features(dev, features);

	if (dev->features == features)
		return 0;

	netdev_dbg(dev, "Features changed: 0x%08x -> 0x%08x\n",
		dev->features, features);

	if (dev->netdev_ops->ndo_set_features)
		err = dev->netdev_ops->ndo_set_features(dev, features);

	if (unlikely(err < 0)) {
		netdev_err(dev,
			"set_features() failed (%d); wanted 0x%08x, left 0x%08x\n",
			err, features, dev->features);
		return -1;
	}

	if (!err)
		dev->features = features;

	return 1;
}

/**
 *	netdev_update_features - recalculate device features
 *	@dev: the device to check
 *
 *	Recalculate dev->features set and send notifications if it
 *	has changed. Should be called after driver or hardware dependent
 *	conditions might have changed that influence the features.
 */
void netdev_update_features(struct net_device *dev)
{
	if (__netdev_update_features(dev))
		netdev_features_change(dev);
}
EXPORT_SYMBOL(netdev_update_features);

/**
 *	netdev_change_features - recalculate device features
 *	@dev: the device to check
 *
 *	Recalculate dev->features set and send notifications even
 *	if they have not changed. Should be called instead of
 *	netdev_update_features() if also dev->vlan_features might
 *	have changed to allow the changes to be propagated to stacked
 *	VLAN devices.
 */
void netdev_change_features(struct net_device *dev)
{
	__netdev_update_features(dev);
	netdev_features_change(dev);
}
EXPORT_SYMBOL(netdev_change_features);

/**
 *	netif_stacked_transfer_operstate -	transfer operstate
 *	@rootdev: the root or lower level device to transfer state from
 *	@dev: the device to transfer operstate to
 *
 *	Transfer operational state from root to device. This is normally
 *	called when a stacking relationship exists between the root
 *	device and the device(a leaf device).
 */
void netif_stacked_transfer_operstate(const struct net_device *rootdev,
					struct net_device *dev)
{
	if (rootdev->operstate == IF_OPER_DORMANT)
		netif_dormant_on(dev);
	else
		netif_dormant_off(dev);

	if (netif_carrier_ok(rootdev)) {
		if (!netif_carrier_ok(dev))
			netif_carrier_on(dev);
	} else {
		if (netif_carrier_ok(dev))
			netif_carrier_off(dev);
	}
}
EXPORT_SYMBOL(netif_stacked_transfer_operstate);

#ifdef CONFIG_RPS
static int netif_alloc_rx_queues(struct net_device *dev)
{
	unsigned int i, count = dev->num_rx_queues;
	struct netdev_rx_queue *rx;

	BUG_ON(count < 1);

	rx = kcalloc(count, sizeof(struct netdev_rx_queue), GFP_KERNEL);
	if (!rx) {
		pr_err("netdev: Unable to allocate %u rx queues.\n", count);
		return -ENOMEM;
	}
	dev->_rx = rx;

	for (i = 0; i < count; i++)
		rx[i].dev = dev;
	return 0;
}
#endif

static void netdev_init_one_queue(struct net_device *dev,
				  struct netdev_queue *queue, void *_unused)
{
	/* Initialize queue lock */
	spin_lock_init(&queue->_xmit_lock);
	netdev_set_xmit_lockdep_class(&queue->_xmit_lock, dev->type);
	queue->xmit_lock_owner = -1;
	netdev_queue_numa_node_write(queue, NUMA_NO_NODE);
	queue->dev = dev;
}

static int netif_alloc_netdev_queues(struct net_device *dev)
{
	unsigned int count = dev->num_tx_queues;
	struct netdev_queue *tx;

	BUG_ON(count < 1);

	tx = kcalloc(count, sizeof(struct netdev_queue), GFP_KERNEL);
	if (!tx) {
		pr_err("netdev: Unable to allocate %u tx queues.\n",
		       count);
		return -ENOMEM;
	}
	dev->_tx = tx;

	netdev_for_each_tx_queue(dev, netdev_init_one_queue, NULL);
	spin_lock_init(&dev->tx_global_lock);

	return 0;
}

/**
 *	register_netdevice	- register a network device
 *	@dev: device to register
 *
 *	Take a completed network device structure and add it to the kernel
 *	interfaces. A %NETDEV_REGISTER message is sent to the netdev notifier
 *	chain. 0 is returned on success. A negative errno code is returned
 *	on a failure to set up the device, or if the name is a duplicate.
 *
 *	Callers must hold the rtnl semaphore. You may want
 *	register_netdev() instead of this.
 *
 *	BUGS:
 *	The locking appears insufficient to guarantee two parallel registers
 *	will not get the same name.
 */

int register_netdevice(struct net_device *dev)
{
	int ret;
	struct net *net = dev_net(dev);

	BUG_ON(dev_boot_phase);
	ASSERT_RTNL();

	might_sleep();

	/* When net_device's are persistent, this will be fatal. */
	BUG_ON(dev->reg_state != NETREG_UNINITIALIZED);
	BUG_ON(!net);

	spin_lock_init(&dev->addr_list_lock);
	netdev_set_addr_lockdep_class(dev);

	dev->iflink = -1;

	ret = dev_get_valid_name(dev, dev->name);
	if (ret < 0)
		goto out;

	/* Init, if this function is available */
	if (dev->netdev_ops->ndo_init) {
		ret = dev->netdev_ops->ndo_init(dev);
		if (ret) {
			if (ret > 0)
				ret = -EIO;
			goto out;
		}
	}

	dev->ifindex = dev_new_index(net);
	if (dev->iflink == -1)
		dev->iflink = dev->ifindex;

	/* Transfer changeable features to wanted_features and enable
	 * software offloads (GSO and GRO).
	 */
	dev->hw_features |= NETIF_F_SOFT_FEATURES;
	dev->features |= NETIF_F_SOFT_FEATURES;
	dev->wanted_features = dev->features & dev->hw_features;

	/* Turn on no cache copy if HW is doing checksum */
	dev->hw_features |= NETIF_F_NOCACHE_COPY;
	if ((dev->features & NETIF_F_ALL_CSUM) &&
	    !(dev->features & NETIF_F_NO_CSUM)) {
		dev->wanted_features |= NETIF_F_NOCACHE_COPY;
		dev->features |= NETIF_F_NOCACHE_COPY;
	}

	/* Enable GRO and NETIF_F_HIGHDMA for vlans by default,
	 * vlan_dev_init() will do the dev->features check, so these features
	 * are enabled only if supported by underlying device.
	 */
	dev->vlan_features |= (NETIF_F_GRO | NETIF_F_HIGHDMA);

	ret = call_netdevice_notifiers(NETDEV_POST_INIT, dev);
	ret = notifier_to_errno(ret);
	if (ret)
		goto err_uninit;

	ret = netdev_register_kobject(dev);
	if (ret)
		goto err_uninit;
	dev->reg_state = NETREG_REGISTERED;

	__netdev_update_features(dev);

	/*
	 *	Default initial state at registry is that the
	 *	device is present.
	 */

	set_bit(__LINK_STATE_PRESENT, &dev->state);

	dev_init_scheduler(dev);
	dev_hold(dev);
	list_netdevice(dev);

	/* Notify protocols, that a new device appeared. */
	ret = call_netdevice_notifiers(NETDEV_REGISTER, dev);
	ret = notifier_to_errno(ret);
	if (ret) {
		rollback_registered(dev);
		dev->reg_state = NETREG_UNREGISTERED;
	}
	/*
	 *	Prevent userspace races by waiting until the network
	 *	device is fully setup before sending notifications.
	 */
	if (!dev->rtnl_link_ops ||
	    dev->rtnl_link_state == RTNL_LINK_INITIALIZED)
		rtmsg_ifinfo(RTM_NEWLINK, dev, ~0U);

out:
	return ret;

err_uninit:
	if (dev->netdev_ops->ndo_uninit)
		dev->netdev_ops->ndo_uninit(dev);
	goto out;
}
EXPORT_SYMBOL(register_netdevice);

/**
 *	init_dummy_netdev	- init a dummy network device for NAPI
 *	@dev: device to init
 *
 *	This takes a network device structure and initialize the minimum
 *	amount of fields so it can be used to schedule NAPI polls without
 *	registering a full blown interface. This is to be used by drivers
 *	that need to tie several hardware interfaces to a single NAPI
 *	poll scheduler due to HW limitations.
 */
int init_dummy_netdev(struct net_device *dev)
{
	/* Clear everything. Note we don't initialize spinlocks
	 * are they aren't supposed to be taken by any of the
	 * NAPI code and this dummy netdev is supposed to be
	 * only ever used for NAPI polls
	 */
	memset(dev, 0, sizeof(struct net_device));

	/* make sure we BUG if trying to hit standard
	 * register/unregister code path
	 */
	dev->reg_state = NETREG_DUMMY;

	/* NAPI wants this */
	INIT_LIST_HEAD(&dev->napi_list);

	/* a dummy interface is started by default */
	set_bit(__LINK_STATE_PRESENT, &dev->state);
	set_bit(__LINK_STATE_START, &dev->state);

	/* Note : We dont allocate pcpu_refcnt for dummy devices,
	 * because users of this 'device' dont need to change
	 * its refcount.
	 */

	return 0;
}
EXPORT_SYMBOL_GPL(init_dummy_netdev);


/**
 *	register_netdev	- register a network device
 *	@dev: device to register
 *
 *	Take a completed network device structure and add it to the kernel
 *	interfaces. A %NETDEV_REGISTER message is sent to the netdev notifier
 *	chain. 0 is returned on success. A negative errno code is returned
 *	on a failure to set up the device, or if the name is a duplicate.
 *
 *	This is a wrapper around register_netdevice that takes the rtnl semaphore
 *	and expands the device name if you passed a format string to
 *	alloc_netdev.
 */
int register_netdev(struct net_device *dev)
{
	int err;

	rtnl_lock();
	err = register_netdevice(dev);
	rtnl_unlock();
	return err;
}
EXPORT_SYMBOL(register_netdev);

int netdev_refcnt_read(const struct net_device *dev)
{
	int i, refcnt = 0;

	for_each_possible_cpu(i)
		refcnt += *per_cpu_ptr(dev->pcpu_refcnt, i);
	return refcnt;
}
EXPORT_SYMBOL(netdev_refcnt_read);

/*
 * netdev_wait_allrefs - wait until all references are gone.
 *
 * This is called when unregistering network devices.
 *
 * Any protocol or device that holds a reference should register
 * for netdevice notification, and cleanup and put back the
 * reference if they receive an UNREGISTER event.
 * We can get stuck here if buggy protocols don't correctly
 * call dev_put.
 */
static void netdev_wait_allrefs(struct net_device *dev)
{
	unsigned long rebroadcast_time, warning_time;
	int refcnt;

	linkwatch_forget_dev(dev);

	rebroadcast_time = warning_time = jiffies;
	refcnt = netdev_refcnt_read(dev);

	while (refcnt != 0) {
		if (time_after(jiffies, rebroadcast_time + 1 * HZ)) {
			rtnl_lock();

			/* Rebroadcast unregister notification */
			call_netdevice_notifiers(NETDEV_UNREGISTER, dev);
			/* don't resend NETDEV_UNREGISTER_BATCH, _BATCH users
			 * should have already handle it the first time */

			if (test_bit(__LINK_STATE_LINKWATCH_PENDING,
				     &dev->state)) {
				/* We must not have linkwatch events
				 * pending on unregister. If this
				 * happens, we simply run the queue
				 * unscheduled, resulting in a noop
				 * for this device.
				 */
				linkwatch_run_queue();
			}

			__rtnl_unlock();

			rebroadcast_time = jiffies;
		}

		msleep(250);

		refcnt = netdev_refcnt_read(dev);

		if (time_after(jiffies, warning_time + 10 * HZ)) {
			printk(KERN_EMERG "unregister_netdevice: "
			       "waiting for %s to become free. Usage "
			       "count = %d\n",
			       dev->name, refcnt);
			warning_time = jiffies;
		}
	}
}

/* The sequence is:
 *
 *	rtnl_lock();
 *	...
 *	register_netdevice(x1);
 *	register_netdevice(x2);
 *	...
 *	unregister_netdevice(y1);
 *	unregister_netdevice(y2);
 *      ...
 *	rtnl_unlock();
 *	free_netdev(y1);
 *	free_netdev(y2);
 *
 * We are invoked by rtnl_unlock().
 * This allows us to deal with problems:
 * 1) We can delete sysfs objects which invoke hotplug
 *    without deadlocking with linkwatch via keventd.
 * 2) Since we run with the RTNL semaphore not held, we can sleep
 *    safely in order to wait for the netdev refcnt to drop to zero.
 *
 * We must not return until all unregister events added during
 * the interval the lock was held have been completed.
 */
void netdev_run_todo(void)
{
	struct list_head list;

	/* Snapshot list, allow later requests */
	list_replace_init(&net_todo_list, &list);

	__rtnl_unlock();

	while (!list_empty(&list)) {
		struct net_device *dev
			= list_first_entry(&list, struct net_device, todo_list);
		list_del(&dev->todo_list);

		if (unlikely(dev->reg_state != NETREG_UNREGISTERING)) {
			printk(KERN_ERR "network todo '%s' but state %d\n",
			       dev->name, dev->reg_state);
			dump_stack();
			continue;
		}

		dev->reg_state = NETREG_UNREGISTERED;

		on_each_cpu(flush_backlog, dev, 1);

		netdev_wait_allrefs(dev);

		/* paranoia */
		BUG_ON(netdev_refcnt_read(dev));
		WARN_ON(rcu_dereference_raw(dev->ip_ptr));
		WARN_ON(rcu_dereference_raw(dev->ip6_ptr));
		WARN_ON(dev->dn_ptr);

		if (dev->destructor)
			dev->destructor(dev);

		/* Free network device */
		kobject_put(&dev->dev.kobj);
	}
}

/* Convert net_device_stats to rtnl_link_stats64.  They have the same
 * fields in the same order, with only the type differing.
 */
static void netdev_stats_to_stats64(struct rtnl_link_stats64 *stats64,
				    const struct net_device_stats *netdev_stats)
{
#if BITS_PER_LONG == 64
        BUILD_BUG_ON(sizeof(*stats64) != sizeof(*netdev_stats));
        memcpy(stats64, netdev_stats, sizeof(*stats64));
#else
	size_t i, n = sizeof(*stats64) / sizeof(u64);
	const unsigned long *src = (const unsigned long *)netdev_stats;
	u64 *dst = (u64 *)stats64;

	BUILD_BUG_ON(sizeof(*netdev_stats) / sizeof(unsigned long) !=
		     sizeof(*stats64) / sizeof(u64));
	for (i = 0; i < n; i++)
		dst[i] = src[i];
#endif
}

/**
 *	dev_get_stats	- get network device statistics
 *	@dev: device to get statistics from
 *	@storage: place to store stats
 *
 *	Get network statistics from device. Return @storage.
 *	The device driver may provide its own method by setting
 *	dev->netdev_ops->get_stats64 or dev->netdev_ops->get_stats;
 *	otherwise the internal statistics structure is used.
 */
struct rtnl_link_stats64 *dev_get_stats(struct net_device *dev,
					struct rtnl_link_stats64 *storage)
{
	const struct net_device_ops *ops = dev->netdev_ops;

	if (ops->ndo_get_stats64) {
		memset(storage, 0, sizeof(*storage));
		ops->ndo_get_stats64(dev, storage);
	} else if (ops->ndo_get_stats) {
		netdev_stats_to_stats64(storage, ops->ndo_get_stats(dev));
	} else {
		netdev_stats_to_stats64(storage, &dev->stats);
	}
	storage->rx_dropped += atomic_long_read(&dev->rx_dropped);
	return storage;
}
EXPORT_SYMBOL(dev_get_stats);

struct netdev_queue *dev_ingress_queue_create(struct net_device *dev)
{
	struct netdev_queue *queue = dev_ingress_queue(dev);

#ifdef CONFIG_NET_CLS_ACT
	if (queue)
		return queue;
	queue = kzalloc(sizeof(*queue), GFP_KERNEL);
	if (!queue)
		return NULL;
	netdev_init_one_queue(dev, queue, NULL);
	queue->qdisc = &noop_qdisc;
	queue->qdisc_sleeping = &noop_qdisc;
	rcu_assign_pointer(dev->ingress_queue, queue);
#endif
	return queue;
}

/**
 *	alloc_netdev_mqs - allocate network device
 *	@sizeof_priv:	size of private data to allocate space for
 *	@name:		device name format string
 *	@setup:		callback to initialize device
 *	@txqs:		the number of TX subqueues to allocate
 *	@rxqs:		the number of RX subqueues to allocate
 *
 *	Allocates a struct net_device with private data area for driver use
 *	and performs basic initialization.  Also allocates subquue structs
 *	for each queue on the device.
 */
struct net_device *alloc_netdev_mqs(int sizeof_priv, const char *name,
		void (*setup)(struct net_device *),
		unsigned int txqs, unsigned int rxqs)
{
	struct net_device *dev;
	size_t alloc_size;
	struct net_device *p;

	BUG_ON(strlen(name) >= sizeof(dev->name));

	if (txqs < 1) {
		pr_err("alloc_netdev: Unable to allocate device "
		       "with zero queues.\n");
		return NULL;
	}

#ifdef CONFIG_RPS
	if (rxqs < 1) {
		pr_err("alloc_netdev: Unable to allocate device "
		       "with zero RX queues.\n");
		return NULL;
	}
#endif

	alloc_size = sizeof(struct net_device);
	if (sizeof_priv) {
		/* ensure 32-byte alignment of private area */
		alloc_size = ALIGN(alloc_size, NETDEV_ALIGN);
		alloc_size += sizeof_priv;
	}
	/* ensure 32-byte alignment of whole construct */
	alloc_size += NETDEV_ALIGN - 1;

	p = kzalloc(alloc_size, GFP_KERNEL);
	if (!p) {
		printk(KERN_ERR "alloc_netdev: Unable to allocate device.\n");
		return NULL;
	}

	dev = PTR_ALIGN(p, NETDEV_ALIGN);
	dev->padded = (char *)dev - (char *)p;

	dev->pcpu_refcnt = alloc_percpu(int);
	if (!dev->pcpu_refcnt)
		goto free_p;

	if (dev_addr_init(dev))
		goto free_pcpu;

	dev_mc_init(dev);
	dev_uc_init(dev);

	dev_net_set(dev, &init_net);

	dev->gso_max_size = GSO_MAX_SIZE;

	INIT_LIST_HEAD(&dev->ethtool_ntuple_list.list);
	dev->ethtool_ntuple_list.count = 0;
	INIT_LIST_HEAD(&dev->napi_list);
	INIT_LIST_HEAD(&dev->unreg_list);
	INIT_LIST_HEAD(&dev->link_watch_list);
	dev->priv_flags = IFF_XMIT_DST_RELEASE;
	setup(dev);

	dev->num_tx_queues = txqs;
	dev->real_num_tx_queues = txqs;
	if (netif_alloc_netdev_queues(dev))
		goto free_all;

#ifdef CONFIG_RPS
	dev->num_rx_queues = rxqs;
	dev->real_num_rx_queues = rxqs;
	if (netif_alloc_rx_queues(dev))
		goto free_all;
#endif

	strcpy(dev->name, name);
	dev->group = INIT_NETDEV_GROUP;
	return dev;

free_all:
	free_netdev(dev);
	return NULL;

free_pcpu:
	free_percpu(dev->pcpu_refcnt);
	kfree(dev->_tx);
#ifdef CONFIG_RPS
	kfree(dev->_rx);
#endif

free_p:
	kfree(p);
	return NULL;
}
EXPORT_SYMBOL(alloc_netdev_mqs);

/**
 *	free_netdev - free network device
 *	@dev: device
 *
 *	This function does the last stage of destroying an allocated device
 * 	interface. The reference to the device object is released.
 *	If this is the last reference then it will be freed.
 */
void free_netdev(struct net_device *dev)
{
	struct napi_struct *p, *n;

	release_net(dev_net(dev));

	kfree(dev->_tx);
#ifdef CONFIG_RPS
	kfree(dev->_rx);
#endif

	kfree(rcu_dereference_raw(dev->ingress_queue));

	/* Flush device addresses */
	dev_addr_flush(dev);

	/* Clear ethtool n-tuple list */
	ethtool_ntuple_flush(dev);

	list_for_each_entry_safe(p, n, &dev->napi_list, dev_list)
		netif_napi_del(p);

	free_percpu(dev->pcpu_refcnt);
	dev->pcpu_refcnt = NULL;

	/*  Compatibility with error handling in drivers */
	if (dev->reg_state == NETREG_UNINITIALIZED) {
		kfree((char *)dev - dev->padded);
		return;
	}

	BUG_ON(dev->reg_state != NETREG_UNREGISTERED);
	dev->reg_state = NETREG_RELEASED;

	/* will free via device release */
	put_device(&dev->dev);
}
EXPORT_SYMBOL(free_netdev);

/**
 *	synchronize_net -  Synchronize with packet receive processing
 *
 *	Wait for packets currently being received to be done.
 *	Does not block later packets from starting.
 */
void synchronize_net(void)
{
	might_sleep();
	if (rtnl_is_locked())
		synchronize_rcu_expedited();
	else
		synchronize_rcu();
}
EXPORT_SYMBOL(synchronize_net);

/**
 *	unregister_netdevice_queue - remove device from the kernel
 *	@dev: device
 *	@head: list
 *
 *	This function shuts down a device interface and removes it
 *	from the kernel tables.
 *	If head not NULL, device is queued to be unregistered later.
 *
 *	Callers must hold the rtnl semaphore.  You may want
 *	unregister_netdev() instead of this.
 */

void unregister_netdevice_queue(struct net_device *dev, struct list_head *head)
{
	ASSERT_RTNL();

	if (head) {
		list_move_tail(&dev->unreg_list, head);
	} else {
		rollback_registered(dev);
		/* Finish processing unregister after unlock */
		net_set_todo(dev);
	}
}
EXPORT_SYMBOL(unregister_netdevice_queue);

/**
 *	unregister_netdevice_many - unregister many devices
 *	@head: list of devices
 */
void unregister_netdevice_many(struct list_head *head)
{
	struct net_device *dev;

	if (!list_empty(head)) {
		rollback_registered_many(head);
		list_for_each_entry(dev, head, unreg_list)
			net_set_todo(dev);
	}
}
EXPORT_SYMBOL(unregister_netdevice_many);

/**
 *	unregister_netdev - remove device from the kernel
 *	@dev: device
 *
 *	This function shuts down a device interface and removes it
 *	from the kernel tables.
 *
 *	This is just a wrapper for unregister_netdevice that takes
 *	the rtnl semaphore.  In general you want to use this and not
 *	unregister_netdevice.
 */
void unregister_netdev(struct net_device *dev)
{
	rtnl_lock();
	unregister_netdevice(dev);
	rtnl_unlock();
}
EXPORT_SYMBOL(unregister_netdev);

/**
 *	dev_change_net_namespace - move device to different nethost namespace
 *	@dev: device
 *	@net: network namespace
 *	@pat: If not NULL name pattern to try if the current device name
 *	      is already taken in the destination network namespace.
 *
 *	This function shuts down a device interface and moves it
 *	to a new network namespace. On success 0 is returned, on
 *	a failure a netagive errno code is returned.
 *
 *	Callers must hold the rtnl semaphore.
 */

int dev_change_net_namespace(struct net_device *dev, struct net *net, const char *pat)
{
	int err;

	ASSERT_RTNL();

	/* Don't allow namespace local devices to be moved. */
	err = -EINVAL;
	if (dev->features & NETIF_F_NETNS_LOCAL)
		goto out;

	/* Ensure the device has been registrered */
	err = -EINVAL;
	if (dev->reg_state != NETREG_REGISTERED)
		goto out;

	/* Get out if there is nothing todo */
	err = 0;
	if (net_eq(dev_net(dev), net))
		goto out;

	/* Pick the destination device name, and ensure
	 * we can use it in the destination network namespace.
	 */
	err = -EEXIST;
	if (__dev_get_by_name(net, dev->name)) {
		/* We get here if we can't use the current device name */
		if (!pat)
			goto out;
		if (dev_get_valid_name(dev, pat) < 0)
			goto out;
	}

	/*
	 * And now a mini version of register_netdevice unregister_netdevice.
	 */

	/* If device is running close it first. */
	dev_close(dev);

	/* And unlink it from device chain */
	err = -ENODEV;
	unlist_netdevice(dev);

	synchronize_net();

	/* Shutdown queueing discipline. */
	dev_shutdown(dev);

	/* Notify protocols, that we are about to destroy
	   this device. They should clean all the things.

	   Note that dev->reg_state stays at NETREG_REGISTERED.
	   This is wanted because this way 8021q and macvlan know
	   the device is just moving and can keep their slaves up.
	*/
	call_netdevice_notifiers(NETDEV_UNREGISTER, dev);
	call_netdevice_notifiers(NETDEV_UNREGISTER_BATCH, dev);

	/*
	 *	Flush the unicast and multicast chains
	 */
	dev_uc_flush(dev);
	dev_mc_flush(dev);

	/* Actually switch the network namespace */
	dev_net_set(dev, net);

	/* If there is an ifindex conflict assign a new one */
	if (__dev_get_by_index(net, dev->ifindex)) {
		int iflink = (dev->iflink == dev->ifindex);
		dev->ifindex = dev_new_index(net);
		if (iflink)
			dev->iflink = dev->ifindex;
	}

	/* Fixup kobjects */
	err = device_rename(&dev->dev, dev->name);
	WARN_ON(err);

	/* Add the device back in the hashes */
	list_netdevice(dev);

	/* Notify protocols, that a new device appeared. */
	call_netdevice_notifiers(NETDEV_REGISTER, dev);

	/*
	 *	Prevent userspace races by waiting until the network
	 *	device is fully setup before sending notifications.
	 */
	rtmsg_ifinfo(RTM_NEWLINK, dev, ~0U);

	synchronize_net();
	err = 0;
out:
	return err;
}
EXPORT_SYMBOL_GPL(dev_change_net_namespace);

static int dev_cpu_callback(struct notifier_block *nfb,
			    unsigned long action,
			    void *ocpu)
{
	struct sk_buff **list_skb;
	struct sk_buff *skb;
	unsigned int cpu, oldcpu = (unsigned long)ocpu;
	struct softnet_data *sd, *oldsd;

	if (action != CPU_DEAD && action != CPU_DEAD_FROZEN)
		return NOTIFY_OK;

	local_irq_disable();
	cpu = smp_processor_id();
	sd = &per_cpu(softnet_data, cpu);
	oldsd = &per_cpu(softnet_data, oldcpu);

	/* Find end of our completion_queue. */
	list_skb = &sd->completion_queue;
	while (*list_skb)
		list_skb = &(*list_skb)->next;
	/* Append completion queue from offline CPU. */
	*list_skb = oldsd->completion_queue;
	oldsd->completion_queue = NULL;

	/* Append output queue from offline CPU. */
	if (oldsd->output_queue) {
		*sd->output_queue_tailp = oldsd->output_queue;
		sd->output_queue_tailp = oldsd->output_queue_tailp;
		oldsd->output_queue = NULL;
		oldsd->output_queue_tailp = &oldsd->output_queue;
	}
	/* Append NAPI poll list from offline CPU. */
	if (!list_empty(&oldsd->poll_list)) {
		list_splice_init(&oldsd->poll_list, &sd->poll_list);
		raise_softirq_irqoff(NET_RX_SOFTIRQ);
	}

	raise_softirq_irqoff(NET_TX_SOFTIRQ);
	local_irq_enable();

	/* Process offline CPU's input_pkt_queue */
	while ((skb = __skb_dequeue(&oldsd->process_queue))) {
		netif_rx(skb);
		input_queue_head_incr(oldsd);
	}
	while ((skb = __skb_dequeue(&oldsd->input_pkt_queue))) {
		netif_rx(skb);
		input_queue_head_incr(oldsd);
	}
	while ((skb = __skb_dequeue(&oldsd->tofree_queue))) {
		kfree_skb(skb);
	}

	return NOTIFY_OK;
}


/**
 *	netdev_increment_features - increment feature set by one
 *	@all: current feature set
 *	@one: new feature set
 *	@mask: mask feature set
 *
 *	Computes a new feature set after adding a device with feature set
 *	@one to the master device with current feature set @all.  Will not
 *	enable anything that is off in @mask. Returns the new feature set.
 */
u32 netdev_increment_features(u32 all, u32 one, u32 mask)
{
	if (mask & NETIF_F_GEN_CSUM)
		mask |= NETIF_F_ALL_CSUM;
	mask |= NETIF_F_VLAN_CHALLENGED;

	all |= one & (NETIF_F_ONE_FOR_ALL|NETIF_F_ALL_CSUM) & mask;
	all &= one | ~NETIF_F_ALL_FOR_ALL;

	/* If device needs checksumming, downgrade to it. */
	if (all & (NETIF_F_ALL_CSUM & ~NETIF_F_NO_CSUM))
		all &= ~NETIF_F_NO_CSUM;

	/* If one device supports hw checksumming, set for all. */
	if (all & NETIF_F_GEN_CSUM)
		all &= ~(NETIF_F_ALL_CSUM & ~NETIF_F_GEN_CSUM);

	return all;
}
EXPORT_SYMBOL(netdev_increment_features);

static struct hlist_head *netdev_create_hash(void)
{
	int i;
	struct hlist_head *hash;

	hash = kmalloc(sizeof(*hash) * NETDEV_HASHENTRIES, GFP_KERNEL);
	if (hash != NULL)
		for (i = 0; i < NETDEV_HASHENTRIES; i++)
			INIT_HLIST_HEAD(&hash[i]);

	return hash;
}

/* Initialize per network namespace state */
static int __net_init netdev_init(struct net *net)
{
	INIT_LIST_HEAD(&net->dev_base_head);

	net->dev_name_head = netdev_create_hash();
	if (net->dev_name_head == NULL)
		goto err_name;

	net->dev_index_head = netdev_create_hash();
	if (net->dev_index_head == NULL)
		goto err_idx;

	return 0;

err_idx:
	kfree(net->dev_name_head);
err_name:
	return -ENOMEM;
}

/**
 *	netdev_drivername - network driver for the device
 *	@dev: network device
 *
 *	Determine network driver for device.
 */
const char *netdev_drivername(const struct net_device *dev)
{
	const struct device_driver *driver;
	const struct device *parent;
	const char *empty = "";

	parent = dev->dev.parent;
	if (!parent)
		return empty;

	driver = parent->driver;
	if (driver && driver->name)
		return driver->name;
	return empty;
}

static int __netdev_printk(const char *level, const struct net_device *dev,
			   struct va_format *vaf)
{
	int r;

	if (dev && dev->dev.parent)
		r = dev_printk(level, dev->dev.parent, "%s: %pV",
			       netdev_name(dev), vaf);
	else if (dev)
		r = printk("%s%s: %pV", level, netdev_name(dev), vaf);
	else
		r = printk("%s(NULL net_device): %pV", level, vaf);

	return r;
}

int netdev_printk(const char *level, const struct net_device *dev,
		  const char *format, ...)
{
	struct va_format vaf;
	va_list args;
	int r;

	va_start(args, format);

	vaf.fmt = format;
	vaf.va = &args;

	r = __netdev_printk(level, dev, &vaf);
	va_end(args);

	return r;
}
EXPORT_SYMBOL(netdev_printk);

#define define_netdev_printk_level(func, level)			\
int func(const struct net_device *dev, const char *fmt, ...)	\
{								\
	int r;							\
	struct va_format vaf;					\
	va_list args;						\
								\
	va_start(args, fmt);					\
								\
	vaf.fmt = fmt;						\
	vaf.va = &args;						\
								\
	r = __netdev_printk(level, dev, &vaf);			\
	va_end(args);						\
								\
	return r;						\
}								\
EXPORT_SYMBOL(func);

define_netdev_printk_level(netdev_emerg, KERN_EMERG);
define_netdev_printk_level(netdev_alert, KERN_ALERT);
define_netdev_printk_level(netdev_crit, KERN_CRIT);
define_netdev_printk_level(netdev_err, KERN_ERR);
define_netdev_printk_level(netdev_warn, KERN_WARNING);
define_netdev_printk_level(netdev_notice, KERN_NOTICE);
define_netdev_printk_level(netdev_info, KERN_INFO);

static void __net_exit netdev_exit(struct net *net)
{
	kfree(net->dev_name_head);
	kfree(net->dev_index_head);
}

static struct pernet_operations __net_initdata netdev_net_ops = {
	.init = netdev_init,
	.exit = netdev_exit,
};

static void __net_exit default_device_exit(struct net *net)
{
	struct net_device *dev, *aux;
	/*
	 * Push all migratable network devices back to the
	 * initial network namespace
	 */
	rtnl_lock();
	for_each_netdev_safe(net, dev, aux) {
		int err;
		char fb_name[IFNAMSIZ];

		/* Ignore unmoveable devices (i.e. loopback) */
		if (dev->features & NETIF_F_NETNS_LOCAL)
			continue;

		/* Leave virtual devices for the generic cleanup */
		if (dev->rtnl_link_ops)
			continue;

		/* Push remaining network devices to init_net */
		snprintf(fb_name, IFNAMSIZ, "dev%d", dev->ifindex);
		err = dev_change_net_namespace(dev, &init_net, fb_name);
		if (err) {
			printk(KERN_EMERG "%s: failed to move %s to init_net: %d\n",
				__func__, dev->name, err);
			BUG();
		}
	}
	rtnl_unlock();
}

static void __net_exit default_device_exit_batch(struct list_head *net_list)
{
	/* At exit all network devices most be removed from a network
	 * namespace.  Do this in the reverse order of registration.
	 * Do this across as many network namespaces as possible to
	 * improve batching efficiency.
	 */
	struct net_device *dev;
	struct net *net;
	LIST_HEAD(dev_kill_list);

	rtnl_lock();
	list_for_each_entry(net, net_list, exit_list) {
		for_each_netdev_reverse(net, dev) {
			if (dev->rtnl_link_ops)
				dev->rtnl_link_ops->dellink(dev, &dev_kill_list);
			else
				unregister_netdevice_queue(dev, &dev_kill_list);
		}
	}
	unregister_netdevice_many(&dev_kill_list);
	list_del(&dev_kill_list);
	rtnl_unlock();
}

static struct pernet_operations __net_initdata default_device_ops = {
	.exit = default_device_exit,
	.exit_batch = default_device_exit_batch,
};

/*
 *	Initialize the DEV module. At boot time this walks the device list and
 *	unhooks any devices that fail to initialise (normally hardware not
 *	present) and leaves us with a valid list of present and active devices.
 *
 */

/*
 *       This is called single threaded during boot, so no need
 *       to take the rtnl semaphore.
 */
static int __init net_dev_init(void)
{
	int i, rc = -ENOMEM;

	BUG_ON(!dev_boot_phase);

	if (dev_proc_init())
		goto out;

	if (netdev_kobject_init())
		goto out;

	INIT_LIST_HEAD(&ptype_all);
	for (i = 0; i < PTYPE_HASH_SIZE; i++)
		INIT_LIST_HEAD(&ptype_base[i]);

	if (register_pernet_subsys(&netdev_net_ops))
		goto out;

	/*
	 *	Initialise the packet receive queues.
	 */

	for_each_possible_cpu(i) {
		struct softnet_data *sd = &per_cpu(softnet_data, i);

		memset(sd, 0, sizeof(*sd));
		skb_queue_head_init_raw(&sd->input_pkt_queue);
		skb_queue_head_init_raw(&sd->process_queue);
		skb_queue_head_init_raw(&sd->tofree_queue);
		sd->completion_queue = NULL;
		INIT_LIST_HEAD(&sd->poll_list);
		sd->output_queue = NULL;
		sd->output_queue_tailp = &sd->output_queue;
#ifdef CONFIG_RPS
		sd->csd.func = rps_trigger_softirq;
		sd->csd.info = sd;
		sd->csd.flags = 0;
		sd->cpu = i;
#endif

		sd->backlog.poll = process_backlog;
		sd->backlog.weight = weight_p;
		sd->backlog.gro_list = NULL;
		sd->backlog.gro_count = 0;
	}

	dev_boot_phase = 0;

	/* The loopback device is special if any other network devices
	 * is present in a network namespace the loopback device must
	 * be present. Since we now dynamically allocate and free the
	 * loopback device ensure this invariant is maintained by
	 * keeping the loopback device as the first device on the
	 * list of network devices.  Ensuring the loopback devices
	 * is the first device that appears and the last network device
	 * that disappears.
	 */
	if (register_pernet_device(&loopback_net_ops))
		goto out;

	if (register_pernet_device(&default_device_ops))
		goto out;

	open_softirq(NET_TX_SOFTIRQ, net_tx_action);
	open_softirq(NET_RX_SOFTIRQ, net_rx_action);

	hotcpu_notifier(dev_cpu_callback, 0);
	dst_init();
	dev_mcast_init();
	rc = 0;
out:
	return rc;
}

subsys_initcall(net_dev_init);

static int __init initialize_hashrnd(void)
{
	get_random_bytes(&hashrnd, sizeof(hashrnd));
	return 0;
}

late_initcall_sync(initialize_hashrnd);
<|MERGE_RESOLUTION|>--- conflicted
+++ resolved
@@ -2902,21 +2902,11 @@
 {
 	int err;
 
-<<<<<<< HEAD
-	preempt_disable_nort();
-	migrate_disable_rt();
-	err = netif_rx(skb);
-	if (local_softirq_pending())
-		thread_do_softirq();
-	migrate_enable_rt();
-	preempt_enable_nort();
-=======
 	migrate_disable();
 	err = netif_rx(skb);
 	if (local_softirq_pending())
 		thread_do_softirq();
 	migrate_enable();
->>>>>>> f0b62f18
 
 	return err;
 }
