/*
 * 	NET3	Protocol independent device support routines.
 *
 *		This program is free software; you can redistribute it and/or
 *		modify it under the terms of the GNU General Public License
 *		as published by the Free Software Foundation; either version
 *		2 of the License, or (at your option) any later version.
 *
 *	Derived from the non IP parts of dev.c 1.0.19
 * 		Authors:	Ross Biro
 *				Fred N. van Kempen, <waltje@uWalt.NL.Mugnet.ORG>
 *				Mark Evans, <evansmp@uhura.aston.ac.uk>
 *
 *	Additional Authors:
 *		Florian la Roche <rzsfl@rz.uni-sb.de>
 *		Alan Cox <gw4pts@gw4pts.ampr.org>
 *		David Hinds <dahinds@users.sourceforge.net>
 *		Alexey Kuznetsov <kuznet@ms2.inr.ac.ru>
 *		Adam Sulmicki <adam@cfar.umd.edu>
 *              Pekka Riikonen <priikone@poesidon.pspt.fi>
 *
 *	Changes:
 *              D.J. Barrow     :       Fixed bug where dev->refcnt gets set
 *              			to 2 if register_netdev gets called
 *              			before net_dev_init & also removed a
 *              			few lines of code in the process.
 *		Alan Cox	:	device private ioctl copies fields back.
 *		Alan Cox	:	Transmit queue code does relevant
 *					stunts to keep the queue safe.
 *		Alan Cox	:	Fixed double lock.
 *		Alan Cox	:	Fixed promisc NULL pointer trap
 *		????????	:	Support the full private ioctl range
 *		Alan Cox	:	Moved ioctl permission check into
 *					drivers
 *		Tim Kordas	:	SIOCADDMULTI/SIOCDELMULTI
 *		Alan Cox	:	100 backlog just doesn't cut it when
 *					you start doing multicast video 8)
 *		Alan Cox	:	Rewrote net_bh and list manager.
 *		Alan Cox	: 	Fix ETH_P_ALL echoback lengths.
 *		Alan Cox	:	Took out transmit every packet pass
 *					Saved a few bytes in the ioctl handler
 *		Alan Cox	:	Network driver sets packet type before
 *					calling netif_rx. Saves a function
 *					call a packet.
 *		Alan Cox	:	Hashed net_bh()
 *		Richard Kooijman:	Timestamp fixes.
 *		Alan Cox	:	Wrong field in SIOCGIFDSTADDR
 *		Alan Cox	:	Device lock protection.
 *		Alan Cox	: 	Fixed nasty side effect of device close
 *					changes.
 *		Rudi Cilibrasi	:	Pass the right thing to
 *					set_mac_address()
 *		Dave Miller	:	32bit quantity for the device lock to
 *					make it work out on a Sparc.
 *		Bjorn Ekwall	:	Added KERNELD hack.
 *		Alan Cox	:	Cleaned up the backlog initialise.
 *		Craig Metz	:	SIOCGIFCONF fix if space for under
 *					1 device.
 *	    Thomas Bogendoerfer :	Return ENODEV for dev_open, if there
 *					is no device open function.
 *		Andi Kleen	:	Fix error reporting for SIOCGIFCONF
 *	    Michael Chastain	:	Fix signed/unsigned for SIOCGIFCONF
 *		Cyrus Durgin	:	Cleaned for KMOD
 *		Adam Sulmicki   :	Bug Fix : Network Device Unload
 *					A network device unload needs to purge
 *					the backlog queue.
 *	Paul Rusty Russell	:	SIOCSIFNAME
 *              Pekka Riikonen  :	Netdev boot-time settings code
 *              Andrew Morton   :       Make unregister_netdevice wait
 *              			indefinitely on dev->refcnt
 * 		J Hadi Salim	:	- Backlog queue sampling
 *				        - netif_rx() feedback
 */

#include <asm/uaccess.h>
#include <asm/system.h>
#include <linux/bitops.h>
#include <linux/capability.h>
#include <linux/cpu.h>
#include <linux/types.h>
#include <linux/kernel.h>
#include <linux/sched.h>
#include <linux/mutex.h>
#include <linux/string.h>
#include <linux/mm.h>
#include <linux/socket.h>
#include <linux/sockios.h>
#include <linux/errno.h>
#include <linux/interrupt.h>
#include <linux/if_ether.h>
#include <linux/netdevice.h>
#include <linux/etherdevice.h>
#include <linux/notifier.h>
#include <linux/skbuff.h>
#include <net/net_namespace.h>
#include <net/sock.h>
#include <linux/rtnetlink.h>
#include <linux/proc_fs.h>
#include <linux/seq_file.h>
#include <linux/stat.h>
#include <linux/if_bridge.h>
#include <linux/if_macvlan.h>
#include <net/dst.h>
#include <net/pkt_sched.h>
#include <net/checksum.h>
#include <linux/highmem.h>
#include <linux/init.h>
#include <linux/kmod.h>
#include <linux/module.h>
#include <linux/kallsyms.h>
#include <linux/netpoll.h>
#include <linux/rcupdate.h>
#include <linux/delay.h>
#include <net/wext.h>
#include <net/iw_handler.h>
#include <asm/current.h>
#include <linux/audit.h>
#include <linux/dmaengine.h>
#include <linux/err.h>
#include <linux/ctype.h>
#include <linux/if_arp.h>
#include <linux/marker.h>
<<<<<<< HEAD
#include <linux/if_vlan.h>
=======
>>>>>>> fece486d

#include "net-sysfs.h"

/*
 *	The list of packet types we will receive (as opposed to discard)
 *	and the routines to invoke.
 *
 *	Why 16. Because with 16 the only overlap we get on a hash of the
 *	low nibble of the protocol value is RARP/SNAP/X.25.
 *
 *      NOTE:  That is no longer true with the addition of VLAN tags.  Not
 *             sure which should go first, but I bet it won't make much
 *             difference if we are running VLANs.  The good news is that
 *             this protocol won't be in the list unless compiled in, so
 *             the average user (w/out VLANs) will not be adversely affected.
 *             --BLG
 *
 *		0800	IP
 *		8100    802.1Q VLAN
 *		0001	802.3
 *		0002	AX.25
 *		0004	802.2
 *		8035	RARP
 *		0005	SNAP
 *		0805	X.25
 *		0806	ARP
 *		8137	IPX
 *		0009	Localtalk
 *		86DD	IPv6
 */

#define PTYPE_HASH_SIZE	(16)
#define PTYPE_HASH_MASK	(PTYPE_HASH_SIZE - 1)

static DEFINE_SPINLOCK(ptype_lock);
static struct list_head ptype_base[PTYPE_HASH_SIZE] __read_mostly;
static struct list_head ptype_all __read_mostly;	/* Taps */

#ifdef CONFIG_NET_DMA
struct net_dma {
	struct dma_client client;
	spinlock_t lock;
	cpumask_t channel_mask;
	struct dma_chan **channels;
};

static enum dma_state_client
netdev_dma_event(struct dma_client *client, struct dma_chan *chan,
	enum dma_state state);

static struct net_dma net_dma = {
	.client = {
		.event_callback = netdev_dma_event,
	},
};
#endif

/*
 * The @dev_base_head list is protected by @dev_base_lock and the rtnl
 * semaphore.
 *
 * Pure readers hold dev_base_lock for reading.
 *
 * Writers must hold the rtnl semaphore while they loop through the
 * dev_base_head list, and hold dev_base_lock for writing when they do the
 * actual updates.  This allows pure readers to access the list even
 * while a writer is preparing to update it.
 *
 * To put it another way, dev_base_lock is held for writing only to
 * protect against pure readers; the rtnl semaphore provides the
 * protection against other writers.
 *
 * See, for example usages, register_netdevice() and
 * unregister_netdevice(), which must be called with the rtnl
 * semaphore held.
 */
DEFINE_RWLOCK(dev_base_lock);

EXPORT_SYMBOL(dev_base_lock);

#define NETDEV_HASHBITS	8
#define NETDEV_HASHENTRIES (1 << NETDEV_HASHBITS)

static inline struct hlist_head *dev_name_hash(struct net *net, const char *name)
{
	unsigned hash = full_name_hash(name, strnlen(name, IFNAMSIZ));
	return &net->dev_name_head[hash & ((1 << NETDEV_HASHBITS) - 1)];
}

static inline struct hlist_head *dev_index_hash(struct net *net, int ifindex)
{
	return &net->dev_index_head[ifindex & ((1 << NETDEV_HASHBITS) - 1)];
}

/* Device list insertion */
static int list_netdevice(struct net_device *dev)
{
	struct net *net = dev_net(dev);

	ASSERT_RTNL();

	write_lock_bh(&dev_base_lock);
	list_add_tail(&dev->dev_list, &net->dev_base_head);
	hlist_add_head(&dev->name_hlist, dev_name_hash(net, dev->name));
	hlist_add_head(&dev->index_hlist, dev_index_hash(net, dev->ifindex));
	write_unlock_bh(&dev_base_lock);
	return 0;
}

/* Device list removal */
static void unlist_netdevice(struct net_device *dev)
{
	ASSERT_RTNL();

	/* Unlink dev from the device chain */
	write_lock_bh(&dev_base_lock);
	list_del(&dev->dev_list);
	hlist_del(&dev->name_hlist);
	hlist_del(&dev->index_hlist);
	write_unlock_bh(&dev_base_lock);
}

/*
 *	Our notifier list
 */

static RAW_NOTIFIER_HEAD(netdev_chain);

/*
 *	Device drivers call our routines to queue packets here. We empty the
 *	queue in the local softnet handler.
 */

DEFINE_PER_CPU(struct softnet_data, softnet_data);

#ifdef CONFIG_DEBUG_LOCK_ALLOC
/*
 * register_netdevice() inits dev->_xmit_lock and sets lockdep class
 * according to dev->type
 */
static const unsigned short netdev_lock_type[] =
	{ARPHRD_NETROM, ARPHRD_ETHER, ARPHRD_EETHER, ARPHRD_AX25,
	 ARPHRD_PRONET, ARPHRD_CHAOS, ARPHRD_IEEE802, ARPHRD_ARCNET,
	 ARPHRD_APPLETLK, ARPHRD_DLCI, ARPHRD_ATM, ARPHRD_METRICOM,
	 ARPHRD_IEEE1394, ARPHRD_EUI64, ARPHRD_INFINIBAND, ARPHRD_SLIP,
	 ARPHRD_CSLIP, ARPHRD_SLIP6, ARPHRD_CSLIP6, ARPHRD_RSRVD,
	 ARPHRD_ADAPT, ARPHRD_ROSE, ARPHRD_X25, ARPHRD_HWX25,
	 ARPHRD_PPP, ARPHRD_CISCO, ARPHRD_LAPB, ARPHRD_DDCMP,
	 ARPHRD_RAWHDLC, ARPHRD_TUNNEL, ARPHRD_TUNNEL6, ARPHRD_FRAD,
	 ARPHRD_SKIP, ARPHRD_LOOPBACK, ARPHRD_LOCALTLK, ARPHRD_FDDI,
	 ARPHRD_BIF, ARPHRD_SIT, ARPHRD_IPDDP, ARPHRD_IPGRE,
	 ARPHRD_PIMREG, ARPHRD_HIPPI, ARPHRD_ASH, ARPHRD_ECONET,
	 ARPHRD_IRDA, ARPHRD_FCPP, ARPHRD_FCAL, ARPHRD_FCPL,
	 ARPHRD_FCFABRIC, ARPHRD_IEEE802_TR, ARPHRD_IEEE80211,
	 ARPHRD_IEEE80211_PRISM, ARPHRD_IEEE80211_RADIOTAP, ARPHRD_VOID,
	 ARPHRD_NONE};

static const char *netdev_lock_name[] =
	{"_xmit_NETROM", "_xmit_ETHER", "_xmit_EETHER", "_xmit_AX25",
	 "_xmit_PRONET", "_xmit_CHAOS", "_xmit_IEEE802", "_xmit_ARCNET",
	 "_xmit_APPLETLK", "_xmit_DLCI", "_xmit_ATM", "_xmit_METRICOM",
	 "_xmit_IEEE1394", "_xmit_EUI64", "_xmit_INFINIBAND", "_xmit_SLIP",
	 "_xmit_CSLIP", "_xmit_SLIP6", "_xmit_CSLIP6", "_xmit_RSRVD",
	 "_xmit_ADAPT", "_xmit_ROSE", "_xmit_X25", "_xmit_HWX25",
	 "_xmit_PPP", "_xmit_CISCO", "_xmit_LAPB", "_xmit_DDCMP",
	 "_xmit_RAWHDLC", "_xmit_TUNNEL", "_xmit_TUNNEL6", "_xmit_FRAD",
	 "_xmit_SKIP", "_xmit_LOOPBACK", "_xmit_LOCALTLK", "_xmit_FDDI",
	 "_xmit_BIF", "_xmit_SIT", "_xmit_IPDDP", "_xmit_IPGRE",
	 "_xmit_PIMREG", "_xmit_HIPPI", "_xmit_ASH", "_xmit_ECONET",
	 "_xmit_IRDA", "_xmit_FCPP", "_xmit_FCAL", "_xmit_FCPL",
	 "_xmit_FCFABRIC", "_xmit_IEEE802_TR", "_xmit_IEEE80211",
	 "_xmit_IEEE80211_PRISM", "_xmit_IEEE80211_RADIOTAP", "_xmit_VOID",
	 "_xmit_NONE"};

static struct lock_class_key netdev_xmit_lock_key[ARRAY_SIZE(netdev_lock_type)];

static inline unsigned short netdev_lock_pos(unsigned short dev_type)
{
	int i;

	for (i = 0; i < ARRAY_SIZE(netdev_lock_type); i++)
		if (netdev_lock_type[i] == dev_type)
			return i;
	/* the last key is used by default */
	return ARRAY_SIZE(netdev_lock_type) - 1;
}

static inline void netdev_set_lockdep_class(spinlock_t *lock,
					    unsigned short dev_type)
{
	int i;

	i = netdev_lock_pos(dev_type);
	lockdep_set_class_and_name(lock, &netdev_xmit_lock_key[i],
				   netdev_lock_name[i]);
}
#else
static inline void netdev_set_lockdep_class(spinlock_t *lock,
					    unsigned short dev_type)
{
}
#endif

/*******************************************************************************

		Protocol management and registration routines

*******************************************************************************/

/*
 *	Add a protocol ID to the list. Now that the input handler is
 *	smarter we can dispense with all the messy stuff that used to be
 *	here.
 *
 *	BEWARE!!! Protocol handlers, mangling input packets,
 *	MUST BE last in hash buckets and checking protocol handlers
 *	MUST start from promiscuous ptype_all chain in net_bh.
 *	It is true now, do not change it.
 *	Explanation follows: if protocol handler, mangling packet, will
 *	be the first on list, it is not able to sense, that packet
 *	is cloned and should be copied-on-write, so that it will
 *	change it and subsequent readers will get broken packet.
 *							--ANK (980803)
 */

/**
 *	dev_add_pack - add packet handler
 *	@pt: packet type declaration
 *
 *	Add a protocol handler to the networking stack. The passed &packet_type
 *	is linked into kernel lists and may not be freed until it has been
 *	removed from the kernel lists.
 *
 *	This call does not sleep therefore it can not
 *	guarantee all CPU's that are in middle of receiving packets
 *	will see the new packet type (until the next received packet).
 */

void dev_add_pack(struct packet_type *pt)
{
	int hash;

	spin_lock_bh(&ptype_lock);
	if (pt->type == htons(ETH_P_ALL))
		list_add_rcu(&pt->list, &ptype_all);
	else {
		hash = ntohs(pt->type) & PTYPE_HASH_MASK;
		list_add_rcu(&pt->list, &ptype_base[hash]);
	}
	spin_unlock_bh(&ptype_lock);
}

/**
 *	__dev_remove_pack	 - remove packet handler
 *	@pt: packet type declaration
 *
 *	Remove a protocol handler that was previously added to the kernel
 *	protocol handlers by dev_add_pack(). The passed &packet_type is removed
 *	from the kernel lists and can be freed or reused once this function
 *	returns.
 *
 *      The packet type might still be in use by receivers
 *	and must not be freed until after all the CPU's have gone
 *	through a quiescent state.
 */
void __dev_remove_pack(struct packet_type *pt)
{
	struct list_head *head;
	struct packet_type *pt1;

	spin_lock_bh(&ptype_lock);

	if (pt->type == htons(ETH_P_ALL))
		head = &ptype_all;
	else
		head = &ptype_base[ntohs(pt->type) & PTYPE_HASH_MASK];

	list_for_each_entry(pt1, head, list) {
		if (pt == pt1) {
			list_del_rcu(&pt->list);
			goto out;
		}
	}

	printk(KERN_WARNING "dev_remove_pack: %p not found.\n", pt);
out:
	spin_unlock_bh(&ptype_lock);
}
/**
 *	dev_remove_pack	 - remove packet handler
 *	@pt: packet type declaration
 *
 *	Remove a protocol handler that was previously added to the kernel
 *	protocol handlers by dev_add_pack(). The passed &packet_type is removed
 *	from the kernel lists and can be freed or reused once this function
 *	returns.
 *
 *	This call sleeps to guarantee that no CPU is looking at the packet
 *	type after return.
 */
void dev_remove_pack(struct packet_type *pt)
{
	__dev_remove_pack(pt);

	synchronize_net();
}

/******************************************************************************

		      Device Boot-time Settings Routines

*******************************************************************************/

/* Boot time configuration table */
static struct netdev_boot_setup dev_boot_setup[NETDEV_BOOT_SETUP_MAX];

/**
 *	netdev_boot_setup_add	- add new setup entry
 *	@name: name of the device
 *	@map: configured settings for the device
 *
 *	Adds new setup entry to the dev_boot_setup list.  The function
 *	returns 0 on error and 1 on success.  This is a generic routine to
 *	all netdevices.
 */
static int netdev_boot_setup_add(char *name, struct ifmap *map)
{
	struct netdev_boot_setup *s;
	int i;

	s = dev_boot_setup;
	for (i = 0; i < NETDEV_BOOT_SETUP_MAX; i++) {
		if (s[i].name[0] == '\0' || s[i].name[0] == ' ') {
			memset(s[i].name, 0, sizeof(s[i].name));
			strcpy(s[i].name, name);
			memcpy(&s[i].map, map, sizeof(s[i].map));
			break;
		}
	}

	return i >= NETDEV_BOOT_SETUP_MAX ? 0 : 1;
}

/**
 *	netdev_boot_setup_check	- check boot time settings
 *	@dev: the netdevice
 *
 * 	Check boot time settings for the device.
 *	The found settings are set for the device to be used
 *	later in the device probing.
 *	Returns 0 if no settings found, 1 if they are.
 */
int netdev_boot_setup_check(struct net_device *dev)
{
	struct netdev_boot_setup *s = dev_boot_setup;
	int i;

	for (i = 0; i < NETDEV_BOOT_SETUP_MAX; i++) {
		if (s[i].name[0] != '\0' && s[i].name[0] != ' ' &&
		    !strncmp(dev->name, s[i].name, strlen(s[i].name))) {
			dev->irq 	= s[i].map.irq;
			dev->base_addr 	= s[i].map.base_addr;
			dev->mem_start 	= s[i].map.mem_start;
			dev->mem_end 	= s[i].map.mem_end;
			return 1;
		}
	}
	return 0;
}


/**
 *	netdev_boot_base	- get address from boot time settings
 *	@prefix: prefix for network device
 *	@unit: id for network device
 *
 * 	Check boot time settings for the base address of device.
 *	The found settings are set for the device to be used
 *	later in the device probing.
 *	Returns 0 if no settings found.
 */
unsigned long netdev_boot_base(const char *prefix, int unit)
{
	const struct netdev_boot_setup *s = dev_boot_setup;
	char name[IFNAMSIZ];
	int i;

	sprintf(name, "%s%d", prefix, unit);

	/*
	 * If device already registered then return base of 1
	 * to indicate not to probe for this interface
	 */
	if (__dev_get_by_name(&init_net, name))
		return 1;

	for (i = 0; i < NETDEV_BOOT_SETUP_MAX; i++)
		if (!strcmp(name, s[i].name))
			return s[i].map.base_addr;
	return 0;
}

/*
 * Saves at boot time configured settings for any netdevice.
 */
int __init netdev_boot_setup(char *str)
{
	int ints[5];
	struct ifmap map;

	str = get_options(str, ARRAY_SIZE(ints), ints);
	if (!str || !*str)
		return 0;

	/* Save settings */
	memset(&map, 0, sizeof(map));
	if (ints[0] > 0)
		map.irq = ints[1];
	if (ints[0] > 1)
		map.base_addr = ints[2];
	if (ints[0] > 2)
		map.mem_start = ints[3];
	if (ints[0] > 3)
		map.mem_end = ints[4];

	/* Add new entry to the list */
	return netdev_boot_setup_add(str, &map);
}

__setup("netdev=", netdev_boot_setup);

/*******************************************************************************

			    Device Interface Subroutines

*******************************************************************************/

/**
 *	__dev_get_by_name	- find a device by its name
 *	@net: the applicable net namespace
 *	@name: name to find
 *
 *	Find an interface by name. Must be called under RTNL semaphore
 *	or @dev_base_lock. If the name is found a pointer to the device
 *	is returned. If the name is not found then %NULL is returned. The
 *	reference counters are not incremented so the caller must be
 *	careful with locks.
 */

struct net_device *__dev_get_by_name(struct net *net, const char *name)
{
	struct hlist_node *p;

	hlist_for_each(p, dev_name_hash(net, name)) {
		struct net_device *dev
			= hlist_entry(p, struct net_device, name_hlist);
		if (!strncmp(dev->name, name, IFNAMSIZ))
			return dev;
	}
	return NULL;
}

/**
 *	dev_get_by_name		- find a device by its name
 *	@net: the applicable net namespace
 *	@name: name to find
 *
 *	Find an interface by name. This can be called from any
 *	context and does its own locking. The returned handle has
 *	the usage count incremented and the caller must use dev_put() to
 *	release it when it is no longer needed. %NULL is returned if no
 *	matching device is found.
 */

struct net_device *dev_get_by_name(struct net *net, const char *name)
{
	struct net_device *dev;

	read_lock(&dev_base_lock);
	dev = __dev_get_by_name(net, name);
	if (dev)
		dev_hold(dev);
	read_unlock(&dev_base_lock);
	return dev;
}

/**
 *	__dev_get_by_index - find a device by its ifindex
 *	@net: the applicable net namespace
 *	@ifindex: index of device
 *
 *	Search for an interface by index. Returns %NULL if the device
 *	is not found or a pointer to the device. The device has not
 *	had its reference counter increased so the caller must be careful
 *	about locking. The caller must hold either the RTNL semaphore
 *	or @dev_base_lock.
 */

struct net_device *__dev_get_by_index(struct net *net, int ifindex)
{
	struct hlist_node *p;

	hlist_for_each(p, dev_index_hash(net, ifindex)) {
		struct net_device *dev
			= hlist_entry(p, struct net_device, index_hlist);
		if (dev->ifindex == ifindex)
			return dev;
	}
	return NULL;
}


/**
 *	dev_get_by_index - find a device by its ifindex
 *	@net: the applicable net namespace
 *	@ifindex: index of device
 *
 *	Search for an interface by index. Returns NULL if the device
 *	is not found or a pointer to the device. The device returned has
 *	had a reference added and the pointer is safe until the user calls
 *	dev_put to indicate they have finished with it.
 */

struct net_device *dev_get_by_index(struct net *net, int ifindex)
{
	struct net_device *dev;

	read_lock(&dev_base_lock);
	dev = __dev_get_by_index(net, ifindex);
	if (dev)
		dev_hold(dev);
	read_unlock(&dev_base_lock);
	return dev;
}

/**
 *	dev_getbyhwaddr - find a device by its hardware address
 *	@net: the applicable net namespace
 *	@type: media type of device
 *	@ha: hardware address
 *
 *	Search for an interface by MAC address. Returns NULL if the device
 *	is not found or a pointer to the device. The caller must hold the
 *	rtnl semaphore. The returned device has not had its ref count increased
 *	and the caller must therefore be careful about locking
 *
 *	BUGS:
 *	If the API was consistent this would be __dev_get_by_hwaddr
 */

struct net_device *dev_getbyhwaddr(struct net *net, unsigned short type, char *ha)
{
	struct net_device *dev;

	ASSERT_RTNL();

	for_each_netdev(net, dev)
		if (dev->type == type &&
		    !memcmp(dev->dev_addr, ha, dev->addr_len))
			return dev;

	return NULL;
}

EXPORT_SYMBOL(dev_getbyhwaddr);

struct net_device *__dev_getfirstbyhwtype(struct net *net, unsigned short type)
{
	struct net_device *dev;

	ASSERT_RTNL();
	for_each_netdev(net, dev)
		if (dev->type == type)
			return dev;

	return NULL;
}

EXPORT_SYMBOL(__dev_getfirstbyhwtype);

struct net_device *dev_getfirstbyhwtype(struct net *net, unsigned short type)
{
	struct net_device *dev;

	rtnl_lock();
	dev = __dev_getfirstbyhwtype(net, type);
	if (dev)
		dev_hold(dev);
	rtnl_unlock();
	return dev;
}

EXPORT_SYMBOL(dev_getfirstbyhwtype);

/**
 *	dev_get_by_flags - find any device with given flags
 *	@net: the applicable net namespace
 *	@if_flags: IFF_* values
 *	@mask: bitmask of bits in if_flags to check
 *
 *	Search for any interface with the given flags. Returns NULL if a device
 *	is not found or a pointer to the device. The device returned has
 *	had a reference added and the pointer is safe until the user calls
 *	dev_put to indicate they have finished with it.
 */

struct net_device * dev_get_by_flags(struct net *net, unsigned short if_flags, unsigned short mask)
{
	struct net_device *dev, *ret;

	ret = NULL;
	read_lock(&dev_base_lock);
	for_each_netdev(net, dev) {
		if (((dev->flags ^ if_flags) & mask) == 0) {
			dev_hold(dev);
			ret = dev;
			break;
		}
	}
	read_unlock(&dev_base_lock);
	return ret;
}

/**
 *	dev_valid_name - check if name is okay for network device
 *	@name: name string
 *
 *	Network device names need to be valid file names to
 *	to allow sysfs to work.  We also disallow any kind of
 *	whitespace.
 */
int dev_valid_name(const char *name)
{
	if (*name == '\0')
		return 0;
	if (strlen(name) >= IFNAMSIZ)
		return 0;
	if (!strcmp(name, ".") || !strcmp(name, ".."))
		return 0;

	while (*name) {
		if (*name == '/' || isspace(*name))
			return 0;
		name++;
	}
	return 1;
}

/**
 *	__dev_alloc_name - allocate a name for a device
 *	@net: network namespace to allocate the device name in
 *	@name: name format string
 *	@buf:  scratch buffer and result name string
 *
 *	Passed a format string - eg "lt%d" it will try and find a suitable
 *	id. It scans list of devices to build up a free map, then chooses
 *	the first empty slot. The caller must hold the dev_base or rtnl lock
 *	while allocating the name and adding the device in order to avoid
 *	duplicates.
 *	Limited to bits_per_byte * page size devices (ie 32K on most platforms).
 *	Returns the number of the unit assigned or a negative errno code.
 */

static int __dev_alloc_name(struct net *net, const char *name, char *buf)
{
	int i = 0;
	const char *p;
	const int max_netdevices = 8*PAGE_SIZE;
	unsigned long *inuse;
	struct net_device *d;

	p = strnchr(name, IFNAMSIZ-1, '%');
	if (p) {
		/*
		 * Verify the string as this thing may have come from
		 * the user.  There must be either one "%d" and no other "%"
		 * characters.
		 */
		if (p[1] != 'd' || strchr(p + 2, '%'))
			return -EINVAL;

		/* Use one page as a bit array of possible slots */
		inuse = (unsigned long *) get_zeroed_page(GFP_ATOMIC);
		if (!inuse)
			return -ENOMEM;

		for_each_netdev(net, d) {
			if (!sscanf(d->name, name, &i))
				continue;
			if (i < 0 || i >= max_netdevices)
				continue;

			/*  avoid cases where sscanf is not exact inverse of printf */
			snprintf(buf, IFNAMSIZ, name, i);
			if (!strncmp(buf, d->name, IFNAMSIZ))
				set_bit(i, inuse);
		}

		i = find_first_zero_bit(inuse, max_netdevices);
		free_page((unsigned long) inuse);
	}

	snprintf(buf, IFNAMSIZ, name, i);
	if (!__dev_get_by_name(net, buf))
		return i;

	/* It is possible to run out of possible slots
	 * when the name is long and there isn't enough space left
	 * for the digits, or if all bits are used.
	 */
	return -ENFILE;
}

/**
 *	dev_alloc_name - allocate a name for a device
 *	@dev: device
 *	@name: name format string
 *
 *	Passed a format string - eg "lt%d" it will try and find a suitable
 *	id. It scans list of devices to build up a free map, then chooses
 *	the first empty slot. The caller must hold the dev_base or rtnl lock
 *	while allocating the name and adding the device in order to avoid
 *	duplicates.
 *	Limited to bits_per_byte * page size devices (ie 32K on most platforms).
 *	Returns the number of the unit assigned or a negative errno code.
 */

int dev_alloc_name(struct net_device *dev, const char *name)
{
	char buf[IFNAMSIZ];
	struct net *net;
	int ret;

	BUG_ON(!dev_net(dev));
	net = dev_net(dev);
	ret = __dev_alloc_name(net, name, buf);
	if (ret >= 0)
		strlcpy(dev->name, buf, IFNAMSIZ);
	return ret;
}


/**
 *	dev_change_name - change name of a device
 *	@dev: device
 *	@newname: name (or format string) must be at least IFNAMSIZ
 *
 *	Change name of a device, can pass format strings "eth%d".
 *	for wildcarding.
 */
int dev_change_name(struct net_device *dev, char *newname)
{
	char oldname[IFNAMSIZ];
	int err = 0;
	int ret;
	struct net *net;

	ASSERT_RTNL();
	BUG_ON(!dev_net(dev));

	net = dev_net(dev);
	if (dev->flags & IFF_UP)
		return -EBUSY;

	if (!dev_valid_name(newname))
		return -EINVAL;

	if (strncmp(newname, dev->name, IFNAMSIZ) == 0)
		return 0;

	memcpy(oldname, dev->name, IFNAMSIZ);

	if (strchr(newname, '%')) {
		err = dev_alloc_name(dev, newname);
		if (err < 0)
			return err;
		strcpy(newname, dev->name);
	}
	else if (__dev_get_by_name(net, newname))
		return -EEXIST;
	else
		strlcpy(dev->name, newname, IFNAMSIZ);

rollback:
	err = device_rename(&dev->dev, dev->name);
	if (err) {
		memcpy(dev->name, oldname, IFNAMSIZ);
		return err;
	}

	write_lock_bh(&dev_base_lock);
	hlist_del(&dev->name_hlist);
	hlist_add_head(&dev->name_hlist, dev_name_hash(net, dev->name));
	write_unlock_bh(&dev_base_lock);

	ret = call_netdevice_notifiers(NETDEV_CHANGENAME, dev);
	ret = notifier_to_errno(ret);

	if (ret) {
		if (err) {
			printk(KERN_ERR
			       "%s: name change rollback failed: %d.\n",
			       dev->name, ret);
		} else {
			err = ret;
			memcpy(dev->name, oldname, IFNAMSIZ);
			goto rollback;
		}
	}

	return err;
}

/**
 *	netdev_features_change - device changes features
 *	@dev: device to cause notification
 *
 *	Called to indicate a device has changed features.
 */
void netdev_features_change(struct net_device *dev)
{
	call_netdevice_notifiers(NETDEV_FEAT_CHANGE, dev);
}
EXPORT_SYMBOL(netdev_features_change);

/**
 *	netdev_state_change - device changes state
 *	@dev: device to cause notification
 *
 *	Called to indicate a device has changed state. This function calls
 *	the notifier chains for netdev_chain and sends a NEWLINK message
 *	to the routing socket.
 */
void netdev_state_change(struct net_device *dev)
{
	if (dev->flags & IFF_UP) {
		call_netdevice_notifiers(NETDEV_CHANGE, dev);
		rtmsg_ifinfo(RTM_NEWLINK, dev, 0);
	}
}

/**
 *	dev_load 	- load a network module
 *	@net: the applicable net namespace
 *	@name: name of interface
 *
 *	If a network interface is not present and the process has suitable
 *	privileges this function loads the module. If module loading is not
 *	available in this kernel then it becomes a nop.
 */

void dev_load(struct net *net, const char *name)
{
	struct net_device *dev;

	read_lock(&dev_base_lock);
	dev = __dev_get_by_name(net, name);
	read_unlock(&dev_base_lock);

	if (!dev && capable(CAP_SYS_MODULE))
		request_module("%s", name);
}

/**
 *	dev_open	- prepare an interface for use.
 *	@dev:	device to open
 *
 *	Takes a device from down to up state. The device's private open
 *	function is invoked and then the multicast lists are loaded. Finally
 *	the device is moved into the up state and a %NETDEV_UP message is
 *	sent to the netdev notifier chain.
 *
 *	Calling this function on an active interface is a nop. On a failure
 *	a negative errno code is returned.
 */
int dev_open(struct net_device *dev)
{
	int ret = 0;

	ASSERT_RTNL();

	/*
	 *	Is it already up?
	 */

	if (dev->flags & IFF_UP)
		return 0;

	/*
	 *	Is it even present?
	 */
	if (!netif_device_present(dev))
		return -ENODEV;

	/*
	 *	Call device private open method
	 */
	set_bit(__LINK_STATE_START, &dev->state);

	if (dev->validate_addr)
		ret = dev->validate_addr(dev);

	if (!ret && dev->open)
		ret = dev->open(dev);

	/*
	 *	If it went open OK then:
	 */

	if (ret)
		clear_bit(__LINK_STATE_START, &dev->state);
	else {
		/*
		 *	Set the flags.
		 */
		dev->flags |= IFF_UP;

		/*
		 *	Initialize multicasting status
		 */
		dev_set_rx_mode(dev);

		/*
		 *	Wakeup transmit queue engine
		 */
		dev_activate(dev);

		/*
		 *	... and announce new interface.
		 */
		call_netdevice_notifiers(NETDEV_UP, dev);
	}

	return ret;
}

/**
 *	dev_close - shutdown an interface.
 *	@dev: device to shutdown
 *
 *	This function moves an active device into down state. A
 *	%NETDEV_GOING_DOWN is sent to the netdev notifier chain. The device
 *	is then deactivated and finally a %NETDEV_DOWN is sent to the notifier
 *	chain.
 */
int dev_close(struct net_device *dev)
{
	ASSERT_RTNL();

	might_sleep();

	if (!(dev->flags & IFF_UP))
		return 0;

	/*
	 *	Tell people we are going down, so that they can
	 *	prepare to death, when device is still operating.
	 */
	call_netdevice_notifiers(NETDEV_GOING_DOWN, dev);

	clear_bit(__LINK_STATE_START, &dev->state);

	/* Synchronize to scheduled poll. We cannot touch poll list,
	 * it can be even on different cpu. So just clear netif_running().
	 *
	 * dev->stop() will invoke napi_disable() on all of it's
	 * napi_struct instances on this device.
	 */
	smp_mb__after_clear_bit(); /* Commit netif_running(). */

	dev_deactivate(dev);

	/*
	 *	Call the device specific close. This cannot fail.
	 *	Only if device is UP
	 *
	 *	We allow it to be called even after a DETACH hot-plug
	 *	event.
	 */
	if (dev->stop)
		dev->stop(dev);

	/*
	 *	Device is now down.
	 */

	dev->flags &= ~IFF_UP;

	/*
	 * Tell people we are down
	 */
	call_netdevice_notifiers(NETDEV_DOWN, dev);

	return 0;
}


static int dev_boot_phase = 1;

/*
 *	Device change register/unregister. These are not inline or static
 *	as we export them to the world.
 */

/**
 *	register_netdevice_notifier - register a network notifier block
 *	@nb: notifier
 *
 *	Register a notifier to be called when network device events occur.
 *	The notifier passed is linked into the kernel structures and must
 *	not be reused until it has been unregistered. A negative errno code
 *	is returned on a failure.
 *
 * 	When registered all registration and up events are replayed
 *	to the new notifier to allow device to have a race free
 *	view of the network device list.
 */

int register_netdevice_notifier(struct notifier_block *nb)
{
	struct net_device *dev;
	struct net_device *last;
	struct net *net;
	int err;

	rtnl_lock();
	err = raw_notifier_chain_register(&netdev_chain, nb);
	if (err)
		goto unlock;
	if (dev_boot_phase)
		goto unlock;
	for_each_net(net) {
		for_each_netdev(net, dev) {
			err = nb->notifier_call(nb, NETDEV_REGISTER, dev);
			err = notifier_to_errno(err);
			if (err)
				goto rollback;

			if (!(dev->flags & IFF_UP))
				continue;

			nb->notifier_call(nb, NETDEV_UP, dev);
		}
	}

unlock:
	rtnl_unlock();
	return err;

rollback:
	last = dev;
	for_each_net(net) {
		for_each_netdev(net, dev) {
			if (dev == last)
				break;

			if (dev->flags & IFF_UP) {
				nb->notifier_call(nb, NETDEV_GOING_DOWN, dev);
				nb->notifier_call(nb, NETDEV_DOWN, dev);
			}
			nb->notifier_call(nb, NETDEV_UNREGISTER, dev);
		}
	}

	raw_notifier_chain_unregister(&netdev_chain, nb);
	goto unlock;
}

/**
 *	unregister_netdevice_notifier - unregister a network notifier block
 *	@nb: notifier
 *
 *	Unregister a notifier previously registered by
 *	register_netdevice_notifier(). The notifier is unlinked into the
 *	kernel structures and may then be reused. A negative errno code
 *	is returned on a failure.
 */

int unregister_netdevice_notifier(struct notifier_block *nb)
{
	int err;

	rtnl_lock();
	err = raw_notifier_chain_unregister(&netdev_chain, nb);
	rtnl_unlock();
	return err;
}

/**
 *	call_netdevice_notifiers - call all network notifier blocks
 *      @val: value passed unmodified to notifier function
 *      @dev: net_device pointer passed unmodified to notifier function
 *
 *	Call all network notifier blocks.  Parameters and return value
 *	are as for raw_notifier_call_chain().
 */

int call_netdevice_notifiers(unsigned long val, struct net_device *dev)
{
	return raw_notifier_call_chain(&netdev_chain, val, dev);
}

/* When > 0 there are consumers of rx skb time stamps */
static atomic_t netstamp_needed = ATOMIC_INIT(0);

void net_enable_timestamp(void)
{
	atomic_inc(&netstamp_needed);
}

void net_disable_timestamp(void)
{
	atomic_dec(&netstamp_needed);
}

static inline void net_timestamp(struct sk_buff *skb)
{
	if (atomic_read(&netstamp_needed))
		__net_timestamp(skb);
	else
		skb->tstamp.tv64 = 0;
}

/*
 *	Support routine. Sends outgoing frames to any network
 *	taps currently in use.
 */

static void dev_queue_xmit_nit(struct sk_buff *skb, struct net_device *dev)
{
	struct packet_type *ptype;

	net_timestamp(skb);

	rcu_read_lock();
	list_for_each_entry_rcu(ptype, &ptype_all, list) {
		/* Never send packets back to the socket
		 * they originated from - MvS (miquels@drinkel.ow.org)
		 */
		if ((ptype->dev == dev || !ptype->dev) &&
		    (ptype->af_packet_priv == NULL ||
		     (struct sock *)ptype->af_packet_priv != skb->sk)) {
			struct sk_buff *skb2= skb_clone(skb, GFP_ATOMIC);
			if (!skb2)
				break;

			/* skb->nh should be correctly
			   set by sender, so that the second statement is
			   just protection against buggy protocols.
			 */
			skb_reset_mac_header(skb2);

			if (skb_network_header(skb2) < skb2->data ||
			    skb2->network_header > skb2->tail) {
				if (net_ratelimit())
					printk(KERN_CRIT "protocol %04x is "
					       "buggy, dev %s\n",
					       skb2->protocol, dev->name);
				skb_reset_network_header(skb2);
			}

			skb2->transport_header = skb2->network_header;
			skb2->pkt_type = PACKET_OUTGOING;
			ptype->func(skb2, skb->dev, ptype, skb->dev);
		}
	}
	rcu_read_unlock();
}


void __netif_schedule(struct net_device *dev)
{
	if (!test_and_set_bit(__LINK_STATE_SCHED, &dev->state)) {
		unsigned long flags;
		struct softnet_data *sd;

		local_irq_save(flags);
		sd = &__get_cpu_var(softnet_data);
		dev->next_sched = sd->output_queue;
		sd->output_queue = dev;
		raise_softirq_irqoff(NET_TX_SOFTIRQ);
		local_irq_restore(flags);
	}
}
EXPORT_SYMBOL(__netif_schedule);

void dev_kfree_skb_irq(struct sk_buff *skb)
{
	if (atomic_dec_and_test(&skb->users)) {
		struct softnet_data *sd;
		unsigned long flags;

		local_irq_save(flags);
		sd = &__get_cpu_var(softnet_data);
		skb->next = sd->completion_queue;
		sd->completion_queue = skb;
		raise_softirq_irqoff(NET_TX_SOFTIRQ);
		local_irq_restore(flags);
	}
}
EXPORT_SYMBOL(dev_kfree_skb_irq);

void dev_kfree_skb_any(struct sk_buff *skb)
{
	if (in_irq() || irqs_disabled())
		dev_kfree_skb_irq(skb);
	else
		dev_kfree_skb(skb);
}
EXPORT_SYMBOL(dev_kfree_skb_any);


/**
 * netif_device_detach - mark device as removed
 * @dev: network device
 *
 * Mark device as removed from system and therefore no longer available.
 */
void netif_device_detach(struct net_device *dev)
{
	if (test_and_clear_bit(__LINK_STATE_PRESENT, &dev->state) &&
	    netif_running(dev)) {
		netif_stop_queue(dev);
	}
}
EXPORT_SYMBOL(netif_device_detach);

/**
 * netif_device_attach - mark device as attached
 * @dev: network device
 *
 * Mark device as attached from system and restart if needed.
 */
void netif_device_attach(struct net_device *dev)
{
	if (!test_and_set_bit(__LINK_STATE_PRESENT, &dev->state) &&
	    netif_running(dev)) {
		netif_wake_queue(dev);
		__netdev_watchdog_up(dev);
	}
}
EXPORT_SYMBOL(netif_device_attach);

static bool can_checksum_protocol(unsigned long features, __be16 protocol)
{
	return ((features & NETIF_F_GEN_CSUM) ||
		((features & NETIF_F_IP_CSUM) &&
		 protocol == htons(ETH_P_IP)) ||
		((features & NETIF_F_IPV6_CSUM) &&
		 protocol == htons(ETH_P_IPV6)));
}

static bool dev_can_checksum(struct net_device *dev, struct sk_buff *skb)
{
	if (can_checksum_protocol(dev->features, skb->protocol))
		return true;

	if (skb->protocol == htons(ETH_P_8021Q)) {
		struct vlan_ethhdr *veh = (struct vlan_ethhdr *)skb->data;
		if (can_checksum_protocol(dev->features & dev->vlan_features,
					  veh->h_vlan_encapsulated_proto))
			return true;
	}

	return false;
}

/*
 * Invalidate hardware checksum when packet is to be mangled, and
 * complete checksum manually on outgoing path.
 */
int skb_checksum_help(struct sk_buff *skb)
{
	__wsum csum;
	int ret = 0, offset;

	if (skb->ip_summed == CHECKSUM_COMPLETE)
		goto out_set_summed;

	if (unlikely(skb_shinfo(skb)->gso_size)) {
		/* Let GSO fix up the checksum. */
		goto out_set_summed;
	}

	offset = skb->csum_start - skb_headroom(skb);
	BUG_ON(offset >= skb_headlen(skb));
	csum = skb_checksum(skb, offset, skb->len - offset, 0);

	offset += skb->csum_offset;
	BUG_ON(offset + sizeof(__sum16) > skb_headlen(skb));

	if (skb_cloned(skb) &&
	    !skb_clone_writable(skb, offset + sizeof(__sum16))) {
		ret = pskb_expand_head(skb, 0, 0, GFP_ATOMIC);
		if (ret)
			goto out;
	}

	*(__sum16 *)(skb->data + offset) = csum_fold(csum);
out_set_summed:
	skb->ip_summed = CHECKSUM_NONE;
out:
	return ret;
}

/**
 *	skb_gso_segment - Perform segmentation on skb.
 *	@skb: buffer to segment
 *	@features: features for the output path (see dev->features)
 *
 *	This function segments the given skb and returns a list of segments.
 *
 *	It may return NULL if the skb requires no segmentation.  This is
 *	only possible when GSO is used for verifying header integrity.
 */
struct sk_buff *skb_gso_segment(struct sk_buff *skb, int features)
{
	struct sk_buff *segs = ERR_PTR(-EPROTONOSUPPORT);
	struct packet_type *ptype;
	__be16 type = skb->protocol;
	int err;

	BUG_ON(skb_shinfo(skb)->frag_list);

	skb_reset_mac_header(skb);
	skb->mac_len = skb->network_header - skb->mac_header;
	__skb_pull(skb, skb->mac_len);

	if (WARN_ON(skb->ip_summed != CHECKSUM_PARTIAL)) {
		if (skb_header_cloned(skb) &&
		    (err = pskb_expand_head(skb, 0, 0, GFP_ATOMIC)))
			return ERR_PTR(err);
	}

	rcu_read_lock();
	list_for_each_entry_rcu(ptype,
			&ptype_base[ntohs(type) & PTYPE_HASH_MASK], list) {
		if (ptype->type == type && !ptype->dev && ptype->gso_segment) {
			if (unlikely(skb->ip_summed != CHECKSUM_PARTIAL)) {
				err = ptype->gso_send_check(skb);
				segs = ERR_PTR(err);
				if (err || skb_gso_ok(skb, features))
					break;
				__skb_push(skb, (skb->data -
						 skb_network_header(skb)));
			}
			segs = ptype->gso_segment(skb, features);
			break;
		}
	}
	rcu_read_unlock();

	__skb_push(skb, skb->data - skb_mac_header(skb));

	return segs;
}

EXPORT_SYMBOL(skb_gso_segment);

/* Take action when hardware reception checksum errors are detected. */
#ifdef CONFIG_BUG
void netdev_rx_csum_fault(struct net_device *dev)
{
	if (net_ratelimit()) {
		printk(KERN_ERR "%s: hw csum failure.\n",
			dev ? dev->name : "<unknown>");
		dump_stack();
	}
}
EXPORT_SYMBOL(netdev_rx_csum_fault);
#endif

/* Actually, we should eliminate this check as soon as we know, that:
 * 1. IOMMU is present and allows to map all the memory.
 * 2. No high memory really exists on this machine.
 */

static inline int illegal_highdma(struct net_device *dev, struct sk_buff *skb)
{
#ifdef CONFIG_HIGHMEM
	int i;

	if (dev->features & NETIF_F_HIGHDMA)
		return 0;

	for (i = 0; i < skb_shinfo(skb)->nr_frags; i++)
		if (PageHighMem(skb_shinfo(skb)->frags[i].page))
			return 1;

#endif
	return 0;
}

struct dev_gso_cb {
	void (*destructor)(struct sk_buff *skb);
};

#define DEV_GSO_CB(skb) ((struct dev_gso_cb *)(skb)->cb)

static void dev_gso_skb_destructor(struct sk_buff *skb)
{
	struct dev_gso_cb *cb;

	do {
		struct sk_buff *nskb = skb->next;

		skb->next = nskb->next;
		nskb->next = NULL;
		kfree_skb(nskb);
	} while (skb->next);

	cb = DEV_GSO_CB(skb);
	if (cb->destructor)
		cb->destructor(skb);
}

/**
 *	dev_gso_segment - Perform emulated hardware segmentation on skb.
 *	@skb: buffer to segment
 *
 *	This function segments the given skb and stores the list of segments
 *	in skb->next.
 */
static int dev_gso_segment(struct sk_buff *skb)
{
	struct net_device *dev = skb->dev;
	struct sk_buff *segs;
	int features = dev->features & ~(illegal_highdma(dev, skb) ?
					 NETIF_F_SG : 0);

	segs = skb_gso_segment(skb, features);

	/* Verifying header integrity only. */
	if (!segs)
		return 0;

	if (IS_ERR(segs))
		return PTR_ERR(segs);

	skb->next = segs;
	DEV_GSO_CB(skb)->destructor = skb->destructor;
	skb->destructor = dev_gso_skb_destructor;

	return 0;
}

int dev_hard_start_xmit(struct sk_buff *skb, struct net_device *dev)
{
	if (likely(!skb->next)) {
		if (!list_empty(&ptype_all))
			dev_queue_xmit_nit(skb, dev);

		if (netif_needs_gso(dev, skb)) {
			if (unlikely(dev_gso_segment(skb)))
				goto out_kfree_skb;
			if (skb->next)
				goto gso;
		}

		return dev->hard_start_xmit(skb, dev);
	}

gso:
	do {
		struct sk_buff *nskb = skb->next;
		int rc;

		skb->next = nskb->next;
		nskb->next = NULL;
		rc = dev->hard_start_xmit(nskb, dev);
		if (unlikely(rc)) {
			nskb->next = skb->next;
			skb->next = nskb;
			return rc;
		}
		if (unlikely((netif_queue_stopped(dev) ||
			     netif_subqueue_stopped(dev, skb)) &&
			     skb->next))
			return NETDEV_TX_BUSY;
	} while (skb->next);

	skb->destructor = DEV_GSO_CB(skb)->destructor;

out_kfree_skb:
	kfree_skb(skb);
	return 0;
}

/**
 *	dev_queue_xmit - transmit a buffer
 *	@skb: buffer to transmit
 *
 *	Queue a buffer for transmission to a network device. The caller must
 *	have set the device and priority and built the buffer before calling
 *	this function. The function can be called from an interrupt.
 *
 *	A negative errno code is returned on a failure. A success does not
 *	guarantee the frame will be transmitted as it may be dropped due
 *	to congestion or traffic shaping.
 *
 * -----------------------------------------------------------------------------------
 *      I notice this method can also return errors from the queue disciplines,
 *      including NET_XMIT_DROP, which is a positive value.  So, errors can also
 *      be positive.
 *
 *      Regardless of the return value, the skb is consumed, so it is currently
 *      difficult to retry a send to this method.  (You can bump the ref count
 *      before sending to hold a reference for retry if you are careful.)
 *
 *      When calling this method, interrupts MUST be enabled.  This is because
 *      the BH enable code must have IRQs enabled so that it will not deadlock.
 *          --BLG
 */

int dev_queue_xmit(struct sk_buff *skb)
{
	struct net_device *dev = skb->dev;
	struct Qdisc *q;
	int rc = -ENOMEM;

	/* GSO will handle the following emulations directly. */
	if (netif_needs_gso(dev, skb))
		goto gso;

	if (skb_shinfo(skb)->frag_list &&
	    !(dev->features & NETIF_F_FRAGLIST) &&
	    __skb_linearize(skb))
		goto out_kfree_skb;

	/* Fragmented skb is linearized if device does not support SG,
	 * or if at least one of fragments is in highmem and device
	 * does not support DMA from it.
	 */
	if (skb_shinfo(skb)->nr_frags &&
	    (!(dev->features & NETIF_F_SG) || illegal_highdma(dev, skb)) &&
	    __skb_linearize(skb))
		goto out_kfree_skb;

	/* If packet is not checksummed and device does not support
	 * checksumming for this protocol, complete checksumming here.
	 */
	if (skb->ip_summed == CHECKSUM_PARTIAL) {
		skb_set_transport_header(skb, skb->csum_start -
					      skb_headroom(skb));
		if (!dev_can_checksum(dev, skb) && skb_checksum_help(skb))
			goto out_kfree_skb;
	}

gso:
	trace_mark(net_dev_xmit, "skb %p protocol #2u%hu", skb, skb->protocol);

	spin_lock_prefetch(&dev->queue_lock);

	/* Disable soft irqs for various locks below. Also
	 * stops preemption for RCU.
	 */
	rcu_read_lock_bh();

	/* Updates of qdisc are serialized by queue_lock.
	 * The struct Qdisc which is pointed to by qdisc is now a
	 * rcu structure - it may be accessed without acquiring
	 * a lock (but the structure may be stale.) The freeing of the
	 * qdisc will be deferred until it's known that there are no
	 * more references to it.
	 *
	 * If the qdisc has an enqueue function, we still need to
	 * hold the queue_lock before calling it, since queue_lock
	 * also serializes access to the device queue.
	 */

	q = rcu_dereference(dev->qdisc);
#ifdef CONFIG_NET_CLS_ACT
	skb->tc_verd = SET_TC_AT(skb->tc_verd,AT_EGRESS);
#endif
	if (q->enqueue) {
		/* Grab device queue */
		spin_lock(&dev->queue_lock);
		q = dev->qdisc;
		if (q->enqueue) {
			/* reset queue_mapping to zero */
			skb_set_queue_mapping(skb, 0);
			rc = q->enqueue(skb, q);
			qdisc_run(dev);
			spin_unlock(&dev->queue_lock);

			rc = rc == NET_XMIT_BYPASS ? NET_XMIT_SUCCESS : rc;
			goto out;
		}
		spin_unlock(&dev->queue_lock);
	}

	/* The device has no queue. Common case for software devices:
	   loopback, all the sorts of tunnels...

	   Really, it is unlikely that netif_tx_lock protection is necessary
	   here.  (f.e. loopback and IP tunnels are clean ignoring statistics
	   counters.)
	   However, it is possible, that they rely on protection
	   made by us here.

	   Check this and shot the lock. It is not prone from deadlocks.
	   Either shot noqueue qdisc, it is even simpler 8)
	 */
	if (dev->flags & IFF_UP) {
		int cpu = smp_processor_id(); /* ok because BHs are off */

		if (dev->xmit_lock_owner != cpu) {

			HARD_TX_LOCK(dev, cpu);

			if (!netif_queue_stopped(dev) &&
			    !netif_subqueue_stopped(dev, skb)) {
				rc = 0;
				if (!dev_hard_start_xmit(skb, dev)) {
					HARD_TX_UNLOCK(dev);
					goto out;
				}
			}
			HARD_TX_UNLOCK(dev);
			if (net_ratelimit())
				printk(KERN_CRIT "Virtual device %s asks to "
				       "queue packet!\n", dev->name);
		} else {
			/* Recursion is detected! It is possible,
			 * unfortunately */
			if (net_ratelimit())
				printk(KERN_CRIT "Dead loop on virtual device "
				       "%s, fix it urgently!\n", dev->name);
		}
	}

	rc = -ENETDOWN;
	rcu_read_unlock_bh();

out_kfree_skb:
	kfree_skb(skb);
	return rc;
out:
	rcu_read_unlock_bh();
	return rc;
}


/*=======================================================================
			Receiver routines
  =======================================================================*/

int netdev_max_backlog __read_mostly = 1000;
int netdev_budget __read_mostly = 300;
int weight_p __read_mostly = 64;            /* old backlog weight */

DEFINE_PER_CPU(struct netif_rx_stats, netdev_rx_stat) = { 0, };


/**
 *	netif_rx	-	post buffer to the network code
 *	@skb: buffer to post
 *
 *	This function receives a packet from a device driver and queues it for
 *	the upper (protocol) levels to process.  It always succeeds. The buffer
 *	may be dropped during processing for congestion control or by the
 *	protocol layers.
 *
 *	return values:
 *	NET_RX_SUCCESS	(no congestion)
 *	NET_RX_DROP     (packet was dropped)
 *
 */

int netif_rx(struct sk_buff *skb)
{
	struct softnet_data *queue;
	unsigned long flags;

	/* if netpoll wants it, pretend we never saw it */
	if (netpoll_rx(skb))
		return NET_RX_DROP;

	if (!skb->tstamp.tv64)
		net_timestamp(skb);

	/*
	 * The code is rearranged so that the path is the most
	 * short when CPU is congested, but is still operating.
	 */
	local_irq_save(flags);
	queue = &__get_cpu_var(softnet_data);

	__get_cpu_var(netdev_rx_stat).total++;
	if (queue->input_pkt_queue.qlen <= netdev_max_backlog) {
		if (queue->input_pkt_queue.qlen) {
enqueue:
			dev_hold(skb->dev);
			__skb_queue_tail(&queue->input_pkt_queue, skb);
			local_irq_restore(flags);
			return NET_RX_SUCCESS;
		}

		napi_schedule(&queue->backlog);
		goto enqueue;
	}

	__get_cpu_var(netdev_rx_stat).dropped++;
	local_irq_restore(flags);

	kfree_skb(skb);
	return NET_RX_DROP;
}

int netif_rx_ni(struct sk_buff *skb)
{
	int err;

	preempt_disable();
	err = netif_rx(skb);
	if (local_softirq_pending())
		do_softirq();
	preempt_enable();

	return err;
}

EXPORT_SYMBOL(netif_rx_ni);

static inline struct net_device *skb_bond(struct sk_buff *skb)
{
	struct net_device *dev = skb->dev;

	if (dev->master) {
		if (skb_bond_should_drop(skb)) {
			kfree_skb(skb);
			return NULL;
		}
		skb->dev = dev->master;
	}

	return dev;
}


static void net_tx_action(struct softirq_action *h)
{
	struct softnet_data *sd = &__get_cpu_var(softnet_data);

	if (sd->completion_queue) {
		struct sk_buff *clist;

		local_irq_disable();
		clist = sd->completion_queue;
		sd->completion_queue = NULL;
		local_irq_enable();

		while (clist) {
			struct sk_buff *skb = clist;
			clist = clist->next;

			BUG_TRAP(!atomic_read(&skb->users));
			__kfree_skb(skb);
		}
	}

	if (sd->output_queue) {
		struct net_device *head;

		local_irq_disable();
		head = sd->output_queue;
		sd->output_queue = NULL;
		local_irq_enable();

		while (head) {
			struct net_device *dev = head;
			head = head->next_sched;

			smp_mb__before_clear_bit();
			clear_bit(__LINK_STATE_SCHED, &dev->state);

			if (spin_trylock(&dev->queue_lock)) {
				qdisc_run(dev);
				spin_unlock(&dev->queue_lock);
			} else {
				netif_schedule(dev);
			}
		}
	}
}

static inline int deliver_skb(struct sk_buff *skb,
			      struct packet_type *pt_prev,
			      struct net_device *orig_dev)
{
	atomic_inc(&skb->users);
	return pt_prev->func(skb, skb->dev, pt_prev, orig_dev);
}

#if defined(CONFIG_BRIDGE) || defined (CONFIG_BRIDGE_MODULE)
/* These hooks defined here for ATM */
struct net_bridge;
struct net_bridge_fdb_entry *(*br_fdb_get_hook)(struct net_bridge *br,
						unsigned char *addr);
void (*br_fdb_put_hook)(struct net_bridge_fdb_entry *ent) __read_mostly;

/*
 * If bridge module is loaded call bridging hook.
 *  returns NULL if packet was consumed.
 */
struct sk_buff *(*br_handle_frame_hook)(struct net_bridge_port *p,
					struct sk_buff *skb) __read_mostly;
static inline struct sk_buff *handle_bridge(struct sk_buff *skb,
					    struct packet_type **pt_prev, int *ret,
					    struct net_device *orig_dev)
{
	struct net_bridge_port *port;

	if (skb->pkt_type == PACKET_LOOPBACK ||
	    (port = rcu_dereference(skb->dev->br_port)) == NULL)
		return skb;

	if (*pt_prev) {
		*ret = deliver_skb(skb, *pt_prev, orig_dev);
		*pt_prev = NULL;
	}

	return br_handle_frame_hook(port, skb);
}
#else
#define handle_bridge(skb, pt_prev, ret, orig_dev)	(skb)
#endif

#if defined(CONFIG_MACVLAN) || defined(CONFIG_MACVLAN_MODULE)
struct sk_buff *(*macvlan_handle_frame_hook)(struct sk_buff *skb) __read_mostly;
EXPORT_SYMBOL_GPL(macvlan_handle_frame_hook);

static inline struct sk_buff *handle_macvlan(struct sk_buff *skb,
					     struct packet_type **pt_prev,
					     int *ret,
					     struct net_device *orig_dev)
{
	if (skb->dev->macvlan_port == NULL)
		return skb;

	if (*pt_prev) {
		*ret = deliver_skb(skb, *pt_prev, orig_dev);
		*pt_prev = NULL;
	}
	return macvlan_handle_frame_hook(skb);
}
#else
#define handle_macvlan(skb, pt_prev, ret, orig_dev)	(skb)
#endif

#ifdef CONFIG_NET_CLS_ACT
/* TODO: Maybe we should just force sch_ingress to be compiled in
 * when CONFIG_NET_CLS_ACT is? otherwise some useless instructions
 * a compare and 2 stores extra right now if we dont have it on
 * but have CONFIG_NET_CLS_ACT
 * NOTE: This doesnt stop any functionality; if you dont have
 * the ingress scheduler, you just cant add policies on ingress.
 *
 */
static int ing_filter(struct sk_buff *skb)
{
	struct Qdisc *q;
	struct net_device *dev = skb->dev;
	int result = TC_ACT_OK;
	u32 ttl = G_TC_RTTL(skb->tc_verd);

	if (MAX_RED_LOOP < ttl++) {
		printk(KERN_WARNING
		       "Redir loop detected Dropping packet (%d->%d)\n",
		       skb->iif, dev->ifindex);
		return TC_ACT_SHOT;
	}

	skb->tc_verd = SET_TC_RTTL(skb->tc_verd, ttl);
	skb->tc_verd = SET_TC_AT(skb->tc_verd, AT_INGRESS);

	spin_lock(&dev->ingress_lock);
	if ((q = dev->qdisc_ingress) != NULL)
		result = q->enqueue(skb, q);
	spin_unlock(&dev->ingress_lock);

	return result;
}

static inline struct sk_buff *handle_ing(struct sk_buff *skb,
					 struct packet_type **pt_prev,
					 int *ret, struct net_device *orig_dev)
{
	if (!skb->dev->qdisc_ingress)
		goto out;

	if (*pt_prev) {
		*ret = deliver_skb(skb, *pt_prev, orig_dev);
		*pt_prev = NULL;
	} else {
		/* Huh? Why does turning on AF_PACKET affect this? */
		skb->tc_verd = SET_TC_OK2MUNGE(skb->tc_verd);
	}

	switch (ing_filter(skb)) {
	case TC_ACT_SHOT:
	case TC_ACT_STOLEN:
		kfree_skb(skb);
		return NULL;
	}

out:
	skb->tc_verd = 0;
	return skb;
}
#endif

/**
 *	netif_receive_skb - process receive buffer from network
 *	@skb: buffer to process
 *
 *	netif_receive_skb() is the main receive data processing function.
 *	It always succeeds. The buffer may be dropped during processing
 *	for congestion control or by the protocol layers.
 *
 *	This function may only be called from softirq context and interrupts
 *	should be enabled.
 *
 *	Return values (usually ignored):
 *	NET_RX_SUCCESS: no congestion
 *	NET_RX_DROP: packet was dropped
 */
int netif_receive_skb(struct sk_buff *skb)
{
	struct packet_type *ptype, *pt_prev;
	struct net_device *orig_dev;
	int ret = NET_RX_DROP;
	__be16 type;

	/* if we've gotten here through NAPI, check netpoll */
	if (netpoll_receive_skb(skb))
		return NET_RX_DROP;

	if (!skb->tstamp.tv64)
		net_timestamp(skb);

	if (!skb->iif)
		skb->iif = skb->dev->ifindex;

	orig_dev = skb_bond(skb);

	if (!orig_dev)
		return NET_RX_DROP;

	__get_cpu_var(netdev_rx_stat).total++;

	trace_mark(net_dev_receive, "skb %p protocol #2u%hu",
		skb, skb->protocol);

	skb_reset_network_header(skb);
	skb_reset_transport_header(skb);
	skb->mac_len = skb->network_header - skb->mac_header;

	pt_prev = NULL;

	rcu_read_lock();

	/* Don't receive packets in an exiting network namespace */
	if (!net_alive(dev_net(skb->dev)))
		goto out;

#ifdef CONFIG_NET_CLS_ACT
	if (skb->tc_verd & TC_NCLS) {
		skb->tc_verd = CLR_TC_NCLS(skb->tc_verd);
		goto ncls;
	}
#endif

	list_for_each_entry_rcu(ptype, &ptype_all, list) {
		if (!ptype->dev || ptype->dev == skb->dev) {
			if (pt_prev)
				ret = deliver_skb(skb, pt_prev, orig_dev);
			pt_prev = ptype;
		}
	}

#ifdef CONFIG_NET_CLS_ACT
	skb = handle_ing(skb, &pt_prev, &ret, orig_dev);
	if (!skb)
		goto out;
ncls:
#endif

	skb = handle_bridge(skb, &pt_prev, &ret, orig_dev);
	if (!skb)
		goto out;
	skb = handle_macvlan(skb, &pt_prev, &ret, orig_dev);
	if (!skb)
		goto out;

	type = skb->protocol;
	list_for_each_entry_rcu(ptype,
			&ptype_base[ntohs(type) & PTYPE_HASH_MASK], list) {
		if (ptype->type == type &&
		    (!ptype->dev || ptype->dev == skb->dev)) {
			if (pt_prev)
				ret = deliver_skb(skb, pt_prev, orig_dev);
			pt_prev = ptype;
		}
	}

	if (pt_prev) {
		ret = pt_prev->func(skb, skb->dev, pt_prev, orig_dev);
	} else {
		kfree_skb(skb);
		/* Jamal, now you will not able to escape explaining
		 * me how you were going to use this. :-)
		 */
		ret = NET_RX_DROP;
	}

out:
	rcu_read_unlock();
	return ret;
}

static int process_backlog(struct napi_struct *napi, int quota)
{
	int work = 0;
	struct softnet_data *queue = &__get_cpu_var(softnet_data);
	unsigned long start_time = jiffies;

	napi->weight = weight_p;
	do {
		struct sk_buff *skb;
		struct net_device *dev;

		local_irq_disable();
		skb = __skb_dequeue(&queue->input_pkt_queue);
		if (!skb) {
			__napi_complete(napi);
			local_irq_enable();
			break;
		}

		local_irq_enable();

		dev = skb->dev;

		netif_receive_skb(skb);

		dev_put(dev);
	} while (++work < quota && jiffies == start_time);

	return work;
}

/**
 * __napi_schedule - schedule for receive
 * @n: entry to schedule
 *
 * The entry's receive function will be scheduled to run
 */
void __napi_schedule(struct napi_struct *n)
{
	unsigned long flags;

	local_irq_save(flags);
	list_add_tail(&n->poll_list, &__get_cpu_var(softnet_data).poll_list);
	__raise_softirq_irqoff(NET_RX_SOFTIRQ);
	local_irq_restore(flags);
}
EXPORT_SYMBOL(__napi_schedule);


static void net_rx_action(struct softirq_action *h)
{
	struct list_head *list = &__get_cpu_var(softnet_data).poll_list;
	unsigned long start_time = jiffies;
	int budget = netdev_budget;
	void *have;

	local_irq_disable();

	while (!list_empty(list)) {
		struct napi_struct *n;
		int work, weight;

		/* If softirq window is exhuasted then punt.
		 *
		 * Note that this is a slight policy change from the
		 * previous NAPI code, which would allow up to 2
		 * jiffies to pass before breaking out.  The test
		 * used to be "jiffies - start_time > 1".
		 */
		if (unlikely(budget <= 0 || jiffies != start_time))
			goto softnet_break;

		local_irq_enable();

		/* Even though interrupts have been re-enabled, this
		 * access is safe because interrupts can only add new
		 * entries to the tail of this list, and only ->poll()
		 * calls can remove this head entry from the list.
		 */
		n = list_entry(list->next, struct napi_struct, poll_list);

		have = netpoll_poll_lock(n);

		weight = n->weight;

		/* This NAPI_STATE_SCHED test is for avoiding a race
		 * with netpoll's poll_napi().  Only the entity which
		 * obtains the lock and sees NAPI_STATE_SCHED set will
		 * actually make the ->poll() call.  Therefore we avoid
		 * accidently calling ->poll() when NAPI is not scheduled.
		 */
		work = 0;
		if (test_bit(NAPI_STATE_SCHED, &n->state))
			work = n->poll(n, weight);

		WARN_ON_ONCE(work > weight);

		budget -= work;

		local_irq_disable();

		/* Drivers must not modify the NAPI state if they
		 * consume the entire weight.  In such cases this code
		 * still "owns" the NAPI instance and therefore can
		 * move the instance around on the list at-will.
		 */
		if (unlikely(work == weight)) {
			if (unlikely(napi_disable_pending(n)))
				__napi_complete(n);
			else
				list_move_tail(&n->poll_list, list);
		}

		netpoll_poll_unlock(have);
	}
out:
	local_irq_enable();

#ifdef CONFIG_NET_DMA
	/*
	 * There may not be any more sk_buffs coming right now, so push
	 * any pending DMA copies to hardware
	 */
	if (!cpus_empty(net_dma.channel_mask)) {
		int chan_idx;
		for_each_cpu_mask_nr(chan_idx, net_dma.channel_mask) {
			struct dma_chan *chan = net_dma.channels[chan_idx];
			if (chan)
				dma_async_memcpy_issue_pending(chan);
		}
	}
#endif

	return;

softnet_break:
	__get_cpu_var(netdev_rx_stat).time_squeeze++;
	__raise_softirq_irqoff(NET_RX_SOFTIRQ);
	goto out;
}

static gifconf_func_t * gifconf_list [NPROTO];

/**
 *	register_gifconf	-	register a SIOCGIF handler
 *	@family: Address family
 *	@gifconf: Function handler
 *
 *	Register protocol dependent address dumping routines. The handler
 *	that is passed must not be freed or reused until it has been replaced
 *	by another handler.
 */
int register_gifconf(unsigned int family, gifconf_func_t * gifconf)
{
	if (family >= NPROTO)
		return -EINVAL;
	gifconf_list[family] = gifconf;
	return 0;
}


/*
 *	Map an interface index to its name (SIOCGIFNAME)
 */

/*
 *	We need this ioctl for efficient implementation of the
 *	if_indextoname() function required by the IPv6 API.  Without
 *	it, we would have to search all the interfaces to find a
 *	match.  --pb
 */

static int dev_ifname(struct net *net, struct ifreq __user *arg)
{
	struct net_device *dev;
	struct ifreq ifr;

	/*
	 *	Fetch the caller's info block.
	 */

	if (copy_from_user(&ifr, arg, sizeof(struct ifreq)))
		return -EFAULT;

	read_lock(&dev_base_lock);
	dev = __dev_get_by_index(net, ifr.ifr_ifindex);
	if (!dev) {
		read_unlock(&dev_base_lock);
		return -ENODEV;
	}

	strcpy(ifr.ifr_name, dev->name);
	read_unlock(&dev_base_lock);

	if (copy_to_user(arg, &ifr, sizeof(struct ifreq)))
		return -EFAULT;
	return 0;
}

/*
 *	Perform a SIOCGIFCONF call. This structure will change
 *	size eventually, and there is nothing I can do about it.
 *	Thus we will need a 'compatibility mode'.
 */

static int dev_ifconf(struct net *net, char __user *arg)
{
	struct ifconf ifc;
	struct net_device *dev;
	char __user *pos;
	int len;
	int total;
	int i;

	/*
	 *	Fetch the caller's info block.
	 */

	if (copy_from_user(&ifc, arg, sizeof(struct ifconf)))
		return -EFAULT;

	pos = ifc.ifc_buf;
	len = ifc.ifc_len;

	/*
	 *	Loop over the interfaces, and write an info block for each.
	 */

	total = 0;
	for_each_netdev(net, dev) {
		for (i = 0; i < NPROTO; i++) {
			if (gifconf_list[i]) {
				int done;
				if (!pos)
					done = gifconf_list[i](dev, NULL, 0);
				else
					done = gifconf_list[i](dev, pos + total,
							       len - total);
				if (done < 0)
					return -EFAULT;
				total += done;
			}
		}
	}

	/*
	 *	All done.  Write the updated control block back to the caller.
	 */
	ifc.ifc_len = total;

	/*
	 * 	Both BSD and Solaris return 0 here, so we do too.
	 */
	return copy_to_user(arg, &ifc, sizeof(struct ifconf)) ? -EFAULT : 0;
}

#ifdef CONFIG_PROC_FS
/*
 *	This is invoked by the /proc filesystem handler to display a device
 *	in detail.
 */
void *dev_seq_start(struct seq_file *seq, loff_t *pos)
	__acquires(dev_base_lock)
{
	struct net *net = seq_file_net(seq);
	loff_t off;
	struct net_device *dev;

	read_lock(&dev_base_lock);
	if (!*pos)
		return SEQ_START_TOKEN;

	off = 1;
	for_each_netdev(net, dev)
		if (off++ == *pos)
			return dev;

	return NULL;
}

void *dev_seq_next(struct seq_file *seq, void *v, loff_t *pos)
{
	struct net *net = seq_file_net(seq);
	++*pos;
	return v == SEQ_START_TOKEN ?
		first_net_device(net) : next_net_device((struct net_device *)v);
}

void dev_seq_stop(struct seq_file *seq, void *v)
	__releases(dev_base_lock)
{
	read_unlock(&dev_base_lock);
}

static void dev_seq_printf_stats(struct seq_file *seq, struct net_device *dev)
{
	struct net_device_stats *stats = dev->get_stats(dev);

	seq_printf(seq, "%6s:%8lu %7lu %4lu %4lu %4lu %5lu %10lu %9lu "
		   "%8lu %7lu %4lu %4lu %4lu %5lu %7lu %10lu\n",
		   dev->name, stats->rx_bytes, stats->rx_packets,
		   stats->rx_errors,
		   stats->rx_dropped + stats->rx_missed_errors,
		   stats->rx_fifo_errors,
		   stats->rx_length_errors + stats->rx_over_errors +
		    stats->rx_crc_errors + stats->rx_frame_errors,
		   stats->rx_compressed, stats->multicast,
		   stats->tx_bytes, stats->tx_packets,
		   stats->tx_errors, stats->tx_dropped,
		   stats->tx_fifo_errors, stats->collisions,
		   stats->tx_carrier_errors +
		    stats->tx_aborted_errors +
		    stats->tx_window_errors +
		    stats->tx_heartbeat_errors,
		   stats->tx_compressed);
}

/*
 *	Called from the PROCfs module. This now uses the new arbitrary sized
 *	/proc/net interface to create /proc/net/dev
 */
static int dev_seq_show(struct seq_file *seq, void *v)
{
	if (v == SEQ_START_TOKEN)
		seq_puts(seq, "Inter-|   Receive                            "
			      "                    |  Transmit\n"
			      " face |bytes    packets errs drop fifo frame "
			      "compressed multicast|bytes    packets errs "
			      "drop fifo colls carrier compressed\n");
	else
		dev_seq_printf_stats(seq, v);
	return 0;
}

static struct netif_rx_stats *softnet_get_online(loff_t *pos)
{
	struct netif_rx_stats *rc = NULL;

	while (*pos < nr_cpu_ids)
		if (cpu_online(*pos)) {
			rc = &per_cpu(netdev_rx_stat, *pos);
			break;
		} else
			++*pos;
	return rc;
}

static void *softnet_seq_start(struct seq_file *seq, loff_t *pos)
{
	return softnet_get_online(pos);
}

static void *softnet_seq_next(struct seq_file *seq, void *v, loff_t *pos)
{
	++*pos;
	return softnet_get_online(pos);
}

static void softnet_seq_stop(struct seq_file *seq, void *v)
{
}

static int softnet_seq_show(struct seq_file *seq, void *v)
{
	struct netif_rx_stats *s = v;

	seq_printf(seq, "%08x %08x %08x %08x %08x %08x %08x %08x %08x\n",
		   s->total, s->dropped, s->time_squeeze, 0,
		   0, 0, 0, 0, /* was fastroute */
		   s->cpu_collision );
	return 0;
}

static const struct seq_operations dev_seq_ops = {
	.start = dev_seq_start,
	.next  = dev_seq_next,
	.stop  = dev_seq_stop,
	.show  = dev_seq_show,
};

static int dev_seq_open(struct inode *inode, struct file *file)
{
	return seq_open_net(inode, file, &dev_seq_ops,
			    sizeof(struct seq_net_private));
}

static const struct file_operations dev_seq_fops = {
	.owner	 = THIS_MODULE,
	.open    = dev_seq_open,
	.read    = seq_read,
	.llseek  = seq_lseek,
	.release = seq_release_net,
};

static const struct seq_operations softnet_seq_ops = {
	.start = softnet_seq_start,
	.next  = softnet_seq_next,
	.stop  = softnet_seq_stop,
	.show  = softnet_seq_show,
};

static int softnet_seq_open(struct inode *inode, struct file *file)
{
	return seq_open(file, &softnet_seq_ops);
}

static const struct file_operations softnet_seq_fops = {
	.owner	 = THIS_MODULE,
	.open    = softnet_seq_open,
	.read    = seq_read,
	.llseek  = seq_lseek,
	.release = seq_release,
};

static void *ptype_get_idx(loff_t pos)
{
	struct packet_type *pt = NULL;
	loff_t i = 0;
	int t;

	list_for_each_entry_rcu(pt, &ptype_all, list) {
		if (i == pos)
			return pt;
		++i;
	}

	for (t = 0; t < PTYPE_HASH_SIZE; t++) {
		list_for_each_entry_rcu(pt, &ptype_base[t], list) {
			if (i == pos)
				return pt;
			++i;
		}
	}
	return NULL;
}

static void *ptype_seq_start(struct seq_file *seq, loff_t *pos)
	__acquires(RCU)
{
	rcu_read_lock();
	return *pos ? ptype_get_idx(*pos - 1) : SEQ_START_TOKEN;
}

static void *ptype_seq_next(struct seq_file *seq, void *v, loff_t *pos)
{
	struct packet_type *pt;
	struct list_head *nxt;
	int hash;

	++*pos;
	if (v == SEQ_START_TOKEN)
		return ptype_get_idx(0);

	pt = v;
	nxt = pt->list.next;
	if (pt->type == htons(ETH_P_ALL)) {
		if (nxt != &ptype_all)
			goto found;
		hash = 0;
		nxt = ptype_base[0].next;
	} else
		hash = ntohs(pt->type) & PTYPE_HASH_MASK;

	while (nxt == &ptype_base[hash]) {
		if (++hash >= PTYPE_HASH_SIZE)
			return NULL;
		nxt = ptype_base[hash].next;
	}
found:
	return list_entry(nxt, struct packet_type, list);
}

static void ptype_seq_stop(struct seq_file *seq, void *v)
	__releases(RCU)
{
	rcu_read_unlock();
}

static void ptype_seq_decode(struct seq_file *seq, void *sym)
{
#ifdef CONFIG_KALLSYMS
	unsigned long offset = 0, symsize;
	const char *symname;
	char *modname;
	char namebuf[128];

	symname = kallsyms_lookup((unsigned long)sym, &symsize, &offset,
				  &modname, namebuf);

	if (symname) {
		char *delim = ":";

		if (!modname)
			modname = delim = "";
		seq_printf(seq, "%s%s%s%s+0x%lx", delim, modname, delim,
			   symname, offset);
		return;
	}
#endif

	seq_printf(seq, "[%p]", sym);
}

static int ptype_seq_show(struct seq_file *seq, void *v)
{
	struct packet_type *pt = v;

	if (v == SEQ_START_TOKEN)
		seq_puts(seq, "Type Device      Function\n");
	else if (pt->dev == NULL || dev_net(pt->dev) == seq_file_net(seq)) {
		if (pt->type == htons(ETH_P_ALL))
			seq_puts(seq, "ALL ");
		else
			seq_printf(seq, "%04x", ntohs(pt->type));

		seq_printf(seq, " %-8s ",
			   pt->dev ? pt->dev->name : "");
		ptype_seq_decode(seq,  pt->func);
		seq_putc(seq, '\n');
	}

	return 0;
}

static const struct seq_operations ptype_seq_ops = {
	.start = ptype_seq_start,
	.next  = ptype_seq_next,
	.stop  = ptype_seq_stop,
	.show  = ptype_seq_show,
};

static int ptype_seq_open(struct inode *inode, struct file *file)
{
	return seq_open_net(inode, file, &ptype_seq_ops,
			sizeof(struct seq_net_private));
}

static const struct file_operations ptype_seq_fops = {
	.owner	 = THIS_MODULE,
	.open    = ptype_seq_open,
	.read    = seq_read,
	.llseek  = seq_lseek,
	.release = seq_release_net,
};


static int __net_init dev_proc_net_init(struct net *net)
{
	int rc = -ENOMEM;

	if (!proc_net_fops_create(net, "dev", S_IRUGO, &dev_seq_fops))
		goto out;
	if (!proc_net_fops_create(net, "softnet_stat", S_IRUGO, &softnet_seq_fops))
		goto out_dev;
	if (!proc_net_fops_create(net, "ptype", S_IRUGO, &ptype_seq_fops))
		goto out_softnet;

	if (wext_proc_init(net))
		goto out_ptype;
	rc = 0;
out:
	return rc;
out_ptype:
	proc_net_remove(net, "ptype");
out_softnet:
	proc_net_remove(net, "softnet_stat");
out_dev:
	proc_net_remove(net, "dev");
	goto out;
}

static void __net_exit dev_proc_net_exit(struct net *net)
{
	wext_proc_exit(net);

	proc_net_remove(net, "ptype");
	proc_net_remove(net, "softnet_stat");
	proc_net_remove(net, "dev");
}

static struct pernet_operations __net_initdata dev_proc_ops = {
	.init = dev_proc_net_init,
	.exit = dev_proc_net_exit,
};

static int __init dev_proc_init(void)
{
	return register_pernet_subsys(&dev_proc_ops);
}
#else
#define dev_proc_init() 0
#endif	/* CONFIG_PROC_FS */


/**
 *	netdev_set_master	-	set up master/slave pair
 *	@slave: slave device
 *	@master: new master device
 *
 *	Changes the master device of the slave. Pass %NULL to break the
 *	bonding. The caller must hold the RTNL semaphore. On a failure
 *	a negative errno code is returned. On success the reference counts
 *	are adjusted, %RTM_NEWLINK is sent to the routing socket and the
 *	function returns zero.
 */
int netdev_set_master(struct net_device *slave, struct net_device *master)
{
	struct net_device *old = slave->master;

	ASSERT_RTNL();

	if (master) {
		if (old)
			return -EBUSY;
		dev_hold(master);
	}

	slave->master = master;

	synchronize_net();

	if (old)
		dev_put(old);

	if (master)
		slave->flags |= IFF_SLAVE;
	else
		slave->flags &= ~IFF_SLAVE;

	rtmsg_ifinfo(RTM_NEWLINK, slave, IFF_SLAVE);
	return 0;
}

static void __dev_set_promiscuity(struct net_device *dev, int inc)
{
	unsigned short old_flags = dev->flags;

	ASSERT_RTNL();

	if ((dev->promiscuity += inc) == 0)
		dev->flags &= ~IFF_PROMISC;
	else
		dev->flags |= IFF_PROMISC;
	if (dev->flags != old_flags) {
		printk(KERN_INFO "device %s %s promiscuous mode\n",
		       dev->name, (dev->flags & IFF_PROMISC) ? "entered" :
							       "left");
		if (audit_enabled)
			audit_log(current->audit_context, GFP_ATOMIC,
				AUDIT_ANOM_PROMISCUOUS,
				"dev=%s prom=%d old_prom=%d auid=%u uid=%u gid=%u ses=%u",
				dev->name, (dev->flags & IFF_PROMISC),
				(old_flags & IFF_PROMISC),
				audit_get_loginuid(current),
				current->uid, current->gid,
				audit_get_sessionid(current));

		if (dev->change_rx_flags)
			dev->change_rx_flags(dev, IFF_PROMISC);
	}
}

/**
 *	dev_set_promiscuity	- update promiscuity count on a device
 *	@dev: device
 *	@inc: modifier
 *
 *	Add or remove promiscuity from a device. While the count in the device
 *	remains above zero the interface remains promiscuous. Once it hits zero
 *	the device reverts back to normal filtering operation. A negative inc
 *	value is used to drop promiscuity on the device.
 */
void dev_set_promiscuity(struct net_device *dev, int inc)
{
	unsigned short old_flags = dev->flags;

	__dev_set_promiscuity(dev, inc);
	if (dev->flags != old_flags)
		dev_set_rx_mode(dev);
}

/**
 *	dev_set_allmulti	- update allmulti count on a device
 *	@dev: device
 *	@inc: modifier
 *
 *	Add or remove reception of all multicast frames to a device. While the
 *	count in the device remains above zero the interface remains listening
 *	to all interfaces. Once it hits zero the device reverts back to normal
 *	filtering operation. A negative @inc value is used to drop the counter
 *	when releasing a resource needing all multicasts.
 */

void dev_set_allmulti(struct net_device *dev, int inc)
{
	unsigned short old_flags = dev->flags;

	ASSERT_RTNL();

	dev->flags |= IFF_ALLMULTI;
	if ((dev->allmulti += inc) == 0)
		dev->flags &= ~IFF_ALLMULTI;
	if (dev->flags ^ old_flags) {
		if (dev->change_rx_flags)
			dev->change_rx_flags(dev, IFF_ALLMULTI);
		dev_set_rx_mode(dev);
	}
}

/*
 *	Upload unicast and multicast address lists to device and
 *	configure RX filtering. When the device doesn't support unicast
 *	filtering it is put in promiscuous mode while unicast addresses
 *	are present.
 */
void __dev_set_rx_mode(struct net_device *dev)
{
	/* dev_open will call this function so the list will stay sane. */
	if (!(dev->flags&IFF_UP))
		return;

	if (!netif_device_present(dev))
		return;

	if (dev->set_rx_mode)
		dev->set_rx_mode(dev);
	else {
		/* Unicast addresses changes may only happen under the rtnl,
		 * therefore calling __dev_set_promiscuity here is safe.
		 */
		if (dev->uc_count > 0 && !dev->uc_promisc) {
			__dev_set_promiscuity(dev, 1);
			dev->uc_promisc = 1;
		} else if (dev->uc_count == 0 && dev->uc_promisc) {
			__dev_set_promiscuity(dev, -1);
			dev->uc_promisc = 0;
		}

		if (dev->set_multicast_list)
			dev->set_multicast_list(dev);
	}
}

void dev_set_rx_mode(struct net_device *dev)
{
	netif_tx_lock_bh(dev);
	__dev_set_rx_mode(dev);
	netif_tx_unlock_bh(dev);
}

int __dev_addr_delete(struct dev_addr_list **list, int *count,
		      void *addr, int alen, int glbl)
{
	struct dev_addr_list *da;

	for (; (da = *list) != NULL; list = &da->next) {
		if (memcmp(da->da_addr, addr, da->da_addrlen) == 0 &&
		    alen == da->da_addrlen) {
			if (glbl) {
				int old_glbl = da->da_gusers;
				da->da_gusers = 0;
				if (old_glbl == 0)
					break;
			}
			if (--da->da_users)
				return 0;

			*list = da->next;
			kfree(da);
			(*count)--;
			return 0;
		}
	}
	return -ENOENT;
}

int __dev_addr_add(struct dev_addr_list **list, int *count,
		   void *addr, int alen, int glbl)
{
	struct dev_addr_list *da;

	for (da = *list; da != NULL; da = da->next) {
		if (memcmp(da->da_addr, addr, da->da_addrlen) == 0 &&
		    da->da_addrlen == alen) {
			if (glbl) {
				int old_glbl = da->da_gusers;
				da->da_gusers = 1;
				if (old_glbl)
					return 0;
			}
			da->da_users++;
			return 0;
		}
	}

	da = kzalloc(sizeof(*da), GFP_ATOMIC);
	if (da == NULL)
		return -ENOMEM;
	memcpy(da->da_addr, addr, alen);
	da->da_addrlen = alen;
	da->da_users = 1;
	da->da_gusers = glbl ? 1 : 0;
	da->next = *list;
	*list = da;
	(*count)++;
	return 0;
}

/**
 *	dev_unicast_delete	- Release secondary unicast address.
 *	@dev: device
 *	@addr: address to delete
 *	@alen: length of @addr
 *
 *	Release reference to a secondary unicast address and remove it
 *	from the device if the reference count drops to zero.
 *
 * 	The caller must hold the rtnl_mutex.
 */
int dev_unicast_delete(struct net_device *dev, void *addr, int alen)
{
	int err;

	ASSERT_RTNL();

	netif_tx_lock_bh(dev);
	err = __dev_addr_delete(&dev->uc_list, &dev->uc_count, addr, alen, 0);
	if (!err)
		__dev_set_rx_mode(dev);
	netif_tx_unlock_bh(dev);
	return err;
}
EXPORT_SYMBOL(dev_unicast_delete);

/**
 *	dev_unicast_add		- add a secondary unicast address
 *	@dev: device
 *	@addr: address to delete
 *	@alen: length of @addr
 *
 *	Add a secondary unicast address to the device or increase
 *	the reference count if it already exists.
 *
 *	The caller must hold the rtnl_mutex.
 */
int dev_unicast_add(struct net_device *dev, void *addr, int alen)
{
	int err;

	ASSERT_RTNL();

	netif_tx_lock_bh(dev);
	err = __dev_addr_add(&dev->uc_list, &dev->uc_count, addr, alen, 0);
	if (!err)
		__dev_set_rx_mode(dev);
	netif_tx_unlock_bh(dev);
	return err;
}
EXPORT_SYMBOL(dev_unicast_add);

int __dev_addr_sync(struct dev_addr_list **to, int *to_count,
		    struct dev_addr_list **from, int *from_count)
{
	struct dev_addr_list *da, *next;
	int err = 0;

	da = *from;
	while (da != NULL) {
		next = da->next;
		if (!da->da_synced) {
			err = __dev_addr_add(to, to_count,
					     da->da_addr, da->da_addrlen, 0);
			if (err < 0)
				break;
			da->da_synced = 1;
			da->da_users++;
		} else if (da->da_users == 1) {
			__dev_addr_delete(to, to_count,
					  da->da_addr, da->da_addrlen, 0);
			__dev_addr_delete(from, from_count,
					  da->da_addr, da->da_addrlen, 0);
		}
		da = next;
	}
	return err;
}

void __dev_addr_unsync(struct dev_addr_list **to, int *to_count,
		       struct dev_addr_list **from, int *from_count)
{
	struct dev_addr_list *da, *next;

	da = *from;
	while (da != NULL) {
		next = da->next;
		if (da->da_synced) {
			__dev_addr_delete(to, to_count,
					  da->da_addr, da->da_addrlen, 0);
			da->da_synced = 0;
			__dev_addr_delete(from, from_count,
					  da->da_addr, da->da_addrlen, 0);
		}
		da = next;
	}
}

/**
 *	dev_unicast_sync - Synchronize device's unicast list to another device
 *	@to: destination device
 *	@from: source device
 *
 *	Add newly added addresses to the destination device and release
 *	addresses that have no users left. The source device must be
 *	locked by netif_tx_lock_bh.
 *
 *	This function is intended to be called from the dev->set_rx_mode
 *	function of layered software devices.
 */
int dev_unicast_sync(struct net_device *to, struct net_device *from)
{
	int err = 0;

	netif_tx_lock_bh(to);
	err = __dev_addr_sync(&to->uc_list, &to->uc_count,
			      &from->uc_list, &from->uc_count);
	if (!err)
		__dev_set_rx_mode(to);
	netif_tx_unlock_bh(to);
	return err;
}
EXPORT_SYMBOL(dev_unicast_sync);

/**
 *	dev_unicast_unsync - Remove synchronized addresses from the destination device
 *	@to: destination device
 *	@from: source device
 *
 *	Remove all addresses that were added to the destination device by
 *	dev_unicast_sync(). This function is intended to be called from the
 *	dev->stop function of layered software devices.
 */
void dev_unicast_unsync(struct net_device *to, struct net_device *from)
{
	netif_tx_lock_bh(from);
	netif_tx_lock_bh(to);

	__dev_addr_unsync(&to->uc_list, &to->uc_count,
			  &from->uc_list, &from->uc_count);
	__dev_set_rx_mode(to);

	netif_tx_unlock_bh(to);
	netif_tx_unlock_bh(from);
}
EXPORT_SYMBOL(dev_unicast_unsync);

static void __dev_addr_discard(struct dev_addr_list **list)
{
	struct dev_addr_list *tmp;

	while (*list != NULL) {
		tmp = *list;
		*list = tmp->next;
		if (tmp->da_users > tmp->da_gusers)
			printk("__dev_addr_discard: address leakage! "
			       "da_users=%d\n", tmp->da_users);
		kfree(tmp);
	}
}

static void dev_addr_discard(struct net_device *dev)
{
	netif_tx_lock_bh(dev);

	__dev_addr_discard(&dev->uc_list);
	dev->uc_count = 0;

	__dev_addr_discard(&dev->mc_list);
	dev->mc_count = 0;

	netif_tx_unlock_bh(dev);
}

unsigned dev_get_flags(const struct net_device *dev)
{
	unsigned flags;

	flags = (dev->flags & ~(IFF_PROMISC |
				IFF_ALLMULTI |
				IFF_RUNNING |
				IFF_LOWER_UP |
				IFF_DORMANT)) |
		(dev->gflags & (IFF_PROMISC |
				IFF_ALLMULTI));

	if (netif_running(dev)) {
		if (netif_oper_up(dev))
			flags |= IFF_RUNNING;
		if (netif_carrier_ok(dev))
			flags |= IFF_LOWER_UP;
		if (netif_dormant(dev))
			flags |= IFF_DORMANT;
	}

	return flags;
}

int dev_change_flags(struct net_device *dev, unsigned flags)
{
	int ret, changes;
	int old_flags = dev->flags;

	ASSERT_RTNL();

	/*
	 *	Set the flags on our device.
	 */

	dev->flags = (flags & (IFF_DEBUG | IFF_NOTRAILERS | IFF_NOARP |
			       IFF_DYNAMIC | IFF_MULTICAST | IFF_PORTSEL |
			       IFF_AUTOMEDIA)) |
		     (dev->flags & (IFF_UP | IFF_VOLATILE | IFF_PROMISC |
				    IFF_ALLMULTI));

	/*
	 *	Load in the correct multicast list now the flags have changed.
	 */

	if (dev->change_rx_flags && (old_flags ^ flags) & IFF_MULTICAST)
		dev->change_rx_flags(dev, IFF_MULTICAST);

	dev_set_rx_mode(dev);

	/*
	 *	Have we downed the interface. We handle IFF_UP ourselves
	 *	according to user attempts to set it, rather than blindly
	 *	setting it.
	 */

	ret = 0;
	if ((old_flags ^ flags) & IFF_UP) {	/* Bit is different  ? */
		ret = ((old_flags & IFF_UP) ? dev_close : dev_open)(dev);

		if (!ret)
			dev_set_rx_mode(dev);
	}

	if (dev->flags & IFF_UP &&
	    ((old_flags ^ dev->flags) &~ (IFF_UP | IFF_PROMISC | IFF_ALLMULTI |
					  IFF_VOLATILE)))
		call_netdevice_notifiers(NETDEV_CHANGE, dev);

	if ((flags ^ dev->gflags) & IFF_PROMISC) {
		int inc = (flags & IFF_PROMISC) ? +1 : -1;
		dev->gflags ^= IFF_PROMISC;
		dev_set_promiscuity(dev, inc);
	}

	/* NOTE: order of synchronization of IFF_PROMISC and IFF_ALLMULTI
	   is important. Some (broken) drivers set IFF_PROMISC, when
	   IFF_ALLMULTI is requested not asking us and not reporting.
	 */
	if ((flags ^ dev->gflags) & IFF_ALLMULTI) {
		int inc = (flags & IFF_ALLMULTI) ? +1 : -1;
		dev->gflags ^= IFF_ALLMULTI;
		dev_set_allmulti(dev, inc);
	}

	/* Exclude state transition flags, already notified */
	changes = (old_flags ^ dev->flags) & ~(IFF_UP | IFF_RUNNING);
	if (changes)
		rtmsg_ifinfo(RTM_NEWLINK, dev, changes);

	return ret;
}

int dev_set_mtu(struct net_device *dev, int new_mtu)
{
	int err;

	if (new_mtu == dev->mtu)
		return 0;

	/*	MTU must be positive.	 */
	if (new_mtu < 0)
		return -EINVAL;

	if (!netif_device_present(dev))
		return -ENODEV;

	err = 0;
	if (dev->change_mtu)
		err = dev->change_mtu(dev, new_mtu);
	else
		dev->mtu = new_mtu;
	if (!err && dev->flags & IFF_UP)
		call_netdevice_notifiers(NETDEV_CHANGEMTU, dev);
	return err;
}

int dev_set_mac_address(struct net_device *dev, struct sockaddr *sa)
{
	int err;

	if (!dev->set_mac_address)
		return -EOPNOTSUPP;
	if (sa->sa_family != dev->type)
		return -EINVAL;
	if (!netif_device_present(dev))
		return -ENODEV;
	err = dev->set_mac_address(dev, sa);
	if (!err)
		call_netdevice_notifiers(NETDEV_CHANGEADDR, dev);
	return err;
}

/*
 *	Perform the SIOCxIFxxx calls, inside read_lock(dev_base_lock)
 */
static int dev_ifsioc_locked(struct net *net, struct ifreq *ifr, unsigned int cmd)
{
	int err;
	struct net_device *dev = __dev_get_by_name(net, ifr->ifr_name);

	if (!dev)
		return -ENODEV;

	switch (cmd) {
		case SIOCGIFFLAGS:	/* Get interface flags */
			ifr->ifr_flags = dev_get_flags(dev);
			return 0;

		case SIOCGIFMETRIC:	/* Get the metric on the interface
					   (currently unused) */
			ifr->ifr_metric = 0;
			return 0;

		case SIOCGIFMTU:	/* Get the MTU of a device */
			ifr->ifr_mtu = dev->mtu;
			return 0;

		case SIOCGIFHWADDR:
			if (!dev->addr_len)
				memset(ifr->ifr_hwaddr.sa_data, 0, sizeof ifr->ifr_hwaddr.sa_data);
			else
				memcpy(ifr->ifr_hwaddr.sa_data, dev->dev_addr,
				       min(sizeof ifr->ifr_hwaddr.sa_data, (size_t) dev->addr_len));
			ifr->ifr_hwaddr.sa_family = dev->type;
			return 0;

		case SIOCGIFSLAVE:
			err = -EINVAL;
			break;

		case SIOCGIFMAP:
			ifr->ifr_map.mem_start = dev->mem_start;
			ifr->ifr_map.mem_end   = dev->mem_end;
			ifr->ifr_map.base_addr = dev->base_addr;
			ifr->ifr_map.irq       = dev->irq;
			ifr->ifr_map.dma       = dev->dma;
			ifr->ifr_map.port      = dev->if_port;
			return 0;

		case SIOCGIFINDEX:
			ifr->ifr_ifindex = dev->ifindex;
			return 0;

		case SIOCGIFTXQLEN:
			ifr->ifr_qlen = dev->tx_queue_len;
			return 0;

		default:
			/* dev_ioctl() should ensure this case
			 * is never reached
			 */
			WARN_ON(1);
			err = -EINVAL;
			break;

	}
	return err;
}

/*
 *	Perform the SIOCxIFxxx calls, inside rtnl_lock()
 */
static int dev_ifsioc(struct net *net, struct ifreq *ifr, unsigned int cmd)
{
	int err;
	struct net_device *dev = __dev_get_by_name(net, ifr->ifr_name);

	if (!dev)
		return -ENODEV;

	switch (cmd) {
		case SIOCSIFFLAGS:	/* Set interface flags */
			return dev_change_flags(dev, ifr->ifr_flags);

		case SIOCSIFMETRIC:	/* Set the metric on the interface
					   (currently unused) */
			return -EOPNOTSUPP;

		case SIOCSIFMTU:	/* Set the MTU of a device */
			return dev_set_mtu(dev, ifr->ifr_mtu);

		case SIOCSIFHWADDR:
			return dev_set_mac_address(dev, &ifr->ifr_hwaddr);

		case SIOCSIFHWBROADCAST:
			if (ifr->ifr_hwaddr.sa_family != dev->type)
				return -EINVAL;
			memcpy(dev->broadcast, ifr->ifr_hwaddr.sa_data,
			       min(sizeof ifr->ifr_hwaddr.sa_data, (size_t) dev->addr_len));
			call_netdevice_notifiers(NETDEV_CHANGEADDR, dev);
			return 0;

		case SIOCSIFMAP:
			if (dev->set_config) {
				if (!netif_device_present(dev))
					return -ENODEV;
				return dev->set_config(dev, &ifr->ifr_map);
			}
			return -EOPNOTSUPP;

		case SIOCADDMULTI:
			if ((!dev->set_multicast_list && !dev->set_rx_mode) ||
			    ifr->ifr_hwaddr.sa_family != AF_UNSPEC)
				return -EINVAL;
			if (!netif_device_present(dev))
				return -ENODEV;
			return dev_mc_add(dev, ifr->ifr_hwaddr.sa_data,
					  dev->addr_len, 1);

		case SIOCDELMULTI:
			if ((!dev->set_multicast_list && !dev->set_rx_mode) ||
			    ifr->ifr_hwaddr.sa_family != AF_UNSPEC)
				return -EINVAL;
			if (!netif_device_present(dev))
				return -ENODEV;
			return dev_mc_delete(dev, ifr->ifr_hwaddr.sa_data,
					     dev->addr_len, 1);

		case SIOCSIFTXQLEN:
			if (ifr->ifr_qlen < 0)
				return -EINVAL;
			dev->tx_queue_len = ifr->ifr_qlen;
			return 0;

		case SIOCSIFNAME:
			ifr->ifr_newname[IFNAMSIZ-1] = '\0';
			return dev_change_name(dev, ifr->ifr_newname);

		/*
		 *	Unknown or private ioctl
		 */

		default:
			if ((cmd >= SIOCDEVPRIVATE &&
			    cmd <= SIOCDEVPRIVATE + 15) ||
			    cmd == SIOCBONDENSLAVE ||
			    cmd == SIOCBONDRELEASE ||
			    cmd == SIOCBONDSETHWADDR ||
			    cmd == SIOCBONDSLAVEINFOQUERY ||
			    cmd == SIOCBONDINFOQUERY ||
			    cmd == SIOCBONDCHANGEACTIVE ||
			    cmd == SIOCGMIIPHY ||
			    cmd == SIOCGMIIREG ||
			    cmd == SIOCSMIIREG ||
			    cmd == SIOCBRADDIF ||
			    cmd == SIOCBRDELIF ||
			    cmd == SIOCWANDEV) {
				err = -EOPNOTSUPP;
				if (dev->do_ioctl) {
					if (netif_device_present(dev))
						err = dev->do_ioctl(dev, ifr,
								    cmd);
					else
						err = -ENODEV;
				}
			} else
				err = -EINVAL;

	}
	return err;
}

/*
 *	This function handles all "interface"-type I/O control requests. The actual
 *	'doing' part of this is dev_ifsioc above.
 */

/**
 *	dev_ioctl	-	network device ioctl
 *	@net: the applicable net namespace
 *	@cmd: command to issue
 *	@arg: pointer to a struct ifreq in user space
 *
 *	Issue ioctl functions to devices. This is normally called by the
 *	user space syscall interfaces but can sometimes be useful for
 *	other purposes. The return value is the return from the syscall if
 *	positive or a negative errno code on error.
 */

int dev_ioctl(struct net *net, unsigned int cmd, void __user *arg)
{
	struct ifreq ifr;
	int ret;
	char *colon;

	/* One special case: SIOCGIFCONF takes ifconf argument
	   and requires shared lock, because it sleeps writing
	   to user space.
	 */

	if (cmd == SIOCGIFCONF) {
		rtnl_lock();
		ret = dev_ifconf(net, (char __user *) arg);
		rtnl_unlock();
		return ret;
	}
	if (cmd == SIOCGIFNAME)
		return dev_ifname(net, (struct ifreq __user *)arg);

	if (copy_from_user(&ifr, arg, sizeof(struct ifreq)))
		return -EFAULT;

	ifr.ifr_name[IFNAMSIZ-1] = 0;

	colon = strchr(ifr.ifr_name, ':');
	if (colon)
		*colon = 0;

	/*
	 *	See which interface the caller is talking about.
	 */

	switch (cmd) {
		/*
		 *	These ioctl calls:
		 *	- can be done by all.
		 *	- atomic and do not require locking.
		 *	- return a value
		 */
		case SIOCGIFFLAGS:
		case SIOCGIFMETRIC:
		case SIOCGIFMTU:
		case SIOCGIFHWADDR:
		case SIOCGIFSLAVE:
		case SIOCGIFMAP:
		case SIOCGIFINDEX:
		case SIOCGIFTXQLEN:
			dev_load(net, ifr.ifr_name);
			read_lock(&dev_base_lock);
			ret = dev_ifsioc_locked(net, &ifr, cmd);
			read_unlock(&dev_base_lock);
			if (!ret) {
				if (colon)
					*colon = ':';
				if (copy_to_user(arg, &ifr,
						 sizeof(struct ifreq)))
					ret = -EFAULT;
			}
			return ret;

		case SIOCETHTOOL:
			dev_load(net, ifr.ifr_name);
			rtnl_lock();
			ret = dev_ethtool(net, &ifr);
			rtnl_unlock();
			if (!ret) {
				if (colon)
					*colon = ':';
				if (copy_to_user(arg, &ifr,
						 sizeof(struct ifreq)))
					ret = -EFAULT;
			}
			return ret;

		/*
		 *	These ioctl calls:
		 *	- require superuser power.
		 *	- require strict serialization.
		 *	- return a value
		 */
		case SIOCGMIIPHY:
		case SIOCGMIIREG:
		case SIOCSIFNAME:
			if (!capable(CAP_NET_ADMIN))
				return -EPERM;
			dev_load(net, ifr.ifr_name);
			rtnl_lock();
			ret = dev_ifsioc(net, &ifr, cmd);
			rtnl_unlock();
			if (!ret) {
				if (colon)
					*colon = ':';
				if (copy_to_user(arg, &ifr,
						 sizeof(struct ifreq)))
					ret = -EFAULT;
			}
			return ret;

		/*
		 *	These ioctl calls:
		 *	- require superuser power.
		 *	- require strict serialization.
		 *	- do not return a value
		 */
		case SIOCSIFFLAGS:
		case SIOCSIFMETRIC:
		case SIOCSIFMTU:
		case SIOCSIFMAP:
		case SIOCSIFHWADDR:
		case SIOCSIFSLAVE:
		case SIOCADDMULTI:
		case SIOCDELMULTI:
		case SIOCSIFHWBROADCAST:
		case SIOCSIFTXQLEN:
		case SIOCSMIIREG:
		case SIOCBONDENSLAVE:
		case SIOCBONDRELEASE:
		case SIOCBONDSETHWADDR:
		case SIOCBONDCHANGEACTIVE:
		case SIOCBRADDIF:
		case SIOCBRDELIF:
			if (!capable(CAP_NET_ADMIN))
				return -EPERM;
			/* fall through */
		case SIOCBONDSLAVEINFOQUERY:
		case SIOCBONDINFOQUERY:
			dev_load(net, ifr.ifr_name);
			rtnl_lock();
			ret = dev_ifsioc(net, &ifr, cmd);
			rtnl_unlock();
			return ret;

		case SIOCGIFMEM:
			/* Get the per device memory space. We can add this but
			 * currently do not support it */
		case SIOCSIFMEM:
			/* Set the per device memory buffer space.
			 * Not applicable in our case */
		case SIOCSIFLINK:
			return -EINVAL;

		/*
		 *	Unknown or private ioctl.
		 */
		default:
			if (cmd == SIOCWANDEV ||
			    (cmd >= SIOCDEVPRIVATE &&
			     cmd <= SIOCDEVPRIVATE + 15)) {
				dev_load(net, ifr.ifr_name);
				rtnl_lock();
				ret = dev_ifsioc(net, &ifr, cmd);
				rtnl_unlock();
				if (!ret && copy_to_user(arg, &ifr,
							 sizeof(struct ifreq)))
					ret = -EFAULT;
				return ret;
			}
			/* Take care of Wireless Extensions */
			if (cmd >= SIOCIWFIRST && cmd <= SIOCIWLAST)
				return wext_handle_ioctl(net, &ifr, cmd, arg);
			return -EINVAL;
	}
}


/**
 *	dev_new_index	-	allocate an ifindex
 *	@net: the applicable net namespace
 *
 *	Returns a suitable unique value for a new device interface
 *	number.  The caller must hold the rtnl semaphore or the
 *	dev_base_lock to be sure it remains unique.
 */
static int dev_new_index(struct net *net)
{
	static int ifindex;
	for (;;) {
		if (++ifindex <= 0)
			ifindex = 1;
		if (!__dev_get_by_index(net, ifindex))
			return ifindex;
	}
}

/* Delayed registration/unregisteration */
static DEFINE_SPINLOCK(net_todo_list_lock);
static LIST_HEAD(net_todo_list);

static void net_set_todo(struct net_device *dev)
{
	spin_lock(&net_todo_list_lock);
	list_add_tail(&dev->todo_list, &net_todo_list);
	spin_unlock(&net_todo_list_lock);
}

static void rollback_registered(struct net_device *dev)
{
	BUG_ON(dev_boot_phase);
	ASSERT_RTNL();

	/* Some devices call without registering for initialization unwind. */
	if (dev->reg_state == NETREG_UNINITIALIZED) {
		printk(KERN_DEBUG "unregister_netdevice: device %s/%p never "
				  "was registered\n", dev->name, dev);

		WARN_ON(1);
		return;
	}

	BUG_ON(dev->reg_state != NETREG_REGISTERED);

	/* If device is running, close it first. */
	dev_close(dev);

	/* And unlink it from device chain. */
	unlist_netdevice(dev);

	dev->reg_state = NETREG_UNREGISTERING;

	synchronize_net();

	/* Shutdown queueing discipline. */
	dev_shutdown(dev);


	/* Notify protocols, that we are about to destroy
	   this device. They should clean all the things.
	*/
	call_netdevice_notifiers(NETDEV_UNREGISTER, dev);

	/*
	 *	Flush the unicast and multicast chains
	 */
	dev_addr_discard(dev);

	if (dev->uninit)
		dev->uninit(dev);

	/* Notifier chain MUST detach us from master device. */
	BUG_TRAP(!dev->master);

	/* Remove entries from kobject tree */
	netdev_unregister_kobject(dev);

	synchronize_net();

	dev_put(dev);
}

/**
 *	register_netdevice	- register a network device
 *	@dev: device to register
 *
 *	Take a completed network device structure and add it to the kernel
 *	interfaces. A %NETDEV_REGISTER message is sent to the netdev notifier
 *	chain. 0 is returned on success. A negative errno code is returned
 *	on a failure to set up the device, or if the name is a duplicate.
 *
 *	Callers must hold the rtnl semaphore. You may want
 *	register_netdev() instead of this.
 *
 *	BUGS:
 *	The locking appears insufficient to guarantee two parallel registers
 *	will not get the same name.
 */

int register_netdevice(struct net_device *dev)
{
	struct hlist_head *head;
	struct hlist_node *p;
	int ret;
	struct net *net;

	BUG_ON(dev_boot_phase);
	ASSERT_RTNL();

	might_sleep();

	/* When net_device's are persistent, this will be fatal. */
	BUG_ON(dev->reg_state != NETREG_UNINITIALIZED);
	BUG_ON(!dev_net(dev));
	net = dev_net(dev);

	spin_lock_init(&dev->queue_lock);
	spin_lock_init(&dev->_xmit_lock);
	netdev_set_lockdep_class(&dev->_xmit_lock, dev->type);
	dev->xmit_lock_owner = -1;
	spin_lock_init(&dev->ingress_lock);

	dev->iflink = -1;

	/* Init, if this function is available */
	if (dev->init) {
		ret = dev->init(dev);
		if (ret) {
			if (ret > 0)
				ret = -EIO;
			goto out;
		}
	}

	if (!dev_valid_name(dev->name)) {
		ret = -EINVAL;
		goto err_uninit;
	}

	dev->ifindex = dev_new_index(net);
	if (dev->iflink == -1)
		dev->iflink = dev->ifindex;

	/* Check for existence of name */
	head = dev_name_hash(net, dev->name);
	hlist_for_each(p, head) {
		struct net_device *d
			= hlist_entry(p, struct net_device, name_hlist);
		if (!strncmp(d->name, dev->name, IFNAMSIZ)) {
			ret = -EEXIST;
			goto err_uninit;
		}
	}

	/* Fix illegal checksum combinations */
	if ((dev->features & NETIF_F_HW_CSUM) &&
	    (dev->features & (NETIF_F_IP_CSUM|NETIF_F_IPV6_CSUM))) {
		printk(KERN_NOTICE "%s: mixed HW and IP checksum settings.\n",
		       dev->name);
		dev->features &= ~(NETIF_F_IP_CSUM|NETIF_F_IPV6_CSUM);
	}

	if ((dev->features & NETIF_F_NO_CSUM) &&
	    (dev->features & (NETIF_F_HW_CSUM|NETIF_F_IP_CSUM|NETIF_F_IPV6_CSUM))) {
		printk(KERN_NOTICE "%s: mixed no checksumming and other settings.\n",
		       dev->name);
		dev->features &= ~(NETIF_F_IP_CSUM|NETIF_F_IPV6_CSUM|NETIF_F_HW_CSUM);
	}


	/* Fix illegal SG+CSUM combinations. */
	if ((dev->features & NETIF_F_SG) &&
	    !(dev->features & NETIF_F_ALL_CSUM)) {
		printk(KERN_NOTICE "%s: Dropping NETIF_F_SG since no checksum feature.\n",
		       dev->name);
		dev->features &= ~NETIF_F_SG;
	}

	/* TSO requires that SG is present as well. */
	if ((dev->features & NETIF_F_TSO) &&
	    !(dev->features & NETIF_F_SG)) {
		printk(KERN_NOTICE "%s: Dropping NETIF_F_TSO since no SG feature.\n",
		       dev->name);
		dev->features &= ~NETIF_F_TSO;
	}
	if (dev->features & NETIF_F_UFO) {
		if (!(dev->features & NETIF_F_HW_CSUM)) {
			printk(KERN_ERR "%s: Dropping NETIF_F_UFO since no "
					"NETIF_F_HW_CSUM feature.\n",
							dev->name);
			dev->features &= ~NETIF_F_UFO;
		}
		if (!(dev->features & NETIF_F_SG)) {
			printk(KERN_ERR "%s: Dropping NETIF_F_UFO since no "
					"NETIF_F_SG feature.\n",
					dev->name);
			dev->features &= ~NETIF_F_UFO;
		}
	}

	netdev_initialize_kobject(dev);
	ret = netdev_register_kobject(dev);
	if (ret)
		goto err_uninit;
	dev->reg_state = NETREG_REGISTERED;

	/*
	 *	Default initial state at registry is that the
	 *	device is present.
	 */

	set_bit(__LINK_STATE_PRESENT, &dev->state);

	dev_init_scheduler(dev);
	dev_hold(dev);
	list_netdevice(dev);

	/* Notify protocols, that a new device appeared. */
	ret = call_netdevice_notifiers(NETDEV_REGISTER, dev);
	ret = notifier_to_errno(ret);
	if (ret) {
		rollback_registered(dev);
		dev->reg_state = NETREG_UNREGISTERED;
	}

out:
	return ret;

err_uninit:
	if (dev->uninit)
		dev->uninit(dev);
	goto out;
}

/**
 *	register_netdev	- register a network device
 *	@dev: device to register
 *
 *	Take a completed network device structure and add it to the kernel
 *	interfaces. A %NETDEV_REGISTER message is sent to the netdev notifier
 *	chain. 0 is returned on success. A negative errno code is returned
 *	on a failure to set up the device, or if the name is a duplicate.
 *
 *	This is a wrapper around register_netdevice that takes the rtnl semaphore
 *	and expands the device name if you passed a format string to
 *	alloc_netdev.
 */
int register_netdev(struct net_device *dev)
{
	int err;

	rtnl_lock();

	/*
	 * If the name is a format string the caller wants us to do a
	 * name allocation.
	 */
	if (strchr(dev->name, '%')) {
		err = dev_alloc_name(dev, dev->name);
		if (err < 0)
			goto out;
	}

	err = register_netdevice(dev);
out:
	rtnl_unlock();
	return err;
}
EXPORT_SYMBOL(register_netdev);

/*
 * netdev_wait_allrefs - wait until all references are gone.
 *
 * This is called when unregistering network devices.
 *
 * Any protocol or device that holds a reference should register
 * for netdevice notification, and cleanup and put back the
 * reference if they receive an UNREGISTER event.
 * We can get stuck here if buggy protocols don't correctly
 * call dev_put.
 */
static void netdev_wait_allrefs(struct net_device *dev)
{
	unsigned long rebroadcast_time, warning_time;

	rebroadcast_time = warning_time = jiffies;
	while (atomic_read(&dev->refcnt) != 0) {
		if (time_after(jiffies, rebroadcast_time + 1 * HZ)) {
			rtnl_lock();

			/* Rebroadcast unregister notification */
			call_netdevice_notifiers(NETDEV_UNREGISTER, dev);

			if (test_bit(__LINK_STATE_LINKWATCH_PENDING,
				     &dev->state)) {
				/* We must not have linkwatch events
				 * pending on unregister. If this
				 * happens, we simply run the queue
				 * unscheduled, resulting in a noop
				 * for this device.
				 */
				linkwatch_run_queue();
			}

			__rtnl_unlock();

			rebroadcast_time = jiffies;
		}

		msleep(250);

		if (time_after(jiffies, warning_time + 10 * HZ)) {
			printk(KERN_EMERG "unregister_netdevice: "
			       "waiting for %s to become free. Usage "
			       "count = %d\n",
			       dev->name, atomic_read(&dev->refcnt));
			warning_time = jiffies;
		}
	}
}

/* The sequence is:
 *
 *	rtnl_lock();
 *	...
 *	register_netdevice(x1);
 *	register_netdevice(x2);
 *	...
 *	unregister_netdevice(y1);
 *	unregister_netdevice(y2);
 *      ...
 *	rtnl_unlock();
 *	free_netdev(y1);
 *	free_netdev(y2);
 *
 * We are invoked by rtnl_unlock() after it drops the semaphore.
 * This allows us to deal with problems:
 * 1) We can delete sysfs objects which invoke hotplug
 *    without deadlocking with linkwatch via keventd.
 * 2) Since we run with the RTNL semaphore not held, we can sleep
 *    safely in order to wait for the netdev refcnt to drop to zero.
 */
static DEFINE_MUTEX(net_todo_run_mutex);
void netdev_run_todo(void)
{
	struct list_head list;

	/* Need to guard against multiple cpu's getting out of order. */
	mutex_lock(&net_todo_run_mutex);

	/* Not safe to do outside the semaphore.  We must not return
	 * until all unregister events invoked by the local processor
	 * have been completed (either by this todo run, or one on
	 * another cpu).
	 */
	if (list_empty(&net_todo_list))
		goto out;

	/* Snapshot list, allow later requests */
	spin_lock(&net_todo_list_lock);
	list_replace_init(&net_todo_list, &list);
	spin_unlock(&net_todo_list_lock);

	while (!list_empty(&list)) {
		struct net_device *dev
			= list_entry(list.next, struct net_device, todo_list);
		list_del(&dev->todo_list);

		if (unlikely(dev->reg_state != NETREG_UNREGISTERING)) {
			printk(KERN_ERR "network todo '%s' but state %d\n",
			       dev->name, dev->reg_state);
			dump_stack();
			continue;
		}

		dev->reg_state = NETREG_UNREGISTERED;

		netdev_wait_allrefs(dev);

		/* paranoia */
		BUG_ON(atomic_read(&dev->refcnt));
		BUG_TRAP(!dev->ip_ptr);
		BUG_TRAP(!dev->ip6_ptr);
		BUG_TRAP(!dev->dn_ptr);

		if (dev->destructor)
			dev->destructor(dev);

		/* Free network device */
		kobject_put(&dev->dev.kobj);
	}

out:
	mutex_unlock(&net_todo_run_mutex);
}

static struct net_device_stats *internal_stats(struct net_device *dev)
{
	return &dev->stats;
}

/**
 *	alloc_netdev_mq - allocate network device
 *	@sizeof_priv:	size of private data to allocate space for
 *	@name:		device name format string
 *	@setup:		callback to initialize device
 *	@queue_count:	the number of subqueues to allocate
 *
 *	Allocates a struct net_device with private data area for driver use
 *	and performs basic initialization.  Also allocates subquue structs
 *	for each queue on the device at the end of the netdevice.
 */
struct net_device *alloc_netdev_mq(int sizeof_priv, const char *name,
		void (*setup)(struct net_device *), unsigned int queue_count)
{
	void *p;
	struct net_device *dev;
	int alloc_size;

	BUG_ON(strlen(name) >= sizeof(dev->name));

	alloc_size = sizeof(struct net_device) +
		     sizeof(struct net_device_subqueue) * (queue_count - 1);
	if (sizeof_priv) {
		/* ensure 32-byte alignment of private area */
		alloc_size = (alloc_size + NETDEV_ALIGN_CONST) & ~NETDEV_ALIGN_CONST;
		alloc_size += sizeof_priv;
	}
	/* ensure 32-byte alignment of whole construct */
	alloc_size += NETDEV_ALIGN_CONST;

	p = kzalloc(alloc_size, GFP_KERNEL);
	if (!p) {
		printk(KERN_ERR "alloc_netdev: Unable to allocate device.\n");
		return NULL;
	}

	dev = (struct net_device *)
		(((long)p + NETDEV_ALIGN_CONST) & ~NETDEV_ALIGN_CONST);
	dev->padded = (char *)dev - (char *)p;
	dev_net_set(dev, &init_net);

	if (sizeof_priv) {
		dev->priv = ((char *)dev +
			     ((sizeof(struct net_device) +
			       (sizeof(struct net_device_subqueue) *
				(queue_count - 1)) + NETDEV_ALIGN_CONST)
			      & ~NETDEV_ALIGN_CONST));
	}

	dev->egress_subqueue_count = queue_count;
	dev->gso_max_size = GSO_MAX_SIZE;

	dev->get_stats = internal_stats;
	netpoll_netdev_init(dev);
	setup(dev);
	strcpy(dev->name, name);
	return dev;
}
EXPORT_SYMBOL(alloc_netdev_mq);

/**
 *	free_netdev - free network device
 *	@dev: device
 *
 *	This function does the last stage of destroying an allocated device
 * 	interface. The reference to the device object is released.
 *	If this is the last reference then it will be freed.
 */
void free_netdev(struct net_device *dev)
{
	release_net(dev_net(dev));

	/*  Compatibility with error handling in drivers */
	if (dev->reg_state == NETREG_UNINITIALIZED) {
		kfree((char *)dev - dev->padded);
		return;
	}

	BUG_ON(dev->reg_state != NETREG_UNREGISTERED);
	dev->reg_state = NETREG_RELEASED;

	/* will free via device release */
	put_device(&dev->dev);
}

/* Synchronize with packet receive processing. */
void synchronize_net(void)
{
	might_sleep();
	synchronize_rcu();
}

/**
 *	unregister_netdevice - remove device from the kernel
 *	@dev: device
 *
 *	This function shuts down a device interface and removes it
 *	from the kernel tables.
 *
 *	Callers must hold the rtnl semaphore.  You may want
 *	unregister_netdev() instead of this.
 */

void unregister_netdevice(struct net_device *dev)
{
	ASSERT_RTNL();

	rollback_registered(dev);
	/* Finish processing unregister after unlock */
	net_set_todo(dev);
}

/**
 *	unregister_netdev - remove device from the kernel
 *	@dev: device
 *
 *	This function shuts down a device interface and removes it
 *	from the kernel tables.
 *
 *	This is just a wrapper for unregister_netdevice that takes
 *	the rtnl semaphore.  In general you want to use this and not
 *	unregister_netdevice.
 */
void unregister_netdev(struct net_device *dev)
{
	rtnl_lock();
	unregister_netdevice(dev);
	rtnl_unlock();
}

EXPORT_SYMBOL(unregister_netdev);

/**
 *	dev_change_net_namespace - move device to different nethost namespace
 *	@dev: device
 *	@net: network namespace
 *	@pat: If not NULL name pattern to try if the current device name
 *	      is already taken in the destination network namespace.
 *
 *	This function shuts down a device interface and moves it
 *	to a new network namespace. On success 0 is returned, on
 *	a failure a netagive errno code is returned.
 *
 *	Callers must hold the rtnl semaphore.
 */

int dev_change_net_namespace(struct net_device *dev, struct net *net, const char *pat)
{
	char buf[IFNAMSIZ];
	const char *destname;
	int err;

	ASSERT_RTNL();

	/* Don't allow namespace local devices to be moved. */
	err = -EINVAL;
	if (dev->features & NETIF_F_NETNS_LOCAL)
		goto out;

	/* Ensure the device has been registrered */
	err = -EINVAL;
	if (dev->reg_state != NETREG_REGISTERED)
		goto out;

	/* Get out if there is nothing todo */
	err = 0;
	if (net_eq(dev_net(dev), net))
		goto out;

	/* Pick the destination device name, and ensure
	 * we can use it in the destination network namespace.
	 */
	err = -EEXIST;
	destname = dev->name;
	if (__dev_get_by_name(net, destname)) {
		/* We get here if we can't use the current device name */
		if (!pat)
			goto out;
		if (!dev_valid_name(pat))
			goto out;
		if (strchr(pat, '%')) {
			if (__dev_alloc_name(net, pat, buf) < 0)
				goto out;
			destname = buf;
		} else
			destname = pat;
		if (__dev_get_by_name(net, destname))
			goto out;
	}

	/*
	 * And now a mini version of register_netdevice unregister_netdevice.
	 */

	/* If device is running close it first. */
	dev_close(dev);

	/* And unlink it from device chain */
	err = -ENODEV;
	unlist_netdevice(dev);

	synchronize_net();

	/* Shutdown queueing discipline. */
	dev_shutdown(dev);

	/* Notify protocols, that we are about to destroy
	   this device. They should clean all the things.
	*/
	call_netdevice_notifiers(NETDEV_UNREGISTER, dev);

	/*
	 *	Flush the unicast and multicast chains
	 */
	dev_addr_discard(dev);

	/* Actually switch the network namespace */
	dev_net_set(dev, net);

	/* Assign the new device name */
	if (destname != dev->name)
		strcpy(dev->name, destname);

	/* If there is an ifindex conflict assign a new one */
	if (__dev_get_by_index(net, dev->ifindex)) {
		int iflink = (dev->iflink == dev->ifindex);
		dev->ifindex = dev_new_index(net);
		if (iflink)
			dev->iflink = dev->ifindex;
	}

	/* Fixup kobjects */
	netdev_unregister_kobject(dev);
	err = netdev_register_kobject(dev);
	WARN_ON(err);

	/* Add the device back in the hashes */
	list_netdevice(dev);

	/* Notify protocols, that a new device appeared. */
	call_netdevice_notifiers(NETDEV_REGISTER, dev);

	synchronize_net();
	err = 0;
out:
	return err;
}

static int dev_cpu_callback(struct notifier_block *nfb,
			    unsigned long action,
			    void *ocpu)
{
	struct sk_buff **list_skb;
	struct net_device **list_net;
	struct sk_buff *skb;
	unsigned int cpu, oldcpu = (unsigned long)ocpu;
	struct softnet_data *sd, *oldsd;

	if (action != CPU_DEAD && action != CPU_DEAD_FROZEN)
		return NOTIFY_OK;

	local_irq_disable();
	cpu = smp_processor_id();
	sd = &per_cpu(softnet_data, cpu);
	oldsd = &per_cpu(softnet_data, oldcpu);

	/* Find end of our completion_queue. */
	list_skb = &sd->completion_queue;
	while (*list_skb)
		list_skb = &(*list_skb)->next;
	/* Append completion queue from offline CPU. */
	*list_skb = oldsd->completion_queue;
	oldsd->completion_queue = NULL;

	/* Find end of our output_queue. */
	list_net = &sd->output_queue;
	while (*list_net)
		list_net = &(*list_net)->next_sched;
	/* Append output queue from offline CPU. */
	*list_net = oldsd->output_queue;
	oldsd->output_queue = NULL;

	raise_softirq_irqoff(NET_TX_SOFTIRQ);
	local_irq_enable();

	/* Process offline CPU's input_pkt_queue */
	while ((skb = __skb_dequeue(&oldsd->input_pkt_queue)))
		netif_rx(skb);

	return NOTIFY_OK;
}

#ifdef CONFIG_NET_DMA
/**
 * net_dma_rebalance - try to maintain one DMA channel per CPU
 * @net_dma: DMA client and associated data (lock, channels, channel_mask)
 *
 * This is called when the number of channels allocated to the net_dma client
 * changes.  The net_dma client tries to have one DMA channel per CPU.
 */

static void net_dma_rebalance(struct net_dma *net_dma)
{
	unsigned int cpu, i, n, chan_idx;
	struct dma_chan *chan;

	if (cpus_empty(net_dma->channel_mask)) {
		for_each_online_cpu(cpu)
			rcu_assign_pointer(per_cpu(softnet_data, cpu).net_dma, NULL);
		return;
	}

	i = 0;
	cpu = first_cpu(cpu_online_map);

	for_each_cpu_mask_nr(chan_idx, net_dma->channel_mask) {
		chan = net_dma->channels[chan_idx];

		n = ((num_online_cpus() / cpus_weight(net_dma->channel_mask))
		   + (i < (num_online_cpus() %
			cpus_weight(net_dma->channel_mask)) ? 1 : 0));

		while(n) {
			per_cpu(softnet_data, cpu).net_dma = chan;
			cpu = next_cpu(cpu, cpu_online_map);
			n--;
		}
		i++;
	}
}

/**
 * netdev_dma_event - event callback for the net_dma_client
 * @client: should always be net_dma_client
 * @chan: DMA channel for the event
 * @state: DMA state to be handled
 */
static enum dma_state_client
netdev_dma_event(struct dma_client *client, struct dma_chan *chan,
	enum dma_state state)
{
	int i, found = 0, pos = -1;
	struct net_dma *net_dma =
		container_of(client, struct net_dma, client);
	enum dma_state_client ack = DMA_DUP; /* default: take no action */

	spin_lock(&net_dma->lock);
	switch (state) {
	case DMA_RESOURCE_AVAILABLE:
		for (i = 0; i < nr_cpu_ids; i++)
			if (net_dma->channels[i] == chan) {
				found = 1;
				break;
			} else if (net_dma->channels[i] == NULL && pos < 0)
				pos = i;

		if (!found && pos >= 0) {
			ack = DMA_ACK;
			net_dma->channels[pos] = chan;
			cpu_set(pos, net_dma->channel_mask);
			net_dma_rebalance(net_dma);
		}
		break;
	case DMA_RESOURCE_REMOVED:
		for (i = 0; i < nr_cpu_ids; i++)
			if (net_dma->channels[i] == chan) {
				found = 1;
				pos = i;
				break;
			}

		if (found) {
			ack = DMA_ACK;
			cpu_clear(pos, net_dma->channel_mask);
			net_dma->channels[i] = NULL;
			net_dma_rebalance(net_dma);
		}
		break;
	default:
		break;
	}
	spin_unlock(&net_dma->lock);

	return ack;
}

/**
 * netdev_dma_regiser - register the networking subsystem as a DMA client
 */
static int __init netdev_dma_register(void)
{
	net_dma.channels = kzalloc(nr_cpu_ids * sizeof(struct net_dma),
								GFP_KERNEL);
	if (unlikely(!net_dma.channels)) {
		printk(KERN_NOTICE
				"netdev_dma: no memory for net_dma.channels\n");
		return -ENOMEM;
	}
	spin_lock_init(&net_dma.lock);
	dma_cap_set(DMA_MEMCPY, net_dma.client.cap_mask);
	dma_async_client_register(&net_dma.client);
	dma_async_client_chan_request(&net_dma.client);
	return 0;
}

#else
static int __init netdev_dma_register(void) { return -ENODEV; }
#endif /* CONFIG_NET_DMA */

/**
 *	netdev_compute_feature - compute conjunction of two feature sets
 *	@all: first feature set
 *	@one: second feature set
 *
 *	Computes a new feature set after adding a device with feature set
 *	@one to the master device with current feature set @all.  Returns
 *	the new feature set.
 */
int netdev_compute_features(unsigned long all, unsigned long one)
{
	/* if device needs checksumming, downgrade to hw checksumming */
	if (all & NETIF_F_NO_CSUM && !(one & NETIF_F_NO_CSUM))
		all ^= NETIF_F_NO_CSUM | NETIF_F_HW_CSUM;

	/* if device can't do all checksum, downgrade to ipv4/ipv6 */
	if (all & NETIF_F_HW_CSUM && !(one & NETIF_F_HW_CSUM))
		all ^= NETIF_F_HW_CSUM
			| NETIF_F_IP_CSUM | NETIF_F_IPV6_CSUM;

	if (one & NETIF_F_GSO)
		one |= NETIF_F_GSO_SOFTWARE;
	one |= NETIF_F_GSO;

	/* If even one device supports robust GSO, enable it for all. */
	if (one & NETIF_F_GSO_ROBUST)
		all |= NETIF_F_GSO_ROBUST;

	all &= one | NETIF_F_LLTX;

	if (!(all & NETIF_F_ALL_CSUM))
		all &= ~NETIF_F_SG;
	if (!(all & NETIF_F_SG))
		all &= ~NETIF_F_GSO_MASK;

	return all;
}
EXPORT_SYMBOL(netdev_compute_features);

static struct hlist_head *netdev_create_hash(void)
{
	int i;
	struct hlist_head *hash;

	hash = kmalloc(sizeof(*hash) * NETDEV_HASHENTRIES, GFP_KERNEL);
	if (hash != NULL)
		for (i = 0; i < NETDEV_HASHENTRIES; i++)
			INIT_HLIST_HEAD(&hash[i]);

	return hash;
}

/* Initialize per network namespace state */
static int __net_init netdev_init(struct net *net)
{
	INIT_LIST_HEAD(&net->dev_base_head);

	net->dev_name_head = netdev_create_hash();
	if (net->dev_name_head == NULL)
		goto err_name;

	net->dev_index_head = netdev_create_hash();
	if (net->dev_index_head == NULL)
		goto err_idx;

	return 0;

err_idx:
	kfree(net->dev_name_head);
err_name:
	return -ENOMEM;
}

static void __net_exit netdev_exit(struct net *net)
{
	kfree(net->dev_name_head);
	kfree(net->dev_index_head);
}

static struct pernet_operations __net_initdata netdev_net_ops = {
	.init = netdev_init,
	.exit = netdev_exit,
};

static void __net_exit default_device_exit(struct net *net)
{
	struct net_device *dev, *next;
	/*
	 * Push all migratable of the network devices back to the
	 * initial network namespace
	 */
	rtnl_lock();
	for_each_netdev_safe(net, dev, next) {
		int err;
		char fb_name[IFNAMSIZ];

		/* Ignore unmoveable devices (i.e. loopback) */
		if (dev->features & NETIF_F_NETNS_LOCAL)
			continue;

		/* Push remaing network devices to init_net */
		snprintf(fb_name, IFNAMSIZ, "dev%d", dev->ifindex);
		err = dev_change_net_namespace(dev, &init_net, fb_name);
		if (err) {
			printk(KERN_EMERG "%s: failed to move %s to init_net: %d\n",
				__func__, dev->name, err);
			BUG();
		}
	}
	rtnl_unlock();
}

static struct pernet_operations __net_initdata default_device_ops = {
	.exit = default_device_exit,
};

/*
 *	Initialize the DEV module. At boot time this walks the device list and
 *	unhooks any devices that fail to initialise (normally hardware not
 *	present) and leaves us with a valid list of present and active devices.
 *
 */

/*
 *       This is called single threaded during boot, so no need
 *       to take the rtnl semaphore.
 */
static int __init net_dev_init(void)
{
	int i, rc = -ENOMEM;

	BUG_ON(!dev_boot_phase);

	if (dev_proc_init())
		goto out;

	if (netdev_kobject_init())
		goto out;

	INIT_LIST_HEAD(&ptype_all);
	for (i = 0; i < PTYPE_HASH_SIZE; i++)
		INIT_LIST_HEAD(&ptype_base[i]);

	if (register_pernet_subsys(&netdev_net_ops))
		goto out;

	if (register_pernet_device(&default_device_ops))
		goto out;

	/*
	 *	Initialise the packet receive queues.
	 */

	for_each_possible_cpu(i) {
		struct softnet_data *queue;

		queue = &per_cpu(softnet_data, i);
		skb_queue_head_init(&queue->input_pkt_queue);
		queue->completion_queue = NULL;
		INIT_LIST_HEAD(&queue->poll_list);

		queue->backlog.poll = process_backlog;
		queue->backlog.weight = weight_p;
	}

	netdev_dma_register();

	dev_boot_phase = 0;

	open_softirq(NET_TX_SOFTIRQ, net_tx_action);
	open_softirq(NET_RX_SOFTIRQ, net_rx_action);

	hotcpu_notifier(dev_cpu_callback, 0);
	dst_init();
	dev_mcast_init();
	rc = 0;
out:
	return rc;
}

subsys_initcall(net_dev_init);

EXPORT_SYMBOL(__dev_get_by_index);
EXPORT_SYMBOL(__dev_get_by_name);
EXPORT_SYMBOL(__dev_remove_pack);
EXPORT_SYMBOL(dev_valid_name);
EXPORT_SYMBOL(dev_add_pack);
EXPORT_SYMBOL(dev_alloc_name);
EXPORT_SYMBOL(dev_close);
EXPORT_SYMBOL(dev_get_by_flags);
EXPORT_SYMBOL(dev_get_by_index);
EXPORT_SYMBOL(dev_get_by_name);
EXPORT_SYMBOL(dev_open);
EXPORT_SYMBOL(dev_queue_xmit);
EXPORT_SYMBOL(dev_remove_pack);
EXPORT_SYMBOL(dev_set_allmulti);
EXPORT_SYMBOL(dev_set_promiscuity);
EXPORT_SYMBOL(dev_change_flags);
EXPORT_SYMBOL(dev_set_mtu);
EXPORT_SYMBOL(dev_set_mac_address);
EXPORT_SYMBOL(free_netdev);
EXPORT_SYMBOL(netdev_boot_setup_check);
EXPORT_SYMBOL(netdev_set_master);
EXPORT_SYMBOL(netdev_state_change);
EXPORT_SYMBOL(netif_receive_skb);
EXPORT_SYMBOL(netif_rx);
EXPORT_SYMBOL(register_gifconf);
EXPORT_SYMBOL(register_netdevice);
EXPORT_SYMBOL(register_netdevice_notifier);
EXPORT_SYMBOL(skb_checksum_help);
EXPORT_SYMBOL(synchronize_net);
EXPORT_SYMBOL(unregister_netdevice);
EXPORT_SYMBOL(unregister_netdevice_notifier);
EXPORT_SYMBOL(net_enable_timestamp);
EXPORT_SYMBOL(net_disable_timestamp);
EXPORT_SYMBOL(dev_get_flags);

#if defined(CONFIG_BRIDGE) || defined(CONFIG_BRIDGE_MODULE)
EXPORT_SYMBOL(br_handle_frame_hook);
EXPORT_SYMBOL(br_fdb_get_hook);
EXPORT_SYMBOL(br_fdb_put_hook);
#endif

#ifdef CONFIG_KMOD
EXPORT_SYMBOL(dev_load);
#endif

EXPORT_PER_CPU_SYMBOL(softnet_data);<|MERGE_RESOLUTION|>--- conflicted
+++ resolved
@@ -120,10 +120,8 @@
 #include <linux/ctype.h>
 #include <linux/if_arp.h>
 #include <linux/marker.h>
-<<<<<<< HEAD
+#include <linux/marker.h>
 #include <linux/if_vlan.h>
-=======
->>>>>>> fece486d
 
 #include "net-sysfs.h"
 
@@ -1673,6 +1671,8 @@
 	}
 
 gso:
+	trace_mark(net_dev_xmit, "skb %p protocol #2u%hu", skb, skb->protocol);
+
 	trace_mark(net_dev_xmit, "skb %p protocol #2u%hu", skb, skb->protocol);
 
 	spin_lock_prefetch(&dev->queue_lock);
@@ -2074,6 +2074,9 @@
 		return NET_RX_DROP;
 
 	__get_cpu_var(netdev_rx_stat).total++;
+
+	trace_mark(net_dev_receive, "skb %p protocol #2u%hu",
+		skb, skb->protocol);
 
 	trace_mark(net_dev_receive, "skb %p protocol #2u%hu",
 		skb, skb->protocol);
