/*
 * Connection tracking protocol helper module for SCTP.
 *
 * SCTP is defined in RFC 2960. References to various sections in this code
 * are to this RFC.
 *
 * This program is free software; you can redistribute it and/or modify
 * it under the terms of the GNU General Public License version 2 as
 * published by the Free Software Foundation.
 */

#include <linux/types.h>
#include <linux/timer.h>
#include <linux/netfilter.h>
#include <linux/module.h>
#include <linux/in.h>
#include <linux/ip.h>
#include <linux/sctp.h>
#include <linux/string.h>
#include <linux/seq_file.h>
#include <linux/spinlock.h>
#include <linux/interrupt.h>

#include <net/netfilter/nf_conntrack.h>
#include <net/netfilter/nf_conntrack_l4proto.h>
#include <net/netfilter/nf_conntrack_ecache.h>

/* Protects ct->proto.sctp */
static DEFINE_RWLOCK(sctp_lock);

/* FIXME: Examine ipfilter's timeouts and conntrack transitions more
   closely.  They're more complex. --RR

   And so for me for SCTP :D -Kiran */

static const char *const sctp_conntrack_names[] = {
	"NONE",
	"CLOSED",
	"COOKIE_WAIT",
	"COOKIE_ECHOED",
	"ESTABLISHED",
	"SHUTDOWN_SENT",
	"SHUTDOWN_RECD",
	"SHUTDOWN_ACK_SENT",
};

#define SECS  * HZ
#define MINS  * 60 SECS
#define HOURS * 60 MINS
#define DAYS  * 24 HOURS

static unsigned int sctp_timeouts[SCTP_CONNTRACK_MAX] __read_mostly = {
	[SCTP_CONNTRACK_CLOSED]			= 10 SECS,
	[SCTP_CONNTRACK_COOKIE_WAIT]		= 3 SECS,
	[SCTP_CONNTRACK_COOKIE_ECHOED]		= 3 SECS,
	[SCTP_CONNTRACK_ESTABLISHED]		= 5 DAYS,
	[SCTP_CONNTRACK_SHUTDOWN_SENT]		= 300 SECS / 1000,
	[SCTP_CONNTRACK_SHUTDOWN_RECD]		= 300 SECS / 1000,
	[SCTP_CONNTRACK_SHUTDOWN_ACK_SENT]	= 3 SECS,
};

#define sNO SCTP_CONNTRACK_NONE
#define	sCL SCTP_CONNTRACK_CLOSED
#define	sCW SCTP_CONNTRACK_COOKIE_WAIT
#define	sCE SCTP_CONNTRACK_COOKIE_ECHOED
#define	sES SCTP_CONNTRACK_ESTABLISHED
#define	sSS SCTP_CONNTRACK_SHUTDOWN_SENT
#define	sSR SCTP_CONNTRACK_SHUTDOWN_RECD
#define	sSA SCTP_CONNTRACK_SHUTDOWN_ACK_SENT
#define	sIV SCTP_CONNTRACK_MAX

/*
	These are the descriptions of the states:

NOTE: These state names are tantalizingly similar to the states of an
SCTP endpoint. But the interpretation of the states is a little different,
considering that these are the states of the connection and not of an end
point. Please note the subtleties. -Kiran

NONE              - Nothing so far.
COOKIE WAIT       - We have seen an INIT chunk in the original direction, or also
		    an INIT_ACK chunk in the reply direction.
COOKIE ECHOED     - We have seen a COOKIE_ECHO chunk in the original direction.
ESTABLISHED       - We have seen a COOKIE_ACK in the reply direction.
SHUTDOWN_SENT     - We have seen a SHUTDOWN chunk in the original direction.
SHUTDOWN_RECD     - We have seen a SHUTDOWN chunk in the reply directoin.
SHUTDOWN_ACK_SENT - We have seen a SHUTDOWN_ACK chunk in the direction opposite
		    to that of the SHUTDOWN chunk.
CLOSED            - We have seen a SHUTDOWN_COMPLETE chunk in the direction of
		    the SHUTDOWN chunk. Connection is closed.
*/

/* TODO
 - I have assumed that the first INIT is in the original direction.
 This messes things when an INIT comes in the reply direction in CLOSED
 state.
 - Check the error type in the reply dir before transitioning from
cookie echoed to closed.
 - Sec 5.2.4 of RFC 2960
 - Multi Homing support.
*/

/* SCTP conntrack state transitions */
static const u8 sctp_conntracks[2][9][SCTP_CONNTRACK_MAX] = {
	{
/*	ORIGINAL	*/
/*                  sNO, sCL, sCW, sCE, sES, sSS, sSR, sSA */
/* init         */ {sCW, sCW, sCW, sCE, sES, sSS, sSR, sSA},
/* init_ack     */ {sCL, sCL, sCW, sCE, sES, sSS, sSR, sSA},
/* abort        */ {sCL, sCL, sCL, sCL, sCL, sCL, sCL, sCL},
/* shutdown     */ {sCL, sCL, sCW, sCE, sSS, sSS, sSR, sSA},
/* shutdown_ack */ {sSA, sCL, sCW, sCE, sES, sSA, sSA, sSA},
/* error        */ {sCL, sCL, sCW, sCE, sES, sSS, sSR, sSA},/* Cant have Stale cookie*/
/* cookie_echo  */ {sCL, sCL, sCE, sCE, sES, sSS, sSR, sSA},/* 5.2.4 - Big TODO */
/* cookie_ack   */ {sCL, sCL, sCW, sCE, sES, sSS, sSR, sSA},/* Cant come in orig dir */
/* shutdown_comp*/ {sCL, sCL, sCW, sCE, sES, sSS, sSR, sCL}
	},
	{
/*	REPLY	*/
/*                  sNO, sCL, sCW, sCE, sES, sSS, sSR, sSA */
/* init         */ {sIV, sCL, sCW, sCE, sES, sSS, sSR, sSA},/* INIT in sCL Big TODO */
/* init_ack     */ {sIV, sCL, sCW, sCE, sES, sSS, sSR, sSA},
/* abort        */ {sIV, sCL, sCL, sCL, sCL, sCL, sCL, sCL},
/* shutdown     */ {sIV, sCL, sCW, sCE, sSR, sSS, sSR, sSA},
/* shutdown_ack */ {sIV, sCL, sCW, sCE, sES, sSA, sSA, sSA},
/* error        */ {sIV, sCL, sCW, sCL, sES, sSS, sSR, sSA},
/* cookie_echo  */ {sIV, sCL, sCW, sCE, sES, sSS, sSR, sSA},/* Cant come in reply dir */
/* cookie_ack   */ {sIV, sCL, sCW, sES, sES, sSS, sSR, sSA},
/* shutdown_comp*/ {sIV, sCL, sCW, sCE, sES, sSS, sSR, sCL}
	}
};

static bool sctp_pkt_to_tuple(const struct sk_buff *skb, unsigned int dataoff,
			      struct nf_conntrack_tuple *tuple)
{
	const struct sctphdr *hp;
	struct sctphdr _hdr;

	/* Actually only need first 8 bytes. */
	hp = skb_header_pointer(skb, dataoff, 8, &_hdr);
	if (hp == NULL)
		return false;

	tuple->src.u.sctp.port = hp->source;
	tuple->dst.u.sctp.port = hp->dest;
	return true;
}

static bool sctp_invert_tuple(struct nf_conntrack_tuple *tuple,
			      const struct nf_conntrack_tuple *orig)
{
	tuple->src.u.sctp.port = orig->dst.u.sctp.port;
	tuple->dst.u.sctp.port = orig->src.u.sctp.port;
	return true;
}

/* Print out the per-protocol part of the tuple. */
static int sctp_print_tuple(struct seq_file *s,
			    const struct nf_conntrack_tuple *tuple)
{
	return seq_printf(s, "sport=%hu dport=%hu ",
			  ntohs(tuple->src.u.sctp.port),
			  ntohs(tuple->dst.u.sctp.port));
}

/* Print out the private part of the conntrack. */
static int sctp_print_conntrack(struct seq_file *s, const struct nf_conn *ct)
{
	enum sctp_conntrack state;

	read_lock_bh(&sctp_lock);
	state = ct->proto.sctp.state;
	read_unlock_bh(&sctp_lock);

	return seq_printf(s, "%s ", sctp_conntrack_names[state]);
}

#define for_each_sctp_chunk(skb, sch, _sch, offset, dataoff, count)	\
for ((offset) = (dataoff) + sizeof(sctp_sctphdr_t), (count) = 0;	\
	(offset) < (skb)->len &&					\
	((sch) = skb_header_pointer((skb), (offset), sizeof(_sch), &(_sch)));	\
	(offset) += (ntohs((sch)->length) + 3) & ~3, (count)++)

/* Some validity checks to make sure the chunks are fine */
static int do_basic_checks(struct nf_conn *ct,
			   const struct sk_buff *skb,
			   unsigned int dataoff,
			   unsigned long *map)
{
	u_int32_t offset, count;
	sctp_chunkhdr_t _sch, *sch;
	int flag;

	flag = 0;

	for_each_sctp_chunk (skb, sch, _sch, offset, dataoff, count) {
		pr_debug("Chunk Num: %d  Type: %d\n", count, sch->type);

		if (sch->type == SCTP_CID_INIT ||
		    sch->type == SCTP_CID_INIT_ACK ||
		    sch->type == SCTP_CID_SHUTDOWN_COMPLETE)
			flag = 1;

		/*
		 * Cookie Ack/Echo chunks not the first OR
		 * Init / Init Ack / Shutdown compl chunks not the only chunks
		 * OR zero-length.
		 */
		if (((sch->type == SCTP_CID_COOKIE_ACK ||
		      sch->type == SCTP_CID_COOKIE_ECHO ||
		      flag) &&
		     count != 0) || !sch->length) {
			pr_debug("Basic checks failed\n");
			return 1;
		}

		if (map)
			set_bit(sch->type, map);
	}

	pr_debug("Basic checks passed\n");
	return count == 0;
}

static int sctp_new_state(enum ip_conntrack_dir dir,
			  enum sctp_conntrack cur_state,
			  int chunk_type)
{
	int i;

	pr_debug("Chunk type: %d\n", chunk_type);

	switch (chunk_type) {
	case SCTP_CID_INIT:
		pr_debug("SCTP_CID_INIT\n");
		i = 0;
		break;
	case SCTP_CID_INIT_ACK:
		pr_debug("SCTP_CID_INIT_ACK\n");
		i = 1;
		break;
	case SCTP_CID_ABORT:
		pr_debug("SCTP_CID_ABORT\n");
		i = 2;
		break;
	case SCTP_CID_SHUTDOWN:
		pr_debug("SCTP_CID_SHUTDOWN\n");
		i = 3;
		break;
	case SCTP_CID_SHUTDOWN_ACK:
		pr_debug("SCTP_CID_SHUTDOWN_ACK\n");
		i = 4;
		break;
	case SCTP_CID_ERROR:
		pr_debug("SCTP_CID_ERROR\n");
		i = 5;
		break;
	case SCTP_CID_COOKIE_ECHO:
		pr_debug("SCTP_CID_COOKIE_ECHO\n");
		i = 6;
		break;
	case SCTP_CID_COOKIE_ACK:
		pr_debug("SCTP_CID_COOKIE_ACK\n");
		i = 7;
		break;
	case SCTP_CID_SHUTDOWN_COMPLETE:
		pr_debug("SCTP_CID_SHUTDOWN_COMPLETE\n");
		i = 8;
		break;
	default:
		/* Other chunks like DATA, SACK, HEARTBEAT and
		its ACK do not cause a change in state */
		pr_debug("Unknown chunk type, Will stay in %s\n",
			 sctp_conntrack_names[cur_state]);
		return cur_state;
	}

	pr_debug("dir: %d   cur_state: %s  chunk_type: %d  new_state: %s\n",
		 dir, sctp_conntrack_names[cur_state], chunk_type,
		 sctp_conntrack_names[sctp_conntracks[dir][i][cur_state]]);

	return sctp_conntracks[dir][i][cur_state];
}

/* Returns verdict for packet, or -NF_ACCEPT for invalid. */
static int sctp_packet(struct nf_conn *ct,
		       const struct sk_buff *skb,
		       unsigned int dataoff,
		       enum ip_conntrack_info ctinfo,
		       int pf,
		       unsigned int hooknum)
{
	enum sctp_conntrack new_state, old_state;
	enum ip_conntrack_dir dir = CTINFO2DIR(ctinfo);
	const struct sctphdr *sh;
	struct sctphdr _sctph;
	const struct sctp_chunkhdr *sch;
	struct sctp_chunkhdr _sch;
	u_int32_t offset, count;
	unsigned long map[256 / sizeof(unsigned long)] = { 0 };

	sh = skb_header_pointer(skb, dataoff, sizeof(_sctph), &_sctph);
	if (sh == NULL)
		goto out;

	if (do_basic_checks(ct, skb, dataoff, map) != 0)
		goto out;

	/* Check the verification tag (Sec 8.5) */
	if (!test_bit(SCTP_CID_INIT, map) &&
	    !test_bit(SCTP_CID_SHUTDOWN_COMPLETE, map) &&
	    !test_bit(SCTP_CID_COOKIE_ECHO, map) &&
	    !test_bit(SCTP_CID_ABORT, map) &&
	    !test_bit(SCTP_CID_SHUTDOWN_ACK, map) &&
	    sh->vtag != ct->proto.sctp.vtag[dir]) {
		pr_debug("Verification tag check failed\n");
		goto out;
	}

	old_state = new_state = SCTP_CONNTRACK_MAX;
	write_lock_bh(&sctp_lock);
	for_each_sctp_chunk (skb, sch, _sch, offset, dataoff, count) {
		/* Special cases of Verification tag check (Sec 8.5.1) */
		if (sch->type == SCTP_CID_INIT) {
			/* Sec 8.5.1 (A) */
			if (sh->vtag != 0)
				goto out_unlock;
		} else if (sch->type == SCTP_CID_ABORT) {
			/* Sec 8.5.1 (B) */
			if (sh->vtag != ct->proto.sctp.vtag[dir] &&
			    sh->vtag != ct->proto.sctp.vtag[!dir])
				goto out_unlock;
		} else if (sch->type == SCTP_CID_SHUTDOWN_COMPLETE) {
			/* Sec 8.5.1 (C) */
			if (sh->vtag != ct->proto.sctp.vtag[dir] &&
			    sh->vtag != ct->proto.sctp.vtag[!dir] &&
			    sch->flags & SCTP_CHUNK_FLAG_T)
				goto out_unlock;
		} else if (sch->type == SCTP_CID_COOKIE_ECHO) {
			/* Sec 8.5.1 (D) */
			if (sh->vtag != ct->proto.sctp.vtag[dir])
				goto out_unlock;
		}

		old_state = ct->proto.sctp.state;
		new_state = sctp_new_state(dir, old_state, sch->type);

		/* Invalid */
		if (new_state == SCTP_CONNTRACK_MAX) {
			pr_debug("nf_conntrack_sctp: Invalid dir=%i ctype=%u "
				 "conntrack=%u\n",
				 dir, sch->type, old_state);
			goto out_unlock;
		}

		/* If it is an INIT or an INIT ACK note down the vtag */
		if (sch->type == SCTP_CID_INIT ||
		    sch->type == SCTP_CID_INIT_ACK) {
			sctp_inithdr_t _inithdr, *ih;

			ih = skb_header_pointer(skb, offset + sizeof(sctp_chunkhdr_t),
						sizeof(_inithdr), &_inithdr);
			if (ih == NULL)
				goto out_unlock;
			pr_debug("Setting vtag %x for dir %d\n",
				 ih->init_tag, !dir);
			ct->proto.sctp.vtag[!dir] = ih->init_tag;
		}

		ct->proto.sctp.state = new_state;
		if (old_state != new_state)
			nf_conntrack_event_cache(IPCT_PROTOINFO, skb);
	}
	write_unlock_bh(&sctp_lock);

	nf_ct_refresh_acct(ct, ctinfo, skb, sctp_timeouts[new_state]);

	if (old_state == SCTP_CONNTRACK_COOKIE_ECHOED &&
	    dir == IP_CT_DIR_REPLY &&
	    new_state == SCTP_CONNTRACK_ESTABLISHED) {
		pr_debug("Setting assured bit\n");
		set_bit(IPS_ASSURED_BIT, &ct->status);
		nf_conntrack_event_cache(IPCT_STATUS, skb);
	}

	return NF_ACCEPT;

out_unlock:
	write_unlock_bh(&sctp_lock);
out:
	return -NF_ACCEPT;
}

/* Called when a new connection for this protocol found. */
static bool sctp_new(struct nf_conn *ct, const struct sk_buff *skb,
		     unsigned int dataoff)
{
	enum sctp_conntrack new_state;
	const struct sctphdr *sh;
	struct sctphdr _sctph;
	const struct sctp_chunkhdr *sch;
	struct sctp_chunkhdr _sch;
	u_int32_t offset, count;
	unsigned long map[256 / sizeof(unsigned long)] = { 0 };

	sh = skb_header_pointer(skb, dataoff, sizeof(_sctph), &_sctph);
	if (sh == NULL)
		return false;

	if (do_basic_checks(ct, skb, dataoff, map) != 0)
		return false;

	/* If an OOTB packet has any of these chunks discard (Sec 8.4) */
	if (test_bit(SCTP_CID_ABORT, map) ||
	    test_bit(SCTP_CID_SHUTDOWN_COMPLETE, map) ||
	    test_bit(SCTP_CID_COOKIE_ACK, map))
		return false;

	new_state = SCTP_CONNTRACK_MAX;
	for_each_sctp_chunk (skb, sch, _sch, offset, dataoff, count) {
		/* Don't need lock here: this conntrack not in circulation yet */
		new_state = sctp_new_state(IP_CT_DIR_ORIGINAL,
					   SCTP_CONNTRACK_NONE, sch->type);

		/* Invalid: delete conntrack */
		if (new_state == SCTP_CONNTRACK_NONE ||
		    new_state == SCTP_CONNTRACK_MAX) {
			pr_debug("nf_conntrack_sctp: invalid new deleting.\n");
			return false;
		}

		/* Copy the vtag into the state info */
		if (sch->type == SCTP_CID_INIT) {
			if (sh->vtag == 0) {
				sctp_inithdr_t _inithdr, *ih;

				ih = skb_header_pointer(skb, offset + sizeof(sctp_chunkhdr_t),
							sizeof(_inithdr), &_inithdr);
				if (ih == NULL)
					return false;

				pr_debug("Setting vtag %x for new conn\n",
					 ih->init_tag);

				ct->proto.sctp.vtag[IP_CT_DIR_REPLY] =
								ih->init_tag;
			} else {
				/* Sec 8.5.1 (A) */
				return false;
			}
		}
		/* If it is a shutdown ack OOTB packet, we expect a return
		   shutdown complete, otherwise an ABORT Sec 8.4 (5) and (8) */
		else {
			pr_debug("Setting vtag %x for new conn OOTB\n",
				 sh->vtag);
			ct->proto.sctp.vtag[IP_CT_DIR_REPLY] = sh->vtag;
		}

		ct->proto.sctp.state = new_state;
	}

	return true;
}

#if defined(CONFIG_NF_CT_NETLINK) || defined(CONFIG_NF_CT_NETLINK_MODULE)

#include <linux/netfilter/nfnetlink.h>
#include <linux/netfilter/nfnetlink_conntrack.h>

static int sctp_to_nlattr(struct sk_buff *skb, struct nlattr *nla,
			  const struct nf_conn *ct)
{
	struct nlattr *nest_parms;

	read_lock_bh(&sctp_lock);
	nest_parms = nla_nest_start(skb, CTA_PROTOINFO_SCTP | NLA_F_NESTED);
	if (!nest_parms)
		goto nla_put_failure;

	NLA_PUT_U8(skb, CTA_PROTOINFO_SCTP_STATE, ct->proto.sctp.state);

	NLA_PUT_BE32(skb,
		     CTA_PROTOINFO_SCTP_VTAG_ORIGINAL,
<<<<<<< HEAD
		     htonl(ct->proto.sctp.vtag[IP_CT_DIR_ORIGINAL]));

	NLA_PUT_BE32(skb,
		     CTA_PROTOINFO_SCTP_VTAG_REPLY,
		     htonl(ct->proto.sctp.vtag[IP_CT_DIR_REPLY]));
=======
		     ct->proto.sctp.vtag[IP_CT_DIR_ORIGINAL]);

	NLA_PUT_BE32(skb,
		     CTA_PROTOINFO_SCTP_VTAG_REPLY,
		     ct->proto.sctp.vtag[IP_CT_DIR_REPLY]);
>>>>>>> df1be437

	read_unlock_bh(&sctp_lock);

	nla_nest_end(skb, nest_parms);

	return 0;

nla_put_failure:
	read_unlock_bh(&sctp_lock);
	return -1;
}

static const struct nla_policy sctp_nla_policy[CTA_PROTOINFO_SCTP_MAX+1] = {
	[CTA_PROTOINFO_SCTP_STATE]	    = { .type = NLA_U8 },
	[CTA_PROTOINFO_SCTP_VTAG_ORIGINAL]  = { .type = NLA_U32 },
	[CTA_PROTOINFO_SCTP_VTAG_REPLY]     = { .type = NLA_U32 },
};

static int nlattr_to_sctp(struct nlattr *cda[], struct nf_conn *ct)
{
	struct nlattr *attr = cda[CTA_PROTOINFO_SCTP];
	struct nlattr *tb[CTA_PROTOINFO_SCTP_MAX+1];
	int err;

	/* updates may not contain the internal protocol info, skip parsing */
	if (!attr)
		return 0;

	err = nla_parse_nested(tb,
			       CTA_PROTOINFO_SCTP_MAX,
			       attr,
			       sctp_nla_policy);
	if (err < 0)
		return err;

	if (!tb[CTA_PROTOINFO_SCTP_STATE] ||
	    !tb[CTA_PROTOINFO_SCTP_VTAG_ORIGINAL] ||
	    !tb[CTA_PROTOINFO_SCTP_VTAG_REPLY])
		return -EINVAL;

	write_lock_bh(&sctp_lock);
	ct->proto.sctp.state = nla_get_u8(tb[CTA_PROTOINFO_SCTP_STATE]);
	ct->proto.sctp.vtag[IP_CT_DIR_ORIGINAL] =
<<<<<<< HEAD
		ntohl(nla_get_be32(tb[CTA_PROTOINFO_SCTP_VTAG_ORIGINAL]));
	ct->proto.sctp.vtag[IP_CT_DIR_REPLY] =
		ntohl(nla_get_be32(tb[CTA_PROTOINFO_SCTP_VTAG_REPLY]));
=======
		nla_get_be32(tb[CTA_PROTOINFO_SCTP_VTAG_ORIGINAL]);
	ct->proto.sctp.vtag[IP_CT_DIR_REPLY] =
		nla_get_be32(tb[CTA_PROTOINFO_SCTP_VTAG_REPLY]);
>>>>>>> df1be437
	write_unlock_bh(&sctp_lock);

	return 0;
}
#endif

#ifdef CONFIG_SYSCTL
static unsigned int sctp_sysctl_table_users;
static struct ctl_table_header *sctp_sysctl_header;
static struct ctl_table sctp_sysctl_table[] = {
	{
		.procname	= "nf_conntrack_sctp_timeout_closed",
		.data		= &sctp_timeouts[SCTP_CONNTRACK_CLOSED],
		.maxlen		= sizeof(unsigned int),
		.mode		= 0644,
		.proc_handler	= &proc_dointvec_jiffies,
	},
	{
		.procname	= "nf_conntrack_sctp_timeout_cookie_wait",
		.data		= &sctp_timeouts[SCTP_CONNTRACK_COOKIE_WAIT],
		.maxlen		= sizeof(unsigned int),
		.mode		= 0644,
		.proc_handler	= &proc_dointvec_jiffies,
	},
	{
		.procname	= "nf_conntrack_sctp_timeout_cookie_echoed",
		.data		= &sctp_timeouts[SCTP_CONNTRACK_COOKIE_ECHOED],
		.maxlen		= sizeof(unsigned int),
		.mode		= 0644,
		.proc_handler	= &proc_dointvec_jiffies,
	},
	{
		.procname	= "nf_conntrack_sctp_timeout_established",
		.data		= &sctp_timeouts[SCTP_CONNTRACK_ESTABLISHED],
		.maxlen		= sizeof(unsigned int),
		.mode		= 0644,
		.proc_handler	= &proc_dointvec_jiffies,
	},
	{
		.procname	= "nf_conntrack_sctp_timeout_shutdown_sent",
		.data		= &sctp_timeouts[SCTP_CONNTRACK_SHUTDOWN_SENT],
		.maxlen		= sizeof(unsigned int),
		.mode		= 0644,
		.proc_handler	= &proc_dointvec_jiffies,
	},
	{
		.procname	= "nf_conntrack_sctp_timeout_shutdown_recd",
		.data		= &sctp_timeouts[SCTP_CONNTRACK_SHUTDOWN_RECD],
		.maxlen		= sizeof(unsigned int),
		.mode		= 0644,
		.proc_handler	= &proc_dointvec_jiffies,
	},
	{
		.procname	= "nf_conntrack_sctp_timeout_shutdown_ack_sent",
		.data		= &sctp_timeouts[SCTP_CONNTRACK_SHUTDOWN_ACK_SENT],
		.maxlen		= sizeof(unsigned int),
		.mode		= 0644,
		.proc_handler	= &proc_dointvec_jiffies,
	},
	{
		.ctl_name = 0
	}
};

#ifdef CONFIG_NF_CONNTRACK_PROC_COMPAT
static struct ctl_table sctp_compat_sysctl_table[] = {
	{
		.procname	= "ip_conntrack_sctp_timeout_closed",
		.data		= &sctp_timeouts[SCTP_CONNTRACK_CLOSED],
		.maxlen		= sizeof(unsigned int),
		.mode		= 0644,
		.proc_handler	= &proc_dointvec_jiffies,
	},
	{
		.procname	= "ip_conntrack_sctp_timeout_cookie_wait",
		.data		= &sctp_timeouts[SCTP_CONNTRACK_COOKIE_WAIT],
		.maxlen		= sizeof(unsigned int),
		.mode		= 0644,
		.proc_handler	= &proc_dointvec_jiffies,
	},
	{
		.procname	= "ip_conntrack_sctp_timeout_cookie_echoed",
		.data		= &sctp_timeouts[SCTP_CONNTRACK_COOKIE_ECHOED],
		.maxlen		= sizeof(unsigned int),
		.mode		= 0644,
		.proc_handler	= &proc_dointvec_jiffies,
	},
	{
		.procname	= "ip_conntrack_sctp_timeout_established",
		.data		= &sctp_timeouts[SCTP_CONNTRACK_ESTABLISHED],
		.maxlen		= sizeof(unsigned int),
		.mode		= 0644,
		.proc_handler	= &proc_dointvec_jiffies,
	},
	{
		.procname	= "ip_conntrack_sctp_timeout_shutdown_sent",
		.data		= &sctp_timeouts[SCTP_CONNTRACK_SHUTDOWN_SENT],
		.maxlen		= sizeof(unsigned int),
		.mode		= 0644,
		.proc_handler	= &proc_dointvec_jiffies,
	},
	{
		.procname	= "ip_conntrack_sctp_timeout_shutdown_recd",
		.data		= &sctp_timeouts[SCTP_CONNTRACK_SHUTDOWN_RECD],
		.maxlen		= sizeof(unsigned int),
		.mode		= 0644,
		.proc_handler	= &proc_dointvec_jiffies,
	},
	{
		.procname	= "ip_conntrack_sctp_timeout_shutdown_ack_sent",
		.data		= &sctp_timeouts[SCTP_CONNTRACK_SHUTDOWN_ACK_SENT],
		.maxlen		= sizeof(unsigned int),
		.mode		= 0644,
		.proc_handler	= &proc_dointvec_jiffies,
	},
	{
		.ctl_name = 0
	}
};
#endif /* CONFIG_NF_CONNTRACK_PROC_COMPAT */
#endif

static struct nf_conntrack_l4proto nf_conntrack_l4proto_sctp4 __read_mostly = {
	.l3proto		= PF_INET,
	.l4proto 		= IPPROTO_SCTP,
	.name 			= "sctp",
	.pkt_to_tuple 		= sctp_pkt_to_tuple,
	.invert_tuple 		= sctp_invert_tuple,
	.print_tuple 		= sctp_print_tuple,
	.print_conntrack	= sctp_print_conntrack,
	.packet 		= sctp_packet,
	.new 			= sctp_new,
	.me 			= THIS_MODULE,
#if defined(CONFIG_NF_CT_NETLINK) || defined(CONFIG_NF_CT_NETLINK_MODULE)
	.to_nlattr		= sctp_to_nlattr,
	.from_nlattr		= nlattr_to_sctp,
	.tuple_to_nlattr	= nf_ct_port_tuple_to_nlattr,
	.nlattr_to_tuple	= nf_ct_port_nlattr_to_tuple,
	.nla_policy		= nf_ct_port_nla_policy,
#endif
#ifdef CONFIG_SYSCTL
	.ctl_table_users	= &sctp_sysctl_table_users,
	.ctl_table_header	= &sctp_sysctl_header,
	.ctl_table		= sctp_sysctl_table,
#ifdef CONFIG_NF_CONNTRACK_PROC_COMPAT
	.ctl_compat_table	= sctp_compat_sysctl_table,
#endif
#endif
};

static struct nf_conntrack_l4proto nf_conntrack_l4proto_sctp6 __read_mostly = {
	.l3proto		= PF_INET6,
	.l4proto 		= IPPROTO_SCTP,
	.name 			= "sctp",
	.pkt_to_tuple 		= sctp_pkt_to_tuple,
	.invert_tuple 		= sctp_invert_tuple,
	.print_tuple 		= sctp_print_tuple,
	.print_conntrack	= sctp_print_conntrack,
	.packet 		= sctp_packet,
	.new 			= sctp_new,
	.me 			= THIS_MODULE,
#if defined(CONFIG_NF_CT_NETLINK) || defined(CONFIG_NF_CT_NETLINK_MODULE)
	.to_nlattr		= sctp_to_nlattr,
	.from_nlattr		= nlattr_to_sctp,
	.tuple_to_nlattr	= nf_ct_port_tuple_to_nlattr,
	.nlattr_to_tuple	= nf_ct_port_nlattr_to_tuple,
	.nla_policy		= nf_ct_port_nla_policy,
#endif
#ifdef CONFIG_SYSCTL
	.ctl_table_users	= &sctp_sysctl_table_users,
	.ctl_table_header	= &sctp_sysctl_header,
	.ctl_table		= sctp_sysctl_table,
#endif
};

static int __init nf_conntrack_proto_sctp_init(void)
{
	int ret;

	ret = nf_conntrack_l4proto_register(&nf_conntrack_l4proto_sctp4);
	if (ret) {
		printk("nf_conntrack_l4proto_sctp4: protocol register failed\n");
		goto out;
	}
	ret = nf_conntrack_l4proto_register(&nf_conntrack_l4proto_sctp6);
	if (ret) {
		printk("nf_conntrack_l4proto_sctp6: protocol register failed\n");
		goto cleanup_sctp4;
	}

	return ret;

 cleanup_sctp4:
	nf_conntrack_l4proto_unregister(&nf_conntrack_l4proto_sctp4);
 out:
	return ret;
}

static void __exit nf_conntrack_proto_sctp_fini(void)
{
	nf_conntrack_l4proto_unregister(&nf_conntrack_l4proto_sctp6);
	nf_conntrack_l4proto_unregister(&nf_conntrack_l4proto_sctp4);
}

module_init(nf_conntrack_proto_sctp_init);
module_exit(nf_conntrack_proto_sctp_fini);

MODULE_LICENSE("GPL");
MODULE_AUTHOR("Kiran Kumar Immidi");
MODULE_DESCRIPTION("Netfilter connection tracking protocol helper for SCTP");
MODULE_ALIAS("ip_conntrack_proto_sctp");<|MERGE_RESOLUTION|>--- conflicted
+++ resolved
@@ -482,19 +482,11 @@
 
 	NLA_PUT_BE32(skb,
 		     CTA_PROTOINFO_SCTP_VTAG_ORIGINAL,
-<<<<<<< HEAD
-		     htonl(ct->proto.sctp.vtag[IP_CT_DIR_ORIGINAL]));
-
-	NLA_PUT_BE32(skb,
-		     CTA_PROTOINFO_SCTP_VTAG_REPLY,
-		     htonl(ct->proto.sctp.vtag[IP_CT_DIR_REPLY]));
-=======
 		     ct->proto.sctp.vtag[IP_CT_DIR_ORIGINAL]);
 
 	NLA_PUT_BE32(skb,
 		     CTA_PROTOINFO_SCTP_VTAG_REPLY,
 		     ct->proto.sctp.vtag[IP_CT_DIR_REPLY]);
->>>>>>> df1be437
 
 	read_unlock_bh(&sctp_lock);
 
@@ -538,15 +530,9 @@
 	write_lock_bh(&sctp_lock);
 	ct->proto.sctp.state = nla_get_u8(tb[CTA_PROTOINFO_SCTP_STATE]);
 	ct->proto.sctp.vtag[IP_CT_DIR_ORIGINAL] =
-<<<<<<< HEAD
-		ntohl(nla_get_be32(tb[CTA_PROTOINFO_SCTP_VTAG_ORIGINAL]));
-	ct->proto.sctp.vtag[IP_CT_DIR_REPLY] =
-		ntohl(nla_get_be32(tb[CTA_PROTOINFO_SCTP_VTAG_REPLY]));
-=======
 		nla_get_be32(tb[CTA_PROTOINFO_SCTP_VTAG_ORIGINAL]);
 	ct->proto.sctp.vtag[IP_CT_DIR_REPLY] =
 		nla_get_be32(tb[CTA_PROTOINFO_SCTP_VTAG_REPLY]);
->>>>>>> df1be437
 	write_unlock_bh(&sctp_lock);
 
 	return 0;
