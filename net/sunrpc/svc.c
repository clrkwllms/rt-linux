/*
 * linux/net/sunrpc/svc.c
 *
 * High-level RPC service routines
 *
 * Copyright (C) 1995, 1996 Olaf Kirch <okir@monad.swb.de>
 *
 * Multiple threads pools and NUMAisation
 * Copyright (c) 2006 Silicon Graphics, Inc.
 * by Greg Banks <gnb@melbourne.sgi.com>
 */

#include <linux/linkage.h>
#include <linux/sched.h>
#include <linux/errno.h>
#include <linux/net.h>
#include <linux/in.h>
#include <linux/mm.h>
#include <linux/interrupt.h>
#include <linux/module.h>
#include <linux/kthread.h>

#include <linux/sunrpc/types.h>
#include <linux/sunrpc/xdr.h>
#include <linux/sunrpc/stats.h>
#include <linux/sunrpc/svcsock.h>
#include <linux/sunrpc/clnt.h>

#define RPCDBG_FACILITY	RPCDBG_SVCDSP

#define svc_serv_is_pooled(serv)    ((serv)->sv_function)

/*
 * Mode for mapping cpus to pools.
 */
enum {
	SVC_POOL_AUTO = -1,	/* choose one of the others */
	SVC_POOL_GLOBAL,	/* no mapping, just a single global pool
				 * (legacy & UP mode) */
	SVC_POOL_PERCPU,	/* one pool per cpu */
	SVC_POOL_PERNODE	/* one pool per numa node */
};
#define SVC_POOL_DEFAULT	SVC_POOL_GLOBAL

/*
 * Structure for mapping cpus to pools and vice versa.
 * Setup once during sunrpc initialisation.
 */
static struct svc_pool_map {
	int count;			/* How many svc_servs use us */
	int mode;			/* Note: int not enum to avoid
					 * warnings about "enumeration value
					 * not handled in switch" */
	unsigned int npools;
	unsigned int *pool_to;		/* maps pool id to cpu or node */
	unsigned int *to_pool;		/* maps cpu or node to pool id */
} svc_pool_map = {
	.count = 0,
	.mode = SVC_POOL_DEFAULT
};
static DEFINE_MUTEX(svc_pool_map_mutex);/* protects svc_pool_map.count only */

static int
param_set_pool_mode(const char *val, struct kernel_param *kp)
{
	int *ip = (int *)kp->arg;
	struct svc_pool_map *m = &svc_pool_map;
	int err;

	mutex_lock(&svc_pool_map_mutex);

	err = -EBUSY;
	if (m->count)
		goto out;

	err = 0;
	if (!strncmp(val, "auto", 4))
		*ip = SVC_POOL_AUTO;
	else if (!strncmp(val, "global", 6))
		*ip = SVC_POOL_GLOBAL;
	else if (!strncmp(val, "percpu", 6))
		*ip = SVC_POOL_PERCPU;
	else if (!strncmp(val, "pernode", 7))
		*ip = SVC_POOL_PERNODE;
	else
		err = -EINVAL;

out:
	mutex_unlock(&svc_pool_map_mutex);
	return err;
}

static int
param_get_pool_mode(char *buf, struct kernel_param *kp)
{
	int *ip = (int *)kp->arg;

	switch (*ip)
	{
	case SVC_POOL_AUTO:
		return strlcpy(buf, "auto", 20);
	case SVC_POOL_GLOBAL:
		return strlcpy(buf, "global", 20);
	case SVC_POOL_PERCPU:
		return strlcpy(buf, "percpu", 20);
	case SVC_POOL_PERNODE:
		return strlcpy(buf, "pernode", 20);
	default:
		return sprintf(buf, "%d", *ip);
	}
}

module_param_call(pool_mode, param_set_pool_mode, param_get_pool_mode,
		 &svc_pool_map.mode, 0644);

/*
 * Detect best pool mapping mode heuristically,
 * according to the machine's topology.
 */
static int
svc_pool_map_choose_mode(void)
{
	unsigned int node;

	if (num_online_nodes() > 1) {
		/*
		 * Actually have multiple NUMA nodes,
		 * so split pools on NUMA node boundaries
		 */
		return SVC_POOL_PERNODE;
	}

	node = any_online_node(node_online_map);
	if (nr_cpus_node(node) > 2) {
		/*
		 * Non-trivial SMP, or CONFIG_NUMA on
		 * non-NUMA hardware, e.g. with a generic
		 * x86_64 kernel on Xeons.  In this case we
		 * want to divide the pools on cpu boundaries.
		 */
		return SVC_POOL_PERCPU;
	}

	/* default: one global pool */
	return SVC_POOL_GLOBAL;
}

/*
 * Allocate the to_pool[] and pool_to[] arrays.
 * Returns 0 on success or an errno.
 */
static int
svc_pool_map_alloc_arrays(struct svc_pool_map *m, unsigned int maxpools)
{
	m->to_pool = kcalloc(maxpools, sizeof(unsigned int), GFP_KERNEL);
	if (!m->to_pool)
		goto fail;
	m->pool_to = kcalloc(maxpools, sizeof(unsigned int), GFP_KERNEL);
	if (!m->pool_to)
		goto fail_free;

	return 0;

fail_free:
	kfree(m->to_pool);
fail:
	return -ENOMEM;
}

/*
 * Initialise the pool map for SVC_POOL_PERCPU mode.
 * Returns number of pools or <0 on error.
 */
static int
svc_pool_map_init_percpu(struct svc_pool_map *m)
{
	unsigned int maxpools = nr_cpu_ids;
	unsigned int pidx = 0;
	unsigned int cpu;
	int err;

	err = svc_pool_map_alloc_arrays(m, maxpools);
	if (err)
		return err;

	for_each_online_cpu(cpu) {
		BUG_ON(pidx > maxpools);
		m->to_pool[cpu] = pidx;
		m->pool_to[pidx] = cpu;
		pidx++;
	}
	/* cpus brought online later all get mapped to pool0, sorry */

	return pidx;
};


/*
 * Initialise the pool map for SVC_POOL_PERNODE mode.
 * Returns number of pools or <0 on error.
 */
static int
svc_pool_map_init_pernode(struct svc_pool_map *m)
{
	unsigned int maxpools = nr_node_ids;
	unsigned int pidx = 0;
	unsigned int node;
	int err;

	err = svc_pool_map_alloc_arrays(m, maxpools);
	if (err)
		return err;

	for_each_node_with_cpus(node) {
		/* some architectures (e.g. SN2) have cpuless nodes */
		BUG_ON(pidx > maxpools);
		m->to_pool[node] = pidx;
		m->pool_to[pidx] = node;
		pidx++;
	}
	/* nodes brought online later all get mapped to pool0, sorry */

	return pidx;
}


/*
 * Add a reference to the global map of cpus to pools (and
 * vice versa).  Initialise the map if we're the first user.
 * Returns the number of pools.
 */
static unsigned int
svc_pool_map_get(void)
{
	struct svc_pool_map *m = &svc_pool_map;
	int npools = -1;

	mutex_lock(&svc_pool_map_mutex);

	if (m->count++) {
		mutex_unlock(&svc_pool_map_mutex);
		return m->npools;
	}

	if (m->mode == SVC_POOL_AUTO)
		m->mode = svc_pool_map_choose_mode();

	switch (m->mode) {
	case SVC_POOL_PERCPU:
		npools = svc_pool_map_init_percpu(m);
		break;
	case SVC_POOL_PERNODE:
		npools = svc_pool_map_init_pernode(m);
		break;
	}

	if (npools < 0) {
		/* default, or memory allocation failure */
		npools = 1;
		m->mode = SVC_POOL_GLOBAL;
	}
	m->npools = npools;

	mutex_unlock(&svc_pool_map_mutex);
	return m->npools;
}


/*
 * Drop a reference to the global map of cpus to pools.
 * When the last reference is dropped, the map data is
 * freed; this allows the sysadmin to change the pool
 * mode using the pool_mode module option without
 * rebooting or re-loading sunrpc.ko.
 */
static void
svc_pool_map_put(void)
{
	struct svc_pool_map *m = &svc_pool_map;

	mutex_lock(&svc_pool_map_mutex);

	if (!--m->count) {
		m->mode = SVC_POOL_DEFAULT;
		kfree(m->to_pool);
		kfree(m->pool_to);
		m->npools = 0;
	}

	mutex_unlock(&svc_pool_map_mutex);
}


/*
 * Set the given thread's cpus_allowed mask so that it
 * will only run on cpus in the given pool.
 */
static inline void
svc_pool_map_set_cpumask(struct task_struct *task, unsigned int pidx)
{
	struct svc_pool_map *m = &svc_pool_map;
	unsigned int node = m->pool_to[pidx];

	/*
	 * The caller checks for sv_nrpools > 1, which
	 * implies that we've been initialized.
	 */
	BUG_ON(m->count == 0);

	switch (m->mode) {
	case SVC_POOL_PERCPU:
	{
<<<<<<< HEAD
		cpumask_of_cpu_ptr(cpumask, cpu);

=======
		cpumask_of_cpu_ptr(cpumask, node);
>>>>>>> 9253f385
		set_cpus_allowed_ptr(task, cpumask);
		break;
	}
	case SVC_POOL_PERNODE:
	{
		node_to_cpumask_ptr(nodecpumask, node);
		set_cpus_allowed_ptr(task, nodecpumask);
		break;
	}
	}
}

/*
 * Use the mapping mode to choose a pool for a given CPU.
 * Used when enqueueing an incoming RPC.  Always returns
 * a non-NULL pool pointer.
 */
struct svc_pool *
svc_pool_for_cpu(struct svc_serv *serv, int cpu)
{
	struct svc_pool_map *m = &svc_pool_map;
	unsigned int pidx = 0;

	/*
	 * An uninitialised map happens in a pure client when
	 * lockd is brought up, so silently treat it the
	 * same as SVC_POOL_GLOBAL.
	 */
	if (svc_serv_is_pooled(serv)) {
		switch (m->mode) {
		case SVC_POOL_PERCPU:
			pidx = m->to_pool[cpu];
			break;
		case SVC_POOL_PERNODE:
			pidx = m->to_pool[cpu_to_node(cpu)];
			break;
		}
	}
	return &serv->sv_pools[pidx % serv->sv_nrpools];
}


/*
 * Create an RPC service
 */
static struct svc_serv *
__svc_create(struct svc_program *prog, unsigned int bufsize, int npools,
	   void (*shutdown)(struct svc_serv *serv))
{
	struct svc_serv	*serv;
	unsigned int vers;
	unsigned int xdrsize;
	unsigned int i;

	if (!(serv = kzalloc(sizeof(*serv), GFP_KERNEL)))
		return NULL;
	serv->sv_name      = prog->pg_name;
	serv->sv_program   = prog;
	serv->sv_nrthreads = 1;
	serv->sv_stats     = prog->pg_stats;
	if (bufsize > RPCSVC_MAXPAYLOAD)
		bufsize = RPCSVC_MAXPAYLOAD;
	serv->sv_max_payload = bufsize? bufsize : 4096;
	serv->sv_max_mesg  = roundup(serv->sv_max_payload + PAGE_SIZE, PAGE_SIZE);
	serv->sv_shutdown  = shutdown;
	xdrsize = 0;
	while (prog) {
		prog->pg_lovers = prog->pg_nvers-1;
		for (vers=0; vers<prog->pg_nvers ; vers++)
			if (prog->pg_vers[vers]) {
				prog->pg_hivers = vers;
				if (prog->pg_lovers > vers)
					prog->pg_lovers = vers;
				if (prog->pg_vers[vers]->vs_xdrsize > xdrsize)
					xdrsize = prog->pg_vers[vers]->vs_xdrsize;
			}
		prog = prog->pg_next;
	}
	serv->sv_xdrsize   = xdrsize;
	INIT_LIST_HEAD(&serv->sv_tempsocks);
	INIT_LIST_HEAD(&serv->sv_permsocks);
	init_timer(&serv->sv_temptimer);
	spin_lock_init(&serv->sv_lock);

	serv->sv_nrpools = npools;
	serv->sv_pools =
		kcalloc(serv->sv_nrpools, sizeof(struct svc_pool),
			GFP_KERNEL);
	if (!serv->sv_pools) {
		kfree(serv);
		return NULL;
	}

	for (i = 0; i < serv->sv_nrpools; i++) {
		struct svc_pool *pool = &serv->sv_pools[i];

		dprintk("svc: initialising pool %u for %s\n",
				i, serv->sv_name);

		pool->sp_id = i;
		INIT_LIST_HEAD(&pool->sp_threads);
		INIT_LIST_HEAD(&pool->sp_sockets);
		INIT_LIST_HEAD(&pool->sp_all_threads);
		spin_lock_init(&pool->sp_lock);
	}


	/* Remove any stale portmap registrations */
	svc_register(serv, 0, 0);

	return serv;
}

struct svc_serv *
svc_create(struct svc_program *prog, unsigned int bufsize,
		void (*shutdown)(struct svc_serv *serv))
{
	return __svc_create(prog, bufsize, /*npools*/1, shutdown);
}
EXPORT_SYMBOL(svc_create);

struct svc_serv *
svc_create_pooled(struct svc_program *prog, unsigned int bufsize,
		void (*shutdown)(struct svc_serv *serv),
		  svc_thread_fn func, struct module *mod)
{
	struct svc_serv *serv;
	unsigned int npools = svc_pool_map_get();

	serv = __svc_create(prog, bufsize, npools, shutdown);

	if (serv != NULL) {
		serv->sv_function = func;
		serv->sv_module = mod;
	}

	return serv;
}
EXPORT_SYMBOL(svc_create_pooled);

/*
 * Destroy an RPC service. Should be called with appropriate locking to
 * protect the sv_nrthreads, sv_permsocks and sv_tempsocks.
 */
void
svc_destroy(struct svc_serv *serv)
{
	dprintk("svc: svc_destroy(%s, %d)\n",
				serv->sv_program->pg_name,
				serv->sv_nrthreads);

	if (serv->sv_nrthreads) {
		if (--(serv->sv_nrthreads) != 0) {
			svc_sock_update_bufs(serv);
			return;
		}
	} else
		printk("svc_destroy: no threads for serv=%p!\n", serv);

	del_timer_sync(&serv->sv_temptimer);

	svc_close_all(&serv->sv_tempsocks);

	if (serv->sv_shutdown)
		serv->sv_shutdown(serv);

	svc_close_all(&serv->sv_permsocks);

	BUG_ON(!list_empty(&serv->sv_permsocks));
	BUG_ON(!list_empty(&serv->sv_tempsocks));

	cache_clean_deferred(serv);

	if (svc_serv_is_pooled(serv))
		svc_pool_map_put();

	/* Unregister service with the portmapper */
	svc_register(serv, 0, 0);
	kfree(serv->sv_pools);
	kfree(serv);
}
EXPORT_SYMBOL(svc_destroy);

/*
 * Allocate an RPC server's buffer space.
 * We allocate pages and place them in rq_argpages.
 */
static int
svc_init_buffer(struct svc_rqst *rqstp, unsigned int size)
{
	unsigned int pages, arghi;

	pages = size / PAGE_SIZE + 1; /* extra page as we hold both request and reply.
				       * We assume one is at most one page
				       */
	arghi = 0;
	BUG_ON(pages > RPCSVC_MAXPAGES);
	while (pages) {
		struct page *p = alloc_page(GFP_KERNEL);
		if (!p)
			break;
		rqstp->rq_pages[arghi++] = p;
		pages--;
	}
	return pages == 0;
}

/*
 * Release an RPC server buffer
 */
static void
svc_release_buffer(struct svc_rqst *rqstp)
{
	unsigned int i;

	for (i = 0; i < ARRAY_SIZE(rqstp->rq_pages); i++)
		if (rqstp->rq_pages[i])
			put_page(rqstp->rq_pages[i]);
}

struct svc_rqst *
svc_prepare_thread(struct svc_serv *serv, struct svc_pool *pool)
{
	struct svc_rqst	*rqstp;

	rqstp = kzalloc(sizeof(*rqstp), GFP_KERNEL);
	if (!rqstp)
		goto out_enomem;

	init_waitqueue_head(&rqstp->rq_wait);

	serv->sv_nrthreads++;
	spin_lock_bh(&pool->sp_lock);
	pool->sp_nrthreads++;
	list_add(&rqstp->rq_all, &pool->sp_all_threads);
	spin_unlock_bh(&pool->sp_lock);
	rqstp->rq_server = serv;
	rqstp->rq_pool = pool;

	rqstp->rq_argp = kmalloc(serv->sv_xdrsize, GFP_KERNEL);
	if (!rqstp->rq_argp)
		goto out_thread;

	rqstp->rq_resp = kmalloc(serv->sv_xdrsize, GFP_KERNEL);
	if (!rqstp->rq_resp)
		goto out_thread;

	if (!svc_init_buffer(rqstp, serv->sv_max_mesg))
		goto out_thread;

	return rqstp;
out_thread:
	svc_exit_thread(rqstp);
out_enomem:
	return ERR_PTR(-ENOMEM);
}
EXPORT_SYMBOL(svc_prepare_thread);

/*
 * Choose a pool in which to create a new thread, for svc_set_num_threads
 */
static inline struct svc_pool *
choose_pool(struct svc_serv *serv, struct svc_pool *pool, unsigned int *state)
{
	if (pool != NULL)
		return pool;

	return &serv->sv_pools[(*state)++ % serv->sv_nrpools];
}

/*
 * Choose a thread to kill, for svc_set_num_threads
 */
static inline struct task_struct *
choose_victim(struct svc_serv *serv, struct svc_pool *pool, unsigned int *state)
{
	unsigned int i;
	struct task_struct *task = NULL;

	if (pool != NULL) {
		spin_lock_bh(&pool->sp_lock);
	} else {
		/* choose a pool in round-robin fashion */
		for (i = 0; i < serv->sv_nrpools; i++) {
			pool = &serv->sv_pools[--(*state) % serv->sv_nrpools];
			spin_lock_bh(&pool->sp_lock);
			if (!list_empty(&pool->sp_all_threads))
				goto found_pool;
			spin_unlock_bh(&pool->sp_lock);
		}
		return NULL;
	}

found_pool:
	if (!list_empty(&pool->sp_all_threads)) {
		struct svc_rqst *rqstp;

		/*
		 * Remove from the pool->sp_all_threads list
		 * so we don't try to kill it again.
		 */
		rqstp = list_entry(pool->sp_all_threads.next, struct svc_rqst, rq_all);
		list_del_init(&rqstp->rq_all);
		task = rqstp->rq_task;
	}
	spin_unlock_bh(&pool->sp_lock);

	return task;
}

/*
 * Create or destroy enough new threads to make the number
 * of threads the given number.  If `pool' is non-NULL, applies
 * only to threads in that pool, otherwise round-robins between
 * all pools.  Must be called with a svc_get() reference and
 * the BKL or another lock to protect access to svc_serv fields.
 *
 * Destroying threads relies on the service threads filling in
 * rqstp->rq_task, which only the nfs ones do.  Assumes the serv
 * has been created using svc_create_pooled().
 *
 * Based on code that used to be in nfsd_svc() but tweaked
 * to be pool-aware.
 */
int
svc_set_num_threads(struct svc_serv *serv, struct svc_pool *pool, int nrservs)
{
	struct svc_rqst	*rqstp;
	struct task_struct *task;
	struct svc_pool *chosen_pool;
	int error = 0;
	unsigned int state = serv->sv_nrthreads-1;

	if (pool == NULL) {
		/* The -1 assumes caller has done a svc_get() */
		nrservs -= (serv->sv_nrthreads-1);
	} else {
		spin_lock_bh(&pool->sp_lock);
		nrservs -= pool->sp_nrthreads;
		spin_unlock_bh(&pool->sp_lock);
	}

	/* create new threads */
	while (nrservs > 0) {
		nrservs--;
		chosen_pool = choose_pool(serv, pool, &state);

		rqstp = svc_prepare_thread(serv, chosen_pool);
		if (IS_ERR(rqstp)) {
			error = PTR_ERR(rqstp);
			break;
		}

		__module_get(serv->sv_module);
		task = kthread_create(serv->sv_function, rqstp, serv->sv_name);
		if (IS_ERR(task)) {
			error = PTR_ERR(task);
			module_put(serv->sv_module);
			svc_exit_thread(rqstp);
			break;
		}

		rqstp->rq_task = task;
		if (serv->sv_nrpools > 1)
			svc_pool_map_set_cpumask(task, chosen_pool->sp_id);

		svc_sock_update_bufs(serv);
		wake_up_process(task);
	}
	/* destroy old threads */
	while (nrservs < 0 &&
	       (task = choose_victim(serv, pool, &state)) != NULL) {
		send_sig(SIGINT, task, 1);
		nrservs++;
	}

	return error;
}
EXPORT_SYMBOL(svc_set_num_threads);

/*
 * Called from a server thread as it's exiting. Caller must hold the BKL or
 * the "service mutex", whichever is appropriate for the service.
 */
void
svc_exit_thread(struct svc_rqst *rqstp)
{
	struct svc_serv	*serv = rqstp->rq_server;
	struct svc_pool	*pool = rqstp->rq_pool;

	svc_release_buffer(rqstp);
	kfree(rqstp->rq_resp);
	kfree(rqstp->rq_argp);
	kfree(rqstp->rq_auth_data);

	spin_lock_bh(&pool->sp_lock);
	pool->sp_nrthreads--;
	list_del(&rqstp->rq_all);
	spin_unlock_bh(&pool->sp_lock);

	kfree(rqstp);

	/* Release the server */
	if (serv)
		svc_destroy(serv);
}
EXPORT_SYMBOL(svc_exit_thread);

/*
 * Register an RPC service with the local portmapper.
 * To unregister a service, call this routine with
 * proto and port == 0.
 */
int
svc_register(struct svc_serv *serv, int proto, unsigned short port)
{
	struct svc_program	*progp;
	unsigned long		flags;
	unsigned int		i;
	int			error = 0, dummy;

	if (!port)
		clear_thread_flag(TIF_SIGPENDING);

	for (progp = serv->sv_program; progp; progp = progp->pg_next) {
		for (i = 0; i < progp->pg_nvers; i++) {
			if (progp->pg_vers[i] == NULL)
				continue;

			dprintk("svc: svc_register(%s, %s, %d, %d)%s\n",
					progp->pg_name,
					proto == IPPROTO_UDP?  "udp" : "tcp",
					port,
					i,
					progp->pg_vers[i]->vs_hidden?
						" (but not telling portmap)" : "");

			if (progp->pg_vers[i]->vs_hidden)
				continue;

			error = rpcb_register(progp->pg_prog, i, proto, port, &dummy);
			if (error < 0)
				break;
			if (port && !dummy) {
				error = -EACCES;
				break;
			}
		}
	}

	if (!port) {
		spin_lock_irqsave(&current->sighand->siglock, flags);
		recalc_sigpending();
		spin_unlock_irqrestore(&current->sighand->siglock, flags);
	}

	return error;
}

/*
 * Printk the given error with the address of the client that caused it.
 */
static int
__attribute__ ((format (printf, 2, 3)))
svc_printk(struct svc_rqst *rqstp, const char *fmt, ...)
{
	va_list args;
	int 	r;
	char 	buf[RPC_MAX_ADDRBUFLEN];

	if (!net_ratelimit())
		return 0;

	printk(KERN_WARNING "svc: %s: ",
		svc_print_addr(rqstp, buf, sizeof(buf)));

	va_start(args, fmt);
	r = vprintk(fmt, args);
	va_end(args);

	return r;
}

/*
 * Process the RPC request.
 */
int
svc_process(struct svc_rqst *rqstp)
{
	struct svc_program	*progp;
	struct svc_version	*versp = NULL;	/* compiler food */
	struct svc_procedure	*procp = NULL;
	struct kvec *		argv = &rqstp->rq_arg.head[0];
	struct kvec *		resv = &rqstp->rq_res.head[0];
	struct svc_serv		*serv = rqstp->rq_server;
	kxdrproc_t		xdr;
	__be32			*statp;
	u32			dir, prog, vers, proc;
	__be32			auth_stat, rpc_stat;
	int			auth_res;
	__be32			*reply_statp;

	rpc_stat = rpc_success;

	if (argv->iov_len < 6*4)
		goto err_short_len;

	/* setup response xdr_buf.
	 * Initially it has just one page
	 */
	rqstp->rq_resused = 1;
	resv->iov_base = page_address(rqstp->rq_respages[0]);
	resv->iov_len = 0;
	rqstp->rq_res.pages = rqstp->rq_respages + 1;
	rqstp->rq_res.len = 0;
	rqstp->rq_res.page_base = 0;
	rqstp->rq_res.page_len = 0;
	rqstp->rq_res.buflen = PAGE_SIZE;
	rqstp->rq_res.tail[0].iov_base = NULL;
	rqstp->rq_res.tail[0].iov_len = 0;
	/* Will be turned off only in gss privacy case: */
	rqstp->rq_splice_ok = 1;

	/* Setup reply header */
	rqstp->rq_xprt->xpt_ops->xpo_prep_reply_hdr(rqstp);

	rqstp->rq_xid = svc_getu32(argv);
	svc_putu32(resv, rqstp->rq_xid);

	dir  = svc_getnl(argv);
	vers = svc_getnl(argv);

	/* First words of reply: */
	svc_putnl(resv, 1);		/* REPLY */

	if (dir != 0)		/* direction != CALL */
		goto err_bad_dir;
	if (vers != 2)		/* RPC version number */
		goto err_bad_rpc;

	/* Save position in case we later decide to reject: */
	reply_statp = resv->iov_base + resv->iov_len;

	svc_putnl(resv, 0);		/* ACCEPT */

	rqstp->rq_prog = prog = svc_getnl(argv);	/* program number */
	rqstp->rq_vers = vers = svc_getnl(argv);	/* version number */
	rqstp->rq_proc = proc = svc_getnl(argv);	/* procedure number */

	progp = serv->sv_program;

	for (progp = serv->sv_program; progp; progp = progp->pg_next)
		if (prog == progp->pg_prog)
			break;

	/*
	 * Decode auth data, and add verifier to reply buffer.
	 * We do this before anything else in order to get a decent
	 * auth verifier.
	 */
	auth_res = svc_authenticate(rqstp, &auth_stat);
	/* Also give the program a chance to reject this call: */
	if (auth_res == SVC_OK && progp) {
		auth_stat = rpc_autherr_badcred;
		auth_res = progp->pg_authenticate(rqstp);
	}
	switch (auth_res) {
	case SVC_OK:
		break;
	case SVC_GARBAGE:
		goto err_garbage;
	case SVC_SYSERR:
		rpc_stat = rpc_system_err;
		goto err_bad;
	case SVC_DENIED:
		goto err_bad_auth;
	case SVC_DROP:
		goto dropit;
	case SVC_COMPLETE:
		goto sendit;
	}

	if (progp == NULL)
		goto err_bad_prog;

	if (vers >= progp->pg_nvers ||
	  !(versp = progp->pg_vers[vers]))
		goto err_bad_vers;

	procp = versp->vs_proc + proc;
	if (proc >= versp->vs_nproc || !procp->pc_func)
		goto err_bad_proc;
	rqstp->rq_server   = serv;
	rqstp->rq_procinfo = procp;

	/* Syntactic check complete */
	serv->sv_stats->rpccnt++;

	/* Build the reply header. */
	statp = resv->iov_base +resv->iov_len;
	svc_putnl(resv, RPC_SUCCESS);

	/* Bump per-procedure stats counter */
	procp->pc_count++;

	/* Initialize storage for argp and resp */
	memset(rqstp->rq_argp, 0, procp->pc_argsize);
	memset(rqstp->rq_resp, 0, procp->pc_ressize);

	/* un-reserve some of the out-queue now that we have a
	 * better idea of reply size
	 */
	if (procp->pc_xdrressize)
		svc_reserve_auth(rqstp, procp->pc_xdrressize<<2);

	/* Call the function that processes the request. */
	if (!versp->vs_dispatch) {
		/* Decode arguments */
		xdr = procp->pc_decode;
		if (xdr && !xdr(rqstp, argv->iov_base, rqstp->rq_argp))
			goto err_garbage;

		*statp = procp->pc_func(rqstp, rqstp->rq_argp, rqstp->rq_resp);

		/* Encode reply */
		if (*statp == rpc_drop_reply) {
			if (procp->pc_release)
				procp->pc_release(rqstp, NULL, rqstp->rq_resp);
			goto dropit;
		}
		if (*statp == rpc_success && (xdr = procp->pc_encode)
		 && !xdr(rqstp, resv->iov_base+resv->iov_len, rqstp->rq_resp)) {
			dprintk("svc: failed to encode reply\n");
			/* serv->sv_stats->rpcsystemerr++; */
			*statp = rpc_system_err;
		}
	} else {
		dprintk("svc: calling dispatcher\n");
		if (!versp->vs_dispatch(rqstp, statp)) {
			/* Release reply info */
			if (procp->pc_release)
				procp->pc_release(rqstp, NULL, rqstp->rq_resp);
			goto dropit;
		}
	}

	/* Check RPC status result */
	if (*statp != rpc_success)
		resv->iov_len = ((void*)statp)  - resv->iov_base + 4;

	/* Release reply info */
	if (procp->pc_release)
		procp->pc_release(rqstp, NULL, rqstp->rq_resp);

	if (procp->pc_encode == NULL)
		goto dropit;

 sendit:
	if (svc_authorise(rqstp))
		goto dropit;
	return svc_send(rqstp);

 dropit:
	svc_authorise(rqstp);	/* doesn't hurt to call this twice */
	dprintk("svc: svc_process dropit\n");
	svc_drop(rqstp);
	return 0;

err_short_len:
	svc_printk(rqstp, "short len %Zd, dropping request\n",
			argv->iov_len);

	goto dropit;			/* drop request */

err_bad_dir:
	svc_printk(rqstp, "bad direction %d, dropping request\n", dir);

	serv->sv_stats->rpcbadfmt++;
	goto dropit;			/* drop request */

err_bad_rpc:
	serv->sv_stats->rpcbadfmt++;
	svc_putnl(resv, 1);	/* REJECT */
	svc_putnl(resv, 0);	/* RPC_MISMATCH */
	svc_putnl(resv, 2);	/* Only RPCv2 supported */
	svc_putnl(resv, 2);
	goto sendit;

err_bad_auth:
	dprintk("svc: authentication failed (%d)\n", ntohl(auth_stat));
	serv->sv_stats->rpcbadauth++;
	/* Restore write pointer to location of accept status: */
	xdr_ressize_check(rqstp, reply_statp);
	svc_putnl(resv, 1);	/* REJECT */
	svc_putnl(resv, 1);	/* AUTH_ERROR */
	svc_putnl(resv, ntohl(auth_stat));	/* status */
	goto sendit;

err_bad_prog:
	dprintk("svc: unknown program %d\n", prog);
	serv->sv_stats->rpcbadfmt++;
	svc_putnl(resv, RPC_PROG_UNAVAIL);
	goto sendit;

err_bad_vers:
	svc_printk(rqstp, "unknown version (%d for prog %d, %s)\n",
		       vers, prog, progp->pg_name);

	serv->sv_stats->rpcbadfmt++;
	svc_putnl(resv, RPC_PROG_MISMATCH);
	svc_putnl(resv, progp->pg_lovers);
	svc_putnl(resv, progp->pg_hivers);
	goto sendit;

err_bad_proc:
	svc_printk(rqstp, "unknown procedure (%d)\n", proc);

	serv->sv_stats->rpcbadfmt++;
	svc_putnl(resv, RPC_PROC_UNAVAIL);
	goto sendit;

err_garbage:
	svc_printk(rqstp, "failed to decode args\n");

	rpc_stat = rpc_garbage_args;
err_bad:
	serv->sv_stats->rpcbadfmt++;
	svc_putnl(resv, ntohl(rpc_stat));
	goto sendit;
}
EXPORT_SYMBOL(svc_process);

/*
 * Return (transport-specific) limit on the rpc payload.
 */
u32 svc_max_payload(const struct svc_rqst *rqstp)
{
	u32 max = rqstp->rq_xprt->xpt_class->xcl_max_payload;

	if (rqstp->rq_server->sv_max_payload < max)
		max = rqstp->rq_server->sv_max_payload;
	return max;
}
EXPORT_SYMBOL_GPL(svc_max_payload);<|MERGE_RESOLUTION|>--- conflicted
+++ resolved
@@ -310,12 +310,7 @@
 	switch (m->mode) {
 	case SVC_POOL_PERCPU:
 	{
-<<<<<<< HEAD
-		cpumask_of_cpu_ptr(cpumask, cpu);
-
-=======
 		cpumask_of_cpu_ptr(cpumask, node);
->>>>>>> 9253f385
 		set_cpus_allowed_ptr(task, cpumask);
 		break;
 	}
