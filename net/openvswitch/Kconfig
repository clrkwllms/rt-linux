#
# Open vSwitch
#

config OPENVSWITCH
	tristate "Open vSwitch"
	depends on INET
<<<<<<< HEAD
	depends on (!NF_CONNTRACK || NF_CONNTRACK)
=======
	depends on !NF_CONNTRACK || \
		   (NF_CONNTRACK && (!NF_DEFRAG_IPV6 || NF_DEFRAG_IPV6))
>>>>>>> 9f30a04d
	select LIBCRC32C
	select MPLS
	select NET_MPLS_GSO
	---help---
	  Open vSwitch is a multilayer Ethernet switch targeted at virtualized
	  environments.  In addition to supporting a variety of features
	  expected in a traditional hardware switch, it enables fine-grained
	  programmatic extension and flow-based control of the network.  This
	  control is useful in a wide variety of applications but is
	  particularly important in multi-server virtualization deployments,
	  which are often characterized by highly dynamic endpoints and the
	  need to maintain logical abstractions for multiple tenants.

	  The Open vSwitch datapath provides an in-kernel fast path for packet
	  forwarding.  It is complemented by a userspace daemon, ovs-vswitchd,
	  which is able to accept configuration from a variety of sources and
	  translate it into packet processing rules.

	  See http://openvswitch.org for more information and userspace
	  utilities.

	  To compile this code as a module, choose M here: the module will be
	  called openvswitch.

	  If unsure, say N.

config OPENVSWITCH_GRE
	tristate "Open vSwitch GRE tunneling support"
	depends on OPENVSWITCH
	depends on NET_IPGRE
	default OPENVSWITCH
	---help---
	  If you say Y here, then the Open vSwitch will be able create GRE
	  vport.

	  Say N to exclude this support and reduce the binary size.

	  If unsure, say Y.

config OPENVSWITCH_VXLAN
	tristate "Open vSwitch VXLAN tunneling support"
	depends on OPENVSWITCH
	depends on VXLAN
	default OPENVSWITCH
	---help---
	  If you say Y here, then the Open vSwitch will be able create vxlan vport.

	  Say N to exclude this support and reduce the binary size.

	  If unsure, say Y.

config OPENVSWITCH_GENEVE
	tristate "Open vSwitch Geneve tunneling support"
	depends on OPENVSWITCH
	depends on GENEVE
	default OPENVSWITCH
	---help---
	  If you say Y here, then the Open vSwitch will be able create geneve vport.

	  Say N to exclude this support and reduce the binary size.<|MERGE_RESOLUTION|>--- conflicted
+++ resolved
@@ -5,12 +5,8 @@
 config OPENVSWITCH
 	tristate "Open vSwitch"
 	depends on INET
-<<<<<<< HEAD
-	depends on (!NF_CONNTRACK || NF_CONNTRACK)
-=======
 	depends on !NF_CONNTRACK || \
 		   (NF_CONNTRACK && (!NF_DEFRAG_IPV6 || NF_DEFRAG_IPV6))
->>>>>>> 9f30a04d
 	select LIBCRC32C
 	select MPLS
 	select NET_MPLS_GSO
