--- conflicted
+++ resolved
@@ -666,20 +666,4 @@
 	help
 	  This is the LZO algorithm.
 
-<<<<<<< HEAD
-comment "Random Number Generation"
-
-config CRYPTO_PRNG
-	tristate "Pseudo Random Number Generation for Cryptographic modules"
-	# causes bootup crashes with config-Tue_Jul_15_10_35_22_CEST_2008.bad
-	depends on 0
-	help
-	  This option enables the generic pseudo random number generator
-	  for cryptographic modules.  Uses the Algorithm specified in
-	  ANSI X9.31 A.2.4
-
-=======
->>>>>>> 45158894
-source "drivers/crypto/Kconfig"
-
 endif	# if CRYPTO