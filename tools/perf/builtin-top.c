--- conflicted
+++ resolved
@@ -1153,13 +1153,8 @@
 			    "put the counters into a counter group"),
 	OPT_BOOLEAN('i', "inherit", &inherit,
 		    "child tasks inherit counters"),
-<<<<<<< HEAD
-	OPT_STRING('s', "sym-filter", &sym_filter, "pattern",
-		    "only display symbols matchig this pattern"),
-=======
 	OPT_STRING('s', "sym-annotate", &sym_filter, "symbol name",
 		    "symbol to annotate - requires -k option"),
->>>>>>> 51c8b407
 	OPT_BOOLEAN('z', "zero", &zero,
 		    "zero history across updates"),
 	OPT_INTEGER('F', "freq", &freq,
