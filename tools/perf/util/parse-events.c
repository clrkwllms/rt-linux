
#include "../perf.h"
#include "util.h"
#include "parse-options.h"
#include "parse-events.h"
#include "exec_cmd.h"
#include "string.h"
#include "cache.h"

extern char *strcasestr(const char *haystack, const char *needle);

int					nr_counters;

struct perf_counter_attr		attrs[MAX_COUNTERS];

struct event_symbol {
	u8	type;
	u64	config;
	char	*symbol;
	char	*alias;
};

char debugfs_path[MAXPATHLEN];

#define CHW(x) .type = PERF_TYPE_HARDWARE, .config = PERF_COUNT_HW_##x
#define CSW(x) .type = PERF_TYPE_SOFTWARE, .config = PERF_COUNT_SW_##x

static struct event_symbol event_symbols[] = {
  { CHW(CPU_CYCLES),		"cpu-cycles",		"cycles"	},
  { CHW(INSTRUCTIONS),		"instructions",		""		},
  { CHW(CACHE_REFERENCES),	"cache-references",	""		},
  { CHW(CACHE_MISSES),		"cache-misses",		""		},
  { CHW(BRANCH_INSTRUCTIONS),	"branch-instructions",	"branches"	},
  { CHW(BRANCH_MISSES),		"branch-misses",	""		},
  { CHW(BUS_CYCLES),		"bus-cycles",		""		},

  { CSW(CPU_CLOCK),		"cpu-clock",		""		},
  { CSW(TASK_CLOCK),		"task-clock",		""		},
  { CSW(PAGE_FAULTS),		"page-faults",		"faults"	},
  { CSW(PAGE_FAULTS_MIN),	"minor-faults",		""		},
  { CSW(PAGE_FAULTS_MAJ),	"major-faults",		""		},
  { CSW(CONTEXT_SWITCHES),	"context-switches",	"cs"		},
  { CSW(CPU_MIGRATIONS),	"cpu-migrations",	"migrations"	},
};

#define __PERF_COUNTER_FIELD(config, name) \
	((config & PERF_COUNTER_##name##_MASK) >> PERF_COUNTER_##name##_SHIFT)

#define PERF_COUNTER_RAW(config)	__PERF_COUNTER_FIELD(config, RAW)
#define PERF_COUNTER_CONFIG(config)	__PERF_COUNTER_FIELD(config, CONFIG)
#define PERF_COUNTER_TYPE(config)	__PERF_COUNTER_FIELD(config, TYPE)
#define PERF_COUNTER_ID(config)		__PERF_COUNTER_FIELD(config, EVENT)

static char *hw_event_names[] = {
	"cycles",
	"instructions",
	"cache-references",
	"cache-misses",
	"branches",
	"branch-misses",
	"bus-cycles",
};

static char *sw_event_names[] = {
	"cpu-clock-msecs",
	"task-clock-msecs",
	"page-faults",
	"context-switches",
	"CPU-migrations",
	"minor-faults",
	"major-faults",
};

#define MAX_ALIASES 8

static char *hw_cache[][MAX_ALIASES] = {
 { "L1-dcache",	"l1-d",		"l1d",		"L1-data",		},
 { "L1-icache",	"l1-i",		"l1i",		"L1-instruction",	},
 { "LLC",	"L2"							},
 { "dTLB",	"d-tlb",	"Data-TLB",				},
 { "iTLB",	"i-tlb",	"Instruction-TLB",			},
 { "branch",	"branches",	"bpu",		"btb",		"bpc",	},
};

static char *hw_cache_op[][MAX_ALIASES] = {
 { "load",	"loads",	"read",					},
 { "store",	"stores",	"write",				},
 { "prefetch",	"prefetches",	"speculative-read", "speculative-load",	},
};

static char *hw_cache_result[][MAX_ALIASES] = {
 { "refs",	"Reference",	"ops",		"access",		},
 { "misses",	"miss",							},
};

#define C(x)		PERF_COUNT_HW_CACHE_##x
#define CACHE_READ	(1 << C(OP_READ))
#define CACHE_WRITE	(1 << C(OP_WRITE))
#define CACHE_PREFETCH	(1 << C(OP_PREFETCH))
#define COP(x)		(1 << x)

/*
 * cache operartion stat
 * L1I : Read and prefetch only
 * ITLB and BPU : Read-only
 */
static unsigned long hw_cache_stat[C(MAX)] = {
 [C(L1D)]	= (CACHE_READ | CACHE_WRITE | CACHE_PREFETCH),
 [C(L1I)]	= (CACHE_READ | CACHE_PREFETCH),
 [C(LL)]	= (CACHE_READ | CACHE_WRITE | CACHE_PREFETCH),
 [C(DTLB)]	= (CACHE_READ | CACHE_WRITE | CACHE_PREFETCH),
 [C(ITLB)]	= (CACHE_READ),
 [C(BPU)]	= (CACHE_READ),
};

#define for_each_subsystem(sys_dir, sys_dirent, sys_next, file, st)	       \
	while (!readdir_r(sys_dir, &sys_dirent, &sys_next) && sys_next)	       \
	if (snprintf(file, MAXPATHLEN, "%s/%s", debugfs_path,	       	       \
			sys_dirent.d_name) &&		       		       \
	   (!stat(file, &st)) && (S_ISDIR(st.st_mode)) &&		       \
	   (strcmp(sys_dirent.d_name, ".")) &&				       \
	   (strcmp(sys_dirent.d_name, "..")))

<<<<<<< HEAD
=======
static int tp_event_has_id(struct dirent *sys_dir, struct dirent *evt_dir)
{
	char evt_path[MAXPATHLEN];
	int fd;

	snprintf(evt_path, MAXPATHLEN, "%s/%s/%s/id", debugfs_path,
			sys_dir->d_name, evt_dir->d_name);
	fd = open(evt_path, O_RDONLY);
	if (fd < 0)
		return -EINVAL;
	close(fd);

	return 0;
}

>>>>>>> 51c8b407
#define for_each_event(sys_dirent, evt_dir, evt_dirent, evt_next, file, st)    \
	while (!readdir_r(evt_dir, &evt_dirent, &evt_next) && evt_next)        \
	if (snprintf(file, MAXPATHLEN, "%s/%s/%s", debugfs_path,	       \
		     sys_dirent.d_name, evt_dirent.d_name) &&		       \
	   (!stat(file, &st)) && (S_ISDIR(st.st_mode)) &&		       \
	   (strcmp(evt_dirent.d_name, ".")) &&				       \
<<<<<<< HEAD
	   (strcmp(evt_dirent.d_name, "..")))
=======
	   (strcmp(evt_dirent.d_name, "..")) &&				       \
	   (!tp_event_has_id(&sys_dirent, &evt_dirent)))
>>>>>>> 51c8b407

#define MAX_EVENT_LENGTH 30

int valid_debugfs_mount(const char *debugfs)
{
	struct statfs st_fs;

	if (statfs(debugfs, &st_fs) < 0)
		return -ENOENT;
	else if (st_fs.f_type != (long) DEBUGFS_MAGIC)
		return -ENOENT;
	return 0;
}

static char *tracepoint_id_to_name(u64 config)
{
	static char tracepoint_name[2 * MAX_EVENT_LENGTH];
	DIR *sys_dir, *evt_dir;
	struct dirent *sys_next, *evt_next, sys_dirent, evt_dirent;
	struct stat st;
	char id_buf[4];
	int fd;
	u64 id;
	char evt_path[MAXPATHLEN];

	if (valid_debugfs_mount(debugfs_path))
		return "unkown";

	sys_dir = opendir(debugfs_path);
	if (!sys_dir)
		goto cleanup;

	for_each_subsystem(sys_dir, sys_dirent, sys_next, evt_path, st) {
		evt_dir = opendir(evt_path);
		if (!evt_dir)
			goto cleanup;
		for_each_event(sys_dirent, evt_dir, evt_dirent, evt_next,
								evt_path, st) {
			snprintf(evt_path, MAXPATHLEN, "%s/%s/%s/id",
				 debugfs_path, sys_dirent.d_name,
				 evt_dirent.d_name);
			fd = open(evt_path, O_RDONLY);
			if (fd < 0)
				continue;
			if (read(fd, id_buf, sizeof(id_buf)) < 0) {
				close(fd);
				continue;
			}
			close(fd);
			id = atoll(id_buf);
			if (id == config) {
				closedir(evt_dir);
				closedir(sys_dir);
				snprintf(tracepoint_name, 2 * MAX_EVENT_LENGTH,
					"%s:%s", sys_dirent.d_name,
					evt_dirent.d_name);
				return tracepoint_name;
			}
		}
		closedir(evt_dir);
	}

cleanup:
	closedir(sys_dir);
	return "unkown";
}

static int is_cache_op_valid(u8 cache_type, u8 cache_op)
{
	if (hw_cache_stat[cache_type] & COP(cache_op))
		return 1;	/* valid */
	else
		return 0;	/* invalid */
}

static char *event_cache_name(u8 cache_type, u8 cache_op, u8 cache_result)
{
	static char name[50];

	if (cache_result) {
		sprintf(name, "%s-%s-%s", hw_cache[cache_type][0],
			hw_cache_op[cache_op][0],
			hw_cache_result[cache_result][0]);
	} else {
		sprintf(name, "%s-%s", hw_cache[cache_type][0],
			hw_cache_op[cache_op][1]);
	}

	return name;
}

char *event_name(int counter)
{
	u64 config = attrs[counter].config;
	int type = attrs[counter].type;

	return __event_name(type, config);
}

char *__event_name(int type, u64 config)
{
	static char buf[32];

	if (type == PERF_TYPE_RAW) {
		sprintf(buf, "raw 0x%llx", config);
		return buf;
	}

	switch (type) {
	case PERF_TYPE_HARDWARE:
		if (config < PERF_COUNT_HW_MAX)
			return hw_event_names[config];
		return "unknown-hardware";

	case PERF_TYPE_HW_CACHE: {
		u8 cache_type, cache_op, cache_result;

		cache_type   = (config >>  0) & 0xff;
		if (cache_type > PERF_COUNT_HW_CACHE_MAX)
			return "unknown-ext-hardware-cache-type";

		cache_op     = (config >>  8) & 0xff;
		if (cache_op > PERF_COUNT_HW_CACHE_OP_MAX)
			return "unknown-ext-hardware-cache-op";

		cache_result = (config >> 16) & 0xff;
		if (cache_result > PERF_COUNT_HW_CACHE_RESULT_MAX)
			return "unknown-ext-hardware-cache-result";

		if (!is_cache_op_valid(cache_type, cache_op))
			return "invalid-cache";

		return event_cache_name(cache_type, cache_op, cache_result);
	}

	case PERF_TYPE_SOFTWARE:
		if (config < PERF_COUNT_SW_MAX)
			return sw_event_names[config];
		return "unknown-software";

	case PERF_TYPE_TRACEPOINT:
		return tracepoint_id_to_name(config);

	default:
		break;
	}

	return "unknown";
}

static int parse_aliases(const char **str, char *names[][MAX_ALIASES], int size)
{
	int i, j;
	int n, longest = -1;

	for (i = 0; i < size; i++) {
		for (j = 0; j < MAX_ALIASES && names[i][j]; j++) {
			n = strlen(names[i][j]);
			if (n > longest && !strncasecmp(*str, names[i][j], n))
				longest = n;
		}
		if (longest > 0) {
			*str += longest;
			return i;
		}
	}

	return -1;
}

static int
parse_generic_hw_event(const char **str, struct perf_counter_attr *attr)
{
	const char *s = *str;
	int cache_type = -1, cache_op = -1, cache_result = -1;

	cache_type = parse_aliases(&s, hw_cache, PERF_COUNT_HW_CACHE_MAX);
	/*
	 * No fallback - if we cannot get a clear cache type
	 * then bail out:
	 */
	if (cache_type == -1)
		return 0;

	while ((cache_op == -1 || cache_result == -1) && *s == '-') {
		++s;

		if (cache_op == -1) {
			cache_op = parse_aliases(&s, hw_cache_op,
						PERF_COUNT_HW_CACHE_OP_MAX);
			if (cache_op >= 0) {
				if (!is_cache_op_valid(cache_type, cache_op))
					return 0;
				continue;
			}
		}

		if (cache_result == -1) {
			cache_result = parse_aliases(&s, hw_cache_result,
						PERF_COUNT_HW_CACHE_RESULT_MAX);
			if (cache_result >= 0)
				continue;
		}

		/*
		 * Can't parse this as a cache op or result, so back up
		 * to the '-'.
		 */
		--s;
		break;
	}

	/*
	 * Fall back to reads:
	 */
	if (cache_op == -1)
		cache_op = PERF_COUNT_HW_CACHE_OP_READ;

	/*
	 * Fall back to accesses:
	 */
	if (cache_result == -1)
		cache_result = PERF_COUNT_HW_CACHE_RESULT_ACCESS;

	attr->config = cache_type | (cache_op << 8) | (cache_result << 16);
	attr->type = PERF_TYPE_HW_CACHE;

	*str = s;
	return 1;
}

static int parse_tracepoint_event(const char **strp,
				    struct perf_counter_attr *attr)
{
	const char *evt_name;
<<<<<<< HEAD
=======
	char *flags;
>>>>>>> 51c8b407
	char sys_name[MAX_EVENT_LENGTH];
	char id_buf[4];
	int fd;
	unsigned int sys_length, evt_length;
	u64 id;
	char evt_path[MAXPATHLEN];

	if (valid_debugfs_mount(debugfs_path))
		return 0;

	evt_name = strchr(*strp, ':');
	if (!evt_name)
		return 0;

	sys_length = evt_name - *strp;
	if (sys_length >= MAX_EVENT_LENGTH)
		return 0;

	strncpy(sys_name, *strp, sys_length);
	sys_name[sys_length] = '\0';
	evt_name = evt_name + 1;
<<<<<<< HEAD
=======

	flags = strchr(evt_name, ':');
	if (flags) {
		*flags = '\0';
		flags++;
		if (!strncmp(flags, "record", strlen(flags)))
			attr->sample_type |= PERF_SAMPLE_RAW;
	}

>>>>>>> 51c8b407
	evt_length = strlen(evt_name);
	if (evt_length >= MAX_EVENT_LENGTH)
		return 0;

	snprintf(evt_path, MAXPATHLEN, "%s/%s/%s/id", debugfs_path,
		 sys_name, evt_name);
	fd = open(evt_path, O_RDONLY);
	if (fd < 0)
		return 0;

	if (read(fd, id_buf, sizeof(id_buf)) < 0) {
		close(fd);
		return 0;
	}
	close(fd);
	id = atoll(id_buf);
	attr->config = id;
	attr->type = PERF_TYPE_TRACEPOINT;
	*strp = evt_name + evt_length;
	return 1;
}

static int check_events(const char *str, unsigned int i)
{
	int n;

	n = strlen(event_symbols[i].symbol);
	if (!strncmp(str, event_symbols[i].symbol, n))
		return n;

	n = strlen(event_symbols[i].alias);
	if (n)
		if (!strncmp(str, event_symbols[i].alias, n))
			return n;
	return 0;
}

static int
parse_symbolic_event(const char **strp, struct perf_counter_attr *attr)
{
	const char *str = *strp;
	unsigned int i;
	int n;

	for (i = 0; i < ARRAY_SIZE(event_symbols); i++) {
		n = check_events(str, i);
		if (n > 0) {
			attr->type = event_symbols[i].type;
			attr->config = event_symbols[i].config;
			*strp = str + n;
			return 1;
		}
	}
	return 0;
}

static int parse_raw_event(const char **strp, struct perf_counter_attr *attr)
{
	const char *str = *strp;
	u64 config;
	int n;

	if (*str != 'r')
		return 0;
	n = hex2u64(str + 1, &config);
	if (n > 0) {
		*strp = str + n + 1;
		attr->type = PERF_TYPE_RAW;
		attr->config = config;
		return 1;
	}
	return 0;
}

static int
parse_numeric_event(const char **strp, struct perf_counter_attr *attr)
{
	const char *str = *strp;
	char *endp;
	unsigned long type;
	u64 config;

	type = strtoul(str, &endp, 0);
	if (endp > str && type < PERF_TYPE_MAX && *endp == ':') {
		str = endp + 1;
		config = strtoul(str, &endp, 0);
		if (endp > str) {
			attr->type = type;
			attr->config = config;
			*strp = endp;
			return 1;
		}
	}
	return 0;
}

static int
parse_event_modifier(const char **strp, struct perf_counter_attr *attr)
{
	const char *str = *strp;
	int eu = 1, ek = 1, eh = 1;

	if (*str++ != ':')
		return 0;
	while (*str) {
		if (*str == 'u')
			eu = 0;
		else if (*str == 'k')
			ek = 0;
		else if (*str == 'h')
			eh = 0;
		else
			break;
		++str;
	}
	if (str >= *strp + 2) {
		*strp = str;
		attr->exclude_user   = eu;
		attr->exclude_kernel = ek;
		attr->exclude_hv     = eh;
		return 1;
	}
	return 0;
}

/*
 * Each event can have multiple symbolic names.
 * Symbolic names are (almost) exactly matched.
 */
static int parse_event_symbols(const char **str, struct perf_counter_attr *attr)
{
	if (!(parse_tracepoint_event(str, attr) ||
	      parse_raw_event(str, attr) ||
	      parse_numeric_event(str, attr) ||
	      parse_symbolic_event(str, attr) ||
	      parse_generic_hw_event(str, attr)))
		return 0;

	parse_event_modifier(str, attr);

	return 1;
}

int parse_events(const struct option *opt __used, const char *str, int unset __used)
{
	struct perf_counter_attr attr;

	for (;;) {
		if (nr_counters == MAX_COUNTERS)
			return -1;

		memset(&attr, 0, sizeof(attr));
		if (!parse_event_symbols(&str, &attr))
			return -1;

		if (!(*str == 0 || *str == ',' || isspace(*str)))
			return -1;

		attrs[nr_counters] = attr;
		nr_counters++;

		if (*str == 0)
			break;
		if (*str == ',')
			++str;
		while (isspace(*str))
			++str;
	}

	return 0;
}

static const char * const event_type_descriptors[] = {
	"",
	"Hardware event",
	"Software event",
	"Tracepoint event",
	"Hardware cache event",
};

/*
 * Print the events from <debugfs_mount_point>/tracing/events
 */

static void print_tracepoint_events(void)
{
	DIR *sys_dir, *evt_dir;
	struct dirent *sys_next, *evt_next, sys_dirent, evt_dirent;
	struct stat st;
	char evt_path[MAXPATHLEN];

	if (valid_debugfs_mount(debugfs_path))
		return;

	sys_dir = opendir(debugfs_path);
	if (!sys_dir)
		goto cleanup;

	for_each_subsystem(sys_dir, sys_dirent, sys_next, evt_path, st) {
		evt_dir = opendir(evt_path);
		if (!evt_dir)
			goto cleanup;
		for_each_event(sys_dirent, evt_dir, evt_dirent, evt_next,
								evt_path, st) {
			snprintf(evt_path, MAXPATHLEN, "%s:%s",
				 sys_dirent.d_name, evt_dirent.d_name);
			fprintf(stderr, "  %-40s [%s]\n", evt_path,
				event_type_descriptors[PERF_TYPE_TRACEPOINT+1]);
		}
		closedir(evt_dir);
	}

cleanup:
	closedir(sys_dir);
}

/*
 * Print the help text for the event symbols:
 */
void print_events(void)
{
	struct event_symbol *syms = event_symbols;
	unsigned int i, type, op, prev_type = -1;
	char name[40];

	fprintf(stderr, "\n");
	fprintf(stderr, "List of pre-defined events (to be used in -e):\n");

	for (i = 0; i < ARRAY_SIZE(event_symbols); i++, syms++) {
		type = syms->type + 1;
		if (type >= ARRAY_SIZE(event_type_descriptors))
			type = 0;

		if (type != prev_type)
			fprintf(stderr, "\n");

		if (strlen(syms->alias))
			sprintf(name, "%s OR %s", syms->symbol, syms->alias);
		else
			strcpy(name, syms->symbol);
		fprintf(stderr, "  %-40s [%s]\n", name,
			event_type_descriptors[type]);

		prev_type = type;
	}

	fprintf(stderr, "\n");
	for (type = 0; type < PERF_COUNT_HW_CACHE_MAX; type++) {
		for (op = 0; op < PERF_COUNT_HW_CACHE_OP_MAX; op++) {
			/* skip invalid cache type */
			if (!is_cache_op_valid(type, op))
				continue;

			for (i = 0; i < PERF_COUNT_HW_CACHE_RESULT_MAX; i++) {
				fprintf(stderr, "  %-40s [%s]\n",
					event_cache_name(type, op, i),
					event_type_descriptors[4]);
			}
		}
	}

	fprintf(stderr, "\n");
	fprintf(stderr, "  %-40s [raw hardware event descriptor]\n",
		"rNNN");
	fprintf(stderr, "\n");

	print_tracepoint_events();

	exit(129);
}<|MERGE_RESOLUTION|>--- conflicted
+++ resolved
@@ -121,8 +121,6 @@
 	   (strcmp(sys_dirent.d_name, ".")) &&				       \
 	   (strcmp(sys_dirent.d_name, "..")))
 
-<<<<<<< HEAD
-=======
 static int tp_event_has_id(struct dirent *sys_dir, struct dirent *evt_dir)
 {
 	char evt_path[MAXPATHLEN];
@@ -138,19 +136,14 @@
 	return 0;
 }
 
->>>>>>> 51c8b407
 #define for_each_event(sys_dirent, evt_dir, evt_dirent, evt_next, file, st)    \
 	while (!readdir_r(evt_dir, &evt_dirent, &evt_next) && evt_next)        \
 	if (snprintf(file, MAXPATHLEN, "%s/%s/%s", debugfs_path,	       \
 		     sys_dirent.d_name, evt_dirent.d_name) &&		       \
 	   (!stat(file, &st)) && (S_ISDIR(st.st_mode)) &&		       \
 	   (strcmp(evt_dirent.d_name, ".")) &&				       \
-<<<<<<< HEAD
-	   (strcmp(evt_dirent.d_name, "..")))
-=======
 	   (strcmp(evt_dirent.d_name, "..")) &&				       \
 	   (!tp_event_has_id(&sys_dirent, &evt_dirent)))
->>>>>>> 51c8b407
 
 #define MAX_EVENT_LENGTH 30
 
@@ -386,10 +379,7 @@
 				    struct perf_counter_attr *attr)
 {
 	const char *evt_name;
-<<<<<<< HEAD
-=======
 	char *flags;
->>>>>>> 51c8b407
 	char sys_name[MAX_EVENT_LENGTH];
 	char id_buf[4];
 	int fd;
@@ -411,8 +401,6 @@
 	strncpy(sys_name, *strp, sys_length);
 	sys_name[sys_length] = '\0';
 	evt_name = evt_name + 1;
-<<<<<<< HEAD
-=======
 
 	flags = strchr(evt_name, ':');
 	if (flags) {
@@ -422,7 +410,6 @@
 			attr->sample_type |= PERF_SAMPLE_RAW;
 	}
 
->>>>>>> 51c8b407
 	evt_length = strlen(evt_name);
 	if (evt_length >= MAX_EVENT_LENGTH)
 		return 0;
