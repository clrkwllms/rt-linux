--- conflicted
+++ resolved
@@ -6,16 +6,9 @@
 #include <libelf.h>
 #include <gelf.h>
 #include <elf.h>
-#include <bfd.h>
 
 const char *sym_hist_filter;
 
-<<<<<<< HEAD
-#ifndef DMGL_PARAMS
-#define DMGL_PARAMS      (1 << 0)       /* Include function args */
-#define DMGL_ANSI        (1 << 1)       /* Include const, volatile, etc */
-#endif
-=======
 enum dso_origin {
 	DSO__ORIG_KERNEL = 0,
 	DSO__ORIG_JAVA_JIT,
@@ -25,7 +18,6 @@
 	DSO__ORIG_DSO,
 	DSO__ORIG_NOT_FOUND,
 };
->>>>>>> 51c8b407
 
 static struct symbol *symbol__new(u64 start, u64 len,
 				  const char *name, unsigned int priv_size,
@@ -84,10 +76,7 @@
 		self->sym_priv_size = sym_priv_size;
 		self->find_symbol = dso__find_symbol;
 		self->slen_calculated = 0;
-<<<<<<< HEAD
-=======
 		self->origin = DSO__ORIG_NOT_FOUND;
->>>>>>> 51c8b407
 	}
 
 	return self;
@@ -422,7 +411,6 @@
 	fd = open(self->name, O_RDONLY);
 	if (fd < 0)
 		goto out;
-<<<<<<< HEAD
 
 	elf = elf_begin(fd, ELF_C_READ_MMAP, NULL);
 	if (elf == NULL)
@@ -436,21 +424,6 @@
 	if (scn_dynsym == NULL)
 		goto out_elf_end;
 
-=======
-
-	elf = elf_begin(fd, ELF_C_READ_MMAP, NULL);
-	if (elf == NULL)
-		goto out_close;
-
-	if (gelf_getehdr(elf, &ehdr) == NULL)
-		goto out_elf_end;
-
-	scn_dynsym = elf_section_by_name(elf, &ehdr, &shdr_dynsym,
-					 ".dynsym", &dynsym_idx);
-	if (scn_dynsym == NULL)
-		goto out_elf_end;
-
->>>>>>> 51c8b407
 	scn_plt_rel = elf_section_by_name(elf, &ehdr, &shdr_rel_plt,
 					  ".rela.plt", NULL);
 	if (scn_plt_rel == NULL) {
