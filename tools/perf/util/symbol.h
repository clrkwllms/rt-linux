#ifndef _PERF_SYMBOL_
#define _PERF_SYMBOL_ 1

#include <linux/types.h>
#include "types.h"
#include <linux/list.h>
#include <linux/rbtree.h>
#include "module.h"

#ifdef HAVE_CPLUS_DEMANGLE
extern char *cplus_demangle(const char *, int);

static inline char *bfd_demangle(void __used *v, const char *c, int i)
{
	return cplus_demangle(c, i);
}
#else
#ifdef NO_DEMANGLE
static inline char *bfd_demangle(void __used *v, const char __used *c,
				 int __used i)
{
	return NULL;
}
#else
#include <bfd.h>
#endif
#endif

#ifndef DMGL_PARAMS
#define DMGL_PARAMS      (1 << 0)       /* Include function args */
#define DMGL_ANSI        (1 << 1)       /* Include const, volatile, etc */
#endif

struct symbol {
	struct rb_node	rb_node;
	u64		start;
	u64		end;
	u64		obj_start;
	u64		hist_sum;
	u64		*hist;
	struct module	*module;
	void		*priv;
	char		name[0];
};

struct dso {
	struct list_head node;
	struct rb_root	 syms;
	struct symbol    *(*find_symbol)(struct dso *, u64 ip);
	unsigned int	 sym_priv_size;
	unsigned char	 adjust_symbols;
	unsigned char	 slen_calculated;
<<<<<<< HEAD
=======
	unsigned char	 origin;
>>>>>>> 51c8b407
	char		 name[0];
};

const char *sym_hist_filter;

typedef int (*symbol_filter_t)(struct dso *self, struct symbol *sym);

struct dso *dso__new(const char *name, unsigned int sym_priv_size);
void dso__delete(struct dso *self);

static inline void *dso__sym_priv(struct dso *self, struct symbol *sym)
{
	return ((void *)sym) - self->sym_priv_size;
}

struct symbol *dso__find_symbol(struct dso *self, u64 ip);

int dso__load_kernel(struct dso *self, const char *vmlinux,
		     symbol_filter_t filter, int verbose, int modules);
int dso__load_modules(struct dso *self, symbol_filter_t filter, int verbose);
int dso__load(struct dso *self, symbol_filter_t filter, int verbose);

size_t dso__fprintf(struct dso *self, FILE *fp);
char dso__symtab_origin(const struct dso *self);

void symbol__init(void);
#endif /* _PERF_SYMBOL_ */<|MERGE_RESOLUTION|>--- conflicted
+++ resolved
@@ -50,10 +50,7 @@
 	unsigned int	 sym_priv_size;
 	unsigned char	 adjust_symbols;
 	unsigned char	 slen_calculated;
-<<<<<<< HEAD
-=======
 	unsigned char	 origin;
->>>>>>> 51c8b407
 	char		 name[0];
 };
 
