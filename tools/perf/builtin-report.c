--- conflicted
+++ resolved
@@ -99,10 +99,7 @@
 struct fork_event {
 	struct perf_event_header header;
 	u32 pid, ppid;
-<<<<<<< HEAD
-=======
 	u32 tid, ptid;
->>>>>>> 51c8b407
 };
 
 struct lost_event {
@@ -703,12 +700,8 @@
 	size_t ret = 0;
 
 	if (verbose)
-<<<<<<< HEAD
-		ret += repsep_fprintf(fp, "%#018llx  ", (u64)self->ip);
-=======
 		ret += repsep_fprintf(fp, "%#018llx %c ", (u64)self->ip,
 				      dso__symtab_origin(self->dso));
->>>>>>> 51c8b407
 
 	ret += repsep_fprintf(fp, "[%c] ", self->level);
 	if (self->sym) {
@@ -1405,11 +1398,8 @@
 	unsigned int width;
 	char *col_width = col_width_list_str;
 
-<<<<<<< HEAD
-=======
 	init_rem_hits();
 
->>>>>>> 51c8b407
 	fprintf(fp, "# Samples: %Ld\n", (u64)total_samples);
 	fprintf(fp, "#\n");
 
@@ -1422,17 +1412,10 @@
 	}
 	list_for_each_entry(se, &hist_entry__sort_list, list) {
 		if (se->elide)
-<<<<<<< HEAD
 			continue;
 		if (field_sep) {
 			fprintf(fp, "%c%s", *field_sep, se->header);
 			continue;
-=======
-			continue;
-		if (field_sep) {
-			fprintf(fp, "%c%s", *field_sep, se->header);
-			continue;
->>>>>>> 51c8b407
 		}
 		width = strlen(se->header);
 		if (se->width) {
@@ -1805,12 +1788,8 @@
 		return process_comm_event(event, offset, head);
 
 	case PERF_EVENT_FORK:
-<<<<<<< HEAD
-		return process_fork_event(event, offset, head);
-=======
 	case PERF_EVENT_EXIT:
 		return process_task_event(event, offset, head);
->>>>>>> 51c8b407
 
 	case PERF_EVENT_LOST:
 		return process_lost_event(event, offset, head);
