# The default target of this Makefile is...
all::

# Define V=1 to have a more verbose compile.
#
# Define SNPRINTF_RETURNS_BOGUS if your are on a system which snprintf()
# or vsnprintf() return -1 instead of number of characters which would
# have been written to the final string if enough space had been available.
#
# Define FREAD_READS_DIRECTORIES if your are on a system which succeeds
# when attempting to read from an fopen'ed directory.
#
# Define NO_OPENSSL environment variable if you do not have OpenSSL.
# This also implies MOZILLA_SHA1.
#
# Define CURLDIR=/foo/bar if your curl header and library files are in
# /foo/bar/include and /foo/bar/lib directories.
#
# Define EXPATDIR=/foo/bar if your expat header and library files are in
# /foo/bar/include and /foo/bar/lib directories.
#
# Define NO_D_INO_IN_DIRENT if you don't have d_ino in your struct dirent.
#
# Define NO_D_TYPE_IN_DIRENT if your platform defines DT_UNKNOWN but lacks
# d_type in struct dirent (latest Cygwin -- will be fixed soonish).
#
# Define NO_C99_FORMAT if your formatted IO functions (printf/scanf et.al.)
# do not support the 'size specifiers' introduced by C99, namely ll, hh,
# j, z, t. (representing long long int, char, intmax_t, size_t, ptrdiff_t).
# some C compilers supported these specifiers prior to C99 as an extension.
#
# Define NO_STRCASESTR if you don't have strcasestr.
#
# Define NO_MEMMEM if you don't have memmem.
#
# Define NO_STRTOUMAX if you don't have strtoumax in the C library.
# If your compiler also does not support long long or does not have
# strtoull, define NO_STRTOULL.
#
# Define NO_SETENV if you don't have setenv in the C library.
#
# Define NO_UNSETENV if you don't have unsetenv in the C library.
#
# Define NO_MKDTEMP if you don't have mkdtemp in the C library.
#
# Define NO_SYS_SELECT_H if you don't have sys/select.h.
#
# Define NO_SYMLINK_HEAD if you never want .perf/HEAD to be a symbolic link.
# Enable it on Windows.  By default, symrefs are still used.
#
# Define NO_SVN_TESTS if you want to skip time-consuming SVN interoperability
# tests.  These tests take up a significant amount of the total test time
# but are not needed unless you plan to talk to SVN repos.
#
# Define NO_FINK if you are building on Darwin/Mac OS X, have Fink
# installed in /sw, but don't want PERF to link against any libraries
# installed there.  If defined you may specify your own (or Fink's)
# include directories and library directories by defining CFLAGS
# and LDFLAGS appropriately.
#
# Define NO_DARWIN_PORTS if you are building on Darwin/Mac OS X,
# have DarwinPorts installed in /opt/local, but don't want PERF to
# link against any libraries installed there.  If defined you may
# specify your own (or DarwinPort's) include directories and
# library directories by defining CFLAGS and LDFLAGS appropriately.
#
# Define PPC_SHA1 environment variable when running make to make use of
# a bundled SHA1 routine optimized for PowerPC.
#
# Define ARM_SHA1 environment variable when running make to make use of
# a bundled SHA1 routine optimized for ARM.
#
# Define MOZILLA_SHA1 environment variable when running make to make use of
# a bundled SHA1 routine coming from Mozilla. It is GPL'd and should be fast
# on non-x86 architectures (e.g. PowerPC), while the OpenSSL version (default
# choice) has very fast version optimized for i586.
#
# Define NEEDS_SSL_WITH_CRYPTO if you need -lcrypto with -lssl (Darwin).
#
# Define NEEDS_LIBICONV if linking with libc is not enough (Darwin).
#
# Define NEEDS_SOCKET if linking with libc is not enough (SunOS,
# Patrick Mauritz).
#
# Define NO_MMAP if you want to avoid mmap.
#
# Define NO_PTHREADS if you do not have or do not want to use Pthreads.
#
# Define NO_PREAD if you have a problem with pread() system call (e.g.
# cygwin.dll before v1.5.22).
#
# Define NO_FAST_WORKING_DIRECTORY if accessing objects in pack files is
# generally faster on your platform than accessing the working directory.
#
# Define NO_TRUSTABLE_FILEMODE if your filesystem may claim to support
# the executable mode bit, but doesn't really do so.
#
# Define NO_IPV6 if you lack IPv6 support and getaddrinfo().
#
# Define NO_SOCKADDR_STORAGE if your platform does not have struct
# sockaddr_storage.
#
# Define NO_ICONV if your libc does not properly support iconv.
#
# Define OLD_ICONV if your library has an old iconv(), where the second
# (input buffer pointer) parameter is declared with type (const char **).
#
# Define NO_DEFLATE_BOUND if your zlib does not have deflateBound.
#
# Define NO_R_TO_GCC_LINKER if your gcc does not like "-R/path/lib"
# that tells runtime paths to dynamic libraries;
# "-Wl,-rpath=/path/lib" is used instead.
#
# Define USE_NSEC below if you want perf to care about sub-second file mtimes
# and ctimes. Note that you need recent glibc (at least 2.2.4) for this, and
# it will BREAK YOUR LOCAL DIFFS! show-diff and anything using it will likely
# randomly break unless your underlying filesystem supports those sub-second
# times (my ext3 doesn't).
#
# Define USE_ST_TIMESPEC if your "struct stat" uses "st_ctimespec" instead of
# "st_ctim"
#
# Define NO_NSEC if your "struct stat" does not have "st_ctim.tv_nsec"
# available.  This automatically turns USE_NSEC off.
#
# Define USE_STDEV below if you want perf to care about the underlying device
# change being considered an inode change from the update-index perspective.
#
# Define NO_ST_BLOCKS_IN_STRUCT_STAT if your platform does not have st_blocks
# field that counts the on-disk footprint in 512-byte blocks.
#
# Define ASCIIDOC8 if you want to format documentation with AsciiDoc 8
#
# Define DOCBOOK_XSL_172 if you want to format man pages with DocBook XSL v1.72.
#
# Define NO_PERL_MAKEMAKER if you cannot use Makefiles generated by perl's
# MakeMaker (e.g. using ActiveState under Cygwin).
#
# Define NO_PERL if you do not want Perl scripts or libraries at all.
#
# Define INTERNAL_QSORT to use Git's implementation of qsort(), which
# is a simplified version of the merge sort used in glibc. This is
# recommended if Git triggers O(n^2) behavior in your platform's qsort().
#
# Define NO_EXTERNAL_GREP if you don't want "perf grep" to ever call
# your external grep (e.g., if your system lacks grep, if its grep is
# broken, or spawning external process is slower than built-in grep perf has).

PERF-VERSION-FILE: .FORCE-PERF-VERSION-FILE
	@$(SHELL_PATH) util/PERF-VERSION-GEN
-include PERF-VERSION-FILE

uname_S := $(shell sh -c 'uname -s 2>/dev/null || echo not')
uname_M := $(shell sh -c 'uname -m 2>/dev/null || echo not')
uname_O := $(shell sh -c 'uname -o 2>/dev/null || echo not')
uname_R := $(shell sh -c 'uname -r 2>/dev/null || echo not')
uname_P := $(shell sh -c 'uname -p 2>/dev/null || echo not')
uname_V := $(shell sh -c 'uname -v 2>/dev/null || echo not')

# If we're on a 64-bit kernel, use -m64
ifndef NO_64BIT
	ifneq ($(patsubst %64,%,$(uname_M)),$(uname_M))
	  M64 := -m64
	endif
endif

# CFLAGS and LDFLAGS are for the users to override from the command line.

CFLAGS = $(M64) -ggdb3 -Wall -Wextra -Wstrict-prototypes -Wmissing-declarations -Wmissing-prototypes -std=gnu99 -Wdeclaration-after-statement -Werror -O6
LDFLAGS = -lpthread -lrt -lelf -lm
ALL_CFLAGS = $(CFLAGS)
ALL_LDFLAGS = $(LDFLAGS)
STRIP ?= strip

# Among the variables below, these:
#   perfexecdir
#   template_dir
#   mandir
#   infodir
#   htmldir
#   ETC_PERFCONFIG (but not sysconfdir)
# can be specified as a relative path some/where/else;
# this is interpreted as relative to $(prefix) and "perf" at
# runtime figures out where they are based on the path to the executable.
# This can help installing the suite in a relocatable way.

prefix = $(HOME)
bindir_relative = bin
bindir = $(prefix)/$(bindir_relative)
mandir = share/man
infodir = share/info
perfexecdir = libexec/perf-core
sharedir = $(prefix)/share
template_dir = share/perf-core/templates
htmldir = share/doc/perf-doc
ifeq ($(prefix),/usr)
sysconfdir = /etc
ETC_PERFCONFIG = $(sysconfdir)/perfconfig
else
sysconfdir = $(prefix)/etc
ETC_PERFCONFIG = etc/perfconfig
endif
lib = lib
# DESTDIR=

export prefix bindir sharedir sysconfdir

CC = gcc
AR = ar
RM = rm -f
TAR = tar
FIND = find
INSTALL = install
RPMBUILD = rpmbuild
PTHREAD_LIBS = -lpthread

# sparse is architecture-neutral, which means that we need to tell it
# explicitly what architecture to check for. Fix this up for yours..
SPARSE_FLAGS = -D__BIG_ENDIAN__ -D__powerpc__



### --- END CONFIGURATION SECTION ---

# Those must not be GNU-specific; they are shared with perl/ which may
# be built by a different compiler. (Note that this is an artifact now
# but it still might be nice to keep that distinction.)
BASIC_CFLAGS = -Iutil/include
BASIC_LDFLAGS =

# Guard against environment variables
BUILTIN_OBJS =
BUILT_INS =
COMPAT_CFLAGS =
COMPAT_OBJS =
LIB_H =
LIB_OBJS =
SCRIPT_PERL =
SCRIPT_SH =
TEST_PROGRAMS =

#
# No scripts right now:
#

# SCRIPT_SH += perf-am.sh

#
# No Perl scripts right now:
#

# SCRIPT_PERL += perf-add--interactive.perl

SCRIPTS = $(patsubst %.sh,%,$(SCRIPT_SH)) \
	  $(patsubst %.perl,%,$(SCRIPT_PERL))

# Empty...
EXTRA_PROGRAMS =

# ... and all the rest that could be moved out of bindir to perfexecdir
PROGRAMS += $(EXTRA_PROGRAMS)

#
# Single 'perf' binary right now:
#
PROGRAMS += perf

# List built-in command $C whose implementation cmd_$C() is not in
# builtin-$C.o but is linked in as part of some other command.
#
# None right now:
#
# BUILT_INS += perf-init $X

# what 'all' will build and 'install' will install, in perfexecdir
ALL_PROGRAMS = $(PROGRAMS) $(SCRIPTS)

# what 'all' will build but not install in perfexecdir
OTHER_PROGRAMS = perf$X

# Set paths to tools early so that they can be used for version tests.
ifndef SHELL_PATH
	SHELL_PATH = /bin/sh
endif
ifndef PERL_PATH
	PERL_PATH = /usr/bin/perl
endif

export PERL_PATH

LIB_FILE=libperf.a

LIB_H += ../../include/linux/perf_counter.h
LIB_H += ../../include/linux/rbtree.h
LIB_H += ../../include/linux/list.h
LIB_H += util/include/linux/list.h
LIB_H += perf.h
LIB_H += util/types.h
LIB_H += util/levenshtein.h
LIB_H += util/parse-options.h
LIB_H += util/parse-events.h
LIB_H += util/quote.h
LIB_H += util/util.h
LIB_H += util/help.h
LIB_H += util/strbuf.h
LIB_H += util/string.h
LIB_H += util/strlist.h
LIB_H += util/run-command.h
LIB_H += util/sigchain.h
LIB_H += util/symbol.h
LIB_H += util/module.h
LIB_H += util/color.h

LIB_OBJS += util/abspath.o
LIB_OBJS += util/alias.o
LIB_OBJS += util/config.o
LIB_OBJS += util/ctype.o
LIB_OBJS += util/environment.o
LIB_OBJS += util/exec_cmd.o
LIB_OBJS += util/help.o
LIB_OBJS += util/levenshtein.o
LIB_OBJS += util/parse-options.o
LIB_OBJS += util/parse-events.o
LIB_OBJS += util/path.o
LIB_OBJS += util/rbtree.o
LIB_OBJS += util/run-command.o
LIB_OBJS += util/quote.o
LIB_OBJS += util/strbuf.o
LIB_OBJS += util/string.o
LIB_OBJS += util/strlist.o
LIB_OBJS += util/usage.o
LIB_OBJS += util/wrapper.o
LIB_OBJS += util/sigchain.o
LIB_OBJS += util/symbol.o
LIB_OBJS += util/module.o
LIB_OBJS += util/color.o
LIB_OBJS += util/pager.o
LIB_OBJS += util/header.o
LIB_OBJS += util/callchain.o

BUILTIN_OBJS += builtin-annotate.o
BUILTIN_OBJS += builtin-help.o
BUILTIN_OBJS += builtin-list.o
BUILTIN_OBJS += builtin-record.o
BUILTIN_OBJS += builtin-report.o
BUILTIN_OBJS += builtin-stat.o
BUILTIN_OBJS += builtin-top.o

PERFLIBS = $(LIB_FILE)
<<<<<<< HEAD
EXTLIBS = -lbfd
=======
>>>>>>> 51c8b407

#
# Platform specific tweaks
#

# We choose to avoid "if .. else if .. else .. endif endif"
# because maintaining the nesting to match is a pain.  If
# we had "elif" things would have been much nicer...

-include config.mak.autogen
-include config.mak

ifeq ($(uname_S),Darwin)
	ifndef NO_FINK
		ifeq ($(shell test -d /sw/lib && echo y),y)
			BASIC_CFLAGS += -I/sw/include
			BASIC_LDFLAGS += -L/sw/lib
		endif
	endif
	ifndef NO_DARWIN_PORTS
		ifeq ($(shell test -d /opt/local/lib && echo y),y)
			BASIC_CFLAGS += -I/opt/local/include
			BASIC_LDFLAGS += -L/opt/local/lib
		endif
	endif
	PTHREAD_LIBS =
endif

ifneq ($(shell sh -c "(echo '\#include <libelf.h>'; echo 'int main(void) { Elf * elf = elf_begin(0, ELF_C_READ_MMAP, 0); return (long)elf; }') | $(CC) -x c - $(ALL_CFLAGS) -D_LARGEFILE64_SOURCE -D_FILE_OFFSET_BITS=64 -o /dev/null $(ALL_LDFLAGS) > /dev/null 2>&1 && echo y"), y)
	msg := $(error No libelf.h/libelf found, please install libelf-dev/elfutils-libelf-devel);
endif

ifdef NO_DEMANGLE
	BASIC_CFLAGS += -DNO_DEMANGLE
else
	has_bfd := $(shell sh -c "(echo '\#include <bfd.h>'; echo 'int main(void) { bfd_demangle(0, 0, 0); return 0; }') | $(CC) -x c - $(ALL_CFLAGS) -o /dev/null $(ALL_LDFLAGS) -lbfd > /dev/null 2>&1 && echo y")

	ifeq ($(has_bfd),y)
		EXTLIBS += -lbfd
	else
		has_bfd_iberty := $(shell sh -c "(echo '\#include <bfd.h>'; echo 'int main(void) { bfd_demangle(0, 0, 0); return 0; }') | $(CC) -x c - $(ALL_CFLAGS) -o /dev/null $(ALL_LDFLAGS) -lbfd -liberty > /dev/null 2>&1 && echo y")
		ifeq ($(has_bfd_iberty),y)
			EXTLIBS += -lbfd -liberty
		else
			has_bfd_iberty_z := $(shell sh -c "(echo '\#include <bfd.h>'; echo 'int main(void) { bfd_demangle(0, 0, 0); return 0; }') | $(CC) -x c - $(ALL_CFLAGS) -o /dev/null $(ALL_LDFLAGS) -lbfd -liberty -lz > /dev/null 2>&1 && echo y")
			ifeq ($(has_bfd_iberty_z),y)
				EXTLIBS += -lbfd -liberty -lz
			else
				has_cplus_demangle := $(shell sh -c "(echo 'extern char *cplus_demangle(const char *, int);'; echo 'int main(void) { cplus_demangle(0, 0); return 0; }') | $(CC) -x c - $(ALL_CFLAGS) -o /dev/null $(ALL_LDFLAGS) -liberty > /dev/null 2>&1 && echo y")
				ifeq ($(has_cplus_demangle),y)
					EXTLIBS += -liberty
					BASIC_CFLAGS += -DHAVE_CPLUS_DEMANGLE
				else
					msg := $(warning No bfd.h/libbfd found, install binutils-dev[el] to gain symbol demangling)
					BASIC_CFLAGS += -DNO_DEMANGLE
				endif
			endif
		endif
	endif
endif

ifndef CC_LD_DYNPATH
	ifdef NO_R_TO_GCC_LINKER
		# Some gcc does not accept and pass -R to the linker to specify
		# the runtime dynamic library path.
		CC_LD_DYNPATH = -Wl,-rpath,
	else
		CC_LD_DYNPATH = -R
	endif
endif

ifdef NEEDS_SOCKET
	EXTLIBS += -lsocket
endif
ifdef NEEDS_NSL
	EXTLIBS += -lnsl
endif
ifdef NO_D_TYPE_IN_DIRENT
	BASIC_CFLAGS += -DNO_D_TYPE_IN_DIRENT
endif
ifdef NO_D_INO_IN_DIRENT
	BASIC_CFLAGS += -DNO_D_INO_IN_DIRENT
endif
ifdef NO_ST_BLOCKS_IN_STRUCT_STAT
	BASIC_CFLAGS += -DNO_ST_BLOCKS_IN_STRUCT_STAT
endif
ifdef USE_NSEC
	BASIC_CFLAGS += -DUSE_NSEC
endif
ifdef USE_ST_TIMESPEC
	BASIC_CFLAGS += -DUSE_ST_TIMESPEC
endif
ifdef NO_NSEC
	BASIC_CFLAGS += -DNO_NSEC
endif
ifdef NO_C99_FORMAT
	BASIC_CFLAGS += -DNO_C99_FORMAT
endif
ifdef SNPRINTF_RETURNS_BOGUS
	COMPAT_CFLAGS += -DSNPRINTF_RETURNS_BOGUS
	COMPAT_OBJS += compat/snprintf.o
endif
ifdef FREAD_READS_DIRECTORIES
	COMPAT_CFLAGS += -DFREAD_READS_DIRECTORIES
	COMPAT_OBJS += compat/fopen.o
endif
ifdef NO_SYMLINK_HEAD
	BASIC_CFLAGS += -DNO_SYMLINK_HEAD
endif
ifdef NO_STRCASESTR
	COMPAT_CFLAGS += -DNO_STRCASESTR
	COMPAT_OBJS += compat/strcasestr.o
endif
ifdef NO_STRTOUMAX
	COMPAT_CFLAGS += -DNO_STRTOUMAX
	COMPAT_OBJS += compat/strtoumax.o
endif
ifdef NO_STRTOULL
	COMPAT_CFLAGS += -DNO_STRTOULL
endif
ifdef NO_SETENV
	COMPAT_CFLAGS += -DNO_SETENV
	COMPAT_OBJS += compat/setenv.o
endif
ifdef NO_MKDTEMP
	COMPAT_CFLAGS += -DNO_MKDTEMP
	COMPAT_OBJS += compat/mkdtemp.o
endif
ifdef NO_UNSETENV
	COMPAT_CFLAGS += -DNO_UNSETENV
	COMPAT_OBJS += compat/unsetenv.o
endif
ifdef NO_SYS_SELECT_H
	BASIC_CFLAGS += -DNO_SYS_SELECT_H
endif
ifdef NO_MMAP
	COMPAT_CFLAGS += -DNO_MMAP
	COMPAT_OBJS += compat/mmap.o
else
	ifdef USE_WIN32_MMAP
		COMPAT_CFLAGS += -DUSE_WIN32_MMAP
		COMPAT_OBJS += compat/win32mmap.o
	endif
endif
ifdef NO_PREAD
	COMPAT_CFLAGS += -DNO_PREAD
	COMPAT_OBJS += compat/pread.o
endif
ifdef NO_FAST_WORKING_DIRECTORY
	BASIC_CFLAGS += -DNO_FAST_WORKING_DIRECTORY
endif
ifdef NO_TRUSTABLE_FILEMODE
	BASIC_CFLAGS += -DNO_TRUSTABLE_FILEMODE
endif
ifdef NO_IPV6
	BASIC_CFLAGS += -DNO_IPV6
endif
ifdef NO_UINTMAX_T
	BASIC_CFLAGS += -Duintmax_t=uint32_t
endif
ifdef NO_SOCKADDR_STORAGE
ifdef NO_IPV6
	BASIC_CFLAGS += -Dsockaddr_storage=sockaddr_in
else
	BASIC_CFLAGS += -Dsockaddr_storage=sockaddr_in6
endif
endif
ifdef NO_INET_NTOP
	LIB_OBJS += compat/inet_ntop.o
endif
ifdef NO_INET_PTON
	LIB_OBJS += compat/inet_pton.o
endif

ifdef NO_ICONV
	BASIC_CFLAGS += -DNO_ICONV
endif

ifdef OLD_ICONV
	BASIC_CFLAGS += -DOLD_ICONV
endif

ifdef NO_DEFLATE_BOUND
	BASIC_CFLAGS += -DNO_DEFLATE_BOUND
endif

ifdef PPC_SHA1
	SHA1_HEADER = "ppc/sha1.h"
	LIB_OBJS += ppc/sha1.o ppc/sha1ppc.o
else
ifdef ARM_SHA1
	SHA1_HEADER = "arm/sha1.h"
	LIB_OBJS += arm/sha1.o arm/sha1_arm.o
else
ifdef MOZILLA_SHA1
	SHA1_HEADER = "mozilla-sha1/sha1.h"
	LIB_OBJS += mozilla-sha1/sha1.o
else
	SHA1_HEADER = <openssl/sha.h>
	EXTLIBS += $(LIB_4_CRYPTO)
endif
endif
endif
ifdef NO_PERL_MAKEMAKER
	export NO_PERL_MAKEMAKER
endif
ifdef NO_HSTRERROR
	COMPAT_CFLAGS += -DNO_HSTRERROR
	COMPAT_OBJS += compat/hstrerror.o
endif
ifdef NO_MEMMEM
	COMPAT_CFLAGS += -DNO_MEMMEM
	COMPAT_OBJS += compat/memmem.o
endif
ifdef INTERNAL_QSORT
	COMPAT_CFLAGS += -DINTERNAL_QSORT
	COMPAT_OBJS += compat/qsort.o
endif
ifdef RUNTIME_PREFIX
	COMPAT_CFLAGS += -DRUNTIME_PREFIX
endif

ifdef DIR_HAS_BSD_GROUP_SEMANTICS
	COMPAT_CFLAGS += -DDIR_HAS_BSD_GROUP_SEMANTICS
endif
ifdef NO_EXTERNAL_GREP
	BASIC_CFLAGS += -DNO_EXTERNAL_GREP
endif

ifeq ($(PERL_PATH),)
NO_PERL=NoThanks
endif

QUIET_SUBDIR0  = +$(MAKE) -C # space to separate -C and subdir
QUIET_SUBDIR1  =

ifneq ($(findstring $(MAKEFLAGS),w),w)
PRINT_DIR = --no-print-directory
else # "make -w"
NO_SUBDIR = :
endif

ifneq ($(findstring $(MAKEFLAGS),s),s)
ifndef V
	QUIET_CC       = @echo '   ' CC $@;
	QUIET_AR       = @echo '   ' AR $@;
	QUIET_LINK     = @echo '   ' LINK $@;
	QUIET_BUILT_IN = @echo '   ' BUILTIN $@;
	QUIET_GEN      = @echo '   ' GEN $@;
	QUIET_SUBDIR0  = +@subdir=
	QUIET_SUBDIR1  = ;$(NO_SUBDIR) echo '   ' SUBDIR $$subdir; \
			 $(MAKE) $(PRINT_DIR) -C $$subdir
	export V
	export QUIET_GEN
	export QUIET_BUILT_IN
endif
endif

ifdef ASCIIDOC8
	export ASCIIDOC8
endif

# Shell quote (do not use $(call) to accommodate ancient setups);

SHA1_HEADER_SQ = $(subst ','\'',$(SHA1_HEADER))
ETC_PERFCONFIG_SQ = $(subst ','\'',$(ETC_PERFCONFIG))

DESTDIR_SQ = $(subst ','\'',$(DESTDIR))
bindir_SQ = $(subst ','\'',$(bindir))
bindir_relative_SQ = $(subst ','\'',$(bindir_relative))
mandir_SQ = $(subst ','\'',$(mandir))
infodir_SQ = $(subst ','\'',$(infodir))
perfexecdir_SQ = $(subst ','\'',$(perfexecdir))
template_dir_SQ = $(subst ','\'',$(template_dir))
htmldir_SQ = $(subst ','\'',$(htmldir))
prefix_SQ = $(subst ','\'',$(prefix))

SHELL_PATH_SQ = $(subst ','\'',$(SHELL_PATH))
PERL_PATH_SQ = $(subst ','\'',$(PERL_PATH))

LIBS = $(PERFLIBS) $(EXTLIBS)

BASIC_CFLAGS += -DSHA1_HEADER='$(SHA1_HEADER_SQ)' \
	$(COMPAT_CFLAGS)
LIB_OBJS += $(COMPAT_OBJS)

ALL_CFLAGS += $(BASIC_CFLAGS)
ALL_LDFLAGS += $(BASIC_LDFLAGS)

export TAR INSTALL DESTDIR SHELL_PATH


### Build rules

SHELL = $(SHELL_PATH)

all:: shell_compatibility_test $(ALL_PROGRAMS) $(BUILT_INS) $(OTHER_PROGRAMS) PERF-BUILD-OPTIONS
ifneq (,$X)
	$(foreach p,$(patsubst %$X,%,$(filter %$X,$(ALL_PROGRAMS) $(BUILT_INS) perf$X)), test '$p' -ef '$p$X' || $(RM) '$p';)
endif

all::

please_set_SHELL_PATH_to_a_more_modern_shell:
	@$$(:)

shell_compatibility_test: please_set_SHELL_PATH_to_a_more_modern_shell

strip: $(PROGRAMS) perf$X
	$(STRIP) $(STRIP_OPTS) $(PROGRAMS) perf$X

perf.o: perf.c common-cmds.h PERF-CFLAGS
	$(QUIET_CC)$(CC) -DPERF_VERSION='"$(PERF_VERSION)"' \
		'-DPERF_HTML_PATH="$(htmldir_SQ)"' \
		$(ALL_CFLAGS) -c $(filter %.c,$^)

perf$X: perf.o $(BUILTIN_OBJS) $(PERFLIBS)
	$(QUIET_LINK)$(CC) $(ALL_CFLAGS) -o $@ perf.o \
		$(BUILTIN_OBJS) $(ALL_LDFLAGS) $(LIBS)

builtin-help.o: builtin-help.c common-cmds.h PERF-CFLAGS
	$(QUIET_CC)$(CC) -o $*.o -c $(ALL_CFLAGS) \
		'-DPERF_HTML_PATH="$(htmldir_SQ)"' \
		'-DPERF_MAN_PATH="$(mandir_SQ)"' \
		'-DPERF_INFO_PATH="$(infodir_SQ)"' $<

$(BUILT_INS): perf$X
	$(QUIET_BUILT_IN)$(RM) $@ && \
	ln perf$X $@ 2>/dev/null || \
	ln -s perf$X $@ 2>/dev/null || \
	cp perf$X $@

common-cmds.h: util/generate-cmdlist.sh command-list.txt

common-cmds.h: $(wildcard Documentation/perf-*.txt)
	$(QUIET_GEN)util/generate-cmdlist.sh > $@+ && mv $@+ $@

$(patsubst %.sh,%,$(SCRIPT_SH)) : % : %.sh
	$(QUIET_GEN)$(RM) $@ $@+ && \
	sed -e '1s|#!.*/sh|#!$(SHELL_PATH_SQ)|' \
	    -e 's|@SHELL_PATH@|$(SHELL_PATH_SQ)|' \
	    -e 's|@@PERL@@|$(PERL_PATH_SQ)|g' \
	    -e 's/@@PERF_VERSION@@/$(PERF_VERSION)/g' \
	    -e 's/@@NO_CURL@@/$(NO_CURL)/g' \
	    $@.sh >$@+ && \
	chmod +x $@+ && \
	mv $@+ $@

configure: configure.ac
	$(QUIET_GEN)$(RM) $@ $<+ && \
	sed -e 's/@@PERF_VERSION@@/$(PERF_VERSION)/g' \
	    $< > $<+ && \
	autoconf -o $@ $<+ && \
	$(RM) $<+

# These can record PERF_VERSION
perf.o perf.spec \
	$(patsubst %.sh,%,$(SCRIPT_SH)) \
	$(patsubst %.perl,%,$(SCRIPT_PERL)) \
	: PERF-VERSION-FILE

%.o: %.c PERF-CFLAGS
	$(QUIET_CC)$(CC) -o $*.o -c $(ALL_CFLAGS) $<
%.s: %.c PERF-CFLAGS
	$(QUIET_CC)$(CC) -S $(ALL_CFLAGS) $<
%.o: %.S
	$(QUIET_CC)$(CC) -o $*.o -c $(ALL_CFLAGS) $<

util/exec_cmd.o: util/exec_cmd.c PERF-CFLAGS
	$(QUIET_CC)$(CC) -o $*.o -c $(ALL_CFLAGS) \
		'-DPERF_EXEC_PATH="$(perfexecdir_SQ)"' \
		'-DBINDIR="$(bindir_relative_SQ)"' \
		'-DPREFIX="$(prefix_SQ)"' \
		$<

builtin-init-db.o: builtin-init-db.c PERF-CFLAGS
	$(QUIET_CC)$(CC) -o $*.o -c $(ALL_CFLAGS) -DDEFAULT_PERF_TEMPLATE_DIR='"$(template_dir_SQ)"' $<

util/config.o: util/config.c PERF-CFLAGS
	$(QUIET_CC)$(CC) -o $*.o -c $(ALL_CFLAGS) -DETC_PERFCONFIG='"$(ETC_PERFCONFIG_SQ)"' $<

util/rbtree.o: ../../lib/rbtree.c PERF-CFLAGS
	$(QUIET_CC)$(CC) -o util/rbtree.o -c $(ALL_CFLAGS) -DETC_PERFCONFIG='"$(ETC_PERFCONFIG_SQ)"' $<

perf-%$X: %.o $(PERFLIBS)
	$(QUIET_LINK)$(CC) $(ALL_CFLAGS) -o $@ $(ALL_LDFLAGS) $(filter %.o,$^) $(LIBS)

$(LIB_OBJS) $(BUILTIN_OBJS): $(LIB_H)
$(patsubst perf-%$X,%.o,$(PROGRAMS)): $(LIB_H) $(wildcard */*.h)
builtin-revert.o wt-status.o: wt-status.h

$(LIB_FILE): $(LIB_OBJS)
	$(QUIET_AR)$(RM) $@ && $(AR) rcs $@ $(LIB_OBJS)

doc:
	$(MAKE) -C Documentation all

man:
	$(MAKE) -C Documentation man

html:
	$(MAKE) -C Documentation html

info:
	$(MAKE) -C Documentation info

pdf:
	$(MAKE) -C Documentation pdf

TAGS:
	$(RM) TAGS
	$(FIND) . -name '*.[hcS]' -print | xargs etags -a

tags:
	$(RM) tags
	$(FIND) . -name '*.[hcS]' -print | xargs ctags -a

cscope:
	$(RM) cscope*
	$(FIND) . -name '*.[hcS]' -print | xargs cscope -b

### Detect prefix changes
TRACK_CFLAGS = $(subst ','\'',$(ALL_CFLAGS)):\
             $(bindir_SQ):$(perfexecdir_SQ):$(template_dir_SQ):$(prefix_SQ)

PERF-CFLAGS: .FORCE-PERF-CFLAGS
	@FLAGS='$(TRACK_CFLAGS)'; \
	    if test x"$$FLAGS" != x"`cat PERF-CFLAGS 2>/dev/null`" ; then \
		echo 1>&2 "    * new build flags or prefix"; \
		echo "$$FLAGS" >PERF-CFLAGS; \
            fi

# We need to apply sq twice, once to protect from the shell
# that runs PERF-BUILD-OPTIONS, and then again to protect it
# and the first level quoting from the shell that runs "echo".
PERF-BUILD-OPTIONS: .FORCE-PERF-BUILD-OPTIONS
	@echo SHELL_PATH=\''$(subst ','\'',$(SHELL_PATH_SQ))'\' >$@
	@echo TAR=\''$(subst ','\'',$(subst ','\'',$(TAR)))'\' >>$@
	@echo NO_CURL=\''$(subst ','\'',$(subst ','\'',$(NO_CURL)))'\' >>$@
	@echo NO_PERL=\''$(subst ','\'',$(subst ','\'',$(NO_PERL)))'\' >>$@

### Testing rules

#
# None right now:
#
# TEST_PROGRAMS += test-something$X

all:: $(TEST_PROGRAMS)

# GNU make supports exporting all variables by "export" without parameters.
# However, the environment gets quite big, and some programs have problems
# with that.

export NO_SVN_TESTS

check: common-cmds.h
	if sparse; \
	then \
		for i in *.c */*.c; \
		do \
			sparse $(ALL_CFLAGS) $(SPARSE_FLAGS) $$i || exit; \
		done; \
	else \
		echo 2>&1 "Did you mean 'make test'?"; \
		exit 1; \
	fi

remove-dashes:
	./fixup-builtins $(BUILT_INS) $(PROGRAMS) $(SCRIPTS)

### Installation rules

ifneq ($(filter /%,$(firstword $(template_dir))),)
template_instdir = $(template_dir)
else
template_instdir = $(prefix)/$(template_dir)
endif
export template_instdir

ifneq ($(filter /%,$(firstword $(perfexecdir))),)
perfexec_instdir = $(perfexecdir)
else
perfexec_instdir = $(prefix)/$(perfexecdir)
endif
perfexec_instdir_SQ = $(subst ','\'',$(perfexec_instdir))
export perfexec_instdir

install: all
	$(INSTALL) -d -m 755 '$(DESTDIR_SQ)$(bindir_SQ)'
	$(INSTALL) perf$X '$(DESTDIR_SQ)$(bindir_SQ)'
ifdef BUILT_INS
	$(INSTALL) -d -m 755 '$(DESTDIR_SQ)$(perfexec_instdir_SQ)'
	$(INSTALL) $(BUILT_INS) '$(DESTDIR_SQ)$(perfexec_instdir_SQ)'
ifneq (,$X)
	$(foreach p,$(patsubst %$X,%,$(filter %$X,$(ALL_PROGRAMS) $(BUILT_INS) perf$X)), $(RM) '$(DESTDIR_SQ)$(perfexec_instdir_SQ)/$p';)
endif
endif

install-doc:
	$(MAKE) -C Documentation install

install-man:
	$(MAKE) -C Documentation install-man

install-html:
	$(MAKE) -C Documentation install-html

install-info:
	$(MAKE) -C Documentation install-info

install-pdf:
	$(MAKE) -C Documentation install-pdf

quick-install-doc:
	$(MAKE) -C Documentation quick-install

quick-install-man:
	$(MAKE) -C Documentation quick-install-man

quick-install-html:
	$(MAKE) -C Documentation quick-install-html


### Maintainer's dist rules
#
# None right now
#
#
# perf.spec: perf.spec.in
#	sed -e 's/@@VERSION@@/$(PERF_VERSION)/g' < $< > $@+
#	mv $@+ $@
#
# PERF_TARNAME=perf-$(PERF_VERSION)
# dist: perf.spec perf-archive$(X) configure
#	./perf-archive --format=tar \
#		--prefix=$(PERF_TARNAME)/ HEAD^{tree} > $(PERF_TARNAME).tar
#	@mkdir -p $(PERF_TARNAME)
#	@cp perf.spec configure $(PERF_TARNAME)
#	@echo $(PERF_VERSION) > $(PERF_TARNAME)/version
#	$(TAR) rf $(PERF_TARNAME).tar \
#		$(PERF_TARNAME)/perf.spec \
#		$(PERF_TARNAME)/configure \
#		$(PERF_TARNAME)/version
#	@$(RM) -r $(PERF_TARNAME)
#	gzip -f -9 $(PERF_TARNAME).tar
#
# htmldocs = perf-htmldocs-$(PERF_VERSION)
# manpages = perf-manpages-$(PERF_VERSION)
# dist-doc:
#	$(RM) -r .doc-tmp-dir
#	mkdir .doc-tmp-dir
#	$(MAKE) -C Documentation WEBDOC_DEST=../.doc-tmp-dir install-webdoc
#	cd .doc-tmp-dir && $(TAR) cf ../$(htmldocs).tar .
#	gzip -n -9 -f $(htmldocs).tar
#	:
#	$(RM) -r .doc-tmp-dir
#	mkdir -p .doc-tmp-dir/man1 .doc-tmp-dir/man5 .doc-tmp-dir/man7
#	$(MAKE) -C Documentation DESTDIR=./ \
#		man1dir=../.doc-tmp-dir/man1 \
#		man5dir=../.doc-tmp-dir/man5 \
#		man7dir=../.doc-tmp-dir/man7 \
#		install
#	cd .doc-tmp-dir && $(TAR) cf ../$(manpages).tar .
#	gzip -n -9 -f $(manpages).tar
#	$(RM) -r .doc-tmp-dir
#
# rpm: dist
#	$(RPMBUILD) -ta $(PERF_TARNAME).tar.gz

### Cleaning rules

distclean: clean
#	$(RM) configure

clean:
	$(RM) *.o */*.o $(LIB_FILE)
	$(RM) $(ALL_PROGRAMS) $(BUILT_INS) perf$X
	$(RM) $(TEST_PROGRAMS)
	$(RM) *.spec *.pyc *.pyo */*.pyc */*.pyo common-cmds.h TAGS tags cscope*
	$(RM) -r autom4te.cache
	$(RM) config.log config.mak.autogen config.mak.append config.status config.cache
	$(RM) -r $(PERF_TARNAME) .doc-tmp-dir
	$(RM) $(PERF_TARNAME).tar.gz perf-core_$(PERF_VERSION)-*.tar.gz
	$(RM) $(htmldocs).tar.gz $(manpages).tar.gz
	$(MAKE) -C Documentation/ clean
	$(RM) PERF-VERSION-FILE PERF-CFLAGS PERF-BUILD-OPTIONS

.PHONY: all install clean strip
.PHONY: shell_compatibility_test please_set_SHELL_PATH_to_a_more_modern_shell
.PHONY: .FORCE-PERF-VERSION-FILE TAGS tags cscope .FORCE-PERF-CFLAGS
.PHONY: .FORCE-PERF-BUILD-OPTIONS

### Make sure built-ins do not have dups and listed in perf.c
#
check-builtins::
	./check-builtins.sh

### Test suite coverage testing
#
# None right now
#
# .PHONY: coverage coverage-clean coverage-build coverage-report
#
# coverage:
#	$(MAKE) coverage-build
#	$(MAKE) coverage-report
#
# coverage-clean:
#	rm -f *.gcda *.gcno
#
# COVERAGE_CFLAGS = $(CFLAGS) -O0 -ftest-coverage -fprofile-arcs
# COVERAGE_LDFLAGS = $(CFLAGS)  -O0 -lgcov
#
# coverage-build: coverage-clean
#	$(MAKE) CFLAGS="$(COVERAGE_CFLAGS)" LDFLAGS="$(COVERAGE_LDFLAGS)" all
#	$(MAKE) CFLAGS="$(COVERAGE_CFLAGS)" LDFLAGS="$(COVERAGE_LDFLAGS)" \
#		-j1 test
#
# coverage-report:
#	gcov -b *.c */*.c
#	grep '^function.*called 0 ' *.c.gcov */*.c.gcov \
#		| sed -e 's/\([^:]*\)\.gcov: *function \([^ ]*\) called.*/\1: \2/' \
#		| tee coverage-untested-functions<|MERGE_RESOLUTION|>--- conflicted
+++ resolved
@@ -347,10 +347,6 @@
 BUILTIN_OBJS += builtin-top.o
 
 PERFLIBS = $(LIB_FILE)
-<<<<<<< HEAD
-EXTLIBS = -lbfd
-=======
->>>>>>> 51c8b407
 
 #
 # Platform specific tweaks
