--- conflicted
+++ resolved
@@ -386,10 +386,7 @@
 	struct fsnotify_event *ignored_event;
 	struct inotify_event_private_data *event_priv;
 	struct fsnotify_event_private_data *fsn_event_priv;
-<<<<<<< HEAD
-=======
 	int ret;
->>>>>>> 51c8b407
 
 	ignored_event = fsnotify_create_event(NULL, FS_IN_IGNORED, NULL,
 					      FSNOTIFY_EVENT_NONE, NULL, 0,
@@ -408,15 +405,8 @@
 	fsn_event_priv->group = group;
 	event_priv->wd = ientry->wd;
 
-<<<<<<< HEAD
-	fsnotify_add_notify_event(group, ignored_event, fsn_event_priv);
-
-	/* did the private data get added? */
-	if (list_empty(&fsn_event_priv->event_list))
-=======
 	ret = fsnotify_add_notify_event(group, ignored_event, fsn_event_priv);
 	if (ret)
->>>>>>> 51c8b407
 		inotify_free_event_priv(fsn_event_priv);
 
 skip_send_ignore:
