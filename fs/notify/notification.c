/*
 *  Copyright (C) 2008 Red Hat, Inc., Eric Paris <eparis@redhat.com>
 *
 *  This program is free software; you can redistribute it and/or modify
 *  it under the terms of the GNU General Public License as published by
 *  the Free Software Foundation; either version 2, or (at your option)
 *  any later version.
 *
 *  This program is distributed in the hope that it will be useful,
 *  but WITHOUT ANY WARRANTY; without even the implied warranty of
 *  MERCHANTABILITY or FITNESS FOR A PARTICULAR PURPOSE.  See the
 *  GNU General Public License for more details.
 *
 *  You should have received a copy of the GNU General Public License
 *  along with this program; see the file COPYING.  If not, write to
 *  the Free Software Foundation, 675 Mass Ave, Cambridge, MA 02139, USA.
 */

/*
 * Basic idea behind the notification queue: An fsnotify group (like inotify)
 * sends the userspace notification about events asyncronously some time after
 * the event happened.  When inotify gets an event it will need to add that
 * event to the group notify queue.  Since a single event might need to be on
 * multiple group's notification queues we can't add the event directly to each
 * queue and instead add a small "event_holder" to each queue.  This event_holder
 * has a pointer back to the original event.  Since the majority of events are
 * going to end up on one, and only one, notification queue we embed one
 * event_holder into each event.  This means we have a single allocation instead
 * of always needing two.  If the embedded event_holder is already in use by
 * another group a new event_holder (from fsnotify_event_holder_cachep) will be
 * allocated and used.
 */

#include <linux/fs.h>
#include <linux/init.h>
#include <linux/kernel.h>
#include <linux/list.h>
#include <linux/module.h>
#include <linux/mount.h>
#include <linux/mutex.h>
#include <linux/namei.h>
#include <linux/path.h>
#include <linux/slab.h>
#include <linux/spinlock.h>

#include <asm/atomic.h>

#include <linux/fsnotify_backend.h>
#include "fsnotify.h"

static struct kmem_cache *fsnotify_event_cachep;
static struct kmem_cache *fsnotify_event_holder_cachep;
/*
 * This is a magic event we send when the q is too full.  Since it doesn't
 * hold real event information we just keep one system wide and use it any time
 * it is needed.  It's refcnt is set 1 at kernel init time and will never
 * get set to 0 so it will never get 'freed'
 */
static struct fsnotify_event q_overflow_event;
static atomic_t fsnotify_sync_cookie = ATOMIC_INIT(0);

/**
 * fsnotify_get_cookie - return a unique cookie for use in synchronizing events.
 * Called from fsnotify_move, which is inlined into filesystem modules.
 */
u32 fsnotify_get_cookie(void)
{
	return atomic_inc_return(&fsnotify_sync_cookie);
}
EXPORT_SYMBOL_GPL(fsnotify_get_cookie);

/* return true if the notify queue is empty, false otherwise */
bool fsnotify_notify_queue_is_empty(struct fsnotify_group *group)
{
	BUG_ON(!mutex_is_locked(&group->notification_mutex));
	return list_empty(&group->notification_list) ? true : false;
}

void fsnotify_get_event(struct fsnotify_event *event)
{
	atomic_inc(&event->refcnt);
}

void fsnotify_put_event(struct fsnotify_event *event)
{
	if (!event)
		return;

	if (atomic_dec_and_test(&event->refcnt)) {
		if (event->data_type == FSNOTIFY_EVENT_PATH)
			path_put(&event->path);

		BUG_ON(!list_empty(&event->private_data_list));

		kfree(event->file_name);
		kmem_cache_free(fsnotify_event_cachep, event);
	}
}

struct fsnotify_event_holder *fsnotify_alloc_event_holder(void)
{
	return kmem_cache_alloc(fsnotify_event_holder_cachep, GFP_KERNEL);
}

void fsnotify_destroy_event_holder(struct fsnotify_event_holder *holder)
{
	kmem_cache_free(fsnotify_event_holder_cachep, holder);
}

/*
 * Find the private data that the group previously attached to this event when
 * the group added the event to the notification queue (fsnotify_add_notify_event)
 */
struct fsnotify_event_private_data *fsnotify_remove_priv_from_event(struct fsnotify_group *group, struct fsnotify_event *event)
{
	struct fsnotify_event_private_data *lpriv;
	struct fsnotify_event_private_data *priv = NULL;

	assert_spin_locked(&event->lock);

	list_for_each_entry(lpriv, &event->private_data_list, event_list) {
		if (lpriv->group == group) {
			priv = lpriv;
			list_del(&priv->event_list);
			break;
		}
	}
	return priv;
}

/*
 * Check if 2 events contain the same information.  We do not compare private data
 * but at this moment that isn't a problem for any know fsnotify listeners.
 */
static bool event_compare(struct fsnotify_event *old, struct fsnotify_event *new)
{
	if ((old->mask == new->mask) &&
	    (old->to_tell == new->to_tell) &&
	    (old->data_type == new->data_type) &&
	    (old->name_len == new->name_len)) {
		switch (old->data_type) {
		case (FSNOTIFY_EVENT_INODE):
			/* remember, after old was put on the wait_q we aren't
			 * allowed to look at the inode any more, only thing
			 * left to check was if the file_name is the same */
			if (old->name_len &&
			    !strcmp(old->file_name, new->file_name))
				return true;
			break;
		case (FSNOTIFY_EVENT_PATH):
			if ((old->path.mnt == new->path.mnt) &&
			    (old->path.dentry == new->path.dentry))
				return true;
			break;
		case (FSNOTIFY_EVENT_NONE):
<<<<<<< HEAD
=======
			if (old->mask & FS_Q_OVERFLOW)
				return true;
			else if (old->mask & FS_IN_IGNORED)
				return false;
>>>>>>> 51c8b407
			return false;
		};
	}
	return false;
}

/*
 * Add an event to the group notification queue.  The group can later pull this
 * event off the queue to deal with.  If the event is successfully added to the
 * group's notification queue, a reference is taken on event.
 */
int fsnotify_add_notify_event(struct fsnotify_group *group, struct fsnotify_event *event,
			      struct fsnotify_event_private_data *priv)
{
	struct fsnotify_event_holder *holder = NULL;
	struct list_head *list = &group->notification_list;
	struct fsnotify_event_holder *last_holder;
	struct fsnotify_event *last_event;
	int ret = 0;

	/*
	 * There is one fsnotify_event_holder embedded inside each fsnotify_event.
	 * Check if we expect to be able to use that holder.  If not alloc a new
	 * holder.
	 * For the overflow event it's possible that something will use the in
	 * event holder before we get the lock so we may need to jump back and
	 * alloc a new holder, this can't happen for most events...
	 */
	if (!list_empty(&event->holder.event_list)) {
alloc_holder:
		holder = fsnotify_alloc_event_holder();
		if (!holder)
			return -ENOMEM;
	}

	mutex_lock(&group->notification_mutex);

	if (group->q_len >= group->max_events) {
		event = &q_overflow_event;
		ret = -EOVERFLOW;
		/* sorry, no private data on the overflow event */
		priv = NULL;
	}

	spin_lock(&event->lock);

	if (list_empty(&event->holder.event_list)) {
		if (unlikely(holder))
			fsnotify_destroy_event_holder(holder);
		holder = &event->holder;
	} else if (unlikely(!holder)) {
		/* between the time we checked above and got the lock the in
		 * event holder was used, go back and get a new one */
		spin_unlock(&event->lock);
		mutex_unlock(&group->notification_mutex);
		goto alloc_holder;
	}

	if (!list_empty(list)) {
		last_holder = list_entry(list->prev, struct fsnotify_event_holder, event_list);
		last_event = last_holder->event;
		if (event_compare(last_event, event)) {
			spin_unlock(&event->lock);
			mutex_unlock(&group->notification_mutex);
			if (holder != &event->holder)
				fsnotify_destroy_event_holder(holder);
			return -EEXIST;
		}
	}

	group->q_len++;
	holder->event = event;

	fsnotify_get_event(event);
	list_add_tail(&holder->event_list, list);
	if (priv)
		list_add_tail(&priv->event_list, &event->private_data_list);
	spin_unlock(&event->lock);
	mutex_unlock(&group->notification_mutex);

	wake_up(&group->notification_waitq);
	return ret;
}

/*
 * Remove and return the first event from the notification list.  There is a
 * reference held on this event since it was on the list.  It is the responsibility
 * of the caller to drop this reference.
 */
struct fsnotify_event *fsnotify_remove_notify_event(struct fsnotify_group *group)
{
	struct fsnotify_event *event;
	struct fsnotify_event_holder *holder;

	BUG_ON(!mutex_is_locked(&group->notification_mutex));

	holder = list_first_entry(&group->notification_list, struct fsnotify_event_holder, event_list);

	event = holder->event;

	spin_lock(&event->lock);
	holder->event = NULL;
	list_del_init(&holder->event_list);
	spin_unlock(&event->lock);

	/* event == holder means we are referenced through the in event holder */
	if (holder != &event->holder)
		fsnotify_destroy_event_holder(holder);

	group->q_len--;

	return event;
}

/*
 * This will not remove the event, that must be done with fsnotify_remove_notify_event()
 */
struct fsnotify_event *fsnotify_peek_notify_event(struct fsnotify_group *group)
{
	struct fsnotify_event *event;
	struct fsnotify_event_holder *holder;

	BUG_ON(!mutex_is_locked(&group->notification_mutex));

	holder = list_first_entry(&group->notification_list, struct fsnotify_event_holder, event_list);
	event = holder->event;

	return event;
}

/*
 * Called when a group is being torn down to clean up any outstanding
 * event notifications.
 */
void fsnotify_flush_notify(struct fsnotify_group *group)
{
	struct fsnotify_event *event;
	struct fsnotify_event_private_data *priv;

	mutex_lock(&group->notification_mutex);
	while (!fsnotify_notify_queue_is_empty(group)) {
		event = fsnotify_remove_notify_event(group);
		/* if they don't implement free_event_priv they better not have attached any */
		if (group->ops->free_event_priv) {
			spin_lock(&event->lock);
			priv = fsnotify_remove_priv_from_event(group, event);
			spin_unlock(&event->lock);
			if (priv)
				group->ops->free_event_priv(priv);
		}
		fsnotify_put_event(event); /* matches fsnotify_add_notify_event */
	}
	mutex_unlock(&group->notification_mutex);
}

static void initialize_event(struct fsnotify_event *event)
{
	event->holder.event = NULL;
	INIT_LIST_HEAD(&event->holder.event_list);
	atomic_set(&event->refcnt, 1);

	spin_lock_init(&event->lock);

	event->path.dentry = NULL;
	event->path.mnt = NULL;
	event->inode = NULL;
	event->data_type = FSNOTIFY_EVENT_NONE;

	INIT_LIST_HEAD(&event->private_data_list);

	event->to_tell = NULL;

	event->file_name = NULL;
	event->name_len = 0;

	event->sync_cookie = 0;
}

/*
 * fsnotify_create_event - Allocate a new event which will be sent to each
 * group's handle_event function if the group was interested in this
 * particular event.
 *
 * @to_tell the inode which is supposed to receive the event (sometimes a
 *	parent of the inode to which the event happened.
 * @mask what actually happened.
 * @data pointer to the object which was actually affected
 * @data_type flag indication if the data is a file, path, inode, nothing...
 * @name the filename, if available
 */
struct fsnotify_event *fsnotify_create_event(struct inode *to_tell, __u32 mask, void *data,
					     int data_type, const char *name, u32 cookie,
					     gfp_t gfp)
{
	struct fsnotify_event *event;

	event = kmem_cache_alloc(fsnotify_event_cachep, gfp);
	if (!event)
		return NULL;

	initialize_event(event);

	if (name) {
		event->file_name = kstrdup(name, gfp);
		if (!event->file_name) {
			kmem_cache_free(fsnotify_event_cachep, event);
			return NULL;
		}
		event->name_len = strlen(event->file_name);
	}

	event->sync_cookie = cookie;
	event->to_tell = to_tell;

	switch (data_type) {
	case FSNOTIFY_EVENT_FILE: {
		struct file *file = data;
		struct path *path = &file->f_path;
		event->path.dentry = path->dentry;
		event->path.mnt = path->mnt;
		path_get(&event->path);
		event->data_type = FSNOTIFY_EVENT_PATH;
		break;
	}
	case FSNOTIFY_EVENT_PATH: {
		struct path *path = data;
		event->path.dentry = path->dentry;
		event->path.mnt = path->mnt;
		path_get(&event->path);
		event->data_type = FSNOTIFY_EVENT_PATH;
		break;
	}
	case FSNOTIFY_EVENT_INODE:
		event->inode = data;
		event->data_type = FSNOTIFY_EVENT_INODE;
		break;
	case FSNOTIFY_EVENT_NONE:
		event->inode = NULL;
		event->path.dentry = NULL;
		event->path.mnt = NULL;
		break;
	default:
		BUG();
	}

	event->mask = mask;

	return event;
}

__init int fsnotify_notification_init(void)
{
	fsnotify_event_cachep = KMEM_CACHE(fsnotify_event, SLAB_PANIC);
	fsnotify_event_holder_cachep = KMEM_CACHE(fsnotify_event_holder, SLAB_PANIC);

	initialize_event(&q_overflow_event);
	q_overflow_event.mask = FS_Q_OVERFLOW;

	return 0;
}
subsys_initcall(fsnotify_notification_init);
<|MERGE_RESOLUTION|>--- conflicted
+++ resolved
@@ -153,13 +153,10 @@
 				return true;
 			break;
 		case (FSNOTIFY_EVENT_NONE):
-<<<<<<< HEAD
-=======
 			if (old->mask & FS_Q_OVERFLOW)
 				return true;
 			else if (old->mask & FS_IN_IGNORED)
 				return false;
->>>>>>> 51c8b407
 			return false;
 		};
 	}
