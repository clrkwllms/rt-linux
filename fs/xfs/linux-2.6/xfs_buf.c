/*
 * Copyright (c) 2000-2006 Silicon Graphics, Inc.
 * All Rights Reserved.
 *
 * This program is free software; you can redistribute it and/or
 * modify it under the terms of the GNU General Public License as
 * published by the Free Software Foundation.
 *
 * This program is distributed in the hope that it would be useful,
 * but WITHOUT ANY WARRANTY; without even the implied warranty of
 * MERCHANTABILITY or FITNESS FOR A PARTICULAR PURPOSE.  See the
 * GNU General Public License for more details.
 *
 * You should have received a copy of the GNU General Public License
 * along with this program; if not, write the Free Software Foundation,
 * Inc.,  51 Franklin St, Fifth Floor, Boston, MA  02110-1301  USA
 */
#include "xfs.h"
#include <linux/stddef.h>
#include <linux/errno.h>
#include <linux/slab.h>
#include <linux/pagemap.h>
#include <linux/init.h>
#include <linux/vmalloc.h>
#include <linux/bio.h>
#include <linux/sysctl.h>
#include <linux/proc_fs.h>
#include <linux/workqueue.h>
#include <linux/percpu.h>
#include <linux/blkdev.h>
#include <linux/hash.h>
#include <linux/kthread.h>
#include <linux/migrate.h>
#include <linux/backing-dev.h>
#include <linux/freezer.h>

#include "xfs_sb.h"
#include "xfs_inum.h"
#include "xfs_ag.h"
#include "xfs_dmapi.h"
#include "xfs_mount.h"
#include "xfs_trace.h"

static kmem_zone_t *xfs_buf_zone;
STATIC int xfsbufd(void *);
STATIC int xfsbufd_wakeup(int, gfp_t);
STATIC void xfs_buf_delwri_queue(xfs_buf_t *, int);
static struct shrinker xfs_buf_shake = {
	.shrink = xfsbufd_wakeup,
	.seeks = DEFAULT_SEEKS,
};

static struct workqueue_struct *xfslogd_workqueue;
struct workqueue_struct *xfsdatad_workqueue;
struct workqueue_struct *xfsconvertd_workqueue;

#ifdef XFS_BUF_LOCK_TRACKING
# define XB_SET_OWNER(bp)	((bp)->b_last_holder = current->pid)
# define XB_CLEAR_OWNER(bp)	((bp)->b_last_holder = -1)
# define XB_GET_OWNER(bp)	((bp)->b_last_holder)
#else
# define XB_SET_OWNER(bp)	do { } while (0)
# define XB_CLEAR_OWNER(bp)	do { } while (0)
# define XB_GET_OWNER(bp)	do { } while (0)
#endif

#define xb_to_gfp(flags) \
	((((flags) & XBF_READ_AHEAD) ? __GFP_NORETRY : \
	  ((flags) & XBF_DONT_BLOCK) ? GFP_NOFS : GFP_KERNEL) | __GFP_NOWARN)

#define xb_to_km(flags) \
	 (((flags) & XBF_DONT_BLOCK) ? KM_NOFS : KM_SLEEP)

#define xfs_buf_allocate(flags) \
	kmem_zone_alloc(xfs_buf_zone, xb_to_km(flags))
#define xfs_buf_deallocate(bp) \
	kmem_zone_free(xfs_buf_zone, (bp));

/*
 *	Page Region interfaces.
 *
 *	For pages in filesystems where the blocksize is smaller than the
 *	pagesize, we use the page->private field (long) to hold a bitmap
 * 	of uptodate regions within the page.
 *
 *	Each such region is "bytes per page / bits per long" bytes long.
 *
 *	NBPPR == number-of-bytes-per-page-region
 *	BTOPR == bytes-to-page-region (rounded up)
 *	BTOPRT == bytes-to-page-region-truncated (rounded down)
 */
#if (BITS_PER_LONG == 32)
#define PRSHIFT		(PAGE_CACHE_SHIFT - 5)	/* (32 == 1<<5) */
#elif (BITS_PER_LONG == 64)
#define PRSHIFT		(PAGE_CACHE_SHIFT - 6)	/* (64 == 1<<6) */
#else
#error BITS_PER_LONG must be 32 or 64
#endif
#define NBPPR		(PAGE_CACHE_SIZE/BITS_PER_LONG)
#define BTOPR(b)	(((unsigned int)(b) + (NBPPR - 1)) >> PRSHIFT)
#define BTOPRT(b)	(((unsigned int)(b) >> PRSHIFT))

STATIC unsigned long
page_region_mask(
	size_t		offset,
	size_t		length)
{
	unsigned long	mask;
	int		first, final;

	first = BTOPR(offset);
	final = BTOPRT(offset + length - 1);
	first = min(first, final);

	mask = ~0UL;
	mask <<= BITS_PER_LONG - (final - first);
	mask >>= BITS_PER_LONG - (final);

	ASSERT(offset + length <= PAGE_CACHE_SIZE);
	ASSERT((final - first) < BITS_PER_LONG && (final - first) >= 0);

	return mask;
}

STATIC void
set_page_region(
	struct page	*page,
	size_t		offset,
	size_t		length)
{
	set_page_private(page,
		page_private(page) | page_region_mask(offset, length));
	if (page_private(page) == ~0UL)
		SetPageUptodate(page);
}

STATIC int
test_page_region(
	struct page	*page,
	size_t		offset,
	size_t		length)
{
	unsigned long	mask = page_region_mask(offset, length);

	return (mask && (page_private(page) & mask) == mask);
}

/*
 *	Mapping of multi-page buffers into contiguous virtual space
 */

typedef struct a_list {
	void		*vm_addr;
	struct a_list	*next;
} a_list_t;

static a_list_t		*as_free_head;
static int		as_list_len;
static DEFINE_SPINLOCK(as_lock);

/*
 *	Try to batch vunmaps because they are costly.
 */
STATIC void
free_address(
	void		*addr)
{
	a_list_t	*aentry;

#ifdef CONFIG_XEN
	/*
	 * Xen needs to be able to make sure it can get an exclusive
	 * RO mapping of pages it wants to turn into a pagetable.  If
	 * a newly allocated page is also still being vmap()ed by xfs,
	 * it will cause pagetable construction to fail.  This is a
	 * quick workaround to always eagerly unmap pages so that Xen
	 * is happy.
	 */
	vunmap(addr);
	return;
#endif

	aentry = kmalloc(sizeof(a_list_t), GFP_NOWAIT);
	if (likely(aentry)) {
		spin_lock(&as_lock);
		aentry->next = as_free_head;
		aentry->vm_addr = addr;
		as_free_head = aentry;
		as_list_len++;
		spin_unlock(&as_lock);
	} else {
		vunmap(addr);
	}
}

STATIC void
purge_addresses(void)
{
	a_list_t	*aentry, *old;

	if (as_free_head == NULL)
		return;

	spin_lock(&as_lock);
	aentry = as_free_head;
	as_free_head = NULL;
	as_list_len = 0;
	spin_unlock(&as_lock);

	while ((old = aentry) != NULL) {
		vunmap(aentry->vm_addr);
		aentry = aentry->next;
		kfree(old);
	}
}

/*
 *	Internal xfs_buf_t object manipulation
 */

STATIC void
_xfs_buf_initialize(
	xfs_buf_t		*bp,
	xfs_buftarg_t		*target,
	xfs_off_t		range_base,
	size_t			range_length,
	xfs_buf_flags_t		flags)
{
	/*
	 * We don't want certain flags to appear in b_flags.
	 */
	flags &= ~(XBF_LOCK|XBF_MAPPED|XBF_DONT_BLOCK|XBF_READ_AHEAD);

	memset(bp, 0, sizeof(xfs_buf_t));
	atomic_set(&bp->b_hold, 1);
	init_completion(&bp->b_iowait);
	INIT_LIST_HEAD(&bp->b_list);
	INIT_LIST_HEAD(&bp->b_hash_list);
	anon_semaphore_init_locked(&bp->b_sema); /* held, no waiters */
	XB_SET_OWNER(bp);
	bp->b_target = target;
	bp->b_file_offset = range_base;
	/*
	 * Set buffer_length and count_desired to the same value initially.
	 * I/O routines should use count_desired, which will be the same in
	 * most cases but may be reset (e.g. XFS recovery).
	 */
	bp->b_buffer_length = bp->b_count_desired = range_length;
	bp->b_flags = flags;
	bp->b_bn = XFS_BUF_DADDR_NULL;
	atomic_set(&bp->b_pin_count, 0);
	init_waitqueue_head(&bp->b_waiters);

	XFS_STATS_INC(xb_create);

	trace_xfs_buf_init(bp, _RET_IP_);
}

/*
 *	Allocate a page array capable of holding a specified number
 *	of pages, and point the page buf at it.
 */
STATIC int
_xfs_buf_get_pages(
	xfs_buf_t		*bp,
	int			page_count,
	xfs_buf_flags_t		flags)
{
	/* Make sure that we have a page list */
	if (bp->b_pages == NULL) {
		bp->b_offset = xfs_buf_poff(bp->b_file_offset);
		bp->b_page_count = page_count;
		if (page_count <= XB_PAGES) {
			bp->b_pages = bp->b_page_array;
		} else {
			bp->b_pages = kmem_alloc(sizeof(struct page *) *
					page_count, xb_to_km(flags));
			if (bp->b_pages == NULL)
				return -ENOMEM;
		}
		memset(bp->b_pages, 0, sizeof(struct page *) * page_count);
	}
	return 0;
}

/*
 *	Frees b_pages if it was allocated.
 */
STATIC void
_xfs_buf_free_pages(
	xfs_buf_t	*bp)
{
	if (bp->b_pages != bp->b_page_array) {
		kmem_free(bp->b_pages);
		bp->b_pages = NULL;
	}
}

/*
 *	Releases the specified buffer.
 *
 * 	The modification state of any associated pages is left unchanged.
 * 	The buffer most not be on any hash - use xfs_buf_rele instead for
 * 	hashed and refcounted buffers
 */
void
xfs_buf_free(
	xfs_buf_t		*bp)
{
	trace_xfs_buf_free(bp, _RET_IP_);

	ASSERT(list_empty(&bp->b_hash_list));

	if (bp->b_flags & (_XBF_PAGE_CACHE|_XBF_PAGES)) {
		uint		i;

		if ((bp->b_flags & XBF_MAPPED) && (bp->b_page_count > 1))
			free_address(bp->b_addr - bp->b_offset);

		for (i = 0; i < bp->b_page_count; i++) {
			struct page	*page = bp->b_pages[i];

			if (bp->b_flags & _XBF_PAGE_CACHE)
				ASSERT(!PagePrivate(page));
			page_cache_release(page);
		}
	}
	_xfs_buf_free_pages(bp);
	xfs_buf_deallocate(bp);
}

/*
 *	Finds all pages for buffer in question and builds it's page list.
 */
STATIC int
_xfs_buf_lookup_pages(
	xfs_buf_t		*bp,
	uint			flags)
{
	struct address_space	*mapping = bp->b_target->bt_mapping;
	size_t			blocksize = bp->b_target->bt_bsize;
	size_t			size = bp->b_count_desired;
	size_t			nbytes, offset;
	gfp_t			gfp_mask = xb_to_gfp(flags);
	unsigned short		page_count, i;
	pgoff_t			first;
	xfs_off_t		end;
	int			error;

	end = bp->b_file_offset + bp->b_buffer_length;
	page_count = xfs_buf_btoc(end) - xfs_buf_btoct(bp->b_file_offset);

	error = _xfs_buf_get_pages(bp, page_count, flags);
	if (unlikely(error))
		return error;
	bp->b_flags |= _XBF_PAGE_CACHE;

	offset = bp->b_offset;
	first = bp->b_file_offset >> PAGE_CACHE_SHIFT;

	for (i = 0; i < bp->b_page_count; i++) {
		struct page	*page;
		uint		retries = 0;

	      retry:
		page = find_or_create_page(mapping, first + i, gfp_mask);
		if (unlikely(page == NULL)) {
			if (flags & XBF_READ_AHEAD) {
				bp->b_page_count = i;
				for (i = 0; i < bp->b_page_count; i++)
					unlock_page(bp->b_pages[i]);
				return -ENOMEM;
			}

			/*
			 * This could deadlock.
			 *
			 * But until all the XFS lowlevel code is revamped to
			 * handle buffer allocation failures we can't do much.
			 */
			if (!(++retries % 100))
				printk(KERN_ERR
					"XFS: possible memory allocation "
					"deadlock in %s (mode:0x%x)\n",
					__func__, gfp_mask);

			XFS_STATS_INC(xb_page_retries);
			xfsbufd_wakeup(0, gfp_mask);
			congestion_wait(BLK_RW_ASYNC, HZ/50);
			goto retry;
		}

		XFS_STATS_INC(xb_page_found);

		nbytes = min_t(size_t, size, PAGE_CACHE_SIZE - offset);
		size -= nbytes;

		ASSERT(!PagePrivate(page));
		if (!PageUptodate(page)) {
			page_count--;
			if (blocksize >= PAGE_CACHE_SIZE) {
				if (flags & XBF_READ)
					bp->b_flags |= _XBF_PAGE_LOCKED;
			} else if (!PagePrivate(page)) {
				if (test_page_region(page, offset, nbytes))
					page_count++;
			}
		}

		bp->b_pages[i] = page;
		offset = 0;
	}

	if (!(bp->b_flags & _XBF_PAGE_LOCKED)) {
		for (i = 0; i < bp->b_page_count; i++)
			unlock_page(bp->b_pages[i]);
	}

	if (page_count == bp->b_page_count)
		bp->b_flags |= XBF_DONE;

	return error;
}

/*
 *	Map buffer into kernel address-space if nessecary.
 */
STATIC int
_xfs_buf_map_pages(
	xfs_buf_t		*bp,
	uint			flags)
{
	/* A single page buffer is always mappable */
	if (bp->b_page_count == 1) {
		bp->b_addr = page_address(bp->b_pages[0]) + bp->b_offset;
		bp->b_flags |= XBF_MAPPED;
	} else if (flags & XBF_MAPPED) {
		if (as_list_len > 64)
			purge_addresses();
		bp->b_addr = vmap(bp->b_pages, bp->b_page_count,
					VM_MAP, PAGE_KERNEL);
		if (unlikely(bp->b_addr == NULL))
			return -ENOMEM;
		bp->b_addr += bp->b_offset;
		bp->b_flags |= XBF_MAPPED;
	}

	return 0;
}

/*
 *	Finding and Reading Buffers
 */

/*
 *	Look up, and creates if absent, a lockable buffer for
 *	a given range of an inode.  The buffer is returned
 *	locked.	 If other overlapping buffers exist, they are
 *	released before the new buffer is created and locked,
 *	which may imply that this call will block until those buffers
 *	are unlocked.  No I/O is implied by this call.
 */
xfs_buf_t *
_xfs_buf_find(
	xfs_buftarg_t		*btp,	/* block device target		*/
	xfs_off_t		ioff,	/* starting offset of range	*/
	size_t			isize,	/* length of range		*/
	xfs_buf_flags_t		flags,
	xfs_buf_t		*new_bp)
{
	xfs_off_t		range_base;
	size_t			range_length;
	xfs_bufhash_t		*hash;
	xfs_buf_t		*bp, *n;

	range_base = (ioff << BBSHIFT);
	range_length = (isize << BBSHIFT);

	/* Check for IOs smaller than the sector size / not sector aligned */
	ASSERT(!(range_length < (1 << btp->bt_sshift)));
	ASSERT(!(range_base & (xfs_off_t)btp->bt_smask));

	hash = &btp->bt_hash[hash_long((unsigned long)ioff, btp->bt_hashshift)];

	spin_lock(&hash->bh_lock);

	list_for_each_entry_safe(bp, n, &hash->bh_list, b_hash_list) {
		ASSERT(btp == bp->b_target);
		if (bp->b_file_offset == range_base &&
		    bp->b_buffer_length == range_length) {
			/*
			 * If we look at something, bring it to the
			 * front of the list for next time.
			 */
			atomic_inc(&bp->b_hold);
			list_move(&bp->b_hash_list, &hash->bh_list);
			goto found;
		}
	}

	/* No match found */
	if (new_bp) {
		_xfs_buf_initialize(new_bp, btp, range_base,
				range_length, flags);
		new_bp->b_hash = hash;
		list_add(&new_bp->b_hash_list, &hash->bh_list);
	} else {
		XFS_STATS_INC(xb_miss_locked);
	}

	spin_unlock(&hash->bh_lock);
	return new_bp;

found:
	spin_unlock(&hash->bh_lock);

	/* Attempt to get the semaphore without sleeping,
	 * if this does not work then we need to drop the
	 * spinlock and do a hard attempt on the semaphore.
	 */
	if (anon_down_trylock(&bp->b_sema)) {
		if (!(flags & XBF_TRYLOCK)) {
			/* wait for buffer ownership */
			xfs_buf_lock(bp);
			XFS_STATS_INC(xb_get_locked_waited);
		} else {
			/* We asked for a trylock and failed, no need
			 * to look at file offset and length here, we
			 * know that this buffer at least overlaps our
			 * buffer and is locked, therefore our buffer
			 * either does not exist, or is this buffer.
			 */
			xfs_buf_rele(bp);
			XFS_STATS_INC(xb_busy_locked);
			return NULL;
		}
	} else {
		/* trylock worked */
		XB_SET_OWNER(bp);
	}

	if (bp->b_flags & XBF_STALE) {
		ASSERT((bp->b_flags & _XBF_DELWRI_Q) == 0);
		bp->b_flags &= XBF_MAPPED;
	}

	trace_xfs_buf_find(bp, flags, _RET_IP_);
	XFS_STATS_INC(xb_get_locked);
	return bp;
}

/*
 *	Assembles a buffer covering the specified range.
 *	Storage in memory for all portions of the buffer will be allocated,
 *	although backing storage may not be.
 */
xfs_buf_t *
xfs_buf_get(
	xfs_buftarg_t		*target,/* target for buffer		*/
	xfs_off_t		ioff,	/* starting offset of range	*/
	size_t			isize,	/* length of range		*/
	xfs_buf_flags_t		flags)
{
	xfs_buf_t		*bp, *new_bp;
	int			error = 0, i;

	new_bp = xfs_buf_allocate(flags);
	if (unlikely(!new_bp))
		return NULL;

	bp = _xfs_buf_find(target, ioff, isize, flags, new_bp);
	if (bp == new_bp) {
		error = _xfs_buf_lookup_pages(bp, flags);
		if (error)
			goto no_buffer;
	} else {
		xfs_buf_deallocate(new_bp);
		if (unlikely(bp == NULL))
			return NULL;
	}

	for (i = 0; i < bp->b_page_count; i++)
		mark_page_accessed(bp->b_pages[i]);

	if (!(bp->b_flags & XBF_MAPPED)) {
		error = _xfs_buf_map_pages(bp, flags);
		if (unlikely(error)) {
			printk(KERN_WARNING "%s: failed to map pages\n",
					__func__);
			goto no_buffer;
		}
	}

	XFS_STATS_INC(xb_get);

	/*
	 * Always fill in the block number now, the mapped cases can do
	 * their own overlay of this later.
	 */
	bp->b_bn = ioff;
	bp->b_count_desired = bp->b_buffer_length;

	trace_xfs_buf_get(bp, flags, _RET_IP_);
	return bp;

 no_buffer:
	if (flags & (XBF_LOCK | XBF_TRYLOCK))
		xfs_buf_unlock(bp);
	xfs_buf_rele(bp);
	return NULL;
}

STATIC int
_xfs_buf_read(
	xfs_buf_t		*bp,
	xfs_buf_flags_t		flags)
{
	int			status;

	ASSERT(!(flags & (XBF_DELWRI|XBF_WRITE)));
	ASSERT(bp->b_bn != XFS_BUF_DADDR_NULL);

	bp->b_flags &= ~(XBF_WRITE | XBF_ASYNC | XBF_DELWRI | \
			XBF_READ_AHEAD | _XBF_RUN_QUEUES);
	bp->b_flags |= flags & (XBF_READ | XBF_ASYNC | \
			XBF_READ_AHEAD | _XBF_RUN_QUEUES);

	status = xfs_buf_iorequest(bp);
	if (!status && !(flags & XBF_ASYNC))
		status = xfs_buf_iowait(bp);
	return status;
}

xfs_buf_t *
xfs_buf_read(
	xfs_buftarg_t		*target,
	xfs_off_t		ioff,
	size_t			isize,
	xfs_buf_flags_t		flags)
{
	xfs_buf_t		*bp;

	flags |= XBF_READ;

	bp = xfs_buf_get(target, ioff, isize, flags);
	if (bp) {
		trace_xfs_buf_read(bp, flags, _RET_IP_);

		if (!XFS_BUF_ISDONE(bp)) {
			XFS_STATS_INC(xb_get_read);
			_xfs_buf_read(bp, flags);
		} else if (flags & XBF_ASYNC) {
			/*
			 * Read ahead call which is already satisfied,
			 * drop the buffer
			 */
			goto no_buffer;
		} else {
			/* We do not want read in the flags */
			bp->b_flags &= ~XBF_READ;
		}
	}

	return bp;

 no_buffer:
	if (flags & (XBF_LOCK | XBF_TRYLOCK))
		xfs_buf_unlock(bp);
	xfs_buf_rele(bp);
	return NULL;
}

/*
 *	If we are not low on memory then do the readahead in a deadlock
 *	safe manner.
 */
void
xfs_buf_readahead(
	xfs_buftarg_t		*target,
	xfs_off_t		ioff,
	size_t			isize,
	xfs_buf_flags_t		flags)
{
	struct backing_dev_info *bdi;

	bdi = target->bt_mapping->backing_dev_info;
	if (bdi_read_congested(bdi))
		return;

	flags |= (XBF_TRYLOCK|XBF_ASYNC|XBF_READ_AHEAD);
	xfs_buf_read(target, ioff, isize, flags);
}

xfs_buf_t *
xfs_buf_get_empty(
	size_t			len,
	xfs_buftarg_t		*target)
{
	xfs_buf_t		*bp;

	bp = xfs_buf_allocate(0);
	if (bp)
		_xfs_buf_initialize(bp, target, 0, len, 0);
	return bp;
}

static inline struct page *
mem_to_page(
	void			*addr)
{
	if ((!is_vmalloc_addr(addr))) {
		return virt_to_page(addr);
	} else {
		return vmalloc_to_page(addr);
	}
}

int
xfs_buf_associate_memory(
	xfs_buf_t		*bp,
	void			*mem,
	size_t			len)
{
	int			rval;
	int			i = 0;
	unsigned long		pageaddr;
	unsigned long		offset;
	size_t			buflen;
	int			page_count;

	pageaddr = (unsigned long)mem & PAGE_CACHE_MASK;
	offset = (unsigned long)mem - pageaddr;
	buflen = PAGE_CACHE_ALIGN(len + offset);
	page_count = buflen >> PAGE_CACHE_SHIFT;

	/* Free any previous set of page pointers */
	if (bp->b_pages)
		_xfs_buf_free_pages(bp);

	bp->b_pages = NULL;
	bp->b_addr = mem;

	rval = _xfs_buf_get_pages(bp, page_count, XBF_DONT_BLOCK);
	if (rval)
		return rval;

	bp->b_offset = offset;

	for (i = 0; i < bp->b_page_count; i++) {
		bp->b_pages[i] = mem_to_page((void *)pageaddr);
		pageaddr += PAGE_CACHE_SIZE;
	}

	bp->b_count_desired = len;
	bp->b_buffer_length = buflen;
	bp->b_flags |= XBF_MAPPED;
	bp->b_flags &= ~_XBF_PAGE_LOCKED;

	return 0;
}

xfs_buf_t *
xfs_buf_get_noaddr(
	size_t			len,
	xfs_buftarg_t		*target)
{
	unsigned long		page_count = PAGE_ALIGN(len) >> PAGE_SHIFT;
	int			error, i;
	xfs_buf_t		*bp;

	bp = xfs_buf_allocate(0);
	if (unlikely(bp == NULL))
		goto fail;
	_xfs_buf_initialize(bp, target, 0, len, 0);

	error = _xfs_buf_get_pages(bp, page_count, 0);
	if (error)
		goto fail_free_buf;

	for (i = 0; i < page_count; i++) {
		bp->b_pages[i] = alloc_page(GFP_KERNEL);
		if (!bp->b_pages[i])
			goto fail_free_mem;
	}
	bp->b_flags |= _XBF_PAGES;

	error = _xfs_buf_map_pages(bp, XBF_MAPPED);
	if (unlikely(error)) {
		printk(KERN_WARNING "%s: failed to map pages\n",
				__func__);
		goto fail_free_mem;
	}

	xfs_buf_unlock(bp);

	trace_xfs_buf_get_noaddr(bp, _RET_IP_);
	return bp;

 fail_free_mem:
	while (--i >= 0)
		__free_page(bp->b_pages[i]);
	_xfs_buf_free_pages(bp);
 fail_free_buf:
	xfs_buf_deallocate(bp);
 fail:
	return NULL;
}

/*
 *	Increment reference count on buffer, to hold the buffer concurrently
 *	with another thread which may release (free) the buffer asynchronously.
 *	Must hold the buffer already to call this function.
 */
void
xfs_buf_hold(
	xfs_buf_t		*bp)
{
	trace_xfs_buf_hold(bp, _RET_IP_);
	atomic_inc(&bp->b_hold);
}

/*
 *	Releases a hold on the specified buffer.  If the
 *	the hold count is 1, calls xfs_buf_free.
 */
void
xfs_buf_rele(
	xfs_buf_t		*bp)
{
	xfs_bufhash_t		*hash = bp->b_hash;

	trace_xfs_buf_rele(bp, _RET_IP_);

	if (unlikely(!hash)) {
		ASSERT(!bp->b_relse);
		if (atomic_dec_and_test(&bp->b_hold))
			xfs_buf_free(bp);
		return;
	}

	ASSERT(atomic_read(&bp->b_hold) > 0);
	if (atomic_dec_and_lock(&bp->b_hold, &hash->bh_lock)) {
		if (bp->b_relse) {
			atomic_inc(&bp->b_hold);
			spin_unlock(&hash->bh_lock);
			(*(bp->b_relse)) (bp);
		} else if (bp->b_flags & XBF_FS_MANAGED) {
			spin_unlock(&hash->bh_lock);
		} else {
			ASSERT(!(bp->b_flags & (XBF_DELWRI|_XBF_DELWRI_Q)));
			list_del_init(&bp->b_hash_list);
			spin_unlock(&hash->bh_lock);
			xfs_buf_free(bp);
		}
	}
}


/*
 *	Mutual exclusion on buffers.  Locking model:
 *
 *	Buffers associated with inodes for which buffer locking
 *	is not enabled are not protected by semaphores, and are
 *	assumed to be exclusively owned by the caller.  There is a
 *	spinlock in the buffer, used by the caller when concurrent
 *	access is possible.
 */

/*
 *	Locks a buffer object, if it is not already locked.
 *	Note that this in no way locks the underlying pages, so it is only
 *	useful for synchronizing concurrent use of buffer objects, not for
 *	synchronizing independent access to the underlying pages.
 */
int
xfs_buf_cond_lock(
	xfs_buf_t		*bp)
{
	int			locked;

<<<<<<< HEAD
	locked = anon_down_trylock(&bp->b_sema) == 0;
	if (locked) {
=======
	locked = down_trylock(&bp->b_sema) == 0;
	if (locked)
>>>>>>> 4ec62b2b
		XB_SET_OWNER(bp);

	trace_xfs_buf_cond_lock(bp, _RET_IP_);
	return locked ? 0 : -EBUSY;
}

int
xfs_buf_lock_value(
	xfs_buf_t		*bp)
{
	return bp->b_sema.count;
}

/*
 *	Locks a buffer object.
 *	Note that this in no way locks the underlying pages, so it is only
 *	useful for synchronizing concurrent use of buffer objects, not for
 *	synchronizing independent access to the underlying pages.
 */
void
xfs_buf_lock(
	xfs_buf_t		*bp)
{
	trace_xfs_buf_lock(bp, _RET_IP_);

	if (atomic_read(&bp->b_io_remaining))
		blk_run_address_space(bp->b_target->bt_mapping);
	anon_down(&bp->b_sema);
	XB_SET_OWNER(bp);

	trace_xfs_buf_lock_done(bp, _RET_IP_);
}

/*
 *	Releases the lock on the buffer object.
 *	If the buffer is marked delwri but is not queued, do so before we
 *	unlock the buffer as we need to set flags correctly.  We also need to
 *	take a reference for the delwri queue because the unlocker is going to
 *	drop their's and they don't know we just queued it.
 */
void
xfs_buf_unlock(
	xfs_buf_t		*bp)
{
	if ((bp->b_flags & (XBF_DELWRI|_XBF_DELWRI_Q)) == XBF_DELWRI) {
		atomic_inc(&bp->b_hold);
		bp->b_flags |= XBF_ASYNC;
		xfs_buf_delwri_queue(bp, 0);
	}

	XB_CLEAR_OWNER(bp);
<<<<<<< HEAD
	anon_up(&bp->b_sema);
	XB_TRACE(bp, "unlock", 0);
=======
	up(&bp->b_sema);

	trace_xfs_buf_unlock(bp, _RET_IP_);
>>>>>>> 4ec62b2b
}


/*
 *	Pinning Buffer Storage in Memory
 *	Ensure that no attempt to force a buffer to disk will succeed.
 */
void
xfs_buf_pin(
	xfs_buf_t		*bp)
{
	trace_xfs_buf_pin(bp, _RET_IP_);
	atomic_inc(&bp->b_pin_count);
}

void
xfs_buf_unpin(
	xfs_buf_t		*bp)
{
	trace_xfs_buf_unpin(bp, _RET_IP_);

	if (atomic_dec_and_test(&bp->b_pin_count))
		wake_up_all(&bp->b_waiters);
}

int
xfs_buf_ispin(
	xfs_buf_t		*bp)
{
	return atomic_read(&bp->b_pin_count);
}

STATIC void
xfs_buf_wait_unpin(
	xfs_buf_t		*bp)
{
	DECLARE_WAITQUEUE	(wait, current);

	if (atomic_read(&bp->b_pin_count) == 0)
		return;

	add_wait_queue(&bp->b_waiters, &wait);
	for (;;) {
		set_current_state(TASK_UNINTERRUPTIBLE);
		if (atomic_read(&bp->b_pin_count) == 0)
			break;
		if (atomic_read(&bp->b_io_remaining))
			blk_run_address_space(bp->b_target->bt_mapping);
		schedule();
	}
	remove_wait_queue(&bp->b_waiters, &wait);
	set_current_state(TASK_RUNNING);
}

/*
 *	Buffer Utility Routines
 */

STATIC void
xfs_buf_iodone_work(
	struct work_struct	*work)
{
	xfs_buf_t		*bp =
		container_of(work, xfs_buf_t, b_iodone_work);

	/*
	 * We can get an EOPNOTSUPP to ordered writes.  Here we clear the
	 * ordered flag and reissue them.  Because we can't tell the higher
	 * layers directly that they should not issue ordered I/O anymore, they
	 * need to check if the _XFS_BARRIER_FAILED flag was set during I/O completion.
	 */
	if ((bp->b_error == EOPNOTSUPP) &&
	    (bp->b_flags & (XBF_ORDERED|XBF_ASYNC)) == (XBF_ORDERED|XBF_ASYNC)) {
		trace_xfs_buf_ordered_retry(bp, _RET_IP_);
		bp->b_flags &= ~XBF_ORDERED;
		bp->b_flags |= _XFS_BARRIER_FAILED;
		xfs_buf_iorequest(bp);
	} else if (bp->b_iodone)
		(*(bp->b_iodone))(bp);
	else if (bp->b_flags & XBF_ASYNC)
		xfs_buf_relse(bp);
}

void
xfs_buf_ioend(
	xfs_buf_t		*bp,
	int			schedule)
{
	trace_xfs_buf_iodone(bp, _RET_IP_);

	bp->b_flags &= ~(XBF_READ | XBF_WRITE | XBF_READ_AHEAD);
	if (bp->b_error == 0)
		bp->b_flags |= XBF_DONE;

	if ((bp->b_iodone) || (bp->b_flags & XBF_ASYNC)) {
		if (schedule) {
			INIT_WORK(&bp->b_iodone_work, xfs_buf_iodone_work);
			queue_work(xfslogd_workqueue, &bp->b_iodone_work);
		} else {
			xfs_buf_iodone_work(&bp->b_iodone_work);
		}
	} else {
		complete(&bp->b_iowait);
	}
}

void
xfs_buf_ioerror(
	xfs_buf_t		*bp,
	int			error)
{
	ASSERT(error >= 0 && error <= 0xffff);
	bp->b_error = (unsigned short)error;
	trace_xfs_buf_ioerror(bp, error, _RET_IP_);
}

int
xfs_bawrite(
	void			*mp,
	struct xfs_buf		*bp)
{
	trace_xfs_buf_bawrite(bp, _RET_IP_);

	ASSERT(bp->b_bn != XFS_BUF_DADDR_NULL);

	xfs_buf_delwri_dequeue(bp);

	bp->b_flags &= ~(XBF_READ | XBF_DELWRI | XBF_READ_AHEAD);
	bp->b_flags |= (XBF_WRITE | XBF_ASYNC | _XBF_RUN_QUEUES);

	bp->b_mount = mp;
	bp->b_strat = xfs_bdstrat_cb;
	return xfs_bdstrat_cb(bp);
}

void
xfs_bdwrite(
	void			*mp,
	struct xfs_buf		*bp)
{
	trace_xfs_buf_bdwrite(bp, _RET_IP_);

	bp->b_strat = xfs_bdstrat_cb;
	bp->b_mount = mp;

	bp->b_flags &= ~XBF_READ;
	bp->b_flags |= (XBF_DELWRI | XBF_ASYNC);

	xfs_buf_delwri_queue(bp, 1);
}

STATIC void
_xfs_buf_ioend(
	xfs_buf_t		*bp,
	int			schedule)
{
	if (atomic_dec_and_test(&bp->b_io_remaining) == 1) {
		bp->b_flags &= ~_XBF_PAGE_LOCKED;
		xfs_buf_ioend(bp, schedule);
	}
}

STATIC void
xfs_buf_bio_end_io(
	struct bio		*bio,
	int			error)
{
	xfs_buf_t		*bp = (xfs_buf_t *)bio->bi_private;
	unsigned int		blocksize = bp->b_target->bt_bsize;
	struct bio_vec		*bvec = bio->bi_io_vec + bio->bi_vcnt - 1;

	xfs_buf_ioerror(bp, -error);

	do {
		struct page	*page = bvec->bv_page;

		ASSERT(!PagePrivate(page));
		if (unlikely(bp->b_error)) {
			if (bp->b_flags & XBF_READ)
				ClearPageUptodate(page);
		} else if (blocksize >= PAGE_CACHE_SIZE) {
			SetPageUptodate(page);
		} else if (!PagePrivate(page) &&
				(bp->b_flags & _XBF_PAGE_CACHE)) {
			set_page_region(page, bvec->bv_offset, bvec->bv_len);
		}

		if (--bvec >= bio->bi_io_vec)
			prefetchw(&bvec->bv_page->flags);

		if (bp->b_flags & _XBF_PAGE_LOCKED)
			unlock_page(page);
	} while (bvec >= bio->bi_io_vec);

	_xfs_buf_ioend(bp, 1);
	bio_put(bio);
}

STATIC void
_xfs_buf_ioapply(
	xfs_buf_t		*bp)
{
	int			rw, map_i, total_nr_pages, nr_pages;
	struct bio		*bio;
	int			offset = bp->b_offset;
	int			size = bp->b_count_desired;
	sector_t		sector = bp->b_bn;
	unsigned int		blocksize = bp->b_target->bt_bsize;

	total_nr_pages = bp->b_page_count;
	map_i = 0;

	if (bp->b_flags & XBF_ORDERED) {
		ASSERT(!(bp->b_flags & XBF_READ));
		rw = WRITE_BARRIER;
	} else if (bp->b_flags & XBF_LOG_BUFFER) {
		ASSERT(!(bp->b_flags & XBF_READ_AHEAD));
		bp->b_flags &= ~_XBF_RUN_QUEUES;
		rw = (bp->b_flags & XBF_WRITE) ? WRITE_SYNC : READ_SYNC;
	} else if (bp->b_flags & _XBF_RUN_QUEUES) {
		ASSERT(!(bp->b_flags & XBF_READ_AHEAD));
		bp->b_flags &= ~_XBF_RUN_QUEUES;
		rw = (bp->b_flags & XBF_WRITE) ? WRITE_META : READ_META;
	} else {
		rw = (bp->b_flags & XBF_WRITE) ? WRITE :
		     (bp->b_flags & XBF_READ_AHEAD) ? READA : READ;
	}

	/* Special code path for reading a sub page size buffer in --
	 * we populate up the whole page, and hence the other metadata
	 * in the same page.  This optimization is only valid when the
	 * filesystem block size is not smaller than the page size.
	 */
	if ((bp->b_buffer_length < PAGE_CACHE_SIZE) &&
	    ((bp->b_flags & (XBF_READ|_XBF_PAGE_LOCKED)) ==
	      (XBF_READ|_XBF_PAGE_LOCKED)) &&
	    (blocksize >= PAGE_CACHE_SIZE)) {
		bio = bio_alloc(GFP_NOIO, 1);

		bio->bi_bdev = bp->b_target->bt_bdev;
		bio->bi_sector = sector - (offset >> BBSHIFT);
		bio->bi_end_io = xfs_buf_bio_end_io;
		bio->bi_private = bp;

		bio_add_page(bio, bp->b_pages[0], PAGE_CACHE_SIZE, 0);
		size = 0;

		atomic_inc(&bp->b_io_remaining);

		goto submit_io;
	}

next_chunk:
	atomic_inc(&bp->b_io_remaining);
	nr_pages = BIO_MAX_SECTORS >> (PAGE_SHIFT - BBSHIFT);
	if (nr_pages > total_nr_pages)
		nr_pages = total_nr_pages;

	bio = bio_alloc(GFP_NOIO, nr_pages);
	bio->bi_bdev = bp->b_target->bt_bdev;
	bio->bi_sector = sector;
	bio->bi_end_io = xfs_buf_bio_end_io;
	bio->bi_private = bp;

	for (; size && nr_pages; nr_pages--, map_i++) {
		int	rbytes, nbytes = PAGE_CACHE_SIZE - offset;

		if (nbytes > size)
			nbytes = size;

		rbytes = bio_add_page(bio, bp->b_pages[map_i], nbytes, offset);
		if (rbytes < nbytes)
			break;

		offset = 0;
		sector += nbytes >> BBSHIFT;
		size -= nbytes;
		total_nr_pages--;
	}

submit_io:
	if (likely(bio->bi_size)) {
		submit_bio(rw, bio);
		if (size)
			goto next_chunk;
	} else {
		bio_put(bio);
		xfs_buf_ioerror(bp, EIO);
	}
}

int
xfs_buf_iorequest(
	xfs_buf_t		*bp)
{
	trace_xfs_buf_iorequest(bp, _RET_IP_);

	if (bp->b_flags & XBF_DELWRI) {
		xfs_buf_delwri_queue(bp, 1);
		return 0;
	}

	if (bp->b_flags & XBF_WRITE) {
		xfs_buf_wait_unpin(bp);
	}

	xfs_buf_hold(bp);

	/* Set the count to 1 initially, this will stop an I/O
	 * completion callout which happens before we have started
	 * all the I/O from calling xfs_buf_ioend too early.
	 */
	atomic_set(&bp->b_io_remaining, 1);
	_xfs_buf_ioapply(bp);
	_xfs_buf_ioend(bp, 0);

	xfs_buf_rele(bp);
	return 0;
}

/*
 *	Waits for I/O to complete on the buffer supplied.
 *	It returns immediately if no I/O is pending.
 *	It returns the I/O error code, if any, or 0 if there was no error.
 */
int
xfs_buf_iowait(
	xfs_buf_t		*bp)
{
	trace_xfs_buf_iowait(bp, _RET_IP_);

	if (atomic_read(&bp->b_io_remaining))
		blk_run_address_space(bp->b_target->bt_mapping);
	wait_for_completion(&bp->b_iowait);

	trace_xfs_buf_iowait_done(bp, _RET_IP_);
	return bp->b_error;
}

xfs_caddr_t
xfs_buf_offset(
	xfs_buf_t		*bp,
	size_t			offset)
{
	struct page		*page;

	if (bp->b_flags & XBF_MAPPED)
		return XFS_BUF_PTR(bp) + offset;

	offset += bp->b_offset;
	page = bp->b_pages[offset >> PAGE_CACHE_SHIFT];
	return (xfs_caddr_t)page_address(page) + (offset & (PAGE_CACHE_SIZE-1));
}

/*
 *	Move data into or out of a buffer.
 */
void
xfs_buf_iomove(
	xfs_buf_t		*bp,	/* buffer to process		*/
	size_t			boff,	/* starting buffer offset	*/
	size_t			bsize,	/* length to copy		*/
	caddr_t			data,	/* data address			*/
	xfs_buf_rw_t		mode)	/* read/write/zero flag		*/
{
	size_t			bend, cpoff, csize;
	struct page		*page;

	bend = boff + bsize;
	while (boff < bend) {
		page = bp->b_pages[xfs_buf_btoct(boff + bp->b_offset)];
		cpoff = xfs_buf_poff(boff + bp->b_offset);
		csize = min_t(size_t,
			      PAGE_CACHE_SIZE-cpoff, bp->b_count_desired-boff);

		ASSERT(((csize + cpoff) <= PAGE_CACHE_SIZE));

		switch (mode) {
		case XBRW_ZERO:
			memset(page_address(page) + cpoff, 0, csize);
			break;
		case XBRW_READ:
			memcpy(data, page_address(page) + cpoff, csize);
			break;
		case XBRW_WRITE:
			memcpy(page_address(page) + cpoff, data, csize);
		}

		boff += csize;
		data += csize;
	}
}

/*
 *	Handling of buffer targets (buftargs).
 */

/*
 *	Wait for any bufs with callbacks that have been submitted but
 *	have not yet returned... walk the hash list for the target.
 */
void
xfs_wait_buftarg(
	xfs_buftarg_t	*btp)
{
	xfs_buf_t	*bp, *n;
	xfs_bufhash_t	*hash;
	uint		i;

	for (i = 0; i < (1 << btp->bt_hashshift); i++) {
		hash = &btp->bt_hash[i];
again:
		spin_lock(&hash->bh_lock);
		list_for_each_entry_safe(bp, n, &hash->bh_list, b_hash_list) {
			ASSERT(btp == bp->b_target);
			if (!(bp->b_flags & XBF_FS_MANAGED)) {
				spin_unlock(&hash->bh_lock);
				/*
				 * Catch superblock reference count leaks
				 * immediately
				 */
				BUG_ON(bp->b_bn == 0);
				delay(100);
				goto again;
			}
		}
		spin_unlock(&hash->bh_lock);
	}
}

/*
 *	Allocate buffer hash table for a given target.
 *	For devices containing metadata (i.e. not the log/realtime devices)
 *	we need to allocate a much larger hash table.
 */
STATIC void
xfs_alloc_bufhash(
	xfs_buftarg_t		*btp,
	int			external)
{
	unsigned int		i;

	btp->bt_hashshift = external ? 3 : 8;	/* 8 or 256 buckets */
	btp->bt_hashmask = (1 << btp->bt_hashshift) - 1;
	btp->bt_hash = kmem_zalloc((1 << btp->bt_hashshift) *
					sizeof(xfs_bufhash_t), KM_SLEEP | KM_LARGE);
	for (i = 0; i < (1 << btp->bt_hashshift); i++) {
		spin_lock_init(&btp->bt_hash[i].bh_lock);
		INIT_LIST_HEAD(&btp->bt_hash[i].bh_list);
	}
}

STATIC void
xfs_free_bufhash(
	xfs_buftarg_t		*btp)
{
	kmem_free(btp->bt_hash);
	btp->bt_hash = NULL;
}

/*
 *	buftarg list for delwrite queue processing
 */
static LIST_HEAD(xfs_buftarg_list);
static DEFINE_SPINLOCK(xfs_buftarg_lock);

STATIC void
xfs_register_buftarg(
	xfs_buftarg_t           *btp)
{
	spin_lock(&xfs_buftarg_lock);
	list_add(&btp->bt_list, &xfs_buftarg_list);
	spin_unlock(&xfs_buftarg_lock);
}

STATIC void
xfs_unregister_buftarg(
	xfs_buftarg_t           *btp)
{
	spin_lock(&xfs_buftarg_lock);
	list_del(&btp->bt_list);
	spin_unlock(&xfs_buftarg_lock);
}

void
xfs_free_buftarg(
	struct xfs_mount	*mp,
	struct xfs_buftarg	*btp)
{
	xfs_flush_buftarg(btp, 1);
	if (mp->m_flags & XFS_MOUNT_BARRIER)
		xfs_blkdev_issue_flush(btp);
	xfs_free_bufhash(btp);
	iput(btp->bt_mapping->host);

	/* Unregister the buftarg first so that we don't get a
	 * wakeup finding a non-existent task
	 */
	xfs_unregister_buftarg(btp);
	kthread_stop(btp->bt_task);

	kmem_free(btp);
}

STATIC int
xfs_setsize_buftarg_flags(
	xfs_buftarg_t		*btp,
	unsigned int		blocksize,
	unsigned int		sectorsize,
	int			verbose)
{
	btp->bt_bsize = blocksize;
	btp->bt_sshift = ffs(sectorsize) - 1;
	btp->bt_smask = sectorsize - 1;

	if (set_blocksize(btp->bt_bdev, sectorsize)) {
		printk(KERN_WARNING
			"XFS: Cannot set_blocksize to %u on device %s\n",
			sectorsize, XFS_BUFTARG_NAME(btp));
		return EINVAL;
	}

	if (verbose &&
	    (PAGE_CACHE_SIZE / BITS_PER_LONG) > sectorsize) {
		printk(KERN_WARNING
			"XFS: %u byte sectors in use on device %s.  "
			"This is suboptimal; %u or greater is ideal.\n",
			sectorsize, XFS_BUFTARG_NAME(btp),
			(unsigned int)PAGE_CACHE_SIZE / BITS_PER_LONG);
	}

	return 0;
}

/*
 *	When allocating the initial buffer target we have not yet
 *	read in the superblock, so don't know what sized sectors
 *	are being used is at this early stage.  Play safe.
 */
STATIC int
xfs_setsize_buftarg_early(
	xfs_buftarg_t		*btp,
	struct block_device	*bdev)
{
	return xfs_setsize_buftarg_flags(btp,
			PAGE_CACHE_SIZE, bdev_logical_block_size(bdev), 0);
}

int
xfs_setsize_buftarg(
	xfs_buftarg_t		*btp,
	unsigned int		blocksize,
	unsigned int		sectorsize)
{
	return xfs_setsize_buftarg_flags(btp, blocksize, sectorsize, 1);
}

STATIC int
xfs_mapping_buftarg(
	xfs_buftarg_t		*btp,
	struct block_device	*bdev)
{
	struct backing_dev_info	*bdi;
	struct inode		*inode;
	struct address_space	*mapping;
	static const struct address_space_operations mapping_aops = {
		.sync_page = block_sync_page,
		.migratepage = fail_migrate_page,
	};

	inode = new_inode(bdev->bd_inode->i_sb);
	if (!inode) {
		printk(KERN_WARNING
			"XFS: Cannot allocate mapping inode for device %s\n",
			XFS_BUFTARG_NAME(btp));
		return ENOMEM;
	}
	inode->i_mode = S_IFBLK;
	inode->i_bdev = bdev;
	inode->i_rdev = bdev->bd_dev;
	bdi = blk_get_backing_dev_info(bdev);
	if (!bdi)
		bdi = &default_backing_dev_info;
	mapping = &inode->i_data;
	mapping->a_ops = &mapping_aops;
	mapping->backing_dev_info = bdi;
	mapping_set_gfp_mask(mapping, GFP_NOFS);
	btp->bt_mapping = mapping;
	return 0;
}

STATIC int
xfs_alloc_delwrite_queue(
	xfs_buftarg_t		*btp)
{
	int	error = 0;

	INIT_LIST_HEAD(&btp->bt_list);
	INIT_LIST_HEAD(&btp->bt_delwrite_queue);
	spin_lock_init(&btp->bt_delwrite_lock);
	btp->bt_flags = 0;
	btp->bt_task = kthread_run(xfsbufd, btp, "xfsbufd");
	if (IS_ERR(btp->bt_task)) {
		error = PTR_ERR(btp->bt_task);
		goto out_error;
	}
	xfs_register_buftarg(btp);
out_error:
	return error;
}

xfs_buftarg_t *
xfs_alloc_buftarg(
	struct block_device	*bdev,
	int			external)
{
	xfs_buftarg_t		*btp;

	btp = kmem_zalloc(sizeof(*btp), KM_SLEEP);

	btp->bt_dev =  bdev->bd_dev;
	btp->bt_bdev = bdev;
	if (xfs_setsize_buftarg_early(btp, bdev))
		goto error;
	if (xfs_mapping_buftarg(btp, bdev))
		goto error;
	if (xfs_alloc_delwrite_queue(btp))
		goto error;
	xfs_alloc_bufhash(btp, external);
	return btp;

error:
	kmem_free(btp);
	return NULL;
}


/*
 *	Delayed write buffer handling
 */
STATIC void
xfs_buf_delwri_queue(
	xfs_buf_t		*bp,
	int			unlock)
{
	struct list_head	*dwq = &bp->b_target->bt_delwrite_queue;
	spinlock_t		*dwlk = &bp->b_target->bt_delwrite_lock;

	trace_xfs_buf_delwri_queue(bp, _RET_IP_);

	ASSERT((bp->b_flags&(XBF_DELWRI|XBF_ASYNC)) == (XBF_DELWRI|XBF_ASYNC));

	spin_lock(dwlk);
	/* If already in the queue, dequeue and place at tail */
	if (!list_empty(&bp->b_list)) {
		ASSERT(bp->b_flags & _XBF_DELWRI_Q);
		if (unlock)
			atomic_dec(&bp->b_hold);
		list_del(&bp->b_list);
	}

	bp->b_flags |= _XBF_DELWRI_Q;
	list_add_tail(&bp->b_list, dwq);
	bp->b_queuetime = jiffies;
	spin_unlock(dwlk);

	if (unlock)
		xfs_buf_unlock(bp);
}

void
xfs_buf_delwri_dequeue(
	xfs_buf_t		*bp)
{
	spinlock_t		*dwlk = &bp->b_target->bt_delwrite_lock;
	int			dequeued = 0;

	spin_lock(dwlk);
	if ((bp->b_flags & XBF_DELWRI) && !list_empty(&bp->b_list)) {
		ASSERT(bp->b_flags & _XBF_DELWRI_Q);
		list_del_init(&bp->b_list);
		dequeued = 1;
	}
	bp->b_flags &= ~(XBF_DELWRI|_XBF_DELWRI_Q);
	spin_unlock(dwlk);

	if (dequeued)
		xfs_buf_rele(bp);

	trace_xfs_buf_delwri_dequeue(bp, _RET_IP_);
}

STATIC void
xfs_buf_runall_queues(
	struct workqueue_struct	*queue)
{
	flush_workqueue(queue);
}

STATIC int
xfsbufd_wakeup(
	int			priority,
	gfp_t			mask)
{
	xfs_buftarg_t		*btp;

	spin_lock(&xfs_buftarg_lock);
	list_for_each_entry(btp, &xfs_buftarg_list, bt_list) {
		if (test_bit(XBT_FORCE_SLEEP, &btp->bt_flags))
			continue;
		set_bit(XBT_FORCE_FLUSH, &btp->bt_flags);
		wake_up_process(btp->bt_task);
	}
	spin_unlock(&xfs_buftarg_lock);
	return 0;
}

/*
 * Move as many buffers as specified to the supplied list
 * idicating if we skipped any buffers to prevent deadlocks.
 */
STATIC int
xfs_buf_delwri_split(
	xfs_buftarg_t	*target,
	struct list_head *list,
	unsigned long	age)
{
	xfs_buf_t	*bp, *n;
	struct list_head *dwq = &target->bt_delwrite_queue;
	spinlock_t	*dwlk = &target->bt_delwrite_lock;
	int		skipped = 0;
	int		force;

	force = test_and_clear_bit(XBT_FORCE_FLUSH, &target->bt_flags);
	INIT_LIST_HEAD(list);
	spin_lock(dwlk);
	list_for_each_entry_safe(bp, n, dwq, b_list) {
		trace_xfs_buf_delwri_split(bp, _RET_IP_);
		ASSERT(bp->b_flags & XBF_DELWRI);

		if (!xfs_buf_ispin(bp) && !xfs_buf_cond_lock(bp)) {
			if (!force &&
			    time_before(jiffies, bp->b_queuetime + age)) {
				xfs_buf_unlock(bp);
				break;
			}

			bp->b_flags &= ~(XBF_DELWRI|_XBF_DELWRI_Q|
					 _XBF_RUN_QUEUES);
			bp->b_flags |= XBF_WRITE;
			list_move_tail(&bp->b_list, list);
		} else
			skipped++;
	}
	spin_unlock(dwlk);

	return skipped;

}

STATIC int
xfsbufd(
	void		*data)
{
	struct list_head tmp;
	xfs_buftarg_t	*target = (xfs_buftarg_t *)data;
	int		count;
	xfs_buf_t	*bp;

	current->flags |= PF_MEMALLOC;

	set_freezable();

	do {
		if (unlikely(freezing(current))) {
			set_bit(XBT_FORCE_SLEEP, &target->bt_flags);
			refrigerator();
		} else {
			clear_bit(XBT_FORCE_SLEEP, &target->bt_flags);
		}

		schedule_timeout_interruptible(
			xfs_buf_timer_centisecs * msecs_to_jiffies(10));

		xfs_buf_delwri_split(target, &tmp,
				xfs_buf_age_centisecs * msecs_to_jiffies(10));

		count = 0;
		while (!list_empty(&tmp)) {
			bp = list_entry(tmp.next, xfs_buf_t, b_list);
			ASSERT(target == bp->b_target);

			list_del_init(&bp->b_list);
			xfs_buf_iostrategy(bp);
			count++;
		}

		if (as_list_len > 0)
			purge_addresses();
		if (count)
			blk_run_address_space(target->bt_mapping);

	} while (!kthread_should_stop());

	return 0;
}

/*
 *	Go through all incore buffers, and release buffers if they belong to
 *	the given device. This is used in filesystem error handling to
 *	preserve the consistency of its metadata.
 */
int
xfs_flush_buftarg(
	xfs_buftarg_t	*target,
	int		wait)
{
	struct list_head tmp;
	xfs_buf_t	*bp, *n;
	int		pincount = 0;

	xfs_buf_runall_queues(xfsconvertd_workqueue);
	xfs_buf_runall_queues(xfsdatad_workqueue);
	xfs_buf_runall_queues(xfslogd_workqueue);

	set_bit(XBT_FORCE_FLUSH, &target->bt_flags);
	pincount = xfs_buf_delwri_split(target, &tmp, 0);

	/*
	 * Dropped the delayed write list lock, now walk the temporary list
	 */
	list_for_each_entry_safe(bp, n, &tmp, b_list) {
		ASSERT(target == bp->b_target);
		if (wait)
			bp->b_flags &= ~XBF_ASYNC;
		else
			list_del_init(&bp->b_list);

		xfs_buf_iostrategy(bp);
	}

	if (wait)
		blk_run_address_space(target->bt_mapping);

	/*
	 * Remaining list items must be flushed before returning
	 */
	while (!list_empty(&tmp)) {
		bp = list_entry(tmp.next, xfs_buf_t, b_list);

		list_del_init(&bp->b_list);
		xfs_iowait(bp);
		xfs_buf_relse(bp);
	}

	return pincount;
}

int __init
xfs_buf_init(void)
{
	xfs_buf_zone = kmem_zone_init_flags(sizeof(xfs_buf_t), "xfs_buf",
						KM_ZONE_HWALIGN, NULL);
	if (!xfs_buf_zone)
		goto out;

	xfslogd_workqueue = create_workqueue("xfslogd");
	if (!xfslogd_workqueue)
		goto out_free_buf_zone;

	xfsdatad_workqueue = create_workqueue("xfsdatad");
	if (!xfsdatad_workqueue)
		goto out_destroy_xfslogd_workqueue;

	xfsconvertd_workqueue = create_workqueue("xfsconvertd");
	if (!xfsconvertd_workqueue)
		goto out_destroy_xfsdatad_workqueue;

	register_shrinker(&xfs_buf_shake);
	return 0;

 out_destroy_xfsdatad_workqueue:
	destroy_workqueue(xfsdatad_workqueue);
 out_destroy_xfslogd_workqueue:
	destroy_workqueue(xfslogd_workqueue);
 out_free_buf_zone:
	kmem_zone_destroy(xfs_buf_zone);
 out:
	return -ENOMEM;
}

void
xfs_buf_terminate(void)
{
	unregister_shrinker(&xfs_buf_shake);
	destroy_workqueue(xfsconvertd_workqueue);
	destroy_workqueue(xfsdatad_workqueue);
	destroy_workqueue(xfslogd_workqueue);
	kmem_zone_destroy(xfs_buf_zone);
}

#ifdef CONFIG_KDB_MODULES
struct list_head *
xfs_get_buftarg_list(void)
{
	return &xfs_buftarg_list;
}
#endif<|MERGE_RESOLUTION|>--- conflicted
+++ resolved
@@ -236,7 +236,7 @@
 	init_completion(&bp->b_iowait);
 	INIT_LIST_HEAD(&bp->b_list);
 	INIT_LIST_HEAD(&bp->b_hash_list);
-	anon_semaphore_init_locked(&bp->b_sema); /* held, no waiters */
+	sema_init(&bp->b_sema, 0); /* held, no waiters */
 	XB_SET_OWNER(bp);
 	bp->b_target = target;
 	bp->b_file_offset = range_base;
@@ -518,7 +518,7 @@
 	 * if this does not work then we need to drop the
 	 * spinlock and do a hard attempt on the semaphore.
 	 */
-	if (anon_down_trylock(&bp->b_sema)) {
+	if (down_trylock(&bp->b_sema)) {
 		if (!(flags & XBF_TRYLOCK)) {
 			/* wait for buffer ownership */
 			xfs_buf_lock(bp);
@@ -878,13 +878,8 @@
 {
 	int			locked;
 
-<<<<<<< HEAD
-	locked = anon_down_trylock(&bp->b_sema) == 0;
-	if (locked) {
-=======
 	locked = down_trylock(&bp->b_sema) == 0;
 	if (locked)
->>>>>>> 4ec62b2b
 		XB_SET_OWNER(bp);
 
 	trace_xfs_buf_cond_lock(bp, _RET_IP_);
@@ -912,7 +907,7 @@
 
 	if (atomic_read(&bp->b_io_remaining))
 		blk_run_address_space(bp->b_target->bt_mapping);
-	anon_down(&bp->b_sema);
+	down(&bp->b_sema);
 	XB_SET_OWNER(bp);
 
 	trace_xfs_buf_lock_done(bp, _RET_IP_);
@@ -936,14 +931,9 @@
 	}
 
 	XB_CLEAR_OWNER(bp);
-<<<<<<< HEAD
-	anon_up(&bp->b_sema);
-	XB_TRACE(bp, "unlock", 0);
-=======
 	up(&bp->b_sema);
 
 	trace_xfs_buf_unlock(bp, _RET_IP_);
->>>>>>> 4ec62b2b
 }
 
 
