--- conflicted
+++ resolved
@@ -16,11 +16,8 @@
 #include <linux/anon_inodes.h>
 #include <linux/syscalls.h>
 #include <linux/module.h>
-<<<<<<< HEAD
-=======
 #include <linux/kref.h>
 #include <linux/eventfd.h>
->>>>>>> 80ffb3cc
 
 struct eventfd_ctx {
 	struct kref kref;
@@ -70,8 +67,6 @@
 	return n;
 }
 EXPORT_SYMBOL_GPL(eventfd_signal);
-<<<<<<< HEAD
-=======
 
 static void eventfd_free(struct kref *kref)
 {
@@ -105,7 +100,6 @@
 	kref_put(&ctx->kref, eventfd_free);
 }
 EXPORT_SYMBOL_GPL(eventfd_ctx_put);
->>>>>>> 80ffb3cc
 
 static int eventfd_release(struct inode *inode, struct file *file)
 {
@@ -261,8 +255,6 @@
 	return file;
 }
 EXPORT_SYMBOL_GPL(eventfd_fget);
-<<<<<<< HEAD
-=======
 
 /**
  * eventfd_ctx_fdget - Acquires a reference to the internal eventfd context.
@@ -305,7 +297,6 @@
 	return eventfd_ctx_get(file->private_data);
 }
 EXPORT_SYMBOL_GPL(eventfd_ctx_fileget);
->>>>>>> 80ffb3cc
 
 SYSCALL_DEFINE2(eventfd2, unsigned int, count, int, flags)
 {
